--- conflicted
+++ resolved
@@ -27,11 +27,6 @@
 }
 
 
-<<<<<<< HEAD
-/***********
- * LAYOUT **
- ***********/
-=======
 /*************************
  * LEFT HAND NAVIGATION **
  ************************/
@@ -86,7 +81,6 @@
  */
 
 /* Left hand navigation */
->>>>>>> 7bf892f4
 
 .oae-lhnavigation {
     margin-left: 10px;
@@ -96,26 +90,11 @@
     z-index: 99;
 }
 
-<<<<<<< HEAD
-.oae-lhnavigation > ul {
-=======
 .oae-lhnavigation > ul.nav {
->>>>>>> 7bf892f4
     margin-top: 12px;
     width: 210px;
 }
 
-<<<<<<< HEAD
-.oae-lhnavigation > .nav > li.hide {
-    display: none !important;
-}
-
-.oae-lhnavigation > ul > li.nav-header {
-    margin-top: 10px;
-}
-
-.oae-lhnavigation > ul > li button {
-=======
 .oae-lhnavigation > ul.nav > li.hide {
     display: none !important;
 }
@@ -125,32 +104,11 @@
 }
 
 .oae-lhnavigation > ul.nav > li button {
->>>>>>> 7bf892f4
     padding: 0 12px 5px;
     text-align: left;
     width: 100%;
 }
 
-<<<<<<< HEAD
-.oae-lhnavigation > ul > li a div,
-.oae-lhnavigation > ul > li button div {
-    padding-top: 8px;
-}
-
-.oae-lhnavigation > ul > li {
-    margin: 3px 12px 0 0;
-}
-
-.oae-lhnavigation > ul > li.oae-lhnavigation-border {
-    border-bottom: 1px solid #eee;
-}
-
-.oae-lhnavigation > ul > li a {
-    padding: 0 12px 8px;
-}
-
-.oae-lhnavigation > ul > li button div.lhnavigation-caret-container {
-=======
 .oae-lhnavigation > ul.nav > li a div,
 .oae-lhnavigation > ul.nav > li button div {
     padding-top: 8px;
@@ -172,16 +130,11 @@
 /* Left hand navigation toggle */
 
 .oae-lhnavigation > ul.nav > li button div.lhnavigation-caret-container {
->>>>>>> 7bf892f4
     padding-top: 0;
     margin-right: -12px;
 }
 
-<<<<<<< HEAD
-.oae-lhnavigation > ul > li button div.lhnavigation-caret-container [class^="icon-"] {
-=======
 .oae-lhnavigation > ul.nav > li button div.lhnavigation-caret-container [class^="icon-"] {
->>>>>>> 7bf892f4
     margin-right: 0;
 }
 
@@ -190,11 +143,8 @@
     z-index: 100;
 }
 
-<<<<<<< HEAD
-=======
 /* Page content */
 
->>>>>>> 7bf892f4
 .oae-page {
     min-width: 280px;
     padding: 5px 25px;
@@ -381,11 +331,7 @@
  *
  *
  * e.g. <div class="oae-large-options-container row">
-<<<<<<< HEAD
- *          <div class="col-md-4 text-center">
-=======
  *          <div class="col-md-6 text-center">
->>>>>>> 7bf892f4
  *              <label for="oae-visibility-private" class="checked">
  *                  <i class="icon-ok hide"></i>
  *                  <div class="oae-large-options well">
@@ -396,11 +342,7 @@
  *                  <small>__MSG__GROUP_PRIVATE_DESCRIPTION__</small>
  *              </label>
  *          </div>
-<<<<<<< HEAD
- *          <div class="col-md-4 text-center">
-=======
  *          <div class="col-md-6 text-center">
->>>>>>> 7bf892f4
  *              <label for="oae-visibility-loggedin">
  *                  <i class="icon-ok hide"></i>
  *                  <div class="oae-large-options well">
@@ -411,29 +353,12 @@
  *                  <small>__MSG__GROUP_LOGGEDIN_DESCRIPTION__</small>
  *              </label>
  *          </div>
-<<<<<<< HEAD
- *          <div class="col-md-4 text-center">
- *              <label for="oae-visibility-public">
- *                  <i class="icon-ok hide"></i>
- *                  <div class="oae-large-options well">
- *                      <input type="radio" id="oae-visibility-public" value="public" name="oae-visibility-group" class="pull-left" tabindex="0"/>
- *                      <i class="icon-oae-public large text-center"></i>
- *                      <span class="oae-threedots">__MSG__PUBLIC__</span>
- *                  </div>
- *                  <small>__MSG__GROUP_PUBLIC_DESCRIPTION__</small>
- *              </label>
- *          </div>
-=======
->>>>>>> 7bf892f4
  *      </div>
  *
  * Notes:
  *
  * - The selected button should have a `checked` class on the label element
-<<<<<<< HEAD
-=======
  * - col-md-x defines the width of the column. The total of all columns should be 12.
->>>>>>> 7bf892f4
  **/
 
 .oae-large-options-container label {
@@ -928,7 +853,6 @@
     margin: 0 0 3px;
     padding-right: 7px;
     width: 30px;
-<<<<<<< HEAD
 }
 
 @media (max-width: 510px) {
@@ -945,24 +869,6 @@
     }
 }
 
-=======
-}
-
-@media (max-width: 510px) {
-    .oae-clip .oae-clip-content h1,
-    .oae-clip .oae-clip-content small {
-        max-width: 140px;
-    }
-}
-
-@media (max-width: 350px) {
-    .oae-clip .oae-clip-content h1,
-    .oae-clip .oae-clip-content small {
-        max-width: 110px;
-    }
-}
-
->>>>>>> 7bf892f4
 @media (min-width: 992px) {
     .oae-clip .oae-clip-content > div > ul li button {
         display: inline-block;
@@ -1018,24 +924,6 @@
  * - The visibility icon can be used as defined in the Visibility icon section, and
  *   can be floated on the left or right.
  */
-
-/* IE9 specific fallback for flexbox */
-.lt-10 .oae-listitem h3 {
-    max-width: 450px;
-}
-
-.lt-10 .oae-listitem > div:not(.oae-thumbnail) {
-    /*display: table-cell;*/
-}
-
-.lt-10 .oae-listitem.oae-listitem-compact > div:not(.oae-thumbnail) {
-    width: auto;
-}
-
-.lt-10 ul.oae-list > li .oae-list-details-item,
-.lt-10 ul.oae-list > li .oae-list-compact-item  {
-    display: table;
-}
 
 .oae-tile,
 .oae-list.oae-list-grid > li.oae-list-actions {
@@ -1361,19 +1249,13 @@
  *          <button class="btn col-xs-12 col-sm-6 oae-list-options-toggle">
  *              <h2 class="pull-left">__MSG__LIBRARY__ <i class="icon-caret-down"></i></h2>
  *          </button>
-<<<<<<< HEAD
- *          <div class="pull-right">
- *              <form class="form-search" id="library_search_form">
- *                  <input type="text" class="search-query" placeholder="__MSG__NARROW_BY_KEYWORD__">
+ *          <div class="pull-right col-xs-12 col-sm-6">
+ *              <form id="library_search_form" class="form-search" role="search">
+ *                  <label for="search-query" class="control-label oae-aural-text">__MSG__NARROW_BY_KEYWORD__</label>
+ *                  <input type="text" class="search-query" placeholder="__MSG__NARROW_BY_KEYWORD__"/>
  *                  <button type="submit" class="btn btn-link">
  *                      <i class="icon-search"><span class="oae-aural-text">__MSG__SEARCH__</span></i>
  *                  </button>
-=======
- *          <div class="pull-right col-xs-12 col-sm-6">
- *              <form id="library-search-form" class="form-search" role="search">
- *                  <label class="control-label oae-aural-text" for="library-search-query">__MSG__NARROW_BY_KEYWORD__</label>
- *                  <input type="text" id="library-search-query" class="form-control pull-right search-query" placeholder="__MSG__NARROW_BY_KEYWORD__"/>
->>>>>>> 7bf892f4
  *              </form>
  *          </div>
  *      </div>
@@ -1426,11 +1308,7 @@
     clear: both;
 }
 
-<<<<<<< HEAD
-.oae-list-options > div:first-child > * {
-=======
 .oae-list-options > div:first-child {
->>>>>>> 7bf892f4
     margin-bottom: 15px;
     padding: 0;
 }
@@ -1474,7 +1352,6 @@
     margin-bottom: 0;
 }
 
-<<<<<<< HEAD
 .oae-list-options form.form-search button[type="submit"] {
     margin-left: -30px;
     margin-top: 7px;
@@ -1488,18 +1365,10 @@
 
 @media (min-width: 771px) {
     .oae-list-options form.form-search input.search-query {
-=======
-@media (min-width: 771px) {
-    .oae-list-options form input.search-query {
->>>>>>> 7bf892f4
         max-width: 400px;
     }
 }
 
-<<<<<<< HEAD
-=======
-
->>>>>>> 7bf892f4
 /* Actions bar */
 
 .oae-list-options .oae-list-options-actions {
