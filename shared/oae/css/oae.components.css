/*!
 * Copyright 2013 Apereo Foundation (AF) Licensed under the
 * Educational Community License, Version 2.0 (the "License"); you may
 * not use this file except in compliance with the License. You may
 * obtain a copy of the License at
 *
 *     http://opensource.org/licenses/ECL-2.0
 *
 * Unless required by applicable law or agreed to in writing,
 * software distributed under the License is distributed on an "AS IS"
 * BASIS, WITHOUT WARRANTIES OR CONDITIONS OF ANY KIND, either express
 * or implied. See the License for the specific language governing
 * permissions and limitations under the License.
 */

/*******************
 ** MISCELLANEOUS **
 *******************/

/**
 * Style that can be used for links if we just want them to have the same color as the
 * text. These links will be underlined when hovering over them.
 *   e.g. <a href="http://www.google.co.uk" class="oae-plain-link">Google</a>
 */
a.oae-plain-link:hover {
    text-decoration: underline;
}


/******************
 * ACCESSIBILITY **
 ******************/

/**
 * Used for accessibility purposes as it allows to put text content
 * for items that might not have text content (e.g. icons) or create
 * additional clues for screenreader users
 *   e.g. <button class="oae-icon oae-icon-home"><span class="oae-aural-text">Additional information</span></button>
 */
.oae-aural-text {
    border: 0;
    clip: rect(0 0 0 0);
    height: 1px;
    margin: -1px;
    overflow: hidden;
    padding: 0;
    position: absolute;
    width: 1px;
}

/**
 * Style that can be used to fake focus on an element. This can for example
 * be used when a hidden element needs to provide visual feedback on a different element.
 */
.oae-focus {
    outline: thin dotted #333;
    outline: 5px auto -webkit-focus-ring-color;
    outline-offset: -2px;
}


/***************
 ** THREEDOTS **
 **************/

/**
 * Style that can be applied to text elements to make sure that the text in a text element
 * doesn't use more than the space it has available. If the text is shorter than the
 * available space, this will leave the text unchanged. If the text is longer than the available
 * space, it will be cut off at its maximum length and will be appended with `...`. In order for
 * this to work, the text element will need to have a maximum width set.
 *    e.g. <span class="oae-threedots">Some very very long text</span>
 */

.oae-threedots {
    display: block;
    overflow: hidden;
    text-overflow: ellipsis;
    white-space: nowrap;
}


/************
 ** PANELS **
 ************/

/**
 * Panels that can be used to show HTML content on top of a background
 * color or background image. Three different panels can be used
 *  - `oae-panel-primary`: Panel that contains content that should really stand out
 *  - `oae-panel-secondary`: Panel that contains the secondary content
 *  - `oae-panel-tertiary`: Other panel content (e.g. search box on the landing page)
 *   e.g. <div class="oae-panel-primary">...</div>
 */
.oae-panel-primary, .oae-panel-secondary, .oae-panel-tertiary {
    padding: 15px 25px;
    -webkit-border-radius: 5px;
       -moz-border-radius: 5px;
            border-radius: 5px;
}

/**********************
 ** VISIBILITY ICONS **
 **********************/

/**
 * These icons are used consistently to indicate the visibility setting for an entity
 * in the system. The available visibility privacy options are `private`, `loggedin` and
 * `public`.
 *   e.g. <i class="icon-oae-private"><span class="oae-aural-text">__MSG__PRIVATE__</span></i>
 *        <i class="icon-oae-loggedin"><span class="oae-aural-text">__MSG__LOGGED_IN__</span></i>
 *        <i class="icon-oae-public"><span class="oae-aural-text">__MSG__PUBLIC__</span></i>
 *
 * Large icons can be rendered by adding the `large` class to the icon.
 *   e.g. <i class="icon-oae-private large"><span class="oae-aural-text">__MSG__PRIVATE__</span></i>
 *        <i class="icon-oae-loggedin large"><span class="oae-aural-text">__MSG__LOGGED_IN__</span></i>
 *        <i class="icon-oae-public large"><span class="oae-aural-text">__MSG__PUBLIC__</span></i>
 *
 * Note:
 *
 * - The `oae-aural-text` span is added in for accessibility purposes, but can be left out when necessary.
 */

i.icon-oae-private,
i.icon-oae-loggedin,
i.icon-oae-public {
    font-size: 18px;
    width: 18px;
    height: 18px;
}

i.icon-oae-private:before,
i.icon-oae-loggedin:before,
i.icon-oae-public:before {
    -webkit-border-radius: 500px;
       -moz-border-radius: 500px;
            border-radius: 500px;
    color: #313131;
    display: inline-block;
    font-size: 15px;
    width: 18px;
    height: 18px;
    padding-top: 2px;
    text-align: center;
}

i.icon-oae-private:before {
    background-color: #FFBC78;
    content: "\f023";
}

i.icon-oae-loggedin:before {
    background-color: #C4E6FF;
    content: "\f041";
}

i.icon-oae-public:before {
    background-color: #A6E0AB;
    content: "\f0ac";
}

/* Large visibility icons */

i[class^="icon-"].large {
    width: 60px;
    height: 60px;
}

i[class^="icon-"].large:before {
    font-size: 50px;
    height: 60px;
    padding-top: 5px;
    width: 60px;
}


/*******************
 ** LARGE OPTIONS **
 *******************/

/**
 * Generate a group of large toggle buttons.
 *
 * Each toggle button will have an icon, a name and a description. One of the toggle buttons will
 * selected at any time.
 *
 *
 * e.g. <div class="oae-large-options-container row">
 *          <div class="col-md-4 text-center">
 *              <label for="oae-visibility-private" class="checked">
 *                  <i class="icon-ok hide"></i>
 *                  <div class="oae-large-options well">
 *                      <input type="radio" id="oae-visibility-private" value="private" name="oae-visibility-group" class="pull-left" checked="checked" tabindex="0"/>
 *                      <i class="icon-oae-private large text-center"></i>
 *                      <span class="oae-threedots">__MSG__PARTICIPANTS_ONLY__</span>
 *                  </div>
 *                  <small>__MSG__GROUP_PRIVATE_DESCRIPTION__</small>
 *              </label>
 *          </div>
 *          <div class="col-md-4 text-center">
 *              <label for="oae-visibility-loggedin">
 *                  <i class="icon-ok hide"></i>
 *                  <div class="oae-large-options well">
 *                      <input type="radio" id="oae-visibility-loggedin" value="loggedin" name="oae-visibility-group" class="pull-left" tabindex="0"/>
 *                      <i class="icon-oae-loggedin large text-center"></i>
 *                      <span class="oae-threedots">${tenant}</span>
 *                  </div>
 *                  <small>__MSG__GROUP_LOGGEDIN_DESCRIPTION__</small>
 *              </label>
 *          </div>
 *          <div class="col-md-4 text-center">
 *              <label for="oae-visibility-public">
 *                  <i class="icon-ok hide"></i>
 *                  <div class="oae-large-options well">
 *                      <input type="radio" id="oae-visibility-public" value="public" name="oae-visibility-group" class="pull-left" tabindex="0"/>
 *                      <i class="icon-oae-public large text-center"></i>
 *                      <span class="oae-threedots">__MSG__PUBLIC__</span>
 *                  </div>
 *                  <small>__MSG__GROUP_PUBLIC_DESCRIPTION__</small>
 *              </label>
 *          </div>
 *      </div>
 *
 * Notes:
 *
 * - The selected button should have a `checked` class on the label element
 **/

.oae-large-options-container label {
    cursor: pointer;
    display: inline;
}

.oae-large-options-container label small {
    display: block;
    margin: 0 0 35px;
    position: relative;
}

.oae-large-options-container label.checked small {
    margin: 0;
    top: -35px;
}

.oae-large-options-container .oae-large-options {
    -webkit-box-sizing: border-box;
       -moz-box-sizing: border-box;
            box-sizing: border-box;
    height: 150px;
    padding-top: 13px;
    width: 100%;
}

.oae-large-options-container label.checked .oae-large-options {
    border: 8px solid;
    padding-top: 6px;
    position: relative;
    top: -35px;
}

.oae-large-options-container .oae-large-options input {
    position: absolute;
    z-index: -1; /* Adding a z-index of -1 hides the element from the view but still allows for focus of the element */
}

.oae-large-options-container .oae-large-options i.icon-oae-private:before,
.oae-large-options-container .oae-large-options i.icon-oae-loggedin:before,
.oae-large-options-container .oae-large-options i.icon-oae-public:before {
    margin-top: 6px;
}

.oae-large-options-container .oae-large-options span {
    display: block;
    font-size: 13px;
    font-weight: bold;
    margin-top: 15px;
}

.oae-large-options-container i.icon-ok {
    display: none;
}

.oae-large-options-container label.checked i.icon-ok {
    -webkit-border-radius: 100px;
       -moz-border-radius: 100px;
            border-radius: 100px;
    display: block;
    height: 35px;
    margin: 0 auto;
    position: relative;
    top: 130px;
    width: 35px;
    z-index: 1000;
}

.oae-large-options-container label.checked i.icon-ok:before {
    font-size: 24px;
    padding-top: 5px;
}

/************************
 ** SUCCESS/FAIL ICONS **
 ************************/

/* These icons are used in situations where checks for success/failure are done */


[class^="icon-"].icon-ok,
[class*=" icon-"].icon-ok,
[class^="icon-"].icon-ok:hover,
[class*=" icon-"].icon-ok:hover {
    color: #468847;
}

[class^="icon-"].icon-warning-sign,
[class*=" icon-"].icon-warning-sign,
[class^="icon-"].icon-warning-sign:hover,
[class*=" icon-"].icon-warning-sign:hover {
    color: #DD2222;
}

/****************
 ** THUMBNAILS **
 ****************/

/**
 * A thumbnail can be used to show a thumbnail picture/profile picture for an
 * entity. It will also attempt to set a default thumbnail in case no actual
 * image is available, and it allows for showing a visibility icon combined with
 * the thumbnail. These thumbnails will adjust in size to the space they have
 * been given by their container.
 *
 *   e.g. <div class="oae-thumbnail icon-oae-user">
 *            <a href="${entityData.profilePath}" title="${entityData.displayName|encodeForHTMLAttribute}">
 *                <img src="/ui/img/dummy/profile-pic-john.png" alt="John Librarian"/>
 *                <i class="icon-oae-public"></i>
 *            </a>
 *        </div>
 *
 * Next to using the HTML structure, there is also a Trimpath macro that can be used
 * instead from all Trimpath templates:
 *
 *   `${renderThumbnail(entityData, [addVisibilityIcon], [large])}`
 *
 * - `entityData` is a standard object representing a user, group or content item or a search result for a user, group
 *    or content item as returned by Hilary. Alternatively, a string representing the resourceType or resourceSubType
 *    (i.e., 'user', 'group', 'content', 'file', 'link', 'collabdoc') can be passed in for an empty/anonymous
 *    entity thumbnail.
 * - `addVisibilityIcon` (optional) will determine whether or not the visibility icon should be shown. By default,
 *    the visibility icon will be shown. However, users will not never show a visibility icon.
 * - `large` (optional) determines whether or not a large default thumbnail icon should used. By default, a small icon will be used.
 *
 * Notes:
 *
 * - The actual thumbnail image is optional, and if no image is specified the
 *   thumbnail will show a default entity thumbnail. In order to do this,
 *   `icon-oae-user` should be added to the `oae-thumbnail` div for users,
 *   `icon-oae-group` should be added to the `oae-thumbnail` div for groups,
 *   `icon-oae-discussion` should be added to the `oae-thumbnail` div for discussions,
 *   `icon-oae-content` should be added to the `oae-thumbnail` div for generic content,
 *   `icon-oae-file` should be added to the `oae-thumbnail` div for uploaded files,
 *   `icon-oae-link` should be added to the `oae-thumbnail` div for links and
 *   `icon-oae-collabdoc` should be added to the `oae-thumbnail` div for collaborative documents.
 *   Even when an image is provided, the entity icon class can still be added as
 *   it will be used when the image cannot be downloaded.
 * - For large thumbnails (> 100px width/height), the `oae-thumbnail-large` class
 *   should be added to the `oae-thumbnail` container. It will cause the default
 *   thumbnail to be larger.
 * - An optional visibility icon can be added to the thumbnail as well and will
 *   automatically be positioned correctly. The available visibility icons are
 *   `icon-oae-private`, `icon-oae-loggedin` and `icon-oae-public` (See Visibility
 *   icons section).
 * - The link inside of the thumbnail can be used to link to the entity's profile page.
 *   This link is optional and can be left out.
 */

div.oae-thumbnail {
    width: 100%;
    height: 100%;
    text-align: center;
    display: inline-block;
    position: relative;
    -webkit-border-radius: 4px;
       -moz-border-radius: 4px;
            border-radius: 4px;
    -webkit-box-shadow: 0 0 2px 1px rgba(0, 0, 0, 0.35);
       -moz-box-shadow: 0 0 2px 1px rgba(0, 0, 0, 0.35);
            box-shadow: 0 0 2px 1px rgba(0, 0, 0, 0.35);
}

/* IE9 and IE10 need a background color on the link to be able to click the entire icon */
div.oae-thumbnail a {
    background: rgba(0, 0, 0, 0.01);
}

div.oae-thumbnail a,
div.oae-thumbnail img {
    position: absolute;
    left: 0;
    top: 0;
    min-width: 100%;
    height: 100%;
    font-size: 12px;
}

div.oae-thumbnail:before {
    display: inline-block;
    font-size: 20px;
    padding-top: 50%;
    margin-top: -11px;
}

div.oae-thumbnail.oae-thumbnail-large:before {
    font-size: 50px;
    margin-top: -25px;
}

/* Default entity thumbnails */

div.oae-thumbnail.icon-oae-content:before, div.oae-thumbnail.icon-oae-file:before {
    content: "\f016";
}

div.oae-thumbnail.icon-oae-link:before {
    content: "\f0c1";
}

div.oae-thumbnail.icon-oae-collabdoc:before {
    content: "\f044";
}

div.oae-thumbnail.icon-oae-discussion:before {
    content: "\f086";
}

div.oae-thumbnail.icon-oae-group:before {
    content: "\f0c0";
}

div.oae-thumbnail.icon-oae-user:before {
    content: "\f007";
}

/* Visibility icon positioning */

div.oae-thumbnail i[class^="icon-"] {
    position: absolute;
    bottom: -8px;
    right: -8px;
}


/***********
 ** CLIPS **
***********/

/**
 * Clips are the elements that are used for page (entity) titles and page actions.
 * They are folded onto the top of a container, which is usually the main page content
 * container. Each clip can have a set of actions associated to it, which will automatically
 * show when opening the clip through the dropdown icon.
 *
 * The HTML structure required for creating a clip is the following:
 *
 *  <div class="oae-clip-container">
 *      <div class="oae-clip-container-left">
 *          <div class="oae-clip">
 *              <div class="oae-clip-fold">
 *                  <div class="oae-clip-fold-inner"></div>
 *                  <div class="oae-clip-fold-outer"></div>
 *              </div>
 *              <div class="oae-clip-content">
 *                  <button>
 *                      <div class="oae-thumbnail icon-oae-user">
 *                          <img src="/url/to/picture" alt="John Doe"/>
 *                          <i class="icon-oae-public"></i>
 *                      </div>
 *                      <div>
 *                          <div>
 *                              <h1 class="oae-threedots">John Doe</h1>
 *                              <i class="icon-caret-down"></i>
 *                              <small>Job Title</small>
 *                          </div>
 *                      </div>
 *                  </button>
 *                  <div>
 *                      <ul>
 *                          <li><button><i class="icon-user"></i>Action 1</button></li>
 *                          <li><button><i class="icon-envelope"></i>Action 2</button></li>
 *                          <li><button type="button"><i class="icon-wrench"></i>Action 3</button></li>
 *                      </ul>
 *                  </div>
 *              </div>
 *          </div>
 *      </div>
 *  </div>
 *
 * Notes:
 *
 * - A clip needs to be inside of an `oae-clip-container` div. Inside of this container, you can specify the
 *   clips that should go on the left by adding them to a `oae-clip-container-left` div. You can specify the
 *   clips that should go on the right by adding them to a `oae-clip-container-right div inside of this container.
 * - The fold on a clip can be on the left of the clip or on the right of the clip. By default, the
 *   fold will be on the right. When a fold on the left is required, an `oae-clip-flipped` class should
 *   be added to the .`oae-clip` element.
 * - Clips are available in two different skinnable styles. By default, the primary style will be used. If
 *   the secundary style is needed, this can be done by adding an 'oae-clip-secondary' class to the
 *   `.oae-clip` element.
 * - A thumbnail image can be added to the clip by adding an `oae-thumbnail` div as the first element of the
 *   main button. This can also show a default entity picture (in case no image is provided) as well as a
 *   visibility icon (See the `Thumbnail` section for details on how to create a thumbnail).
 *   The thumbnail image is optional and can be left out as well.
 * - An optional `oae-threedots` class can be added to the `h1` elements in case a maximum width needs to be
 *   enforced.
 * - The `icon-caret-down` element is optional. If it is not provided, the clip will be shown in view
 *   only mode. If it is provided, the clip will be toggleable and the action menu will be shown when clicked.
 * - The `small` tag is used to show some additional clip metadata and is optional.
 * - When a clip should not be clickable (e.g. in non-manager mode of a page), the `disabled` attribute
 *   should be added to the button. This will hide any caret icons and will make the clip unclickable.
 */

/* Clip container */

.oae-clip-container {
    position: relative;
    margin-bottom: 55px;
}

.oae-clip-container .oae-clip-container-left,
.oae-clip-container .oae-clip-container-right {
    position: absolute;
}

.oae-clip-container .oae-clip-container-right {
    margin-right: 10px;
    right: 0;
}

.oae-clip {
    float: left;
    margin: -16px 10px 10px;
    position: relative;
    z-index: 100;
}

/* Clip fold */

.oae-clip .oae-clip-fold {
    height: 6px;
    float: right;
    margin-right: -7px;
    position: relative;
    width: 7px;
    z-index: 10;
}

.oae-clip.oae-clip-flipped .oae-clip-fold {
    float: left;
    margin-left: -9px;
}

.oae-clip .oae-clip-fold .oae-clip-fold-inner {
    -webkit-border-radius: 50px 50px 0 0;
       -moz-border-radius: 50px 50px 0 0;
            border-radius: 50px 50px 0 0;
    float: left;
    height: 6px;
    margin-left: -1px;
    position: absolute;
    width: 9px;
    z-index: 1;
}
.oae-clip.oae-clip-flipped .oae-clip-fold .oae-clip-fold-inner {
    margin-left: 0;
}

.oae-clip .oae-clip-fold .oae-clip-fold-outer {
    float: right;
    height: 6px;
    margin-left: -5px;
    position: absolute;
    width: 7px;
    z-index: 0;
}
.oae-clip.oae-clip-flipped .oae-clip-fold .oae-clip-fold-outer {
    margin-left: 4px;
}

/* Clip content */

.oae-clip .oae-clip-content {
    -webkit-border-radius: 6px 0 6px 6px;
       -moz-border-radius: 6px 0 6px 6px;
            border-radius: 6px 0 6px 6px;
    -webkit-box-shadow: 0 1px 2px 1px rgba(0, 0, 0, 0.3);
       -moz-box-shadow: 0 1px 2px 1px rgba(0, 0, 0, 0.3);
            box-shadow: 0 1px 2px 1px rgba(0, 0, 0, 0.3);
}

.oae-clip.oae-clip-flipped .oae-clip-content {
    -webkit-border-radius: 0 6px 6px;
       -moz-border-radius: 0 6px 6px;
            border-radius: 0 6px 6px;
}

.oae-clip .oae-clip-content > button {
    width: 100%;
}

.oae-clip .oae-clip-content > button,
.oae-clip .oae-clip-content ul li button {
    background: none;
    border: none;
    font-weight: 600;
    padding: 14px 20px 14px 14px;
    text-align: left;
}

.oae-clip .oae-clip-content > button:disabled {
    cursor: default;
}

.oae-clip .oae-clip-content > button > div {
    float: left;
}

.oae-clip .oae-clip-content > button > div:nth-child(2) > div {
    display: table-cell;
    height: 35px;
    vertical-align: middle;
}

.oae-clip .oae-clip-content > button div.oae-thumbnail {
    height: 35px;
    width: 35px;
    margin-right: 12px;
}

.oae-clip .oae-clip-content h1 {
    display: inline-block;
    font-size: 16px;
    line-height: 1.3;
    margin: 0;
    font-weight: 600;
    max-width: 300px;
    min-height: 21px;
    word-wrap: break-word;
}

.oae-clip .oae-clip-content h1.oae-threedots {
    float: left;
}

.oae-clip .oae-clip-content > button i.icon-caret-down,
.oae-clip .oae-clip-content > button i.icon-caret-up {
    margin-left: 5px;
    line-height: 16px;
    position: relative;
    top: 2px;
}

.oae-clip .oae-clip-content > button h1.oae-threedots + i.icon-caret-down,
.oae-clip .oae-clip-content > button h1.oae-threedots + i.icon-caret-up {
    margin-left: 10px;
}

.oae-clip .oae-clip-content > button:disabled i.icon-caret-down,
.oae-clip .oae-clip-content > button:disabled i.icon-caret-up {
    display: none;
}

.oae-clip .oae-clip-content small {
    clear: both;
    display: block;
    font-size: 12px;
    line-height: 1;
    font-weight: normal;
    white-space: nowrap;
}

/* Clip actions */

.oae-clip .oae-clip-content > div > ul {
    list-style: none;
    margin: 0 10px;
    display: none;
}

.oae-clip .oae-clip-content > div > ul li {
    display: inline;
}

.oae-clip .oae-clip-content > div > ul li button {
    -webkit-border-radius: 6px;
       -moz-border-radius: 6px;
            border-radius: 6px;
    font-size: 11px;
    min-width: 70px;
    padding: 10px;
    margin-bottom: 10px;
    text-align: center;
}

.oae-clip .oae-clip-content > div > ul li button i {
    display: block;
    margin: 0 auto 3px;
}


/***********
 ** TILES **
 ***********/

/**
 * A tile is a combination of a preview image and some entity metadata in a
 * polaroid-like appearance. The preview image will take up the bulk of the
 * space, with a bar at the bottom overlapping with the image that can show
 * metadata. Tiles will adjust in size to the space they have been given by
 * their container.
 *
 * The following HTML structure should be used to create a tile:
 *
 *  <div class="oae-tile">
 *      <a href="/user/u:cambridge:PPTBPgxSdf" title="John Librarian">
 *          <div class="oae-thumbnail oae-thumbnail-large icon-oae-user">
 *              <img src="/ui/img/dummy/profile-pic-john.png" alt="John Librarian" />
 *          </div>
 *      </a>
 *      <div class="oae-tile-metadata">
 *          <i class="icon-oae-public pull-left"></i>
 *          <h3 class="oae-threedots">
 *              <a href="/user/u:cambridge:PPTBPgxSdf">John Librarian</a>
 *          </h3>
 *          <small class="oae-threedots">Professor</small>
 *      </div>
 *  </div>
 *
 * Notes:
 *
 * - The `oae-thumbnail` element, containing the preview image, is a standard
 *   `oae-thumbnail` element (See Thumbnail section for full overview).
 * - The `oae-threedots` class should be added to metadata elements if you want
 *   to make sure that `...` is shown when the metadata is longer than the available
 *   space in the tile.
 * - The actual content of the metadata div can be pretty much anything, although an
 *   h3 should be used for the tile title.
 * - The `small` element used to add some additional metadata is optional.
 * - The visibility icon can be used as defined in the Visibility icon section, and
 *   can be floated on the left or right.
 */

.oae-tile,
.oae-list.oae-list-grid > li.oae-list-actions {
    position: relative;
    overflow: hidden;
    border: 1px solid;
    -webkit-border-radius: 3px;
       -moz-border-radius: 3px;
            border-radius: 3px;
}

/* Default thumbnail picture positioning */

.oae-tile .oae-thumbnail {
    -webkit-border-radius: 0;
       -moz-border-radius: 0;
            border-radius: 0;
}

.oae-tile .oae-thumbnail:before {
    margin-top: -30px;
}

.oae-tile .oae-thumbnail.oae-thumbnail-large:before {
    margin-top: -50px;
    padding-top: 80px;
}

.oae-tile .oae-thumbnail img {
    height: auto;
}

/* Tile metadata */

.oae-tile > .oae-tile-metadata {
    position: absolute;
    bottom: 0;
    right: 0;
    left: 0;
    padding: 7px;
}

.oae-tile h3,
.oae-tile h3 a {
    font-size: 14px;
    font-weight: 600;
    line-height: 1.4;
    margin: 0;
}

.oae-tile small {
    font-size: 12px;
    font-weight: normal;
    line-height: 1.5;
    opacity: 0.8;
    text-transform: uppercase;
}


/****************
 ** LIST ITEMS **
 ****************/

/*
 * A list item is a way of displaying an entity and is a combination of a preview image,
 * some entity metadata, a checkbox and actions that can be taken on the entity. A list
 * item can be used as part of a larger list, but can also be used outside of a list to
 * present a single entity. List items will adjust in size to the space they have been
 * given by their container.
 *
 * The following HTML structure should be used to create a list item:
 *
 *  <div class="oae-listitem oae-listitem-compact">
 *      <input type="checkbox" class="pull-left" id="oae-list-details-u:cambridge:PPTBPgxSdf" data-id="u:cambridge:PPTBPgxSdf" />
 *      <label class="oae-aural-text" for="oae-list-details-u:cambridge:PPTBPgxSdf">John Librarian</label>
 *      <div class="oae-thumbnail icon-oae-user pull-left">
 *          <img src="/ui/img/dummy/profile-pic-john.png" alt="John Librarian" />
 *          <i class="icon-oae-private"></i>
 *      </div>
 *      <div>
 *          <h3 class="oae-threedots"><a href="/user/u:cambridge:PPTBPgxSdf">John Librarian</a></h3>
 *          <small class="oae-threedots">Professor</small>
 *      </div>
 *      <div class="oae-listitem-actions">
 *          <button class="btn btn-link" title="Share"><i class="icon-share"></i></button>
 *      </div>
 *  </div>
 *
 * Notes:
 *
 * - A list item is available in an expanded size and a compact size. By default, the larger expanded
 *   view will be used. In order to use the smaller compact view, the class `oae-listitem-compact`
 *   should be added to the `oae-listitem` element.
 * - A checkbox can be added to the list item for management purposes. This checkbox should have an
 *   accompanying `oae-aural-text` label for accessibility purposes.
 * - An action bar can be added to the list item by adding an `oae-listitem-actions` div to the list
 *   item. This action bar can contain one or multiple action buttons.
 * - The `oae-thumbnail`, `oae-listitem-actions` and checkbox are all optional.
 * - The `small` element used to add some additional metadata is optional as well.
 * - The `oae-thumbnail` element, containing the preview image, is a standard
 *   `oae-thumbnail` element (See Thumbnail section for full overview).
 */

.oae-tile,
.oae-listitem,
.oae-list.oae-list-grid > li.oae-list-actions {
    -webkit-box-shadow: 0 0 2px 0 rgba(219, 219, 219, 0.8);
       -moz-box-shadow: 0 0 2px 0 rgba(219, 219, 219, 0.8);
            box-shadow: 0 0 2px 0 rgba(219, 219, 219, 0.8);
}

.oae-listitem {
    padding: 10px;
    margin-bottom: 10px;
    min-height: 50px;
    border: 1px solid;
    -webkit-border-radius: 3px;
       -moz-border-radius: 3px;
            border-radius: 3px;
}

.oae-listitem.oae-listitem-compact {
    min-height: 27px;
}

.oae-listitem input[type="checkbox"].pull-left {
    margin-right: 10px;
    margin-top: 20px;
}

.oae-listitem.oae-listitem-compact input[type="checkbox"].pull-left {
    margin-top: 6px;
}

/* List item thumbnail */

.oae-listitem .oae-thumbnail {
    float: left;
    height: 50px;
    width: 50px;
    margin-right: 15px;
}

.oae-listitem.oae-listitem-compact .oae-thumbnail {
    height: 25px;
    width: 25px;
}

/* List item metadata */

.oae-listitem > div:not(.oae-thumbnail) {
    display: table-cell;
    vertical-align: middle;
    height: 50px;
}

.oae-listitem.oae-listitem-compact > div:not(.oae-thumbnail) {
    height: 25px;
    width: auto;
}

.oae-listitem h3 {
    display: inline-block;
    font-size: 16px;
    font-weight: 500;
    line-height: 25px;
    margin: 0;
    max-width: 450px;
}

.oae-listitem small {
    line-height: 1;
    font-size: 11px;
    opacity: 0.8;
    text-transform: uppercase;
}

.oae-listitem.oae-listitem-compact small {
    display: inline-block;
    line-height: 25px;
    margin-left: 20px;
}

/* List item actions */

.oae-listitem .oae-listitem-actions {
    width: 100%;
    text-align: right;
}

.oae-listitem .oae-listitem-actions i {
    font-size: 18px;
}


/***********
 ** LISTS **
 ***********/

/**
 * Lists are used as the core component for multiple widgets (library, membership, participants,
 * search, etc.) and present a list of entities that can be viewed in 3 separate view modes (grid,
 * details and compact).
 *
 * The HTML for a list item has been abstracted into a globally available TrimPath template that
 * can be used when rendering list view items:
 *
 *   `${listItem(entityData, [metadata], [showCheckbox])}`
 *
 * - `entityData` is an object representing a user, group or content item or a search result for a user, group
 *    or content item
 * - `metadata` (optional) is a line of metadata information that should be displayed underneath the entity name
 * - `showCheckbox` (optional) will determine whether ot not the checkbox should be shown. By default, the checkbox will be shown to all logged in users
 *
 * The output from this macro represents a single list (li) item, and should be wrapped in a list container (ul)
 * element with an `oae-list` class. In order to show the grid view, an `oae-list-grid` class should be added to
 * the list, in order to show the details view, an `oae-list-details` class should be added to the list and in order
 * to show the compact view, an `oae-list-compact` class should be added to the list:
 *
 *  e.g. <ul class="oae-list oae-list-grid">
 *           <Generated list items>
 *       </ul>
 */

/* Core list styles */

ul.oae-list {
    margin: 0;
    padding: 0;
    clear: both;
}

ul.oae-list > li {
    list-style: none;
    -webkit-border-radius: 3px;
       -moz-border-radius: 3px;
            border-radius: 3px;
}

ul.oae-list:not(.oae-list-grid) > li > .oae-list-grid-item,
ul.oae-list:not(.oae-list-details) > li > .oae-list-details-item,
ul.oae-list:not(.oae-list-compact) > li > .oae-list-compact-item {
    display: none;
}

/* Grid view */

ul.oae-list.oae-list-grid > li {
    float: left;
    margin: 0 14px 24px 0;
}

ul.row.oae-list.oae-list-grid > li {
    float: left;
    margin: 0 0 7px;
}

ul.oae-list.oae-list-grid > li .oae-thumbnail,
ul.oae-list.oae-list-grid > li.oae-list-actions {
    height: 162px;
    min-width: 162px;
}

/* Details and compact view */

ul.oae-list > li .oae-list-details-item,
ul.oae-list > li .oae-list-compact-item  {
    display: table;
    width: 100%;
}

ul.oae-list > li .oae-listitem {
    margin-bottom: 0px;
    margin-top: 10px;
}

ul.oae-list > li:first-child .oae-listitem {
    margin-top: 0px;
}


/******************
<<<<<<< HEAD
 ** LIST ACTIONS **
 ******************/

/**
 * The list actions are shown to the managers of a list and provide options to add new items to the
 * list or manage the items in the list. List actions are expected to be shown as the first item in
 * a list. In grid view, the list actions will be rendered as a tile that is similar to the other tiles in
 * the list and will contain the action buttons as well as the default thumbnail for the resource type.
 * In details and compact view, the list actions will only display the actions buttons.
 *
 * The following HTML structure should be used to create a list actions element:
 *
 *  <li class="oae-list-actions oae-list-actions-multiple">
 *      <div class="oae-thumbnail oae-thumbnail-large icon-oae-content"></div>
 *      <ul>
 *          <li>
 *              <button type="button" class="btn oae-trigger-upload">
 *                  <i class="icon-cloud-upload pull-left"></i>__MSG__UPLOAD__
 *              </button>
 *          </li>
 *      </ul>
 *   </li>
 *
 * Notes:
 *
 * - The most common way to use a list actions element is to prepend it into an infinite scroll list for managers
 *   of the list. This will then also avoid that the `empty` list message is shown to managers.
 * - When more than 1 action button needs to be shown in the list actions, the optional `oae-list-actions-multiple`
 *   class should be added to the `oae-list-actions` container.
 * - In grid view, icons inside of the action buttons will be hidden from the actions tile because of the limited
 *   available space. In details and compact view, the icons will be shown.
 * - The resource type icon shown in the list actions in grid view can be any of the `icon-oae-<resourceType>`
 *   icons outlines in the `Thumbnails` section.
 */

/* Core list action styles */

.oae-list-actions ul {
    margin: 0px;
}

.oae-list-actions ul > li {
    list-style-type: none;
    margin-top: 10px;
}

.oae-list-actions div.oae-thumbnail {
    background: none;
}

/* Grid view */

ul.oae-list.oae-list-grid > li.oae-list-actions {
    border-style: dashed;
}

ul.oae-list.oae-list-grid .oae-list-actions div.oae-thumbnail:before {
    margin-top: -40px;
}

ul.oae-list.oae-list-grid .oae-list-actions.oae-list-actions-multiple div.oae-thumbnail:before {
    margin-top: -60px;
}

ul.oae-list.oae-list-grid .oae-list-actions .btn i {
    display: none;
}

ul.oae-list.oae-list-grid .oae-list-actions ul {
    bottom: 2px;
    left: 0;
    padding: 7px;
    position: absolute;
    right: 0;
    text-align: center;
}

/* Details and compact view */

ul.oae-list:not(.oae-list-grid) .oae-list-actions {
    height: 50px;
}

ul.oae-list:not(.oae-list-grid) .oae-list-actions div.oae-thumbnail {
    display: none;
}

ul.oae-list:not(.oae-list-grid) .oae-list-actions ul > li {
    display: inline;
    margin-right: 10px;
}


/******************
=======
>>>>>>> 87d37b20
 ** LIST OPTIONS **
 ******************/

/**
 * The list options can be shown at the top of a list, providing a title for the list, as well
 * as possibly a list search form, list actions, view mode switching, etc.
 *
 * Some example HTML for a list options view:
 *
 *  <div class="oae-list-options">
 *      <div>
 *          <button class="btn oae-list-options-toggle">
 *              <h2>__MSG__LIBRARY__ <i class="icon-caret-down"></i></h2>
 *          </button>
 *          <div class="pull-right">
 *              <form class="form-search" id="library_search_form">
 *                  <input type="text" class="search-query" placeholder="__MSG__NARROW_BY_KEYWORD__">
 *              </form>
 *          </div>
 *      </div>
 *      <div class="oae-list-options-actions hide">
 *          <input type="checkbox" id="library-selectall" class="oae-list-selectall" />
 *          <label for="library-selectall" class="oae-aural-text">__MSG__SELECT_ALL__</label>
 *          <button type="button" class="btn" disabled="disabled"><i class="icon-share pull-left"></i>__MSG__SHARE__</button>
 *          <button type="button" class="btn" disabled="disabled"><i class="icon-remove pull-left"></i>__MSG__DELETE__</button>
 *          <div class="btn-group pull-right">
 *              <button class="btn" data-type="oae-list-compact">
 *                  <i class="icon-list"></i>
 *                  <span class="oae-aural-text">__MSG__LIST_VIEW__</span>
 *              </button>
 *              <button class="btn" data-type="oae-list-details">
 *                  <i class="icon-th-list"></i>
 *                  <span class="oae-aural-text">__MSG__EXPANDED_LIST_VIEW__</span>
 *              </button>
 *              <button class="btn active" data-type="oae-list-grid">
 *                  <i class="icon-th-large"></i>
 *                  <span class="oae-aural-text">__MSG__GRID_VIEW__</span>
 *              </button>
 *          </div>
 *      </div>
 *  </div>
 *
 * Notes:
 *
 * - The `oae-list-options-toggle` item is used to show the title of the list, and will also be used to toggle
 *   the actions bar. This will be enabled automatically by the system. If a list needs to be shown in view-only
 *   mode, this element should be set to disabled, in which case the dropdown icon will disappear and the toggle
 *   will no longer work.
 * - The `oae-list-options-actions` div represents the action bar that will be toggled when the `oae-list-options-toggle`
 *   element is clicked. This bar contains all of the action that can be done on the selected list items, and
 *   can basically be anything.
 * - An `oae-list-selectall` class can be applied to the element that should be used to select/deselect all list
 *   items. This will be enabled automatically by the system. If the list options have any buttons that require the collection
 *   of all selected items, the list options and the list should be wrapped in a `oae-list-container` div.
 * - The primary actions under `oae-list-options-actions` should be disabled by default, as they can only be clicked
 *   when at least one of the items in the corresponding list is checked.
 */

.oae-list-options {
    border-bottom: 1px solid #EEE;
    margin-bottom: 20px;
}

.oae-list-options > div {
    line-height: 30px;
    margin-bottom: 15px;
    clear: both;
}

.oae-list-options .oae-list-options-toggle,
.oae-list-options .btn.oae-list-options-toggle,
.oae-list-options .btn.oae-list-options-toggle:disabled,
.oae-list-options .btn.oae-list-options-toggle:hover,
.oae-list-options .btn.oae-list-options-toggle:active,
.oae-list-options .btn.oae-list-options-toggle:focus {
    background: none;
    border: none;
    filter: none;
    padding: 1px 0;
    -webkit-box-shadow: none;
       -moz-box-shadow: none;
            box-shadow: none;
}

.oae-list-options .oae-list-options-toggle h2 {
    margin: 0;
    font-size: 20px;
    line-height: 1.2;
}

.oae-list-options .oae-list-options-toggle h2 .badge {
    margin-left: 5px;
    top: -3px;
}

.oae-list-options .oae-list-options-toggle:disabled {
    cursor: auto;
}

.oae-list-options .oae-list-options-toggle:disabled .icon-caret-down,
.oae-list-options .oae-list-options-toggle:disabled .icon-caret-up {
    display: none;
}

.oae-list-options form {
    margin-bottom: 0;
}

/* Actions bar */

.oae-list-options .oae-list-options-actions > input,
.oae-list-options .oae-list-options-actions > button {
    margin-right: 7px;
}

.oae-list-options .oae-list-options-actions .btn i {
    font-size: 18px;
    line-height: 1.2;
}

.oae-list-options .btn-group .btn i {
    font-size: 12px;
}


/******************
 ** LIST ACTIONS **
 ******************/

/**
 * The list actions are shown to the managers of a list and provide options to add new items to the
 * list or manage the items in the list. List actions are expected to be shown as the first item in
 * a list. In grid view, the list actions will be rendered as a tile that is similar to the other tiles in
 * the list and will contain the action buttons as well as the default thumbnail for the resource type.
 * In details and compact view, the list actions will only display the actions buttons.
 *
 * The following HTML structure should be used to create a list actions element:
 *
 *  <li class="oae-list-actions oae-list-actions-multiple">
 *      <div class="oae-thumbnail oae-thumbnail-large icon-oae-content"></div>
 *      <ul>
 *          <li>
 *              <button type="button" class="btn oae-trigger-upload">
 *                  <i class="icon-cloud-upload pull-left"></i>__MSG__UPLOAD__
 *              </button>
 *          </li>
 *      </ul>
 *   </li>
 *
 * Notes:
 *
 * - The most common way to use a list actions element is to prepend it into an infinite scroll list for managers
 *   of the list. This will then also avoid that the `empty` list message is shown to managers.
 * - When more than 1 action button needs to be shown in the list actions, the optional `oae-list-actions-multiple`
 *   class should be added to the `oae-list-actions` container.
 * - In grid view, icons inside of the action buttons will be hidden from the actions tile because of the limited
 *   available space. In details and compact view, the icons will be shown.
 * - The resource type icon shown in the list actions in grid view can be any of the `icon-oae-<resourceType>`
 *   icons outlines in the `Thumbnails` section.
 */

/* Core list action styles */

.oae-list-actions ul {
    margin: 0px;
}

.oae-list-actions ul > li {
    list-style-type: none;
    margin-top: 10px;
}

/* Grid view */

ul.oae-list.oae-list-grid > li.oae-list-actions {
    border-style: solid;
    -webkit-box-shadow: none;
       -moz-box-shadow: none;
            box-shadow: none;
}

ul.oae-list.oae-list-grid li.oae-list-actions div.oae-thumbnail {
    background: none;
    border-width: 1px;
    border-style: dashed;
    -webkit-box-shadow: none;
       -moz-box-shadow: none;
            box-shadow: none;
    height: 150px;
    margin: 5px;
    width: 150px;
}

ul.oae-list.oae-list-grid .oae-list-actions div.oae-thumbnail:before {
    margin-top: -40px;
}

ul.oae-list.oae-list-grid .oae-list-actions.oae-list-actions-multiple div.oae-thumbnail:before {
    margin-top: -60px;
}

ul.oae-list.oae-list-grid .oae-list-actions .btn i {
    display: none;
}

ul.oae-list.oae-list-grid .oae-list-actions ul {
    bottom: 15px;
    left: 0;
    padding: 7px;
    position: absolute;
    right: 0;
    text-align: center;
}

ul.oae-list.oae-list-grid .oae-list-actions.oae-list-actions-multiple ul {
    bottom: 5px;
}

/* Details and compact view */

ul.oae-list:not(.oae-list-grid) .oae-list-actions {
    height: 50px;
}

ul.oae-list:not(.oae-list-grid) .oae-list-actions div.oae-thumbnail {
    display: none;
}

ul.oae-list:not(.oae-list-grid) .oae-list-actions ul > li {
    display: inline;
    margin-right: 10px;
}<|MERGE_RESOLUTION|>--- conflicted
+++ resolved
@@ -1030,103 +1030,6 @@
 
 
 /******************
-<<<<<<< HEAD
- ** LIST ACTIONS **
- ******************/
-
-/**
- * The list actions are shown to the managers of a list and provide options to add new items to the
- * list or manage the items in the list. List actions are expected to be shown as the first item in
- * a list. In grid view, the list actions will be rendered as a tile that is similar to the other tiles in
- * the list and will contain the action buttons as well as the default thumbnail for the resource type.
- * In details and compact view, the list actions will only display the actions buttons.
- *
- * The following HTML structure should be used to create a list actions element:
- *
- *  <li class="oae-list-actions oae-list-actions-multiple">
- *      <div class="oae-thumbnail oae-thumbnail-large icon-oae-content"></div>
- *      <ul>
- *          <li>
- *              <button type="button" class="btn oae-trigger-upload">
- *                  <i class="icon-cloud-upload pull-left"></i>__MSG__UPLOAD__
- *              </button>
- *          </li>
- *      </ul>
- *   </li>
- *
- * Notes:
- *
- * - The most common way to use a list actions element is to prepend it into an infinite scroll list for managers
- *   of the list. This will then also avoid that the `empty` list message is shown to managers.
- * - When more than 1 action button needs to be shown in the list actions, the optional `oae-list-actions-multiple`
- *   class should be added to the `oae-list-actions` container.
- * - In grid view, icons inside of the action buttons will be hidden from the actions tile because of the limited
- *   available space. In details and compact view, the icons will be shown.
- * - The resource type icon shown in the list actions in grid view can be any of the `icon-oae-<resourceType>`
- *   icons outlines in the `Thumbnails` section.
- */
-
-/* Core list action styles */
-
-.oae-list-actions ul {
-    margin: 0px;
-}
-
-.oae-list-actions ul > li {
-    list-style-type: none;
-    margin-top: 10px;
-}
-
-.oae-list-actions div.oae-thumbnail {
-    background: none;
-}
-
-/* Grid view */
-
-ul.oae-list.oae-list-grid > li.oae-list-actions {
-    border-style: dashed;
-}
-
-ul.oae-list.oae-list-grid .oae-list-actions div.oae-thumbnail:before {
-    margin-top: -40px;
-}
-
-ul.oae-list.oae-list-grid .oae-list-actions.oae-list-actions-multiple div.oae-thumbnail:before {
-    margin-top: -60px;
-}
-
-ul.oae-list.oae-list-grid .oae-list-actions .btn i {
-    display: none;
-}
-
-ul.oae-list.oae-list-grid .oae-list-actions ul {
-    bottom: 2px;
-    left: 0;
-    padding: 7px;
-    position: absolute;
-    right: 0;
-    text-align: center;
-}
-
-/* Details and compact view */
-
-ul.oae-list:not(.oae-list-grid) .oae-list-actions {
-    height: 50px;
-}
-
-ul.oae-list:not(.oae-list-grid) .oae-list-actions div.oae-thumbnail {
-    display: none;
-}
-
-ul.oae-list:not(.oae-list-grid) .oae-list-actions ul > li {
-    display: inline;
-    margin-right: 10px;
-}
-
-
-/******************
-=======
->>>>>>> 87d37b20
  ** LIST OPTIONS **
  ******************/
 
