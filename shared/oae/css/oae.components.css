--- conflicted
+++ resolved
@@ -1343,18 +1343,12 @@
  *              <h2 class="pull-left">__MSG__LIBRARY__ <i class="icon-caret-down"></i></h2>
  *          </button>
  *          <div class="pull-right col-xs-12 col-sm-6">
-<<<<<<< HEAD
- *              <form id="library-search-form" class="form-search" role="search">
- *                  <label class="control-label oae-aural-text" for="library-search-query">__MSG__NARROW_BY_KEYWORD__</label>
- *                  <input type="text" id="library-search-query" class="form-control pull-right search-query" placeholder="__MSG__NARROW_BY_KEYWORD__"/>
-=======
  *              <form id="library_search_form" class="form-search" role="search">
  *                  <label for="search-query" class="control-label oae-aural-text">__MSG__NARROW_BY_KEYWORD__</label>
  *                  <input type="text" class="search-query" placeholder="__MSG__NARROW_BY_KEYWORD__"/>
  *                  <button type="submit" class="btn btn-link">
  *                      <i class="icon-search"><span class="oae-aural-text">__MSG__SEARCH__</span></i>
  *                  </button>
->>>>>>> f03b6230
  *              </form>
  *          </div>
  *      </div>
@@ -1451,10 +1445,6 @@
     margin-bottom: 0;
 }
 
-<<<<<<< HEAD
-@media (min-width: 771px) {
-    .oae-list-options form input.search-query {
-=======
 .oae-list-options form.form-search button[type="submit"] {
     margin-left: -30px;
     margin-top: 7px;
@@ -1468,15 +1458,10 @@
 
 @media (min-width: 771px) {
     .oae-list-options form.form-search input.search-query {
->>>>>>> f03b6230
         max-width: 400px;
     }
 }
 
-<<<<<<< HEAD
-
-=======
->>>>>>> f03b6230
 /* Actions bar */
 
 .oae-list-options .oae-list-options-actions {
