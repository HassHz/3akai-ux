/*!
 * Copyright 2012 Sakai Foundation (SF) Licensed under the
 * Educational Community License, Version 2.0 (the "License"); you may
 * not use this file except in compliance with the License. You may
 * obtain a copy of the License at
 *
 *     http://www.osedu.org/licenses/ECL-2.0
 *
 * Unless required by applicable law or agreed to in writing,
 * software distributed under the License is distributed on an "AS IS"
 * BASIS, WITHOUT WARRANTIES OR CONDITIONS OF ANY KIND, either express
 * or implied. See the License for the specific language governing
 * permissions and limitations under the License.
 */

/******************
 * ACCESSIBILITY **
 ******************/

/**
 * Style that can be used for links if we just want them to have the same color as the
 * text. These links will be underlined when hovering over them.
 *   e.g. <a href="http://www.google.co.uk" class="oae-plain-link">Google</a>
 */
a.oae-plain-link:hover {
    text-decoration: underline;
}

/**
 * Used for accessibility purposes as it allows to put text content
 * for items that might not have text content (e.g. icons) or create
 * additional clues for screenreader users
 *   e.g. <button class="oae-icon oae-icon-home"><span class="oae-aural-text">Additional information</span></button>
 */
.oae-aural-text {
    border: 0;
    clip: rect(0 0 0 0);
    height: 1px;
    margin: -1px;
    overflow: hidden;
    padding: 0;
    position: absolute;
    width: 1px;
}


/***************
 ** THREEDOTS **
 **************/

.oae-threedots {
    display: block;
    overflow: hidden;
    text-overflow: ellipsis;
    white-space: nowrap;
}


/************
 ** PANELS **
 ************/

/**
 * Panels that can be used to show HTML content on top of a background
 * color or background image. Three different panels can be used
 *  - `oae-panel-primary`: Panel that contains content that should really stand out
 *  - `oae-panel-secondary`: Panel that contains the secondary content
 *  - `oae-panel-tertiary`: Other panel content (e.g. search box on the landing page)
 *   e.g. <div class="oae-panel-primary">...</div>
 */
.oae-panel-primary, .oae-panel-secondary, .oae-panel-tertiary {
    padding: 15px;
    -webkit-border-radius: 5px;
       -moz-border-radius: 5px;
            border-radius: 5px;
}


/***********
 ** CLIPS **
 **
 **   <div class="oae-clip-container pull-left">
 **       <div class="oae-clip">
 **           <div class="oae-clip-fold">
 **               <div class="oae-clip-fold-inner"></div>
 **               <div class="oae-clip-fold-outer"></div>
 **           </div>
 **           <div class="oae-clip-content">
 **               <button type="button">
 **                   <div class="oae-visibility-avatar">
 **                       <img src="/ui/img/dummy/profile-pic-john.png" alt="John Librarian"/>
 **                       <i class="icon-oae-public"></i>
 **                   </div>
 **                   <div>
 **                       <div>
 **                           <h1>John Librarian</h1>
 **                           <i class="icon-caret-down"></i>
 **                           <small>Professor of Typography</small>
 **                       </div>
 **                   </div>
 **               </button>
 **               <div>
 **                   <ul class="oae-clip-menulisting">
 **                       <li><button type="button"><i class="icon-user"></i>Profile</button></li>
 **                       <li><button type="button"><i class="icon-envelope"></i>Messages</button></li>
 **                       <li><button type="button"><i class="icon-wrench"></i>Account</button></li>
 **                   </ul>
 **               </div>
 **           </div>
 **       </div>
 **
 ***********/

/**
 * Clips at the top of the content containers. When clicked open a pop-over with more actions.
 */
.oae-clip-container {
    margin-top: -18px;
    position: absolute;
}

.oae-clip {
    float: left;
}

.oae-clip.oae-clip-secondary {
    float: none;
}

.oae-clip .oae-clip-content {
    -webkit-border-radius: 6px 0 6px 6px;
       -moz-border-radius: 6px 0 6px 6px;
            border-radius: 6px 0 6px 6px;
    -webkit-box-shadow: 0 1px 2px 1px rgba(0, 0, 0, 0.3);
       -moz-box-shadow: 0 1px 2px 1px rgba(0, 0, 0, 0.3);
            box-shadow: 0 1px 2px 1px rgba(0, 0, 0, 0.3);
}

.oae-clip.oae-flipped {
    float: right;
}

.oae-clip.oae-flipped .oae-clip-content {
    -webkit-border-radius: 0 6px 6px;
       -moz-border-radius: 0 6px 6px;
            border-radius: 0 6px 6px;
}

.oae-clip-container.pull-right {
    right: 50px;
}
.oae-clip-container.pull-right .oae-clip {
    margin-left: 15px;
}

.oae-clip-container.pull-left {
    left: 50px;
}
.oae-clip-container.pull-left .oae-clip {
    margin-right: 15px;
}

.oae-clip button {
    background: none;
    border: none;
    font-weight: 600;
    min-height: 30px;
    padding: 13px 15px 15px;
    text-align: left;
}

.oae-clip .oae-clip-content > button i {
    float: right;
}

.oae-clip button h1 {
    display: inline-block;
    float: left;
    font-size: 16px;
    line-height: 1.2;
    margin: 0 10px 0 0;
}

.oae-clip .oae-clip-fold {
    height: 6px;
    float: right;
    margin-right: -7px;
    position: relative;
    width: 7px;
    z-index: 10;
}

.oae-clip.oae-flipped .oae-clip-fold {
    float: left;
    margin-left: -9px;
}

.oae-clip .oae-clip-fold .oae-clip-fold-inner {
    border-radius: 50px 50px 0 0;
    float: left;
    height: 6px;
    margin-left: -1px;
    position: absolute;
    width: 9px;
    z-index: 1;
}
.oae-clip.oae-flipped .oae-clip-fold .oae-clip-fold-inner {
    margin-left: 0;
}

.oae-clip .oae-clip-fold .oae-clip-fold-outer {
    float: right;
    height: 6px;
    margin-left: -5px;
    position: absolute;
    width: 7px;
    z-index: 0;
}
.oae-clip.oae-flipped .oae-clip-fold .oae-clip-fold-outer {
    margin-left: 4px;
}

.oae-clip button > div {
    display: table;
    float: left;
    height: 37px;
}

.oae-clip button div div {
    display: table-cell;
    vertical-align: middle;
}

.oae-clip button small {
    clear: both;
    display: block;
    font-size: 12px;
    font-weight: normal;
    white-space: nowrap;
}

.oae-clip .oae-clip-content .oae-visibility-private,
.oae-clip .oae-clip-content .oae-visibility-public,
.oae-clip .oae-clip-content .oae-visibility-department,
.oae-clip .oae-clip-content .oae-visibility-loggedin {
    margin: 15px 0 0 24px;
    position: absolute;
}

/* Menu in a clip */
.oae-clip ul.oae-clip-menulisting {
    list-style: none;
    margin: 0 10px;
}

.oae-clip ul.oae-clip-menulisting li {
    display: inline;
}

.oae-clip ul.oae-clip-menulisting li button {
    -webkit-border-radius: 6px;
       -moz-border-radius: 6px;
            border-radius: 6px;
    font-size: 11px;
    font-weight: 600;
    min-width: 70px;
    padding: 10px;
    text-align: center;
    text-decoration: none;
}

.oae-clip ul.oae-clip-menulisting li button i {
    display: block;
    margin: 0 auto 3px;
}


/*******************
 ** DRAG AND DROP **
 ******************/

.oae-dnd-upload.dragover {
    opacity: 0.3;
    transition: opacity 0.15s linear 0s;
}


/***********************
 ** VISIBILITY IMAGES **
 **
 **    <div class="oae-visibility-avatar">
 **        <img src="/ui/img/dummy/profile-pic-john.png" alt="John Librarian"/>
 **        <i class="icon-oae-public"></i>
 **    </div>
 **
 **********************/

.oae-visibility-avatar img {
    -webkit-border-radius: 4px;
       -moz-border-radius: 4px;
            border-radius: 4px;
    box-shadow: 0 0 2px 1px rgba(0, 0, 0, 0.35);
    float: left;
    margin: 3px 12px 0 0;
    max-height: 35px;
    width: 35px;
}

.oae-visibility-avatar img + i[class^="icon-"] {
    color: #FFF;
    display: block;
    font-size: 20px;
    margin: 18px 0 0 20px;
    position: absolute;
    text-shadow: 0 0 2px #000;
}

.icon-oae-private,
.icon-oae-loggedin,
.icon-oae-public {
    background: #FFF;
    -webkit-border-radius: 10px;
       -moz-border-radius: 10px;
            border-radius: 10px;
    padding: 0 5px;
}
.icon-oae-private:before,
.icon-oae-loggedin:before,
.icon-oae-public:before {
    color: #313131;
    text-shadow: none;
}

.icon-oae-private {
    background-color: #FFBC78;
}
.icon-oae-private:before {
    content: "\f023";
}

.icon-oae-loggedin {
    background-color: #c4e6ff;
}
.icon-oae-loggedin:before {
    content: "\f041";
}

.icon-oae-public {
    background-color: #a6e0ab;
}
.icon-oae-public:before {
    content: "\f0ac";
    font-size: 18px;
}


/***********
 ** LISTS **
 ***********/

/* list containers */
ul.oae-list {
    margin: 10px 0 0;
    padding: 0;
    clear: both;
}
ul.oae-list li.oae-list-item {
    clear: both;
    border: 1px solid #f5f5f5;
    border-radius: 3px;
    -moz-border-radius: 3px;
    -webkit-border-radius: 3px;
    list-style: none;
    margin-bottom: 2px;
}
ul.oae-list.grid li.oae-list-item {
    clear: none;
    float: left;
    height: 162px;
    margin: 12px 7px 20px;
    position: relative;
    width: 162px;
}
ul.oae-list li.oae-list-item i,
ul.oae-list li.oae-list-item i:hover {
  color: #fff;
  font-size: 100%;
}
ul.oae-list li.oae-list-item.active {
    background-color: #999;
}
ul.oae-list li.oae-list-item .oae-list-description {
    display: none;
    margin-top: 1px;
    color: #666;
    font-style: italic;
}
ul.oae-list li.oae-list-item .oae-list-description,
ul.oae-list li.oae-list-item.active .oae-list-description,
ul.oae-list.expandedlist li.oae-list-item .oae-list-description {
    display: block;
    font-size: 11px;
    line-height: 20px;
    max-width: 200px;
    text-transform: uppercase;
}
ul.oae-list li.oae-list-item.active .oae-list-description,
ul.oae-list.expandedlist li.oae-list-item .oae-list-description {
    max-width: 550px;
}
ul.oae-list li.oae-list-item .oae-list-item-left {
    background-color: #fff;
    border-radius: 3px;
    -moz-border-radius: 3px;
    -webkit-border-radius: 3px;
    float: left;
    overflow: auto;
    width: 97.5%;
    margin-top: 2px;
    height: 34px;
}
ul.oae-list.expandedlist li.oae-list-item.active .oae-list-item-left,
ul.oae-list li.oae-list-item.active .oae-list-item-left,
ul.oae-list li.oae-list-item.active:hover .oae-list-item-left {
    overflow: hidden;
    height: 70px;
    width: 52%;
}
ul.oae-list.expandedlist li.oae-list-item .oae-list-item-left {
    height: 70px;
    width: 97.5%;
}
ul.oae-list.grid li.oae-list-item:hover .oae-list-item-left,
ul.oae-list.grid li.oae-list-item .oae-list-item-left {
    border-radius: 3px 0 0 3px;
    -moz-border-radius: 3px 0 0 3px;
    -webkit-border-radius: 3px 0 0 3px;
    height: 162px;
    margin-top: 0;
    overflow: hidden;
}
ul.oae-list.grid li.oae-list-item.active:hover .oae-list-item-left,
ul.oae-list.grid li.oae-list-item.active .oae-list-item-left {
    width: 12%;
}
ul.oae-list.grid li.oae-list-item .oae-list-item-left,
ul.oae-list.grid li.oae-list-item:hover .oae-list-item-left {
    width: 100%;
}
ul.oae-list li.oae-list-item .oae-list-item-left .oae-list-item-left-inner {
    padding: 9px 17px 0 7px;
}
ul.oae-list.grid li.oae-list-item .oae-list-item-left .oae-list-item-left-inner {
    display: none;
}
ul.oae-list li.oae-list-item.active .oae-list-item-left .oae-list-item-left-inner {
    padding: 9px 7px 0;
}

ul.oae-list.expandedlist li.oae-list-item .oae-list-item-right,
ul.oae-list li.oae-list-item .oae-list-item-right {
    background: url("/ui/img/lists/list_grabber.png") no-repeat scroll 5px center #dededd;
    border-radius: 0 3px 2px 0;
    -moz-border-radius: 0 3px 2px 0;
    -webkit-border-radius: 0 3px 2px 0;
    cursor: pointer;
    float: right;
    min-height: 36px;
    width: 2%;
}
ul.oae-list.grid li.oae-list-item .oae-list-item-right {
    min-height: 162px;
    position: relative;
    width: 8%;
    z-index: 100;
}
ul.oae-list li.oae-list-item:hover .oae-list-item-right {
    background-color: #565656;
}
ul.oae-list.grid li.oae-list-item.active:hover .oae-list-item-right,
ul.oae-list.grid li.oae-list-item.active .oae-list-item-right {
    position: inherit;
    width: 87%;
}
ul.oae-list.grid li.oae-list-item:hover .oae-list-item-right {
    width: 8%;
}
ul.oae-list li.oae-list-item.active .oae-list-item-right .oae-list-item-right-hidden {
    display: inline;
}
ul.oae-list li.oae-list-item .oae-list-item-right .oae-list-item-right-hidden {
    display: none;
}
ul.oae-list.grid .oae-list-item.active .oae-list-item-right .oae-list-item-right-hidden {
    display: none;
}
ul.oae-list.grid li.oae-list-item.active .oae-list-item-right {
    background-color: transparent !important;
    min-height: 162px;
}
ul.oae-list.expandedlist li.oae-list-item .oae-list-item-right,
ul.oae-list li.oae-list-item.active .oae-list-item-right {
    min-height: 74px;
}
ul.oae-list li.oae-list-item.active:hover .oae-list-item-right,
ul.oae-list li.oae-list-item.active .oae-list-item-right {
    background-color: #999;
    width: 47.5%;
}
ul.oae-list.expandedlist li.oae-list-item .oae-trigger-sharecontent,
ul.oae-list li.oae-list-item.active .oae-trigger-sharecontent {
    margin-top: 20px;
}
ul.oae-list.grid li.oae-list-item.active .oae-trigger-sharecontent {
    margin-top: 6px;
}
/* Bottom banner for grid view */
ul.oae-list.grid li.oae-list-item .oae-list-item-banner {
    bottom: 0;
    color: #fff;
    display: block !important;
    font-weight: bold;
    position: absolute;
    width: 100%;
}
ul.oae-list.grid li.oae-list-item .oae-list-item-banner .oae-list-item-banner-description {
    display: inline-block;
    font-size: 10px;
    text-transform: uppercase;
    width: 120px;
}
ul.oae-list.grid li.oae-list-item .oae-list-item-banner span.oae-threedots {
    display: inline-block;
    font-style: italic;
    font-weight: normal;
    text-transform: uppercase;
    width: 120px;
}
ul.oae-list.grid li.oae-list-item .oae-list-item-banner > div:first-child {
    background-color: #000;
    border-radius: 0 0 3px 3px;
    -moz-border-radius: 0 0 3px 3px;
    -webkit-border-radius: 0 0 3px 3px;
    line-height: 1.2;
    opacity: 0.85;
    padding: 7px 14px 7px 7px;
}
ul.oae-list.grid li.oae-list-item .oae-list-item-banner > div:first-child a {
    color: #fff;
}
ul.oae-list.grid li.oae-list-item .oae-list-item-banner > div:first-child + div {
    margin-left: 7px;
    margin-top: -22px;
    position: relative;
    z-index: 100;
}

/* profile pictures */
ul.oae-list.grid li.oae-list-item .oae-list-item-left img.oae-list-item-profile-picture.grid {
    height: 162px;
    margin: 0;
    max-width: none;
    width: 100%;
    display: inline;
}
ul.oae-list li.oae-list-item .oae-list-item-left img.oae-list-item-profile-picture {
    display: none;
    float: left;
    height: 50px;
    width: 50px;
    margin: 0 12px;
}
ul.oae-list.expandedlist li.oae-list-item .oae-list-item-left img.oae-list-item-profile-picture,
ul.oae-list li.oae-list-item.active .oae-list-item-left img.oae-list-item-profile-picture {
    border: 1px solid #E3E2DB;
    border-radius: 3px;
    -moz-border-radius: 3px;
    -webkit-border-radius: 3px;
    display: block;
}
ul.oae-list.grid li.oae-list-item .oae-list-item-left img.oae-list-item-profile-picture {
    border: none;
}
ul.oae-list li.oae-list-item .oae-list-item-left img.oae-list-item-profile-picture.grid {
    display: none;
}
ul.oae-list li.oae-list-item .oae-list-item-left .oae-list-item-left-inner img.oae-list-item-small-picture {
    display: block;
    float: left;
    margin: 0 12px 0 7px;
}
ul.oae-list li.oae-list-item .oae-list-item-left .oae-list-item-left-inner img.oae-list-item-small-picture + div {
    margin-left: -23px;
    margin-top: 8px;
}
ul.oae-list.expandedlist li.oae-list-item .oae-list-item-left .oae-list-item-left-inner img.oae-list-item-small-picture,
ul.oae-list li.oae-list-item.active .oae-list-item-left .oae-list-item-left-inner img.oae-list-item-small-picture {
    display: none;
}
ul.oae-list.expandedlist li.oae-list-item .oae-list-item-left .oae-list-item-left-inner img.oae-list-item-small-picture + div,
ul.oae-list li.oae-list-item.active .oae-list-item-left .oae-list-item-left-inner img.oae-list-item-small-picture + div {
    margin-left: -22px;
    margin-top: 44px;
}

/* right hand side list item content */
ul.oae-list.grid li.oae-list-item.active .oae-list-item-right .oae-list-item-right-hidden.grid {
    display: inline !important;
}
ul.oae-list.grid li.oae-list-item.active .oae-list-item-right .oae-list-item-right-hidden.grid .oae-list-item-align-right,
ul.oae-list.grid li.oae-list-item.active .oae-list-item-right .oae-list-item-right-hidden.grid .oae-list-item-align-left{
    font-size: 12px;
    margin: 10px 0;
}
ul.oae-list li.oae-list-item.active .oae-list-item-right .oae-list-item-right-hidden .oae-list-item-align-right,
ul.oae-list li.oae-list-item.active .oae-list-item-right .oae-list-item-right-hidden .oae-list-item-align-left {
    margin-top: 10px;
    float: left;
}
ul.oae-list li.oae-list-item.active .oae-list-item-right .oae-list-item-right-hidden .oae-list-item-align-right p,
ul.oae-list li.oae-list-item.active .oae-list-item-right .oae-list-item-right-hidden .oae-list-item-align-left p {
    text-align: right;
    margin: 0 0 3px 5px;
    color: #333;
    width: 330px;
}
ul.oae-list li.oae-list-item.active .oae-list-item-right .oae-list-item-right-hidden .oae-list-item-align-left p {
    text-align: left;
}
ul.oae-list li.oae-list-item.active .oae-list-item-right .oae-list-item-right-hidden .oae-list-item-align-right {
    margin-left: 7px;
}
ul.oae-list.grid li.oae-list-item.active .oae-list-item-right .oae-list-item-right-hidden p {
    width: 130px;
}

/* list elements */
ul.oae-list li.oae-list-item label {
    display: block;
    float: left;
    font-size: 13px;
    margin: 0 7px;
}
ul.oae-list li.oae-list-item.active label a,
ul.oae-list.expandedlist li.oae-list-item label a {
    max-width: 550px;
}
ul.oae-list li.oae-list-item label a {
    display: inline-block;
    line-height: 20px;
    max-width: 400px;
}
ul.oae-list li.oae-list-item label a .oae-list-item-mimetype {
    display: inline-block;
    max-width: 190px;
}
ul.oae-list li.oae-list-item.active label a {
    max-width: 250px;
}
ul.oae-list.expandedlist li.oae-list-item label,
ul.oae-list li.oae-list-item.active label {
    display: block;
    float: none;
    font-size: 16px;
    margin: 0;
    overflow: inherit;
}
ul.oae-list.grid li.oae-list-item .oae-list-item-checkbox.grid {
    clear: both;
    display: block !important;
    float: left;
    margin-top: 7px;
}
<<<<<<< HEAD


/**********************
 ** VISIBILITY ICONS **
 **********************/

/**
 * These icons are used consistently to indicate the visibility setting for an entity
 * in the system. The available visibility privacy options are `private`, `loggedin` and
 * `public`.
 *   e.g. <i class="icon-oae-private"></i>
 *        <i class="icon-oae-loggedin"></i>
 *        <i class="icon-oae-public"></i>
 */

.icon-oae-private:before,
.icon-oae-loggedin:before,
.icon-oae-public:before {
    -webkit-border-radius: 500px;
       -moz-border-radius: 500px;
            border-radius: 500px;
    color: #313131;
    font-size: 15px;
    width: 17px;
    height: 16px;
    padding-top: 1px;
    text-align: center;
}

/* 
 * NOTE: Some of these icons are slightly differently positioned relative
 * to each other, which is why we need to play around with widths and paddings 
 * to get them visually centered in the visibility area
 */
.icon-oae-private:before {
    background-color: #FFBC78;
    content: "\f023";
}

.icon-oae-loggedin:before {
    background-color: #C4E6FF;
    content: "\f041";
    width: 16px;
    padding-right: 1px;
}

.icon-oae-public:before {
    background-color: #A6E0AB;
    content: "\f0ac";
    width: 18px;
}


/************************
 ** VISIBILITY AVATARS **
************************/

/**
 * A visibility avatar is a combination of a thumbnail picture/profile picture and
 * a visibility icon, which will come back consistently through the UI. The available
 * visibility icons are `icon-oae-private`, `icon-oae-loggedin` and `icon-oae-public`.
 *   e.g. <div class="oae-visibility-avatar">
 *          <img src="/ui/img/dummy/profile-pic-john.png" alt="John Librarian"/>
 *          <i class="icon-oae-public"></i>
 *        </div>
 */

.oae-visibility-avatar img + i[class^="icon-"] {
    position: absolute;
    margin: 20px 0 0 -25px;
}


/***********
 ** CLIPS **
***********/

/**
 * Clips are the elements that are used for page (entity) titles and page actions.
 * They are folded onto the top of a container, which is usually the main page content
 * container. Each clip can have a set of actions associated to it, which will automatically
 * show when opening the clip through the dropdown icon.
 * 
 * The HTML structure required for creating a clip is the following:
 * 
 *  <div class="oae-clip">
 *      <div class="oae-clip-fold">
 *          <div class="oae-clip-fold-inner"></div>
 *          <div class="oae-clip-fold-outer"></div>
 *      </div>
 *      <div class="oae-clip-content">
 *          <button>
 *              <div>
 *                  <img src="/url/to/picture" alt="John Doe"/>
 *              </div>
 *              <div>
 *                  <h1>John Doe</h1>
 *                  <i class="icon-caret-down"></i>
 *                  <small>Job Title</small>
 *              </div>
 *          </button>
 *          <div>
 *              <ul>
 *                  <li><button><i class="icon-user"></i>Action 1</button></li>
 *                  <li><button><i class="icon-envelope"></i>Action 2</button></li>
 *                  <li><button type="button"><i class="icon-wrench"></i>Action 3</button></li>
 *              </ul>
 *          </div>
 *      </div>
 *  </div>
 *
 * Notes:
 * 
 * - The fold on a clip can be on the left of the clip or on the right of the clip. By default, the
 *   fold will be on the right. When a fold on the left is required, an `oae-clip-flipped` class should
 *   be added to the .`oae-clip` element.
 * - Clips are available in two different skinnable styles. By default, the primary style will be used. If
 *   the secundary style is needed, this can be done by adding an 'oae-clip-secondary' class to the
 *   `.oae-clip` element.
 * - The avatar image in the clip can be given a visibility icon by turning the div containing the image
 *   into an `.oae-visibility-avatar` container and following the structure outlined there.
 * - The `icon-caret-down` element is optional. If it is not provided, the clip will be shown in view
 *   only mode. If it is provided, the clip will be toggleable and the action menu will be shown when clicked.
 * - The `small` tag is used to show some additional clip metadata and is optional
 */

/* Clip container */

.oae-clip {
    float: left;
    margin: -15px 10px 10px;
    position: relative;
}

/* Clip fold */

.oae-clip .oae-clip-fold {
    height: 6px;
    float: right;
    margin-right: -7px;
    position: relative;
    width: 7px;
    z-index: 10;
}

.oae-clip.oae-clip-flipped .oae-clip-fold {
    float: left;
    margin-left: -9px;
}

.oae-clip .oae-clip-fold .oae-clip-fold-inner {
    border-radius: 50px 50px 0 0;
    float: left;
    height: 6px;
    margin-left: -1px;
    position: absolute;
    width: 9px;
    z-index: 1;
}
.oae-clip.oae-clip-flipped .oae-clip-fold .oae-clip-fold-inner {
    margin-left: 0;
}

.oae-clip .oae-clip-fold .oae-clip-fold-outer {
    float: right;
    height: 6px;
    margin-left: -5px;
    position: absolute;
    width: 7px;
    z-index: 0;
}
.oae-clip.oae-clip-flipped .oae-clip-fold .oae-clip-fold-outer {
    margin-left: 4px;
}

/* Clip content */

.oae-clip .oae-clip-content {
    -webkit-border-radius: 6px 0 6px 6px;
       -moz-border-radius: 6px 0 6px 6px;
            border-radius: 6px 0 6px 6px;
    -webkit-box-shadow: 0 1px 2px 1px rgba(0, 0, 0, 0.3);
       -moz-box-shadow: 0 1px 2px 1px rgba(0, 0, 0, 0.3);
            box-shadow: 0 1px 2px 1px rgba(0, 0, 0, 0.3);
}

.oae-clip.oae-clip-flipped .oae-clip-content {
    -webkit-border-radius: 0 6px 6px;
       -moz-border-radius: 0 6px 6px;
            border-radius: 0 6px 6px;
}

.oae-clip .oae-clip-content button {
    background: none;
    border: none;
    font-weight: 600;
    min-height: 30px;
    padding: 10px 14px 14px;
    text-align: left;
}

.oae-clip .oae-clip-content button div {
    display: table-cell;
}

.oae-clip .oae-clip-content button div,
.oae-clip .oae-clip-content button i,
.oae-clip .oae-clip-content button h1 {
    vertical-align: middle;
}

.oae-clip .oae-clip-content button img {
    -webkit-border-radius: 4px;
       -moz-border-radius: 4px;
            border-radius: 4px;
    box-shadow: 0 0 2px 1px rgba(0, 0, 0, 0.35);
    float: left;
    max-height: 35px;
    width: 35px;
    margin-right: 12px;
}

.oae-clip .oae-clip-content button i.icon-caret-down,
.oae-clip .oae-clip-content button i.icon-caret-up {
    margin-left: 10px;
    margin-right: 10px;
}

.oae-clip .oae-clip-content button h1 {
    display: inline-block;
    font-size: 16px;
    line-height: 1;
    margin: 0;
    font-weight: 600;
}

.oae-clip .oae-clip-content small {
    clear: both;
    display: block;
    font-size: 12px;
    font-weight: normal;
    white-space: nowrap;
}

/* Clip actions */

.oae-clip .oae-clip-content ul {
    list-style: none;
    margin: 0 10px;
    display: none;
}

.oae-clip .oae-clip-content ul li {
    display: inline;
}

.oae-clip .oae-clip-content ul li button {
    -webkit-border-radius: 6px;
       -moz-border-radius: 6px;
            border-radius: 6px;
    font-size: 11px;
    min-width: 70px;
    padding: 10px;
    margin-bottom: 10px;
    text-align: center;
}

.oae-clip .oae-clip-content ul li button i {
    display: block;
    margin: 0 auto 3px;
}


/*******************
 ** DRAG AND DROP **
 ******************/

/* TODO: Add documentation for this */

.oae-dnd-upload.dragover {
    opacity: 0.3;
    transition: opacity 0.15s linear 0s;
=======
ul.oae-list li.oae-list-item.oae-list-item-dnd {
    border: none;
    display: none;
}
ul.oae-list li.oae-list-item.oae-list-item-dnd:first-child {
    display: block;
}
ul.oae-list li.oae-list-item.oae-list-item-dnd .oae-list-dnd-container {
    border: 1px solid #F5F5F5;
    height: 120px;
}
ul.oae-list li.oae-list-item.oae-list-item-dnd .oae-list-dnd-container > div {
    -webkit-box-sizing: border-box;
       -moz-box-sizing: border-box;
            box-sizing: border-box;
    border: 1px dashed #999;
    height: 112px;
    margin: 4px;
}
ul.oae-list li.oae-list-item.oae-list-item-dnd .oae-list-dnd-container .oae-list-dnd-label {
    color: #999;
    font-size: 13px;
    font-style: italic;
    line-height: 1.3;
    margin: 10px auto 0;
    width: 100px;
}
ul.oae-list li.oae-list-item.oae-list-item-dnd .oae-list-dnd-container .oae-trigger-addcontent,
ul.oae-list li.oae-list-item.oae-list-item-dnd .oae-list-newdocument {
    display: block;
    margin: 10px auto;
}
ul.oae-list li.oae-list-item.oae-list-item-dnd .oae-list-dnd-container .oae-trigger-addcontent i,
ul.oae-list li.oae-list-item.oae-list-item-dnd .oae-list-newdocument i {
    color: #333;
    font-size: 18px;
>>>>>>> 30f4f973
}<|MERGE_RESOLUTION|>--- conflicted
+++ resolved
@@ -48,6 +48,15 @@
  ** THREEDOTS **
  **************/
 
+/**
+ * Style that can be applied to text elements to make sure that the text in a text element 
+ * doesn't use more than the space it has available. If the text is shorter than the 
+ * available space, this will leave the text unchanged. If the text is longer than the available
+ * space, it will be cut off at its maximum length and will be appended with `...`. In order for
+ * this to work, the text element will need to have a maximum width set.
+ *    e.g. <span class="oae-threedots">Some very very long text</span>
+ */
+
 .oae-threedots {
     display: block;
     overflow: hidden;
@@ -74,604 +83,6 @@
        -moz-border-radius: 5px;
             border-radius: 5px;
 }
-
-
-/***********
- ** CLIPS **
- **
- **   <div class="oae-clip-container pull-left">
- **       <div class="oae-clip">
- **           <div class="oae-clip-fold">
- **               <div class="oae-clip-fold-inner"></div>
- **               <div class="oae-clip-fold-outer"></div>
- **           </div>
- **           <div class="oae-clip-content">
- **               <button type="button">
- **                   <div class="oae-visibility-avatar">
- **                       <img src="/ui/img/dummy/profile-pic-john.png" alt="John Librarian"/>
- **                       <i class="icon-oae-public"></i>
- **                   </div>
- **                   <div>
- **                       <div>
- **                           <h1>John Librarian</h1>
- **                           <i class="icon-caret-down"></i>
- **                           <small>Professor of Typography</small>
- **                       </div>
- **                   </div>
- **               </button>
- **               <div>
- **                   <ul class="oae-clip-menulisting">
- **                       <li><button type="button"><i class="icon-user"></i>Profile</button></li>
- **                       <li><button type="button"><i class="icon-envelope"></i>Messages</button></li>
- **                       <li><button type="button"><i class="icon-wrench"></i>Account</button></li>
- **                   </ul>
- **               </div>
- **           </div>
- **       </div>
- **
- ***********/
-
-/**
- * Clips at the top of the content containers. When clicked open a pop-over with more actions.
- */
-.oae-clip-container {
-    margin-top: -18px;
-    position: absolute;
-}
-
-.oae-clip {
-    float: left;
-}
-
-.oae-clip.oae-clip-secondary {
-    float: none;
-}
-
-.oae-clip .oae-clip-content {
-    -webkit-border-radius: 6px 0 6px 6px;
-       -moz-border-radius: 6px 0 6px 6px;
-            border-radius: 6px 0 6px 6px;
-    -webkit-box-shadow: 0 1px 2px 1px rgba(0, 0, 0, 0.3);
-       -moz-box-shadow: 0 1px 2px 1px rgba(0, 0, 0, 0.3);
-            box-shadow: 0 1px 2px 1px rgba(0, 0, 0, 0.3);
-}
-
-.oae-clip.oae-flipped {
-    float: right;
-}
-
-.oae-clip.oae-flipped .oae-clip-content {
-    -webkit-border-radius: 0 6px 6px;
-       -moz-border-radius: 0 6px 6px;
-            border-radius: 0 6px 6px;
-}
-
-.oae-clip-container.pull-right {
-    right: 50px;
-}
-.oae-clip-container.pull-right .oae-clip {
-    margin-left: 15px;
-}
-
-.oae-clip-container.pull-left {
-    left: 50px;
-}
-.oae-clip-container.pull-left .oae-clip {
-    margin-right: 15px;
-}
-
-.oae-clip button {
-    background: none;
-    border: none;
-    font-weight: 600;
-    min-height: 30px;
-    padding: 13px 15px 15px;
-    text-align: left;
-}
-
-.oae-clip .oae-clip-content > button i {
-    float: right;
-}
-
-.oae-clip button h1 {
-    display: inline-block;
-    float: left;
-    font-size: 16px;
-    line-height: 1.2;
-    margin: 0 10px 0 0;
-}
-
-.oae-clip .oae-clip-fold {
-    height: 6px;
-    float: right;
-    margin-right: -7px;
-    position: relative;
-    width: 7px;
-    z-index: 10;
-}
-
-.oae-clip.oae-flipped .oae-clip-fold {
-    float: left;
-    margin-left: -9px;
-}
-
-.oae-clip .oae-clip-fold .oae-clip-fold-inner {
-    border-radius: 50px 50px 0 0;
-    float: left;
-    height: 6px;
-    margin-left: -1px;
-    position: absolute;
-    width: 9px;
-    z-index: 1;
-}
-.oae-clip.oae-flipped .oae-clip-fold .oae-clip-fold-inner {
-    margin-left: 0;
-}
-
-.oae-clip .oae-clip-fold .oae-clip-fold-outer {
-    float: right;
-    height: 6px;
-    margin-left: -5px;
-    position: absolute;
-    width: 7px;
-    z-index: 0;
-}
-.oae-clip.oae-flipped .oae-clip-fold .oae-clip-fold-outer {
-    margin-left: 4px;
-}
-
-.oae-clip button > div {
-    display: table;
-    float: left;
-    height: 37px;
-}
-
-.oae-clip button div div {
-    display: table-cell;
-    vertical-align: middle;
-}
-
-.oae-clip button small {
-    clear: both;
-    display: block;
-    font-size: 12px;
-    font-weight: normal;
-    white-space: nowrap;
-}
-
-.oae-clip .oae-clip-content .oae-visibility-private,
-.oae-clip .oae-clip-content .oae-visibility-public,
-.oae-clip .oae-clip-content .oae-visibility-department,
-.oae-clip .oae-clip-content .oae-visibility-loggedin {
-    margin: 15px 0 0 24px;
-    position: absolute;
-}
-
-/* Menu in a clip */
-.oae-clip ul.oae-clip-menulisting {
-    list-style: none;
-    margin: 0 10px;
-}
-
-.oae-clip ul.oae-clip-menulisting li {
-    display: inline;
-}
-
-.oae-clip ul.oae-clip-menulisting li button {
-    -webkit-border-radius: 6px;
-       -moz-border-radius: 6px;
-            border-radius: 6px;
-    font-size: 11px;
-    font-weight: 600;
-    min-width: 70px;
-    padding: 10px;
-    text-align: center;
-    text-decoration: none;
-}
-
-.oae-clip ul.oae-clip-menulisting li button i {
-    display: block;
-    margin: 0 auto 3px;
-}
-
-
-/*******************
- ** DRAG AND DROP **
- ******************/
-
-.oae-dnd-upload.dragover {
-    opacity: 0.3;
-    transition: opacity 0.15s linear 0s;
-}
-
-
-/***********************
- ** VISIBILITY IMAGES **
- **
- **    <div class="oae-visibility-avatar">
- **        <img src="/ui/img/dummy/profile-pic-john.png" alt="John Librarian"/>
- **        <i class="icon-oae-public"></i>
- **    </div>
- **
- **********************/
-
-.oae-visibility-avatar img {
-    -webkit-border-radius: 4px;
-       -moz-border-radius: 4px;
-            border-radius: 4px;
-    box-shadow: 0 0 2px 1px rgba(0, 0, 0, 0.35);
-    float: left;
-    margin: 3px 12px 0 0;
-    max-height: 35px;
-    width: 35px;
-}
-
-.oae-visibility-avatar img + i[class^="icon-"] {
-    color: #FFF;
-    display: block;
-    font-size: 20px;
-    margin: 18px 0 0 20px;
-    position: absolute;
-    text-shadow: 0 0 2px #000;
-}
-
-.icon-oae-private,
-.icon-oae-loggedin,
-.icon-oae-public {
-    background: #FFF;
-    -webkit-border-radius: 10px;
-       -moz-border-radius: 10px;
-            border-radius: 10px;
-    padding: 0 5px;
-}
-.icon-oae-private:before,
-.icon-oae-loggedin:before,
-.icon-oae-public:before {
-    color: #313131;
-    text-shadow: none;
-}
-
-.icon-oae-private {
-    background-color: #FFBC78;
-}
-.icon-oae-private:before {
-    content: "\f023";
-}
-
-.icon-oae-loggedin {
-    background-color: #c4e6ff;
-}
-.icon-oae-loggedin:before {
-    content: "\f041";
-}
-
-.icon-oae-public {
-    background-color: #a6e0ab;
-}
-.icon-oae-public:before {
-    content: "\f0ac";
-    font-size: 18px;
-}
-
-
-/***********
- ** LISTS **
- ***********/
-
-/* list containers */
-ul.oae-list {
-    margin: 10px 0 0;
-    padding: 0;
-    clear: both;
-}
-ul.oae-list li.oae-list-item {
-    clear: both;
-    border: 1px solid #f5f5f5;
-    border-radius: 3px;
-    -moz-border-radius: 3px;
-    -webkit-border-radius: 3px;
-    list-style: none;
-    margin-bottom: 2px;
-}
-ul.oae-list.grid li.oae-list-item {
-    clear: none;
-    float: left;
-    height: 162px;
-    margin: 12px 7px 20px;
-    position: relative;
-    width: 162px;
-}
-ul.oae-list li.oae-list-item i,
-ul.oae-list li.oae-list-item i:hover {
-  color: #fff;
-  font-size: 100%;
-}
-ul.oae-list li.oae-list-item.active {
-    background-color: #999;
-}
-ul.oae-list li.oae-list-item .oae-list-description {
-    display: none;
-    margin-top: 1px;
-    color: #666;
-    font-style: italic;
-}
-ul.oae-list li.oae-list-item .oae-list-description,
-ul.oae-list li.oae-list-item.active .oae-list-description,
-ul.oae-list.expandedlist li.oae-list-item .oae-list-description {
-    display: block;
-    font-size: 11px;
-    line-height: 20px;
-    max-width: 200px;
-    text-transform: uppercase;
-}
-ul.oae-list li.oae-list-item.active .oae-list-description,
-ul.oae-list.expandedlist li.oae-list-item .oae-list-description {
-    max-width: 550px;
-}
-ul.oae-list li.oae-list-item .oae-list-item-left {
-    background-color: #fff;
-    border-radius: 3px;
-    -moz-border-radius: 3px;
-    -webkit-border-radius: 3px;
-    float: left;
-    overflow: auto;
-    width: 97.5%;
-    margin-top: 2px;
-    height: 34px;
-}
-ul.oae-list.expandedlist li.oae-list-item.active .oae-list-item-left,
-ul.oae-list li.oae-list-item.active .oae-list-item-left,
-ul.oae-list li.oae-list-item.active:hover .oae-list-item-left {
-    overflow: hidden;
-    height: 70px;
-    width: 52%;
-}
-ul.oae-list.expandedlist li.oae-list-item .oae-list-item-left {
-    height: 70px;
-    width: 97.5%;
-}
-ul.oae-list.grid li.oae-list-item:hover .oae-list-item-left,
-ul.oae-list.grid li.oae-list-item .oae-list-item-left {
-    border-radius: 3px 0 0 3px;
-    -moz-border-radius: 3px 0 0 3px;
-    -webkit-border-radius: 3px 0 0 3px;
-    height: 162px;
-    margin-top: 0;
-    overflow: hidden;
-}
-ul.oae-list.grid li.oae-list-item.active:hover .oae-list-item-left,
-ul.oae-list.grid li.oae-list-item.active .oae-list-item-left {
-    width: 12%;
-}
-ul.oae-list.grid li.oae-list-item .oae-list-item-left,
-ul.oae-list.grid li.oae-list-item:hover .oae-list-item-left {
-    width: 100%;
-}
-ul.oae-list li.oae-list-item .oae-list-item-left .oae-list-item-left-inner {
-    padding: 9px 17px 0 7px;
-}
-ul.oae-list.grid li.oae-list-item .oae-list-item-left .oae-list-item-left-inner {
-    display: none;
-}
-ul.oae-list li.oae-list-item.active .oae-list-item-left .oae-list-item-left-inner {
-    padding: 9px 7px 0;
-}
-
-ul.oae-list.expandedlist li.oae-list-item .oae-list-item-right,
-ul.oae-list li.oae-list-item .oae-list-item-right {
-    background: url("/ui/img/lists/list_grabber.png") no-repeat scroll 5px center #dededd;
-    border-radius: 0 3px 2px 0;
-    -moz-border-radius: 0 3px 2px 0;
-    -webkit-border-radius: 0 3px 2px 0;
-    cursor: pointer;
-    float: right;
-    min-height: 36px;
-    width: 2%;
-}
-ul.oae-list.grid li.oae-list-item .oae-list-item-right {
-    min-height: 162px;
-    position: relative;
-    width: 8%;
-    z-index: 100;
-}
-ul.oae-list li.oae-list-item:hover .oae-list-item-right {
-    background-color: #565656;
-}
-ul.oae-list.grid li.oae-list-item.active:hover .oae-list-item-right,
-ul.oae-list.grid li.oae-list-item.active .oae-list-item-right {
-    position: inherit;
-    width: 87%;
-}
-ul.oae-list.grid li.oae-list-item:hover .oae-list-item-right {
-    width: 8%;
-}
-ul.oae-list li.oae-list-item.active .oae-list-item-right .oae-list-item-right-hidden {
-    display: inline;
-}
-ul.oae-list li.oae-list-item .oae-list-item-right .oae-list-item-right-hidden {
-    display: none;
-}
-ul.oae-list.grid .oae-list-item.active .oae-list-item-right .oae-list-item-right-hidden {
-    display: none;
-}
-ul.oae-list.grid li.oae-list-item.active .oae-list-item-right {
-    background-color: transparent !important;
-    min-height: 162px;
-}
-ul.oae-list.expandedlist li.oae-list-item .oae-list-item-right,
-ul.oae-list li.oae-list-item.active .oae-list-item-right {
-    min-height: 74px;
-}
-ul.oae-list li.oae-list-item.active:hover .oae-list-item-right,
-ul.oae-list li.oae-list-item.active .oae-list-item-right {
-    background-color: #999;
-    width: 47.5%;
-}
-ul.oae-list.expandedlist li.oae-list-item .oae-trigger-sharecontent,
-ul.oae-list li.oae-list-item.active .oae-trigger-sharecontent {
-    margin-top: 20px;
-}
-ul.oae-list.grid li.oae-list-item.active .oae-trigger-sharecontent {
-    margin-top: 6px;
-}
-/* Bottom banner for grid view */
-ul.oae-list.grid li.oae-list-item .oae-list-item-banner {
-    bottom: 0;
-    color: #fff;
-    display: block !important;
-    font-weight: bold;
-    position: absolute;
-    width: 100%;
-}
-ul.oae-list.grid li.oae-list-item .oae-list-item-banner .oae-list-item-banner-description {
-    display: inline-block;
-    font-size: 10px;
-    text-transform: uppercase;
-    width: 120px;
-}
-ul.oae-list.grid li.oae-list-item .oae-list-item-banner span.oae-threedots {
-    display: inline-block;
-    font-style: italic;
-    font-weight: normal;
-    text-transform: uppercase;
-    width: 120px;
-}
-ul.oae-list.grid li.oae-list-item .oae-list-item-banner > div:first-child {
-    background-color: #000;
-    border-radius: 0 0 3px 3px;
-    -moz-border-radius: 0 0 3px 3px;
-    -webkit-border-radius: 0 0 3px 3px;
-    line-height: 1.2;
-    opacity: 0.85;
-    padding: 7px 14px 7px 7px;
-}
-ul.oae-list.grid li.oae-list-item .oae-list-item-banner > div:first-child a {
-    color: #fff;
-}
-ul.oae-list.grid li.oae-list-item .oae-list-item-banner > div:first-child + div {
-    margin-left: 7px;
-    margin-top: -22px;
-    position: relative;
-    z-index: 100;
-}
-
-/* profile pictures */
-ul.oae-list.grid li.oae-list-item .oae-list-item-left img.oae-list-item-profile-picture.grid {
-    height: 162px;
-    margin: 0;
-    max-width: none;
-    width: 100%;
-    display: inline;
-}
-ul.oae-list li.oae-list-item .oae-list-item-left img.oae-list-item-profile-picture {
-    display: none;
-    float: left;
-    height: 50px;
-    width: 50px;
-    margin: 0 12px;
-}
-ul.oae-list.expandedlist li.oae-list-item .oae-list-item-left img.oae-list-item-profile-picture,
-ul.oae-list li.oae-list-item.active .oae-list-item-left img.oae-list-item-profile-picture {
-    border: 1px solid #E3E2DB;
-    border-radius: 3px;
-    -moz-border-radius: 3px;
-    -webkit-border-radius: 3px;
-    display: block;
-}
-ul.oae-list.grid li.oae-list-item .oae-list-item-left img.oae-list-item-profile-picture {
-    border: none;
-}
-ul.oae-list li.oae-list-item .oae-list-item-left img.oae-list-item-profile-picture.grid {
-    display: none;
-}
-ul.oae-list li.oae-list-item .oae-list-item-left .oae-list-item-left-inner img.oae-list-item-small-picture {
-    display: block;
-    float: left;
-    margin: 0 12px 0 7px;
-}
-ul.oae-list li.oae-list-item .oae-list-item-left .oae-list-item-left-inner img.oae-list-item-small-picture + div {
-    margin-left: -23px;
-    margin-top: 8px;
-}
-ul.oae-list.expandedlist li.oae-list-item .oae-list-item-left .oae-list-item-left-inner img.oae-list-item-small-picture,
-ul.oae-list li.oae-list-item.active .oae-list-item-left .oae-list-item-left-inner img.oae-list-item-small-picture {
-    display: none;
-}
-ul.oae-list.expandedlist li.oae-list-item .oae-list-item-left .oae-list-item-left-inner img.oae-list-item-small-picture + div,
-ul.oae-list li.oae-list-item.active .oae-list-item-left .oae-list-item-left-inner img.oae-list-item-small-picture + div {
-    margin-left: -22px;
-    margin-top: 44px;
-}
-
-/* right hand side list item content */
-ul.oae-list.grid li.oae-list-item.active .oae-list-item-right .oae-list-item-right-hidden.grid {
-    display: inline !important;
-}
-ul.oae-list.grid li.oae-list-item.active .oae-list-item-right .oae-list-item-right-hidden.grid .oae-list-item-align-right,
-ul.oae-list.grid li.oae-list-item.active .oae-list-item-right .oae-list-item-right-hidden.grid .oae-list-item-align-left{
-    font-size: 12px;
-    margin: 10px 0;
-}
-ul.oae-list li.oae-list-item.active .oae-list-item-right .oae-list-item-right-hidden .oae-list-item-align-right,
-ul.oae-list li.oae-list-item.active .oae-list-item-right .oae-list-item-right-hidden .oae-list-item-align-left {
-    margin-top: 10px;
-    float: left;
-}
-ul.oae-list li.oae-list-item.active .oae-list-item-right .oae-list-item-right-hidden .oae-list-item-align-right p,
-ul.oae-list li.oae-list-item.active .oae-list-item-right .oae-list-item-right-hidden .oae-list-item-align-left p {
-    text-align: right;
-    margin: 0 0 3px 5px;
-    color: #333;
-    width: 330px;
-}
-ul.oae-list li.oae-list-item.active .oae-list-item-right .oae-list-item-right-hidden .oae-list-item-align-left p {
-    text-align: left;
-}
-ul.oae-list li.oae-list-item.active .oae-list-item-right .oae-list-item-right-hidden .oae-list-item-align-right {
-    margin-left: 7px;
-}
-ul.oae-list.grid li.oae-list-item.active .oae-list-item-right .oae-list-item-right-hidden p {
-    width: 130px;
-}
-
-/* list elements */
-ul.oae-list li.oae-list-item label {
-    display: block;
-    float: left;
-    font-size: 13px;
-    margin: 0 7px;
-}
-ul.oae-list li.oae-list-item.active label a,
-ul.oae-list.expandedlist li.oae-list-item label a {
-    max-width: 550px;
-}
-ul.oae-list li.oae-list-item label a {
-    display: inline-block;
-    line-height: 20px;
-    max-width: 400px;
-}
-ul.oae-list li.oae-list-item label a .oae-list-item-mimetype {
-    display: inline-block;
-    max-width: 190px;
-}
-ul.oae-list li.oae-list-item.active label a {
-    max-width: 250px;
-}
-ul.oae-list.expandedlist li.oae-list-item label,
-ul.oae-list li.oae-list-item.active label {
-    display: block;
-    float: none;
-    font-size: 16px;
-    margin: 0;
-    overflow: inherit;
-}
-ul.oae-list.grid li.oae-list-item .oae-list-item-checkbox.grid {
-    clear: both;
-    display: block !important;
-    float: left;
-    margin-top: 7px;
-}
-<<<<<<< HEAD
 
 
 /**********************
@@ -945,16 +356,323 @@
 }
 
 
-/*******************
- ** DRAG AND DROP **
- ******************/
-
-/* TODO: Add documentation for this */
-
-.oae-dnd-upload.dragover {
-    opacity: 0.3;
-    transition: opacity 0.15s linear 0s;
-=======
+/***********
+ ** LISTS **
+ ***********/
+
+/* list containers */
+ul.oae-list {
+    margin: 10px 0 0;
+    padding: 0;
+    clear: both;
+}
+ul.oae-list li.oae-list-item {
+    clear: both;
+    border: 1px solid #f5f5f5;
+    border-radius: 3px;
+    -moz-border-radius: 3px;
+    -webkit-border-radius: 3px;
+    list-style: none;
+    margin-bottom: 2px;
+}
+ul.oae-list.grid li.oae-list-item {
+    clear: none;
+    float: left;
+    height: 162px;
+    margin: 12px 7px 20px;
+    position: relative;
+    width: 162px;
+}
+ul.oae-list li.oae-list-item i,
+ul.oae-list li.oae-list-item i:hover {
+  color: #fff;
+  font-size: 100%;
+}
+ul.oae-list li.oae-list-item.active {
+    background-color: #999;
+}
+ul.oae-list li.oae-list-item .oae-list-description {
+    display: none;
+    margin-top: 1px;
+    color: #666;
+    font-style: italic;
+}
+ul.oae-list li.oae-list-item .oae-list-description,
+ul.oae-list li.oae-list-item.active .oae-list-description,
+ul.oae-list.expandedlist li.oae-list-item .oae-list-description {
+    display: block;
+    font-size: 11px;
+    line-height: 20px;
+    max-width: 200px;
+    text-transform: uppercase;
+}
+ul.oae-list li.oae-list-item.active .oae-list-description,
+ul.oae-list.expandedlist li.oae-list-item .oae-list-description {
+    max-width: 550px;
+}
+ul.oae-list li.oae-list-item .oae-list-item-left {
+    background-color: #fff;
+    border-radius: 3px;
+    -moz-border-radius: 3px;
+    -webkit-border-radius: 3px;
+    float: left;
+    overflow: auto;
+    width: 97.5%;
+    margin-top: 2px;
+    height: 34px;
+}
+ul.oae-list.expandedlist li.oae-list-item.active .oae-list-item-left,
+ul.oae-list li.oae-list-item.active .oae-list-item-left,
+ul.oae-list li.oae-list-item.active:hover .oae-list-item-left {
+    overflow: hidden;
+    height: 70px;
+    width: 52%;
+}
+ul.oae-list.expandedlist li.oae-list-item .oae-list-item-left {
+    height: 70px;
+    width: 97.5%;
+}
+ul.oae-list.grid li.oae-list-item:hover .oae-list-item-left,
+ul.oae-list.grid li.oae-list-item .oae-list-item-left {
+    border-radius: 3px 0 0 3px;
+    -moz-border-radius: 3px 0 0 3px;
+    -webkit-border-radius: 3px 0 0 3px;
+    height: 162px;
+    margin-top: 0;
+    overflow: hidden;
+}
+ul.oae-list.grid li.oae-list-item.active:hover .oae-list-item-left,
+ul.oae-list.grid li.oae-list-item.active .oae-list-item-left {
+    width: 12%;
+}
+ul.oae-list.grid li.oae-list-item .oae-list-item-left,
+ul.oae-list.grid li.oae-list-item:hover .oae-list-item-left {
+    width: 100%;
+}
+ul.oae-list li.oae-list-item .oae-list-item-left .oae-list-item-left-inner {
+    padding: 9px 17px 0 7px;
+}
+ul.oae-list.grid li.oae-list-item .oae-list-item-left .oae-list-item-left-inner {
+    display: none;
+}
+ul.oae-list li.oae-list-item.active .oae-list-item-left .oae-list-item-left-inner {
+    padding: 9px 7px 0;
+}
+
+ul.oae-list.expandedlist li.oae-list-item .oae-list-item-right,
+ul.oae-list li.oae-list-item .oae-list-item-right {
+    background: url("/ui/img/lists/list_grabber.png") no-repeat scroll 5px center #dededd;
+    border-radius: 0 3px 2px 0;
+    -moz-border-radius: 0 3px 2px 0;
+    -webkit-border-radius: 0 3px 2px 0;
+    cursor: pointer;
+    float: right;
+    min-height: 36px;
+    width: 2%;
+}
+ul.oae-list.grid li.oae-list-item .oae-list-item-right {
+    min-height: 162px;
+    position: relative;
+    width: 8%;
+    z-index: 100;
+}
+ul.oae-list li.oae-list-item:hover .oae-list-item-right {
+    background-color: #565656;
+}
+ul.oae-list.grid li.oae-list-item.active:hover .oae-list-item-right,
+ul.oae-list.grid li.oae-list-item.active .oae-list-item-right {
+    position: inherit;
+    width: 87%;
+}
+ul.oae-list.grid li.oae-list-item:hover .oae-list-item-right {
+    width: 8%;
+}
+ul.oae-list li.oae-list-item.active .oae-list-item-right .oae-list-item-right-hidden {
+    display: inline;
+}
+ul.oae-list li.oae-list-item .oae-list-item-right .oae-list-item-right-hidden {
+    display: none;
+}
+ul.oae-list.grid .oae-list-item.active .oae-list-item-right .oae-list-item-right-hidden {
+    display: none;
+}
+ul.oae-list.grid li.oae-list-item.active .oae-list-item-right {
+    background-color: transparent !important;
+    min-height: 162px;
+}
+ul.oae-list.expandedlist li.oae-list-item .oae-list-item-right,
+ul.oae-list li.oae-list-item.active .oae-list-item-right {
+    min-height: 74px;
+}
+ul.oae-list li.oae-list-item.active:hover .oae-list-item-right,
+ul.oae-list li.oae-list-item.active .oae-list-item-right {
+    background-color: #999;
+    width: 47.5%;
+}
+ul.oae-list.expandedlist li.oae-list-item .oae-trigger-sharecontent,
+ul.oae-list li.oae-list-item.active .oae-trigger-sharecontent {
+    margin-top: 20px;
+}
+ul.oae-list.grid li.oae-list-item.active .oae-trigger-sharecontent {
+    margin-top: 6px;
+}
+/* Bottom banner for grid view */
+ul.oae-list.grid li.oae-list-item .oae-list-item-banner {
+    bottom: 0;
+    color: #fff;
+    display: block !important;
+    font-weight: bold;
+    position: absolute;
+    width: 100%;
+}
+ul.oae-list.grid li.oae-list-item .oae-list-item-banner .oae-list-item-banner-description {
+    display: inline-block;
+    font-size: 10px;
+    text-transform: uppercase;
+    width: 120px;
+}
+ul.oae-list.grid li.oae-list-item .oae-list-item-banner span.oae-threedots {
+    display: inline-block;
+    font-style: italic;
+    font-weight: normal;
+    text-transform: uppercase;
+    width: 120px;
+}
+ul.oae-list.grid li.oae-list-item .oae-list-item-banner > div:first-child {
+    background-color: #000;
+    border-radius: 0 0 3px 3px;
+    -moz-border-radius: 0 0 3px 3px;
+    -webkit-border-radius: 0 0 3px 3px;
+    line-height: 1.2;
+    opacity: 0.85;
+    padding: 7px 14px 7px 7px;
+}
+ul.oae-list.grid li.oae-list-item .oae-list-item-banner > div:first-child a {
+    color: #fff;
+}
+ul.oae-list.grid li.oae-list-item .oae-list-item-banner > div:first-child + div {
+    margin-left: 7px;
+    margin-top: -22px;
+    position: relative;
+    z-index: 100;
+}
+
+/* profile pictures */
+ul.oae-list.grid li.oae-list-item .oae-list-item-left img.oae-list-item-profile-picture.grid {
+    height: 162px;
+    margin: 0;
+    max-width: none;
+    width: 100%;
+    display: inline;
+}
+ul.oae-list li.oae-list-item .oae-list-item-left img.oae-list-item-profile-picture {
+    display: none;
+    float: left;
+    height: 50px;
+    width: 50px;
+    margin: 0 12px;
+}
+ul.oae-list.expandedlist li.oae-list-item .oae-list-item-left img.oae-list-item-profile-picture,
+ul.oae-list li.oae-list-item.active .oae-list-item-left img.oae-list-item-profile-picture {
+    border: 1px solid #E3E2DB;
+    border-radius: 3px;
+    -moz-border-radius: 3px;
+    -webkit-border-radius: 3px;
+    display: block;
+}
+ul.oae-list.grid li.oae-list-item .oae-list-item-left img.oae-list-item-profile-picture {
+    border: none;
+}
+ul.oae-list li.oae-list-item .oae-list-item-left img.oae-list-item-profile-picture.grid {
+    display: none;
+}
+ul.oae-list li.oae-list-item .oae-list-item-left .oae-list-item-left-inner img.oae-list-item-small-picture {
+    display: block;
+    float: left;
+    margin: 0 12px 0 7px;
+}
+ul.oae-list li.oae-list-item .oae-list-item-left .oae-list-item-left-inner img.oae-list-item-small-picture + div {
+    margin-left: -23px;
+    margin-top: 8px;
+}
+ul.oae-list.expandedlist li.oae-list-item .oae-list-item-left .oae-list-item-left-inner img.oae-list-item-small-picture,
+ul.oae-list li.oae-list-item.active .oae-list-item-left .oae-list-item-left-inner img.oae-list-item-small-picture {
+    display: none;
+}
+ul.oae-list.expandedlist li.oae-list-item .oae-list-item-left .oae-list-item-left-inner img.oae-list-item-small-picture + div,
+ul.oae-list li.oae-list-item.active .oae-list-item-left .oae-list-item-left-inner img.oae-list-item-small-picture + div {
+    margin-left: -22px;
+    margin-top: 44px;
+}
+
+/* right hand side list item content */
+ul.oae-list.grid li.oae-list-item.active .oae-list-item-right .oae-list-item-right-hidden.grid {
+    display: inline !important;
+}
+ul.oae-list.grid li.oae-list-item.active .oae-list-item-right .oae-list-item-right-hidden.grid .oae-list-item-align-right,
+ul.oae-list.grid li.oae-list-item.active .oae-list-item-right .oae-list-item-right-hidden.grid .oae-list-item-align-left{
+    font-size: 12px;
+    margin: 10px 0;
+}
+ul.oae-list li.oae-list-item.active .oae-list-item-right .oae-list-item-right-hidden .oae-list-item-align-right,
+ul.oae-list li.oae-list-item.active .oae-list-item-right .oae-list-item-right-hidden .oae-list-item-align-left {
+    margin-top: 10px;
+    float: left;
+}
+ul.oae-list li.oae-list-item.active .oae-list-item-right .oae-list-item-right-hidden .oae-list-item-align-right p,
+ul.oae-list li.oae-list-item.active .oae-list-item-right .oae-list-item-right-hidden .oae-list-item-align-left p {
+    text-align: right;
+    margin: 0 0 3px 5px;
+    color: #333;
+    width: 330px;
+}
+ul.oae-list li.oae-list-item.active .oae-list-item-right .oae-list-item-right-hidden .oae-list-item-align-left p {
+    text-align: left;
+}
+ul.oae-list li.oae-list-item.active .oae-list-item-right .oae-list-item-right-hidden .oae-list-item-align-right {
+    margin-left: 7px;
+}
+ul.oae-list.grid li.oae-list-item.active .oae-list-item-right .oae-list-item-right-hidden p {
+    width: 130px;
+}
+
+/* list elements */
+ul.oae-list li.oae-list-item label {
+    display: block;
+    float: left;
+    font-size: 13px;
+    margin: 0 7px;
+}
+ul.oae-list li.oae-list-item.active label a,
+ul.oae-list.expandedlist li.oae-list-item label a {
+    max-width: 550px;
+}
+ul.oae-list li.oae-list-item label a {
+    display: inline-block;
+    line-height: 20px;
+    max-width: 400px;
+}
+ul.oae-list li.oae-list-item label a .oae-list-item-mimetype {
+    display: inline-block;
+    max-width: 190px;
+}
+ul.oae-list li.oae-list-item.active label a {
+    max-width: 250px;
+}
+ul.oae-list.expandedlist li.oae-list-item label,
+ul.oae-list li.oae-list-item.active label {
+    display: block;
+    float: none;
+    font-size: 16px;
+    margin: 0;
+    overflow: inherit;
+}
+ul.oae-list.grid li.oae-list-item .oae-list-item-checkbox.grid {
+    clear: both;
+    display: block !important;
+    float: left;
+    margin-top: 7px;
+}
 ul.oae-list li.oae-list-item.oae-list-item-dnd {
     border: none;
     display: none;
@@ -991,5 +709,16 @@
 ul.oae-list li.oae-list-item.oae-list-item-dnd .oae-list-newdocument i {
     color: #333;
     font-size: 18px;
->>>>>>> 30f4f973
+}
+
+
+/*******************
+ ** DRAG AND DROP **
+ ******************/
+
+/* TODO: Add documentation for this */
+
+.oae-dnd-upload.dragover {
+    opacity: 0.3;
+    transition: opacity 0.15s linear 0s;
 }