/*!
 * Copyright 2012 Sakai Foundation (SF) Licensed under the
 * Educational Community License, Version 2.0 (the "License"); you may
 * not use this file except in compliance with the License. You may
 * obtain a copy of the License at
 *
 *     http://www.osedu.org/licenses/ECL-2.0
 *
 * Unless required by applicable law or agreed to in writing,
 * software distributed under the License is distributed on an "AS IS"
 * BASIS, WITHOUT WARRANTIES OR CONDITIONS OF ANY KIND, either express
 * or implied. See the License for the specific language governing
 * permissions and limitations under the License.
 */

/******************
 * ACCESSIBILITY **
 ******************/

/**
 * Style that can be used for links if we just want them to have the same color as the
 * text. These links will be underlined when hovering over them.
 *   e.g. <a href="http://www.google.co.uk" class="oae-plain-link">Google</a>
 */
a.oae-plain-link:hover {
    text-decoration: underline;
}

/**
 * Used for accessibility purposes as it allows to put text content
 * for items that might not have text content (e.g. icons) or create
 * additional clues for screenreader users
 *   e.g. <button class="oae-icon oae-icon-home"><span class="oae-aural-text">Additional information</span></button>
 */
.oae-aural-text {
    border: 0;
    clip: rect(0 0 0 0);
    height: 1px;
    margin: -1px;
    overflow: hidden;
    padding: 0;
    position: absolute;
    width: 1px;
}

<<<<<<< HEAD
/**
 * Clips at the top of the content containers. When clicked open a pop-over with more actions.
 */
.oae-clip-container {
    margin-top: -18px;
    position: absolute;
}

.oae-clip .oae-clip-content {
    border-radius: 0 6px 6px;
    border-left: 1px solid;
    border-right: 1px solid;
    box-shadow: 0 2px 4px 0 #999;
    -moz-box-shadow: 0 2px 4px 0 #999;
    -webkit-box-shadow: 0 2px 4px 0 #999;
}

.oae-clip.flipped .oae-clip-content {
    border-bottom: 1px solid;
    border-radius: 6px 0 6px 6px;
    -moz-border-radius: 6px 0 6px 6px;
    -webkit-border-radius: 6px 0 6px 6px;
    border-right: 1px solid;
}

.oae-clip-container.pull-right {
    right: 50px;
}
.oae-clip-container.pull-right .oae-clip {
    float: right;
    margin-left: 15px;
}

.oae-clip-container.pull-left {
    left: 50px;
}
.oae-clip-container.pull-left .oae-clip {
    float: left;
    margin-right: 15px;
}

.oae-clip button {
    background: none;
    border: none;
    font-weight: 600;
    min-height: 30px;
    padding: 15px;
    text-align: left;
}

.oae-clip button:hover {/* defined in oae.skin.css */}

.oae-clip .oae-clip-fold {
    height: 6px;
    margin-left: -8px;
    position: relative;
    width: 7px;
    z-index: 10;
}

.oae-clip.flipped .oae-clip-fold {
    margin-right: -7px;
}

.oae-clip .oae-clip-fold .oae-clip-fold-inner {
    border-radius: 50px 50px 0 0;
    height: 6px;
    position: absolute;
    width: 9px;
    z-index: 1;
}
.oae-clip.flipped .oae-clip-fold .oae-clip-fold-inner {
    margin-left: -1px;
}

.oae-clip .oae-clip-fold .oae-clip-fold-outer {
    height: 6px;
    margin-left: 4px;
    position: absolute;
    width: 7px;
    z-index: 0;
}
.oae-clip.flipped .oae-clip-fold .oae-clip-fold-outer {
    margin-left: -5px;
}

.oae-clip .clip-avatar {
    height: 35px;
    margin-right: 12px;
    width: 35px;
}

.oae-clip .clip-description {
    font-size: 0.7rem;
    font-weight: 200;
    white-space: nowrap;
}

.oae-clip .oae-clip-content .oae-visibility-private,
.oae-clip .oae-clip-content .oae-visibility-public,
.oae-clip .oae-clip-content .oae-visibility-department,
.oae-clip .oae-clip-content .oae-visibility-loggedin {
    margin: 15px 0 0 24px;
    position: absolute;
}

/* Menu in a clip */
.oae-clip ul.clip-menulisting {
    list-style: none;
    margin: 0 14px 12px;
}

.oae-clip ul.clip-menulisting li {
    display: inline;
}

.oae-clip ul.clip-menulisting li button {
    border-radius: 6px;
    -moz-border-radius: 6px;
    -webkit-border-radius: 6px;
    font-size: 0.7rem;
    font-weight: 200;
    min-width: 80px;
    padding: 15px;
    text-align: center;
}

.oae-clip ul.clip-menulisting li button:hover {/* Defined in oae.skin.css */}

.oae-clip ul.clip-menulisting li button i {
    display: block;
    margin: 0 auto 3px;
=======
/************
 ** PANELS **
 ************/

/**
 * Panels that can be used to show HTML content on top of a background
 * color or background image. Three different panels can be used
 *  - `oae-panel-primary`: Panel that contains content that should really stand out
 *  - `oae-panel-secondary`: Panel that contains the secondary content
 *  - `oae-panel-tertiary`: Other panel content (e.g. search box on the landing page)
 *   e.g. <div class="oae-panel-primary">...</div>
 */
.oae-panel-primary, .oae-panel-secondary, .oae-panel-tertiary {
    padding: 15px;
    -webkit-border-radius: 5px;
       -moz-border-radius: 5px;
            border-radius: 5px;
>>>>>>> 7f0441c2
}<|MERGE_RESOLUTION|>--- conflicted
+++ resolved
@@ -43,7 +43,31 @@
     width: 1px;
 }
 
-<<<<<<< HEAD
+
+/************
+ ** PANELS **
+ ************/
+
+/**
+ * Panels that can be used to show HTML content on top of a background
+ * color or background image. Three different panels can be used
+ *  - `oae-panel-primary`: Panel that contains content that should really stand out
+ *  - `oae-panel-secondary`: Panel that contains the secondary content
+ *  - `oae-panel-tertiary`: Other panel content (e.g. search box on the landing page)
+ *   e.g. <div class="oae-panel-primary">...</div>
+ */
+.oae-panel-primary, .oae-panel-secondary, .oae-panel-tertiary {
+    padding: 15px;
+    -webkit-border-radius: 5px;
+       -moz-border-radius: 5px;
+            border-radius: 5px;
+}
+
+
+/***********
+ ** CLIPS **
+ ***********/
+
 /**
  * Clips at the top of the content containers. When clicked open a pop-over with more actions.
  */
@@ -176,23 +200,4 @@
 .oae-clip ul.clip-menulisting li button i {
     display: block;
     margin: 0 auto 3px;
-=======
-/************
- ** PANELS **
- ************/
-
-/**
- * Panels that can be used to show HTML content on top of a background
- * color or background image. Three different panels can be used
- *  - `oae-panel-primary`: Panel that contains content that should really stand out
- *  - `oae-panel-secondary`: Panel that contains the secondary content
- *  - `oae-panel-tertiary`: Other panel content (e.g. search box on the landing page)
- *   e.g. <div class="oae-panel-primary">...</div>
- */
-.oae-panel-primary, .oae-panel-secondary, .oae-panel-tertiary {
-    padding: 15px;
-    -webkit-border-radius: 5px;
-       -moz-border-radius: 5px;
-            border-radius: 5px;
->>>>>>> 7f0441c2
 }