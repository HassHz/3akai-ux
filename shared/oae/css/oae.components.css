--- conflicted
+++ resolved
@@ -245,13 +245,7 @@
     display: inline;
 }
 
-<<<<<<< HEAD
-.oae-clip ul.clip-menulisting li .btn {
-    border-radius: 6px;
-    -moz-border-radius: 6px;
-=======
 .oae-clip ul.oae-clip-menulisting li button {
->>>>>>> 2b17a390
     -webkit-border-radius: 6px;
        -moz-border-radius: 6px;
             border-radius: 6px;
@@ -263,24 +257,11 @@
     text-decoration: none;
 }
 
-<<<<<<< HEAD
-.oae-clip ul.clip-menulisting li .btn:hover {/* Defined in oae.skin.css */}
-
-.oae-clip ul.clip-menulisting li .btn i {
-=======
 .oae-clip ul.oae-clip-menulisting li button i {
->>>>>>> 2b17a390
     display: block;
     margin: 0 auto 3px;
 }
 
-<<<<<<< HEAD
-.oae-clip ul.clip-menulisting li .btn:hover i[class^="icon-"] {
-    color: #999;
-}
-
-=======
->>>>>>> 2b17a390
 
 /*******************
  ** DRAG AND DROP **
@@ -289,8 +270,6 @@
 .oae-dnd-upload.dragover {
     opacity: 0.3;
     transition: opacity 0.15s linear 0s;
-<<<<<<< HEAD
-=======
 }
 
 
@@ -360,5 +339,14 @@
 .icon-oae-public:before {
     content: "\f0ac";
     font-size: 18px;
->>>>>>> 2b17a390
+}
+
+
+/*******************
+ ** DRAG AND DROP **
+ ******************/
+
+.oae-dnd-upload.dragover {
+    opacity: 0.3;
+    transition: opacity 0.15s linear 0s;
 }