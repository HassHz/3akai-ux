/*!
 * Copyright 2014 Apereo Foundation (AF) Licensed under the
 * Educational Community License, Version 2.0 (the "License"); you may
 * not use this file except in compliance with the License. You may
 * obtain a copy of the License at
 *
 *     http://opensource.org/licenses/ECL-2.0
 *
 * Unless required by applicable law or agreed to in writing,
 * software distributed under the License is distributed on an "AS IS"
 * BASIS, WITHOUT WARRANTIES OR CONDITIONS OF ANY KIND, either express
 * or implied. See the License for the specific language governing
 * permissions and limitations under the License.
 */

/*******************
 ** MISCELLANEOUS **
 *******************/

/**
 * Style that can be used for links if we just want them to have the same color as the
 * text. These links will be underlined when hovering over them.
 *   e.g. <a href="http://www.google.co.uk" class="oae-plain-link">Google</a>
 */
a.oae-plain-link:hover {
    text-decoration: underline;
}


/***********
 * LAYOUT **
 ***********/

.oae-lhnavigation {
    margin-left: 10px;
    margin-top: -5px;
    position: absolute;
    width: 210px;
    z-index: 99;
}

.oae-lhnavigation > ul {
    margin-top: 12px;
    width: 210px;
}

.oae-lhnavigation > .nav > li.hide {
    display: none !important;
}

.oae-lhnavigation > ul > li.nav-header {
    margin-top: 10px;
}

.oae-lhnavigation > ul > li button {
    padding: 0 12px 5px;
    text-align: left;
    width: 100%;
}

.oae-lhnavigation > ul > li a div,
.oae-lhnavigation > ul > li button div {
    padding-top: 8px;
}

.oae-lhnavigation > ul > li {
    margin: 3px 12px 0 0;
}

.oae-lhnavigation > ul > li.oae-lhnavigation-border {
    border-bottom: 1px solid #eee;
}

.oae-lhnavigation > ul > li a {
    padding: 0 12px 8px;
}

.oae-lhnavigation > ul > li button div.lhnavigation-caret-container {
    padding-top: 0;
    margin-right: -12px;
}

.oae-lhnavigation > ul > li button div.lhnavigation-caret-container [class^="icon-"] {
    margin-right: 0;
}

.oae-lhnavigation-toggle {
    position: relative;
    z-index: 100;
}

.oae-page {
    min-width: 280px;
    padding: 5px 25px;
}

.oae-page.oae-page-expanded {
    min-width: 480px;
    padding: 5px 25px 5px 220px;
}

/* iPhone resolution */
@media only screen and (min-device-width : 320px) and (max-device-width : 480px) {
    .oae-page {
        padding: 5px 10px 50px;
    }
}

@media (min-width: 992px) {
    .oae-page {
        padding: 5px 25px 5px 220px !important;
    }
    .oae-lhnavigation {
        opacity: 1 !important;
        width: 210px !important;
    }
}

/******************
 * ACCESSIBILITY **
 ******************/

/**
 * Used for accessibility purposes as it allows to put text content
 * for items that might not have text content (e.g. icons) or create
 * additional clues for screenreader users
 *   e.g. <button class="oae-icon oae-icon-home"><span class="oae-aural-text">Additional information</span></button>
 */
.oae-aural-text {
    border: 0;
    clip: rect(0 0 0 0);
    height: 1px;
    margin: -1px;
    overflow: hidden;
    padding: 0;
    position: absolute;
    width: 1px;
}

/**
 * Style that can be used to fake focus on an element. This can for example
 * be used when a hidden element needs to provide visual feedback on a different element.
 */
.oae-focus {
    outline: thin dotted #333;
    outline: 5px auto -webkit-focus-ring-color;
    outline-offset: -2px;
}


/***************
 ** THREEDOTS **
 **************/

/**
 * Style that can be applied to text elements to make sure that the text in a text element
 * doesn't use more than the space it has available. If the text is shorter than the
 * available space, this will leave the text unchanged. If the text is longer than the available
 * space, it will be cut off at its maximum length and will be appended with `...`. In order for
 * this to work, the text element will need to have a maximum width set.
 *    e.g. <span class="oae-threedots">Some very very long text</span>
 */

.oae-threedots {
    display: block;
    overflow: hidden;
    text-overflow: ellipsis;
    white-space: nowrap;
}


/************
 ** PANELS **
 ************/

/**
 * Panels that can be used to show HTML content on top of a background
 * color or background image. Three different panels can be used
 *  - `oae-panel-primary`: Panel that contains content that should really stand out
 *  - `oae-panel-secondary`: Panel that contains the secondary content
 *  - `oae-panel-tertiary`: Other panel content (e.g. search box on the landing page)
 *   e.g. <div class="oae-panel-primary">...</div>
 */
.oae-panel-primary, .oae-panel-secondary, .oae-panel-tertiary {
    padding: 15px 25px;
    -webkit-border-radius: 5px;
       -moz-border-radius: 5px;
            border-radius: 5px;
}

/**********************
 ** VISIBILITY ICONS **
 **********************/

/**
 * These icons are used consistently to indicate the visibility setting for an entity
 * in the system. The available visibility privacy options are `private`, `loggedin` and
 * `public`.
 *   e.g. <i class="icon-oae-private"><span class="oae-aural-text">__MSG__PRIVATE__</span></i>
 *        <i class="icon-oae-loggedin"><span class="oae-aural-text">__MSG__LOGGED_IN__</span></i>
 *        <i class="icon-oae-public"><span class="oae-aural-text">__MSG__PUBLIC__</span></i>
 *
 * Large icons can be rendered by adding the `large` class to the icon.
 *   e.g. <i class="icon-oae-private large"><span class="oae-aural-text">__MSG__PRIVATE__</span></i>
 *        <i class="icon-oae-loggedin large"><span class="oae-aural-text">__MSG__LOGGED_IN__</span></i>
 *        <i class="icon-oae-public large"><span class="oae-aural-text">__MSG__PUBLIC__</span></i>
 *
 * Note:
 *
 * - The `oae-aural-text` span is added in for accessibility purposes, but can be left out when necessary.
 */

i.icon-oae-private,
i.icon-oae-loggedin,
i.icon-oae-public {
    font-size: 18px;
    width: 18px;
    height: 18px;
}

i.icon-oae-private:before,
i.icon-oae-loggedin:before,
i.icon-oae-public:before {
    -webkit-border-radius: 500px;
       -moz-border-radius: 500px;
            border-radius: 500px;
    color: #313131;
    display: inline-block;
    font-size: 15px;
    width: 19px;
    height: 19px;
    padding-top: 2px;
    text-align: center;
}

i.icon-oae-private:before {
    background-color: #FFBC78;
    content: "\f023";
}

i.icon-oae-loggedin:before {
    background-color: #C4E6FF;
    content: "\f041";
}

i.icon-oae-public:before {
    background-color: #A6E0AB;
    content: "\f0ac";
}

/* Large visibility icons */

i[class^="icon-"].large {
    width: 60px;
    height: 60px;
}

i[class^="icon-"].large:before {
    font-size: 50px;
    height: 60px;
    padding-top: 5px;
    width: 60px;
}


/*******************
 ** LARGE OPTIONS **
 *******************/

/**
 * Generate a group of large toggle buttons.
 *
 * Each toggle button will have an icon, a name and a description. One of the toggle buttons will
 * selected at any time.
 *
 *
 * e.g. <div class="oae-large-options-container row">
 *          <div class="col-md-4 text-center">
 *              <label for="oae-visibility-private" class="checked">
 *                  <i class="icon-ok hide"></i>
 *                  <div class="oae-large-options well">
 *                      <input type="radio" id="oae-visibility-private" value="private" name="oae-visibility-group" class="pull-left" checked="checked" tabindex="0"/>
 *                      <i class="icon-oae-private large text-center"></i>
 *                      <span class="oae-threedots">__MSG__MEMBERS_ONLY__</span>
 *                  </div>
 *                  <small>__MSG__GROUP_PRIVATE_DESCRIPTION__</small>
 *              </label>
 *          </div>
 *          <div class="col-md-4 text-center">
 *              <label for="oae-visibility-loggedin">
 *                  <i class="icon-ok hide"></i>
 *                  <div class="oae-large-options well">
 *                      <input type="radio" id="oae-visibility-loggedin" value="loggedin" name="oae-visibility-group" class="pull-left" tabindex="0"/>
 *                      <i class="icon-oae-loggedin large text-center"></i>
 *                      <span class="oae-threedots">${tenant}</span>
 *                  </div>
 *                  <small>__MSG__GROUP_LOGGEDIN_DESCRIPTION__</small>
 *              </label>
 *          </div>
 *          <div class="col-md-4 text-center">
 *              <label for="oae-visibility-public">
 *                  <i class="icon-ok hide"></i>
 *                  <div class="oae-large-options well">
 *                      <input type="radio" id="oae-visibility-public" value="public" name="oae-visibility-group" class="pull-left" tabindex="0"/>
 *                      <i class="icon-oae-public large text-center"></i>
 *                      <span class="oae-threedots">__MSG__PUBLIC__</span>
 *                  </div>
 *                  <small>__MSG__GROUP_PUBLIC_DESCRIPTION__</small>
 *              </label>
 *          </div>
 *      </div>
 *
 * Notes:
 *
 * - The selected button should have a `checked` class on the label element
 **/

.oae-large-options-container label {
    cursor: pointer;
    display: inline;
}

.oae-large-options-container label small {
    display: block;
    margin: 0 0 35px;
    position: relative;
}

.oae-large-options-container label.checked small {
    margin: 0;
    top: -35px;
}

.oae-large-options-container .oae-large-options {
    -webkit-box-sizing: border-box;
       -moz-box-sizing: border-box;
            box-sizing: border-box;
    height: 150px;
    padding-top: 13px;
    width: 100%;
}

.oae-large-options-container label.checked .oae-large-options {
    border: 8px solid;
    padding-top: 6px;
    position: relative;
    top: -35px;
}

.oae-large-options-container .oae-large-options input {
    position: absolute;
    z-index: -1; /* Adding a z-index of -1 hides the element from the view but still allows for focus of the element */
}

.oae-large-options-container .oae-large-options i.icon-oae-private:before,
.oae-large-options-container .oae-large-options i.icon-oae-loggedin:before,
.oae-large-options-container .oae-large-options i.icon-oae-public:before {
    margin-top: 6px;
}

.oae-large-options-container .oae-large-options span {
    display: block;
    font-size: 13px;
    font-weight: bold;
    margin-top: 15px;
}

.oae-large-options-container i.icon-ok {
    display: none;
}

.oae-large-options-container label.checked i.icon-ok {
    -webkit-border-radius: 100px;
       -moz-border-radius: 100px;
            border-radius: 100px;
    display: block;
    height: 35px;
    margin: 0 auto;
    position: relative;
    top: 130px;
    width: 35px;
    z-index: 1000;
}

.oae-large-options-container label.checked i.icon-ok:before {
    font-size: 24px;
    padding-top: 5px;
}

/************************
 ** SUCCESS/FAIL ICONS **
 ************************/

/* These icons are used in situations where checks for success/failure are done */


[class^="icon-"].icon-ok,
[class*=" icon-"].icon-ok,
[class^="icon-"].icon-ok:hover,
[class*=" icon-"].icon-ok:hover {
    color: #468847;
}

[class^="icon-"].icon-warning-sign,
[class*=" icon-"].icon-warning-sign,
[class^="icon-"].icon-warning-sign:hover,
[class*=" icon-"].icon-warning-sign:hover {
    color: #DD2222;
}

/****************
 ** THUMBNAILS **
 ****************/

/**
 * A thumbnail can be used to show a thumbnail picture/profile picture for an
 * entity. It will also attempt to set a default thumbnail in case no actual
 * image is available, and it allows for showing a visibility icon combined with
 * the thumbnail. These thumbnails will adjust in size to the space they have
 * been given by their container.
 *
 * In order to handle externally provided thumbnails that don't have equal
 * dimensions the image is set as the background on a div with appropriate aria
 * role info. The thumbnail displayed in these cases will be "cropped" from the
 * center of the provided image.
 *
 *   e.g. <div class="oae-thumbnail icon-oae-user">
 *            <a href="${entityData.profilePath}" title="${entityData.displayName|encodeForHTMLAttribute}">
 *                <div style="background-image: url(/ui/img/dummy/profile-pic-john.png)" role="img" aria-label="John Librarian"/>
 *                <i class="icon-oae-public"></i>
 *            </a>
 *        </div>
 *
 * Next to using the HTML structure, there is also a Trimpath macro that can be used
 * instead from all Trimpath templates:
 *
 *   `${renderThumbnail(entityData, [addVisibilityIcon], [large])}`
 *
 * - `entityData` is a standard object representing a user, group or content item or a search result for a user, group
 *    or content item as returned by Hilary. Alternatively, a string representing the resourceType or resourceSubType
 *    (i.e., 'user', 'group', 'content', 'file', 'link', 'collabdoc') can be passed in for an empty/anonymous
 *    entity thumbnail.
 * - `addVisibilityIcon` (optional) will determine whether or not the visibility icon should be shown. By default,
 *    the visibility icon will be shown. However, users will not never show a visibility icon.
 * - `large` (optional) determines whether or not a large default thumbnail icon should used. By default, a small icon will be used.
 *
 * Notes:
 *
 * - The actual thumbnail image is optional, and if no image is specified the
 *   thumbnail will show a default entity thumbnail. In order to do this,
 *   `icon-oae-user` should be added to the `oae-thumbnail` div for users,
 *   `icon-oae-group` should be added to the `oae-thumbnail` div for groups,
 *   `icon-oae-discussion` should be added to the `oae-thumbnail` div for discussions,
 *   `icon-oae-content` should be added to the `oae-thumbnail` div for generic content,
 *   `icon-oae-file` should be added to the `oae-thumbnail` div for uploaded files,
 *   `icon-oae-link` should be added to the `oae-thumbnail` div for links and
 *   `icon-oae-collabdoc` should be added to the `oae-thumbnail` div for collaborative documents.
 *   Even when an image is provided, the entity icon class can still be added as
 *   it will be used when the image cannot be downloaded.
 * - For large thumbnails (> 100px width/height), the `oae-thumbnail-large` class
 *   should be added to the `oae-thumbnail` container. It will cause the default
 *   thumbnail to be larger.
 * - An optional visibility icon can be added to the thumbnail as well and will
 *   automatically be positioned correctly. The available visibility icons are
 *   `icon-oae-private`, `icon-oae-loggedin` and `icon-oae-public` (See Visibility
 *   icons section).
 * - The link inside of the thumbnail can be used to link to the entity's profile page.
 *   This link is optional and can be left out.
 */

div.oae-thumbnail {
    border: 1px solid;
    width: 100%;
    height: 100%;
    text-align: center;
    display: inline-block;
    position: relative;
    -webkit-border-radius: 4px;
       -moz-border-radius: 4px;
            border-radius: 4px;
}

div.oae-thumbnail:before {
    display: inline-block;
    font-size: 20px;
    margin-top: -11px;
    padding-top: 50%;
}

div.oae-thumbnail a,
div.oae-thumbnail div {
    -webkit-border-radius: 3px;
       -moz-border-radius: 3px;
            border-radius: 3px;
    height: 100%;
    left: 0;
    position: absolute;
    top: 0;
    width: 100%;
}

/* IE9 and IE10 need a background color on the link to be able to click the entire icon */
div.oae-thumbnail a {
    background: rgba(0, 0, 0, 0.01);
}

div.oae-thumbnail div {
    background-repeat: no-repeat;
    background-size: cover;
}

div.oae-thumbnail.oae-thumbnail-large:before {
    font-size: 50px;
    margin-top: -25px;
}

/* Default entity thumbnails */

div.oae-thumbnail.icon-oae-content:before, div.oae-thumbnail.icon-oae-file:before {
    content: "\f016";
}

div.oae-thumbnail.icon-oae-link:before {
    content: "\f0c1";
}

div.oae-thumbnail.icon-oae-collabdoc:before {
    content: "\f044";
}

div.oae-thumbnail.icon-oae-discussion:before {
    content: "\f086";
}

div.oae-thumbnail.icon-oae-group:before {
    content: "\f0c0";
}

div.oae-thumbnail.icon-oae-user:before {
    content: "\f007";
}

/* Visibility icon positioning */

div.oae-thumbnail i[class^="icon-"] {
    position: absolute;
    bottom: -8px;
    right: -8px;
}


/***********
 ** CLIPS **
***********/

/**
 * Clips are the elements that are used for page (entity) titles and page actions.
 * They are folded onto the top of a container, which is usually the main page content
 * container. Each clip can have a set of actions associated to it, which will automatically
 * show when opening the clip through the dropdown icon.
 *
 * The HTML structure required for creating a clip is the following:
 *
 *  <div class="oae-clip-container">
 *      <div class="oae-clip-container-left">
 *          <div class="oae-clip">
 *              <div class="oae-clip-fold">
 *                  <div class="oae-clip-fold-inner"></div>
 *                  <div class="oae-clip-fold-outer"></div>
 *              </div>
 *              <div class="oae-clip-content">
 *                  <button>
 *                      <div class="oae-thumbnail icon-oae-user">
 *                          <img src="/url/to/picture" alt="John Doe"/>
 *                          <i class="icon-oae-public"></i>
 *                      </div>
 *                      <div>
 *                          <div>
 *                              <h1 class="oae-threedots">John Doe</h1>
 *                              <i class="icon-caret-down"></i>
 *                              <small>Job Title</small>
 *                          </div>
 *                      </div>
 *                  </button>
 *                  <div>
 *                      <ul>
 *                          <li><button><i class="icon-user"></i>Action 1</button></li>
 *                          <li><button><i class="icon-envelope"></i>Action 2</button></li>
 *                          <li><button type="button"><i class="icon-wrench"></i>Action 3</button></li>
 *                      </ul>
 *                  </div>
 *              </div>
 *          </div>
 *      </div>
 *  </div>
 *
 * Notes:
 *
 * - A clip needs to be inside of an `oae-clip-container` div. Inside of this container, you can specify the
 *   clips that should go on the left by adding them to a `oae-clip-container-left` div. You can specify the
 *   clips that should go on the right by adding them to a `oae-clip-container-right div inside of this container.
 * - The fold on a clip can be on the left of the clip or on the right of the clip. By default, the
 *   fold will be on the right. When a fold on the left is required, an `oae-clip-flipped` class should
 *   be added to the .`oae-clip` element.
 * - Clips are available in two different skinnable styles. By default, the primary style will be used. If
 *   the secundary style is needed, this can be done by adding an 'oae-clip-secondary' class to the
 *   `.oae-clip` element.
 * - A thumbnail image can be added to the clip by adding an `oae-thumbnail` div as the first element of the
 *   main button. This can also show a default entity picture (in case no image is provided) as well as a
 *   visibility icon (See the `Thumbnail` section for details on how to create a thumbnail).
 *   The thumbnail image is optional and can be left out as well.
 * - An optional `oae-threedots` class can be added to the `h1` elements in case a maximum width needs to be
 *   enforced.
 * - The `icon-caret-down` element is optional. If it is not provided, the clip will be shown in view
 *   only mode. If it is provided, the clip will be toggleable and the action menu will be shown when clicked.
 * - The `small` tag is used to show some additional clip metadata and is optional.
 * - When a clip should not be clickable (e.g. in non-manager mode of a page), the `disabled` attribute
 *   should be added to the button. This will hide any caret icons and will make the clip unclickable.
 */

/* Clip container */

.oae-clip-container {
    position: relative;
    margin-bottom: 55px;
}

.oae-clip-container .oae-clip-container-left,
.oae-clip-container .oae-clip-container-right {
    position: absolute;
}

.oae-clip-container .oae-clip-container-right {
    margin-right: 10px;
    right: 0;
}

.oae-clip {
    float: left;
    margin: -16px 10px 10px;
    position: relative;
    z-index: 101;
}

/* Clip fold */

.oae-clip .oae-clip-fold {
    height: 6px;
    float: right;
    margin-right: -7px;
    position: relative;
    width: 7px;
    z-index: 10;
}

.oae-clip.oae-clip-flipped .oae-clip-fold {
    float: left;
    margin-left: -9px;
}

.oae-clip .oae-clip-fold .oae-clip-fold-inner {
    -webkit-border-radius: 50px 50px 0 0;
       -moz-border-radius: 50px 50px 0 0;
            border-radius: 50px 50px 0 0;
    float: left;
    height: 6px;
    margin-left: -1px;
    position: absolute;
    width: 9px;
    z-index: 1;
}
.oae-clip.oae-clip-flipped .oae-clip-fold .oae-clip-fold-inner {
    margin-left: 0;
}

.oae-clip .oae-clip-fold .oae-clip-fold-outer {
    float: right;
    height: 6px;
    margin-left: -5px;
    position: absolute;
    width: 7px;
    z-index: 0;
}
.oae-clip.oae-clip-flipped .oae-clip-fold .oae-clip-fold-outer {
    margin-left: 4px;
}

/* Clip content */

.oae-clip .oae-clip-content {
    -webkit-border-radius: 6px 0 6px 6px;
       -moz-border-radius: 6px 0 6px 6px;
            border-radius: 6px 0 6px 6px;
}

.oae-clip.oae-clip-flipped .oae-clip-content {
    -webkit-border-radius: 0 6px 6px;
       -moz-border-radius: 0 6px 6px;
            border-radius: 0 6px 6px;
}

.oae-clip .oae-clip-content > button {
    width: 100%;
}

.oae-clip .oae-clip-content > button,
.oae-clip .oae-clip-content ul li button {
    background: none;
    border: none;
    font-weight: 600;
    padding: 14px 20px 14px 14px;
    text-align: left;
}

.oae-clip .oae-clip-content > button:disabled {
    cursor: default;
}

.oae-clip .oae-clip-content > button > div {
    float: left;
}

.oae-clip .oae-clip-content > button > div:nth-child(2) > div {
    display: table-cell;
    height: 35px;
    vertical-align: middle;
}

.oae-clip .oae-clip-content > button div.oae-thumbnail {
    border: none;
    height: 35px;
    margin-right: 12px;
    width: 35px;
}

.oae-clip .oae-clip-content h1 {
    display: inline-block;
    font-size: 16px;
    line-height: 1.3;
    margin: 0;
    font-weight: 600;
    max-width: 300px;
    min-height: 21px;
    word-wrap: nowrap;
}

.oae-clip .oae-clip-content h1.oae-threedots {
    float: left;
}

.oae-clip .oae-clip-content > button i.icon-caret-down,
.oae-clip .oae-clip-content > button i.icon-caret-up {
    margin-left: 5px;
    line-height: 16px;
    position: relative;
    top: 2px;
}

.oae-clip .oae-clip-content > button h1.oae-threedots + i.icon-caret-down,
.oae-clip .oae-clip-content > button h1.oae-threedots + i.icon-caret-up {
    margin-left: 10px;
}

.oae-clip .oae-clip-content > button:disabled i.icon-caret-down,
.oae-clip .oae-clip-content > button:disabled i.icon-caret-up {
    display: none;
}

.oae-clip .oae-clip-content small {
    clear: both;
    font-size: 12px;
    line-height: 1;
    max-width: 300px;
    font-weight: normal;
}

/* Clip actions */

.oae-clip .oae-clip-content > div > ul {
    display: none;
    list-style: none;
    margin: 0 10px;
    padding-bottom: 10px;
    padding-left: 0;
}

.oae-clip .oae-clip-content > div > ul li {
    display: inline;
}

.oae-clip .oae-clip-content > div > ul li button {
    -webkit-border-radius: 6px;
       -moz-border-radius: 6px;
            border-radius: 6px;
    display: block;
    font-size: 11px;
    line-height: 23px;
    min-width: 70px;
    padding: 10px;
    text-align: left;
    width: 100%;
}

.oae-clip .oae-clip-content > div > ul li button i {
    display: inline-block;
    float: left;
    margin: 0 0 3px;
    padding-right: 7px;
    width: 30px;
}

@media (max-width: 510px) {
    .oae-clip .oae-clip-content h1,
    .oae-clip .oae-clip-content small {
        max-width: 140px;
    }
}

@media (max-width: 350px) {
    .oae-clip .oae-clip-content h1,
    .oae-clip .oae-clip-content small {
        max-width: 110px;
    }
}

@media (min-width: 992px) {
    .oae-clip .oae-clip-content > div > ul li button {
        display: inline-block;
        text-align: center;
        width: auto;
    }

    .oae-clip .oae-clip-content > div > ul li button i {
        display: block;
        float: none;
        margin: 0 auto 3px;
    }
}

/***********
 ** TILES **
 ***********/

/**
 * A tile is a combination of a preview image and some entity metadata in a
 * polaroid-like appearance. The preview image will take up the bulk of the
 * space, with a bar at the bottom overlapping with the image that can show
 * metadata. Tiles will adjust in size to the space they have been given by
 * their container.
 *
 * The following HTML structure should be used to create a tile:
 *
 *  <div class="oae-tile">
 *      <a href="/user/u:cambridge:PPTBPgxSdf" title="John Librarian">
 *          <div class="oae-thumbnail oae-thumbnail-large icon-oae-user">
 *              <img src="/ui/img/dummy/profile-pic-john.png" alt="John Librarian" />
 *          </div>
 *      </a>
 *      <div class="oae-tile-metadata">
 *          <i class="icon-oae-public pull-left"></i>
 *          <h3 class="oae-threedots">
 *              <a href="/user/u:cambridge:PPTBPgxSdf">John Librarian</a>
 *          </h3>
 *          <small class="oae-threedots">Professor</small>
 *      </div>
 *  </div>
 *
 * Notes:
 *
 * - The `oae-thumbnail` element, containing the preview image, is a standard
 *   `oae-thumbnail` element (See Thumbnail section for full overview).
 * - The `oae-threedots` class should be added to metadata elements if you want
 *   to make sure that `...` is shown when the metadata is longer than the available
 *   space in the tile.
 * - The actual content of the metadata div can be pretty much anything, although an
 *   h3 should be used for the tile title.
 * - The `small` element used to add some additional metadata is optional.
 * - The visibility icon can be used as defined in the Visibility icon section, and
 *   can be floated on the left or right.
 */

/* IE9 specific fallback for flexbox */
.lt-10 .oae-listitem h3 {
    max-width: 450px;
}

.lt-10 .oae-listitem > div:not(.oae-thumbnail) {
    /*display: table-cell;*/
}

.lt-10 .oae-listitem.oae-listitem-compact > div:not(.oae-thumbnail) {
    width: auto;
}

.lt-10 ul.oae-list > li .oae-list-details-item,
.lt-10 ul.oae-list > li .oae-list-compact-item  {
    display: table;
}

.oae-tile,
.oae-list.oae-list-grid > li.oae-list-actions {
    position: relative;
    overflow: hidden;
    -webkit-border-radius: 3px;
       -moz-border-radius: 3px;
            border-radius: 3px;
}

/* Default thumbnail picture positioning */

.oae-tile .oae-thumbnail,
.oae-tile .oae-thumbnail a,
.oae-tile .oae-thumbnail img {
    -webkit-border-radius: 0;
       -moz-border-radius: 0;
            border-radius: 0;
}

.oae-tile .oae-thumbnail:before {
    margin-top: -30px;
}

.oae-tile .oae-thumbnail.oae-thumbnail-large:before {
    margin-top: -50px;
    padding-top: 80px;
}

.oae-tile .oae-thumbnail img {
    height: auto;
}

/* Tile metadata */

.oae-tile > .oae-tile-metadata {
    position: absolute;
    bottom: 0;
    right: 0;
    left: 0;
    padding: 7px;
}

.oae-tile h3,
.oae-tile h3 a {
    font-size: 14px;
    font-weight: 600;
    line-height: 1.4;
    margin: 0;
}

.oae-tile small {
    font-size: 12px;
    font-weight: normal;
    line-height: 1.5;
    opacity: 0.8;
    text-transform: uppercase;
}


/****************
 ** LIST ITEMS **
 ****************/

/*
 * A list item is a way of displaying an entity and is a combination of a preview image,
 * some entity metadata, a checkbox and actions that can be taken on the entity. A list
 * item can be used as part of a larger list, but can also be used outside of a list to
 * present a single entity. List items will adjust in size to the space they have been
 * given by their container.
 *
 * The following HTML structure should be used to create a list item:
 *
 *  <div class="oae-listitem oae-listitem-compact">
 *      <input type="checkbox" class="pull-left" id="oae-list-details-u:cambridge:PPTBPgxSdf" data-id="u:cambridge:PPTBPgxSdf" />
 *      <label class="oae-aural-text" for="oae-list-details-u:cambridge:PPTBPgxSdf">John Librarian</label>
 *      <div class="oae-thumbnail icon-oae-user pull-left">
 *          <img src="/ui/img/dummy/profile-pic-john.png" alt="John Librarian" />
 *          <i class="icon-oae-private"></i>
 *      </div>
 *      <div>
 *          <h3 class="oae-threedots"><a href="/user/u:cambridge:PPTBPgxSdf">John Librarian</a></h3>
 *          <small class="oae-threedots">Professor</small>
 *      </div>
 *      <div class="oae-listitem-actions">
 *          <button class="btn btn-link" title="Share"><i class="icon-share"></i></button>
 *      </div>
 *  </div>
 *
 * Notes:
 *
 * - A list item is available in an expanded size and a compact size. By default, the larger expanded
 *   view will be used. In order to use the smaller compact view, the class `oae-listitem-compact`
 *   should be added to the `oae-listitem` element.
 * - A checkbox can be added to the list item for management purposes. This checkbox should have an
 *   accompanying `oae-aural-text` label for accessibility purposes.
 * - An action bar can be added to the list item by adding an `oae-listitem-actions` div to the list
 *   item. This action bar can contain one or multiple action buttons.
 * - The `oae-thumbnail`, `oae-listitem-actions` and checkbox are all optional.
 * - The `small` element used to add some additional metadata is optional as well.
 * - The `oae-thumbnail` element, containing the preview image, is a standard
 *   `oae-thumbnail` element (See Thumbnail section for full overview).
 */

.oae-listitem {
    padding: 10px;
    margin-bottom: 10px;
    min-height: 50px;
    border: 1px solid;
    -webkit-border-radius: 3px;
       -moz-border-radius: 3px;
            border-radius: 3px;
}

.oae-listitem.oae-listitem-compact {
    min-height: 27px;
}

.oae-listitem input[type="checkbox"].pull-left {
    margin-right: 10px;
    margin-top: 20px;
}

.oae-listitem.oae-listitem-compact input[type="checkbox"].pull-left {
    margin-top: 6px;
}

/* List item thumbnail */

.oae-listitem .oae-thumbnail {
    float: left;
    height: 50px;
    width: 50px;
    margin-right: 15px;
}

.oae-listitem.oae-listitem-compact .oae-thumbnail {
    height: 25px;
    width: 25px;
}

/* List item metadata */

.oae-listitem > div:not(.oae-thumbnail) {
    display: -webkit-flex;
    display: -moz-flex;
    display: -ms-flexbox;
    display: -ms-flex;
    display: flex;
    vertical-align: middle;
    height: 50px;
}

.oae-listitem.oae-listitem-compact > div:not(.oae-thumbnail) {
    height: 25px;
    -webkit-flex-direction: row;
       -moz-flex-direction: row;
        -ms-flex-direction: row;
            flex-direction: row;
}

.oae-list-details-item .oae-listitem > div:not(.oae-thumbnail) {
    -webkit-flex-direction: column;
       -moz-flex-direction: column;
        -ms-flex-direction: column;
            flex-direction: column;
}

.oae-listitem h3 {
    display: inline-block;
    -webkit-flex: 10;
       -moz-flex: 10;
        -ms-flex: 10;
            flex: 10;
    font-size: 16px;
    font-weight: 500;
    height: 25px;
    line-height: 25px;
    margin: 0;
}

.oae-listitem small {
    line-height: 1;
    font-size: 11px;
    opacity: 0.8;
    text-transform: uppercase;
}

.oae-listitem.oae-listitem-compact small {
    display: inline-block;
    -webkit-flex: 2;
       -moz-flex: 2;
        -ms-flex: 2;
            flex: 2;
    line-height: 25px;
    margin-left: 20px;
    min-width: 100px;
}

/* List item actions */

.oae-listitem .oae-listitem-actions {
    width: 100%;
    text-align: right;
}

.oae-listitem .oae-listitem-actions i {
    font-size: 18px;
}


/***********
 ** LISTS **
 ***********/

/**
 * Lists are used as the core component for multiple widgets (library, membership, participants,
 * search, etc.) and present a list of entities that can be viewed in 3 separate view modes (grid,
 * details and compact).
 *
 * The HTML for a list item has been abstracted into a globally available TrimPath template that
 * can be used when rendering list view items:
 *
 *   `${listItem(entityData, [metadata], [showCheckbox])}`
 *
 * - `entityData` is an object representing a user, group or content item or a search result for a user, group
 *    or content item
 * - `metadata` (optional) is a line of metadata information that should be displayed underneath the entity name
 * - `showCheckbox` (optional) will determine whether ot not the checkbox should be shown. By default, the checkbox will be shown to all logged in users
 *
 * The output from this macro represents a single list (li) item, and should be wrapped in a list container (ul)
 * element with an `oae-list` class. In order to show the grid view, an `oae-list-grid` class should be added to
 * the list, in order to show the details view, an `oae-list-details` class should be added to the list and in order
 * to show the compact view, an `oae-list-compact` class should be added to the list:
 *
 *  e.g. <ul class="oae-list oae-list-grid">
 *           <Generated list items>
 *       </ul>
 */

/* Core list styles */

ul.oae-list {
    margin: 0;
    padding: 0;
    clear: both;
}

ul.oae-list > li {
    list-style: none;
    -webkit-border-radius: 3px;
       -moz-border-radius: 3px;
            border-radius: 3px;
}

ul.oae-list:not(.oae-list-grid) > li > .oae-list-grid-item,
ul.oae-list:not(.oae-list-details) > li > .oae-list-details-item,
ul.oae-list:not(.oae-list-compact) > li > .oae-list-compact-item {
    display: none;
}

/* Grid view */

ul.oae-list.oae-list-grid > li {
    float: left;
    margin: 0 14px 24px 0;
}

ul.row.oae-list.oae-list-grid > li {
    float: left;
    margin: 0 14px 7px 0;
}

ul.oae-list.oae-list-grid > li .oae-thumbnail,
ul.oae-list.oae-list-grid > li.oae-list-actions {
    height: 162px;
    width: 162px;
}

/* Details and compact view */

ul.oae-list > li .oae-list-details-item,
ul.oae-list > li .oae-list-compact-item  {
    width: 100%;
}

ul.oae-list > li .oae-listitem {
    margin-bottom: 0;
    margin-top: 10px;
}

ul.oae-list > li:first-child .oae-listitem {
    margin-top: 0;
}


/******************
 ** LIST OPTIONS **
 ******************/

/**
 * The list options can be shown at the top of a list, providing a title for the list, as well
 * as possibly a list search form, list actions, view mode switching, etc.
 *
 * Some example HTML for a list options view:
 *
 *  <div class="oae-list-options">
 *      <div>
 *          <button class="btn oae-list-options-toggle">
 *              <h2>__MSG__LIBRARY__ <i class="icon-caret-down"></i></h2>
 *          </button>
 *          <div class="pull-right">
 *              <form class="form-search" id="library_search_form">
 *                  <input type="text" class="search-query" placeholder="__MSG__NARROW_BY_KEYWORD__">
 *                  <button type="submit" class="btn btn-link">
 *                      <i class="icon-search"><span class="oae-aural-text">__MSG__SEARCH__</span></i>
 *                  </button>
 *              </form>
 *          </div>
 *      </div>
 *      <div class="oae-list-options-actions hide">
 *          <input type="checkbox" id="library-selectall" class="oae-list-selectall" />
 *          <label for="library-selectall" class="oae-aural-text">__MSG__SELECT_ALL__</label>
 *          <button type="button" class="btn" disabled="disabled"><i class="icon-share pull-left"></i>__MSG__SHARE__</button>
 *          <button type="button" class="btn" disabled="disabled"><i class="icon-remove pull-left"></i>__MSG__DELETE__</button>
 *          <div class="btn-group pull-right">
 *              <button class="btn" data-type="oae-list-compact">
 *                  <i class="icon-list"></i>
 *                  <span class="oae-aural-text">__MSG__LIST_VIEW__</span>
 *              </button>
 *              <button class="btn" data-type="oae-list-details">
 *                  <i class="icon-th-list"></i>
 *                  <span class="oae-aural-text">__MSG__EXPANDED_LIST_VIEW__</span>
 *              </button>
 *              <button class="btn active" data-type="oae-list-grid">
 *                  <i class="icon-th-large"></i>
 *                  <span class="oae-aural-text">__MSG__GRID_VIEW__</span>
 *              </button>
 *          </div>
 *      </div>
 *  </div>
 *
 * Notes:
 *
 * - The `oae-list-options-toggle` item is used to show the title of the list, and will also be used to toggle
 *   the actions bar. This will be enabled automatically by the system. If a list needs to be shown in view-only
 *   mode, this element should be set to disabled, in which case the dropdown icon will disappear and the toggle
 *   will no longer work.
 * - The `oae-list-options-actions` div represents the action bar that will be toggled when the `oae-list-options-toggle`
 *   element is clicked. This bar contains all of the action that can be done on the selected list items, and
 *   can basically be anything.
 * - An `oae-list-selectall` class can be applied to the element that should be used to select/deselect all list
 *   items. This will be enabled automatically by the system. If the list options have any buttons that require the collection
 *   of all selected items, the list options and the list should be wrapped in a `oae-list-container` div.
 * - The primary actions under `oae-list-options-actions` should be disabled by default, as they can only be clicked
 *   when at least one of the items in the corresponding list is checked.
 */

.oae-list-options {
    border-bottom: 1px solid #EEE;
    margin-bottom: 20px;
}

.oae-list-options > div {
    line-height: 30px;
    margin: 0;
    clear: both;
}

.oae-list-options > div:first-child > * {
    margin-bottom: 15px;
    padding: 0;
}

.oae-list-options .oae-list-options-toggle,
.oae-list-options .btn.oae-list-options-toggle,
.oae-list-options .btn.oae-list-options-toggle:disabled,
.oae-list-options .btn.oae-list-options-toggle:hover,
.oae-list-options .btn.oae-list-options-toggle:active,
.oae-list-options .btn.oae-list-options-toggle:focus {
    background: none;
    border: none;
    filter: none;
    padding: 1px 0;
    -webkit-box-shadow: none;
       -moz-box-shadow: none;
            box-shadow: none;
}

.oae-list-options .oae-list-options-toggle h2 {
    margin: 8px 0 0;
    font-size: 20px;
    line-height: 1.2;
}

.oae-list-options .oae-list-options-toggle h2 .badge {
    margin-left: 5px;
    top: -3px;
}

.oae-list-options .oae-list-options-toggle:disabled {
    cursor: auto;
}

.oae-list-options .oae-list-options-toggle:disabled .icon-caret-down,
.oae-list-options .oae-list-options-toggle:disabled .icon-caret-up {
    display: none;
}

.oae-list-options form {
    margin-bottom: 0;
}

<<<<<<< HEAD
.oae-list-options .form-search button[type="submit"] {
    margin-left: -30px;
    margin-top: 2px;
    padding: 0;
    opacity: 0.6;
}

.oae-list-options form button[type="submit"] i {
    font-size: 18px;
}
=======
@media (min-width: 771px) {
    .oae-list-options form input.search-query {
        max-width: 400px;
    }
}

>>>>>>> d889b700

/* Actions bar */

.oae-list-options .oae-list-options-actions {
    margin-bottom: 15px;
}

.oae-list-options .oae-list-options-actions > input,
.oae-list-options .oae-list-options-actions > button {
    margin-right: 7px;
}

.oae-list-options .oae-list-options-actions .btn i {
    font-size: 18px;
    line-height: 1.2;
}

.oae-list-options .btn-group .btn i {
    font-size: 12px;
}


/******************
 ** LIST ACTIONS **
 ******************/

/**
 * The list actions are shown to the managers of a list and provide options to add new items to the
 * list or manage the items in the list. List actions are expected to be shown as the first item in
 * a list. In grid view, the list actions will be rendered as a tile that is similar to the other tiles in
 * the list and will contain the action buttons as well as the default thumbnail for the resource type.
 * In details and compact view, the list actions will only display the actions buttons.
 *
 * The following HTML structure should be used to create a list actions element:
 *
 *  <li class="oae-list-actions oae-list-actions-multiple">
 *      <div class="oae-thumbnail oae-thumbnail-large icon-oae-content"></div>
 *      <ul>
 *          <li>
 *              <button type="button" class="btn oae-trigger-upload">
 *                  <i class="icon-cloud-upload pull-left"></i>__MSG__UPLOAD__
 *              </button>
 *          </li>
 *      </ul>
 *   </li>
 *
 * Notes:
 *
 * - The most common way to use a list actions element is to prepend it into an infinite scroll list for managers
 *   of the list. This will then also avoid that the `empty` list message is shown to managers.
 * - When more than 1 action button needs to be shown in the list actions, the optional `oae-list-actions-multiple`
 *   class should be added to the `oae-list-actions` container.
 * - In grid view, icons inside of the action buttons will be hidden from the actions tile because of the limited
 *   available space. In details and compact view, the icons will be shown.
 * - The resource type icon shown in the list actions in grid view can be any of the `icon-oae-<resourceType>`
 *   icons outlines in the `Thumbnails` section.
 */

/* Core list action styles */

.oae-list-actions ul {
    margin: 0;
}

.oae-list-actions ul > li {
    list-style-type: none;
    margin-top: 10px;
}

/* Grid view */

ul.oae-list.oae-list-grid > li.oae-list-actions {
    border-style: solid;
    border-width: 1px;
    -webkit-box-shadow: none;
       -moz-box-shadow: none;
            box-shadow: none;
}

ul.oae-list.oae-list-grid li.oae-list-actions div.oae-thumbnail {
    background: none;
    border-width: 1px;
    border-style: dashed;
    -webkit-box-shadow: none;
       -moz-box-shadow: none;
            box-shadow: none;
    height: 150px;
    margin: 5px;
    min-width: 150px;
    width: 150px;
}

ul.oae-list.oae-list-grid .oae-list-actions div.oae-thumbnail:before {
    margin-top: -40px;
}

ul.oae-list.oae-list-grid .oae-list-actions.oae-list-actions-multiple div.oae-thumbnail:before {
    margin-top: -60px;
}

ul.oae-list.oae-list-grid .oae-list-actions .btn {
    white-space: normal;
}

ul.oae-list.oae-list-grid .oae-list-actions .btn i {
    display: none;
}

ul.oae-list.oae-list-grid .oae-list-actions ul {
    bottom: 15px;
    left: 0;
    padding: 7px;
    position: absolute;
    right: 0;
    text-align: center;
}

ul.oae-list.oae-list-grid .oae-list-actions.oae-list-actions-multiple ul {
    bottom: 5px;
}

/* Details and compact view */

ul.oae-list:not(.oae-list-grid) .oae-list-actions {
    height: 50px;
}

ul.oae-list:not(.oae-list-grid) .oae-list-actions div.oae-thumbnail {
    display: none;
}

ul.oae-list:not(.oae-list-grid) .oae-list-actions ul > li {
    display: inline;
    margin-right: 10px;
}

/* Responsive list overrides */

@media (max-width: 480px) {
    .oae-list-options-actions {
        display: none !important;
    }
    .oae-list-options .oae-list-options-toggle i {
        display: none !important;
    }
    .oae-listitem input[type="checkbox"],
    .oae-list-grid-item input[type="checkbox"] {
        display: none;
    }
}

@media (max-width: 680px) {
    .oae-page-expanded .oae-list-options-actions {
        display: none !important;
    }
    .oae-page-expanded .oae-list-options .oae-list-options-toggle i {
        display: none !important;
    }
    .oae-page-expanded .oae-listitem input[type="checkbox"],
    .oae-page-expanded .oae-list-grid-item input[type="checkbox"] {
        display: none;
    }
}<|MERGE_RESOLUTION|>--- conflicted
+++ resolved
@@ -1309,25 +1309,22 @@
     margin-bottom: 0;
 }
 
-<<<<<<< HEAD
-.oae-list-options .form-search button[type="submit"] {
+.oae-list-options form.form-search button[type="submit"] {
     margin-left: -30px;
-    margin-top: 2px;
-    padding: 0;
+    margin-top: 7px;
+    padding: 0 10px 0 0;
     opacity: 0.6;
 }
 
-.oae-list-options form button[type="submit"] i {
+.oae-list-options form.form-search button[type="submit"] i {
     font-size: 18px;
 }
-=======
+
 @media (min-width: 771px) {
-    .oae-list-options form input.search-query {
+    .oae-list-options form.form-search input.search-query {
         max-width: 400px;
     }
 }
-
->>>>>>> d889b700
 
 /* Actions bar */
 
