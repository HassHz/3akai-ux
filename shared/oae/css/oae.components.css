--- conflicted
+++ resolved
@@ -729,13 +729,8 @@
 .oae-tile h3 a {
     font-size: 14px;
     font-weight: bold;
-<<<<<<< HEAD
     line-height: 1.3;
     margin: 0;
-=======
-    line-height: 1.2;
-    margin: 0px;
->>>>>>> 4b53b98e
 }
 
 .oae-tile small {
