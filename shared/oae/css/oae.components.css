--- conflicted
+++ resolved
@@ -482,16 +482,10 @@
  *                  </button>
  *                  <div>
  *                      <ul>
-<<<<<<< HEAD
  *                          <li><button><i class="fa fa-user"></i>Action 1</button></li>
  *                          <li><button><i class="fa fa-envelope"></i>Action 2</button></li>
  *                          <li><button type="button"><i class="fa fa-wrench"></i>Action 3</button></li>
-=======
- *                          <li><button><i class="icon-user"></i>Action 1</button></li>
- *                          <li><button><i class="icon-envelope"></i>Action 2</button></li>
- *                          <li><button type="button"><i class="icon-wrench"></i>Action 3</button></li>
  *                          <li><a href="#somelink"><i class="icon-download"></i>Action 4</a></li>
->>>>>>> 39296959
  *                      </ul>
  *                  </div>
  *              </div>
