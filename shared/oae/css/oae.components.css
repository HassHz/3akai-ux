/*!
 * Copyright 2012 Sakai Foundation (SF) Licensed under the
 * Educational Community License, Version 2.0 (the "License"); you may
 * not use this file except in compliance with the License. You may
 * obtain a copy of the License at
 *
 *     http://www.osedu.org/licenses/ECL-2.0
 *
 * Unless required by applicable law or agreed to in writing,
 * software distributed under the License is distributed on an "AS IS"
 * BASIS, WITHOUT WARRANTIES OR CONDITIONS OF ANY KIND, either express
 * or implied. See the License for the specific language governing
 * permissions and limitations under the License.
 */

/******************
 * ACCESSIBILITY **
 ******************/

/**
 * Style that can be used for links if we just want them to have the same color as the
 * text. These links will be underlined when hovering over them.
 *   e.g. <a href="http://www.google.co.uk" class="oae-plain-link">Google</a>
 */
a.oae-plain-link:hover {
    text-decoration: underline;
}

/**
 * Used for accessibility purposes as it allows to put text content
 * for items that might not have text content (e.g. icons) or create
 * additional clues for screenreader users
 *   e.g. <button class="oae-icon oae-icon-home"><span class="oae-aural-text">Additional information</span></button>
 */
.oae-aural-text {
    border: 0;
    clip: rect(0 0 0 0);
    height: 1px;
    margin: -1px;
    overflow: hidden;
    padding: 0;
    position: absolute;
    width: 1px;
}


/************
 ** PANELS **
 ************/

/**
 * Panels that can be used to show HTML content on top of a background
 * color or background image. Three different panels can be used
 *  - `oae-panel-primary`: Panel that contains content that should really stand out
 *  - `oae-panel-secondary`: Panel that contains the secondary content
 *  - `oae-panel-tertiary`: Other panel content (e.g. search box on the landing page)
 *   e.g. <div class="oae-panel-primary">...</div>
 */
.oae-panel-primary, .oae-panel-secondary, .oae-panel-tertiary {
    padding: 15px;
    -webkit-border-radius: 5px;
       -moz-border-radius: 5px;
            border-radius: 5px;
}


/***********
 ** CLIPS **
 ***********/

/**
 * Clips at the top of the content containers. When clicked open a pop-over with more actions.
 */
.oae-clip-container {
    margin-top: -18px;
    position: absolute;
}

.oae-clip .oae-clip-content {
    border-radius: 0 6px 6px;
<<<<<<< HEAD
    border-left: 1px solid;
    border-right: 1px solid;
    box-shadow: 0 2px 4px 0 #999;
    -moz-box-shadow: 0 2px 4px 0 #999;
    -webkit-box-shadow: 0 2px 4px 0 #999;
}

.oae-clip.flipped .oae-clip-content {
    border-bottom: 1px solid;
    border-radius: 6px 0 6px 6px;
    -moz-border-radius: 6px 0 6px 6px;
    -webkit-border-radius: 6px 0 6px 6px;
    border-right: 1px solid;
=======
    box-shadow: 0 1px 2px 1px rgba(0, 0, 0, 0.3);
    -moz-box-shadow: 0 1px 2px 1px rgba(0, 0, 0, 0.3);
    -webkit-box-shadow: 0 1px 2px 1px rgba(0, 0, 0, 0.3);
}

.oae-clip.flipped .oae-clip-content {
    border-radius: 6px 0 6px 6px;
    -moz-border-radius: 6px 0 6px 6px;
    -webkit-border-radius: 6px 0 6px 6px;
>>>>>>> aa0c8151
}

.oae-clip-container.pull-right {
    right: 50px;
}
.oae-clip-container.pull-right .oae-clip {
    float: right;
    margin-left: 15px;
}

.oae-clip-container.pull-left {
    left: 50px;
}
.oae-clip-container.pull-left .oae-clip {
    float: left;
    margin-right: 15px;
}

.oae-clip button {
    background: none;
    border: none;
    font-weight: 600;
    min-height: 30px;
<<<<<<< HEAD
    padding: 15px;
    text-align: left;
}

.oae-clip button:hover {/* defined in oae.skin.css */}

.oae-clip .oae-clip-fold {
    height: 6px;
    margin-left: -8px;
=======
    padding: 13px 15px 15px;
    text-align: left;
}

.oae-clip button h1 {
    display: inline-block;
    font-size: 16px;
    line-height: 1.2;
    margin: 0;
}

.oae-clip button:hover {/* defined in oae.skin.css */}

.oae-clip button i[class^="icon-"] {
    margin-left: 10px;
}

.oae-clip .oae-clip-fold {
    height: 6px;
    margin-left: -9px;
>>>>>>> aa0c8151
    position: relative;
    width: 7px;
    z-index: 10;
}

.oae-clip.flipped .oae-clip-fold {
    margin-right: -7px;
}

.oae-clip .oae-clip-fold .oae-clip-fold-inner {
    border-radius: 50px 50px 0 0;
    height: 6px;
    position: absolute;
    width: 9px;
    z-index: 1;
}
.oae-clip.flipped .oae-clip-fold .oae-clip-fold-inner {
    margin-left: -1px;
}

.oae-clip .oae-clip-fold .oae-clip-fold-outer {
    height: 6px;
    margin-left: 4px;
    position: absolute;
    width: 7px;
    z-index: 0;
}
.oae-clip.flipped .oae-clip-fold .oae-clip-fold-outer {
    margin-left: -5px;
}

.oae-clip .clip-avatar {
<<<<<<< HEAD
    height: 35px;
    margin-right: 12px;
    width: 35px;
}

.oae-clip .clip-description {
    font-size: 0.7rem;
    font-weight: 200;
=======
    -webkit-border-radius: 4px;
       -moz-border-radius: 4px;
            border-radius: 4px;
    box-shadow: 0 0 2px 1px rgba(0, 0, 0, 0.35);
    height: 35px;
    margin: 3px 12px 0 0;
    width: 35px;
}

.oae-clip .clip-avatar + i[class^="icon-"] {
    color: #fff;
    display: block;
    font-size: 20px;
    margin: 18px 0 0 28px;
    position: absolute;
    text-shadow: 0 0 2px #000;
}

.oae-clip .clip-description {
    display: block;
    font-size: 12px;
    font-weight: normal;
>>>>>>> aa0c8151
    white-space: nowrap;
}

.oae-clip .oae-clip-content .oae-visibility-private,
.oae-clip .oae-clip-content .oae-visibility-public,
.oae-clip .oae-clip-content .oae-visibility-department,
.oae-clip .oae-clip-content .oae-visibility-loggedin {
    margin: 15px 0 0 24px;
    position: absolute;
}

/* Menu in a clip */
.oae-clip ul.clip-menulisting {
    list-style: none;
<<<<<<< HEAD
    margin: 0 14px 12px;
=======
    margin: 0 10px;
>>>>>>> aa0c8151
}

.oae-clip ul.clip-menulisting li {
    display: inline;
}

<<<<<<< HEAD
.oae-clip ul.clip-menulisting li .btn {
    border-radius: 6px;
    -moz-border-radius: 6px;
    -webkit-border-radius: 6px;
    font-size: 0.7rem;
    font-weight: 200;
    min-width: 80px;
    padding: 15px;
    text-align: center;
    text-decoration: none;
}

.oae-clip ul.clip-menulisting li .btn:hover {/* Defined in oae.skin.css */}

.oae-clip ul.clip-menulisting li .btn i {
=======
.oae-clip ul.clip-menulisting li button {
    border-radius: 6px;
    -moz-border-radius: 6px;
    -webkit-border-radius: 6px;
    font-size: 11px;
    font-weight: 600;
    min-width: 70px;
    padding: 10px;
    text-align: center;
}

.oae-clip ul.clip-menulisting li button:hover {/* Defined in oae.skin.css */}

.oae-clip ul.clip-menulisting li button i {
>>>>>>> aa0c8151
    display: block;
    margin: 0 auto 3px;
}

<<<<<<< HEAD
/*******************
 ** DRAG AND DROP **
 ******************/

.oae-dnd-upload.dragover {
    opacity: 0.3;
    transition: opacity 0.15s linear 0s;
=======
.oae-clip ul.clip-menulisting li button:hover i {
    color: #999;
>>>>>>> aa0c8151
}<|MERGE_RESOLUTION|>--- conflicted
+++ resolved
@@ -78,21 +78,6 @@
 
 .oae-clip .oae-clip-content {
     border-radius: 0 6px 6px;
-<<<<<<< HEAD
-    border-left: 1px solid;
-    border-right: 1px solid;
-    box-shadow: 0 2px 4px 0 #999;
-    -moz-box-shadow: 0 2px 4px 0 #999;
-    -webkit-box-shadow: 0 2px 4px 0 #999;
-}
-
-.oae-clip.flipped .oae-clip-content {
-    border-bottom: 1px solid;
-    border-radius: 6px 0 6px 6px;
-    -moz-border-radius: 6px 0 6px 6px;
-    -webkit-border-radius: 6px 0 6px 6px;
-    border-right: 1px solid;
-=======
     box-shadow: 0 1px 2px 1px rgba(0, 0, 0, 0.3);
     -moz-box-shadow: 0 1px 2px 1px rgba(0, 0, 0, 0.3);
     -webkit-box-shadow: 0 1px 2px 1px rgba(0, 0, 0, 0.3);
@@ -102,7 +87,6 @@
     border-radius: 6px 0 6px 6px;
     -moz-border-radius: 6px 0 6px 6px;
     -webkit-border-radius: 6px 0 6px 6px;
->>>>>>> aa0c8151
 }
 
 .oae-clip-container.pull-right {
@@ -126,17 +110,6 @@
     border: none;
     font-weight: 600;
     min-height: 30px;
-<<<<<<< HEAD
-    padding: 15px;
-    text-align: left;
-}
-
-.oae-clip button:hover {/* defined in oae.skin.css */}
-
-.oae-clip .oae-clip-fold {
-    height: 6px;
-    margin-left: -8px;
-=======
     padding: 13px 15px 15px;
     text-align: left;
 }
@@ -157,7 +130,6 @@
 .oae-clip .oae-clip-fold {
     height: 6px;
     margin-left: -9px;
->>>>>>> aa0c8151
     position: relative;
     width: 7px;
     z-index: 10;
@@ -190,16 +162,6 @@
 }
 
 .oae-clip .clip-avatar {
-<<<<<<< HEAD
-    height: 35px;
-    margin-right: 12px;
-    width: 35px;
-}
-
-.oae-clip .clip-description {
-    font-size: 0.7rem;
-    font-weight: 200;
-=======
     -webkit-border-radius: 4px;
        -moz-border-radius: 4px;
             border-radius: 4px;
@@ -222,7 +184,6 @@
     display: block;
     font-size: 12px;
     font-weight: normal;
->>>>>>> aa0c8151
     white-space: nowrap;
 }
 
@@ -237,35 +198,14 @@
 /* Menu in a clip */
 .oae-clip ul.clip-menulisting {
     list-style: none;
-<<<<<<< HEAD
-    margin: 0 14px 12px;
-=======
     margin: 0 10px;
->>>>>>> aa0c8151
 }
 
 .oae-clip ul.clip-menulisting li {
     display: inline;
 }
 
-<<<<<<< HEAD
 .oae-clip ul.clip-menulisting li .btn {
-    border-radius: 6px;
-    -moz-border-radius: 6px;
-    -webkit-border-radius: 6px;
-    font-size: 0.7rem;
-    font-weight: 200;
-    min-width: 80px;
-    padding: 15px;
-    text-align: center;
-    text-decoration: none;
-}
-
-.oae-clip ul.clip-menulisting li .btn:hover {/* Defined in oae.skin.css */}
-
-.oae-clip ul.clip-menulisting li .btn i {
-=======
-.oae-clip ul.clip-menulisting li button {
     border-radius: 6px;
     -moz-border-radius: 6px;
     -webkit-border-radius: 6px;
@@ -274,17 +214,21 @@
     min-width: 70px;
     padding: 10px;
     text-align: center;
-}
-
-.oae-clip ul.clip-menulisting li button:hover {/* Defined in oae.skin.css */}
-
-.oae-clip ul.clip-menulisting li button i {
->>>>>>> aa0c8151
+    text-decoration: none;
+}
+
+.oae-clip ul.clip-menulisting li .btn:hover {/* Defined in oae.skin.css */}
+
+.oae-clip ul.clip-menulisting li .btn i {
     display: block;
     margin: 0 auto 3px;
 }
 
-<<<<<<< HEAD
+.oae-clip ul.clip-menulisting li .btn:hover i[class^="icon-"] {
+    color: #999;
+}
+
+
 /*******************
  ** DRAG AND DROP **
  ******************/
@@ -292,8 +236,4 @@
 .oae-dnd-upload.dragover {
     opacity: 0.3;
     transition: opacity 0.15s linear 0s;
-=======
-.oae-clip ul.clip-menulisting li button:hover i {
-    color: #999;
->>>>>>> aa0c8151
 }