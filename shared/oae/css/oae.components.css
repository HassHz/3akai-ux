--- conflicted
+++ resolved
@@ -213,11 +213,7 @@
  * Notes:
  *
  * - The selected button should have a `checked` class on the label element
-<<<<<<< HEAD
  * - `col-md-<x>` defines the width of the column. The sum of all column widths should be 12
-=======
- * - col-md-x defines the width of the column. The total of all columns should be 12.
->>>>>>> 2a81fcde
  **/
 
 .oae-large-options-container label {
@@ -749,7 +745,6 @@
  ************************/
 
 /**
-<<<<<<< HEAD
  * The left hand navigation component allows for a page navigation to be defined. This component will automatically
  * take care of the responsive behavior of the left hand navigation. On a mobile device, the left hand navigation
  * will be collapsed by default. The left hand navigation can then be shown by clicking the left hand navigation toggle.
@@ -826,138 +821,9 @@
  *   `oae-lhnavigation-toggle` class. This toggle should have the `hidden-md hidden-lg` classes, as the toggle can
  *   not be shown on desktop devices. This item should also be inside of a `oae-page` div, which is used for the
  *   collapsing animation on mobile devices.
-=======
- * The left hand navigation component will take care of all left hand navigation and rendering the pages and widget sassociated to the items in it.
- * On a mobile device the left hand navigation will be collapsed by default. If the left hand navigation opens and the page width exceeds the width
- * of the device the content will be pushed off screen using `overflow: hidden` on the `.oae-page` container. When a list item is clicked that brings
- * the user to a new page the left hand navigation is closed automatically. When an `action button` is clicked the left hand navigation doesn't close.
- * When the page width is big enough to support content and left hand navigation to be shown the collapse icon is hidden and the navigation shown.
- *
- * The left hand navigation can consist of the following elements:
- *     - `Action buttons` are list items with a button that trigger a widget (e.g. trigger upload widget)
- *     - `Page links` are list items with a link to a page. When clicked the associated widgets are loaded into the .oae-page container and diplayed (e.g. show `My library`).
- *     - `Parent -> child`. A list of children for a specific list item (e.g. `Create` has children `Create group`, `Create document`, `Create link`, ...).
- *     - `Custom list items` when the left hand navigation needs to be customized (e.g. Search needs to be able to refine and requires a list of checkboxes for `people`, `groups`, `content` and `discussion`).
- *
- * Notes on the available elements:
- *     - `Actions buttons` are only shown on small viewports (defined by Bootstrap *-xs and *-sm @see http://getbootstrap.com/css/#grid) as they are meant to replace clip actions. Clips are not shown on smaller viewports.
- *     - When an `action button` is clicked a widget is lazyloaded and shown on the page. The widget will not be inserted into the `.oae-page` container. This implies that the triggered widget needs to be able to initialize itsself.
- *     - When a `page link` is clicked the associated page content is then rendered into the `.oae-page` container and widgets are initialized. If the requested page has been loaded already it is served from cache and no additional rendering is done.
- *     - When clicking the parent item, the list of children is toggled. When one of the children is clicked the appropriate action is taken (see `action button` or `page link`).
- *     - When a custom list item is clicked, the behavior will depend on what is defined for it. Although custom components are supported no default behavior is defined for them.
- *
- * Notes on the `.oae-page` container:
- *     - When a page link is clicked the `.oae-page` container will be filled with the associated page content for the clicked item.
- *         - If the page was already rendered it is not rendered again but shown from cache to the user.
- *         - `Action buttons` do not render widgets into `.oae-page` but instead append them to the body or otherwise specified location by the widgets and expect the widgets to initialize themselves.
- *     - Every `row` in the `.oae-page` container needs the `.oae-lhnavigation-toggle` button to be able to toggle the left hand navigation.
- *         - Having the `.oae-lhnavigation-toggle` button in each row ensures the user can toggle the left hand navigation on every page.
- *         - The `.oae-lhnavigation-toggle` button is hidden by default for anonymous users. If the `.oae-anon-toggle` class is added to `.oae-page` the button will be shown for anonymous users.
- *
- * - Example: Basic left hand navigation with an `action button` and a page `link`
- *     - The first item is an `action button` item that will trigger the `upload` widget.
- *     - The second item is a `page link` item that will render the `dashboard` page and all of its widgets into `.oae-page`.
- *         - Any subsequent clicks on other `page link` items will create a sibling element in the `.oae-page` container to easily keep track of the rendered pages.
- *     - `.oae-lhnavigation-border` is applied to `action buttons` to give the button a border-bottom.
- *     - `hidden-md hidden-lg` are applied to `action buttons` to ensure they are hidden on larger viewports.
- *
- * <div class="oae-lhnavigation">
- *     <ul class="nav nav-list">
- *        <li class="clearfix oae-trigger-upload oae-lhnavigation-border hidden-md hidden-lg">
- *             <button type="button" class="btn btn-link" title="__MSG__UPLOAD__">
- *                 <i class="icon-cloud-upload pull-left"></i>
- *                 <div>__MSG__UPLOAD__</div>
- *             </button>
- *         </li>
- *         <li class="clearfix active" data-id="dashboard">
- *             <a href="/me/dashboard" title="__MSG__RECENT_ACTIVITY__">
- *                 <i class="icon-dashboard pull-left"></i>
- *                 <div>__MSG__RECENT_ACTIVITY__</div>
- *             </a>
- *         </li>
- *     </ul>
- * </div>
- * <div class="oae-page col-xs-12 col-sm-12 col-md-12">
- *     <div class="row" data-id="dashboard">
- *         <button type="button" class="oae-lhnavigation-toggle btn btn-link hidden-md hidden-lg">
- *             <i class="icon-align-justify"></i>
- *             <span class="oae-aural-text">__MSG__TOGGLE_NAVIGATION__</span>
- *         </button>
- *     </div>
- * </div>
- *
- * - Example: Basic left hand navigation with a list of `action button` children and a `page link`
- *     - The first item in the list exposes the `action button` children when clicked. It's only shown on smaller viewports
- *     - The children are all action buttons which trigger a widget.
- *     - The second item in the top level list is a `page link` which behaves the same as the previous example
- *
- * <div class="oae-lhnavigation">
- *     <ul class="nav nav-list">
- *        <li class="clearfix collapse oae-lhnavigation-border hidden-md hidden-lg">
- *            <button type="button" class="btn btn-link" title="Create">
- *                <div class="lhnavigation-caret-container pull-right">
- *                    <i class="icon-caret-left pull-right">
- *                        <span class="oae-aural-text">Open navigation</span>
- *                    </i>
- *                    <i class="icon-caret-down pull-right hide">
- *                        <span class="oae-aural-text">Close navigation</span>
- *                    </i>
- *                </div>
- *                <i class="icon-plus-sign pull-left"></i>
- *                <div>Create</div>
- *            </button>
- *            <ul class="nav nav-list lhnavigation-collapsed hide">
- *                <li class="clearfix oae-trigger-creategroup hidden-md hidden-lg">
- *                    <button type="button" class="btn btn-link" title="Group">
- *                        <i class="icon-group pull-left"></i>
- *                        <div>Group</div>
- *                    </button>
- *                </li>
- *            </ul>
- *        </li>
- *         <li class="clearfix active" data-id="dashboard">
- *             <a href="/me/dashboard" title="__MSG__RECENT_ACTIVITY__">
- *                 <i class="icon-dashboard pull-left"></i>
- *                 <div>__MSG__RECENT_ACTIVITY__</div>
- *             </a>
- *         </li>
- *     </ul>
- * </div>
- * <div class="oae-page col-xs-12 col-sm-12 col-md-12">
- *     <div class="row" data-id="dashboard">
- *         <button type="button" class="oae-lhnavigation-toggle btn btn-link hidden-md hidden-lg">
- *             <i class="icon-align-justify"></i>
- *             <span class="oae-aural-text">__MSG__TOGGLE_NAVIGATION__</span>
- *         </button>
- *     </div>
- * </div>
- *
- * - Example: Custom hand navigation with a list of checkboxes (e.g. to refine a search)
- *     - The example shows a custom type of list items that lets users check boxes
- *     - Changing the value of the checkbox needs to be handled separately as it is a custom component.
- *     - The `.oae-page` container needs custom handling to show the appropriate content as the left hand navigation will not take care of it in this example.
- *     - A navigation header is added in this example to provide extra detail on the navigation items.
- *
- * <div class="oae-lhnavigation">
- *     <ul id="search-refine-type" class="nav nav-list hidden-xs hidden-sm">
- *         <li class="nav-header">__MSG__REFINE_YOUR_SEARCH_BY_TYPE__</li>
- *         <li><label class="checkbox"><input type="checkbox" data-type="user"><div>__MSG__PEOPLE__</div></label></li>
- *         <li><label class="checkbox"><input type="checkbox" data-type="group"><div>__MSG__GROUPS__</div></label></li>
- *         <li><label class="checkbox"><input type="checkbox" data-type="content"><div>__MSG__CONTENT__</div></label></li>
- *         <li><label class="checkbox"><input type="checkbox" data-type="discussion"><div>__MSG__DISCUSSIONS__</div></label></li>
- *     </ul>
- * </div>
- * <div class="oae-page col-xs-12 col-sm-12 col-md-12">
- *     <div class="row">
- *         <button type="button" class="oae-lhnavigation-toggle btn btn-link hidden-md hidden-lg">
- *             <i class="icon-align-justify"></i>
- *             <span class="oae-aural-text">__MSG__TOGGLE_NAVIGATION__</span>
- *         </button>
- *     </div>
- * </div>
- *
- * @see lhnavigation widget for documentation on how to initialize the left hand navigation and page using JavaScript.
->>>>>>> 2a81fcde
+ * - TODO: Remove this once a proper solution for https://github.com/oaeproject/3akai-ux/issues/3506 is in place
+ *   The `.oae-lhnavigation-toggle` button is hidden by default for anonymous users. If the `.oae-anon-toggle` class
+ *   is added to `.oae-page` the button will be shown for anonymous users.
  */
 
 /* Left hand navigation */
@@ -1023,13 +889,10 @@
     z-index: 100;
 }
 
-<<<<<<< HEAD
-=======
 .oae-page.oae-anon-toggle .oae-lhnavigation-toggle.hide {
     display: block;
 }
 
->>>>>>> 2a81fcde
 /* Page content */
 
 .oae-page {
