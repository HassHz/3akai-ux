--- conflicted
+++ resolved
@@ -43,7 +43,7 @@
     width: 1px;
 }
 
-<<<<<<< HEAD
+
 /***************
  ** THREEDOTS **
  **************/
@@ -54,8 +54,7 @@
     text-overflow: ellipsis;
     white-space: nowrap;
 }
-=======
->>>>>>> 758f6add
+
 
 /************
  ** PANELS **
@@ -77,7 +76,6 @@
 }
 
 
-<<<<<<< HEAD
 /***********
  ** LISTS **
  ***********/
@@ -394,7 +392,9 @@
     display: block !important;
     float: left;
     margin-top: 7px;
-=======
+}
+
+
 /**********************
  ** VISIBILITY ICONS **
  **********************/
@@ -675,5 +675,4 @@
 .oae-dnd-upload.dragover {
     opacity: 0.3;
     transition: opacity 0.15s linear 0s;
->>>>>>> 758f6add
 }