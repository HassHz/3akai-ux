/*!
 * Copyright 2014 Apereo Foundation (AF) Licensed under the
 * Educational Community License, Version 2.0 (the "License"); you may
 * not use this file except in compliance with the License. You may
 * obtain a copy of the License at
 *
 *     http://opensource.org/licenses/ECL-2.0
 *
 * Unless required by applicable law or agreed to in writing,
 * software distributed under the License is distributed on an "AS IS"
 * BASIS, WITHOUT WARRANTIES OR CONDITIONS OF ANY KIND, either express
 * or implied. See the License for the specific language governing
 * permissions and limitations under the License.
 */

/*******************
 ** MISCELLANEOUS **
 *******************/

/**
 * Style that can be used for links if we just want them to have the same color as the
 * text. These links will be underlined when hovering over them.
 *   e.g. <a href="http://www.google.co.uk" class="oae-plain-link">Google</a>
 */
a.oae-plain-link:hover {
    text-decoration: underline;
}

/**
 * Style that can be used to hide items on a mobile device
 *   e.g. <span class="oae-hide-on-mobile">Drag files here to upload</span>
 */
.mobile .oae-hide-on-mobile {
    display: none !important;
}

/**
 * Style that can be used to hide items from anonymous users
 *   e.g. <textarea class="oae-hide-when-anonymous"></textarea>
 */
.anon .oae-hide-when-anonymous {
    display: none !important;
}

/******************
 * ACCESSIBILITY **
 ******************/

/**
 * Style that can be used to fake focus on an element. This can for example
 * be used when a hidden element needs to provide visual feedback on a different element.
 */
.oae-focus {
    outline: thin dotted #333;
    outline: 5px auto -webkit-focus-ring-color;
    outline-offset: -2px;
}


/***************
 ** THREEDOTS **
 **************/

/**
 * Style that can be applied to text elements to make sure that the text in a text element
 * doesn't use more than the space it has available. If the text is shorter than the
 * available space, this will leave the text unchanged. If the text is longer than the available
 * space, it will be cut off at its maximum length and will be appended with `...`. In order for
 * this to work, the text element will need to have a maximum width set.
 *    e.g. <span class="oae-threedots">Some very very long text</span>
 */

.oae-threedots {
    display: block;
    overflow: hidden;
    text-overflow: ellipsis;
    white-space: nowrap;
}


/************
 ** PANELS **
 ************/

/**
 * Panels that can be used to show HTML content on top of a background
 * color or background image. Three different panels can be used
 *  - `oae-panel-primary`: Panel that contains content that should really stand out
 *  - `oae-panel-secondary`: Panel that contains the secondary content
 *  - `oae-panel-tertiary`: Other panel content (e.g. search box on the landing page)
 *   e.g. <div class="oae-panel-primary">...</div>
 */
.oae-panel-primary, .oae-panel-secondary, .oae-panel-tertiary {
    padding: 15px;
    -webkit-border-radius: 5px;
       -moz-border-radius: 5px;
            border-radius: 5px;
}


/**********************
 ** VISIBILITY ICONS **
 **********************/

/**
 * These icons are used consistently to indicate the visibility setting for an entity
 * in the system. The available visibility privacy options are `private`, `loggedin` and
 * `public`.
 *   e.g. <i class="fa fa-oae-private"><span class="sr-only">__MSG__PRIVATE__</span></i>
 *        <i class="fa fa-oae-loggedin"><span class="sr-only">__MSG__LOGGED_IN__</span></i>
 *        <i class="fa fa-oae-public"><span class="sr-only">__MSG__PUBLIC__</span></i>
 *
 * Large icons can be rendered by adding the `large` class to the icon.
 *   e.g. <i class="fa fa-oae-private large"><span class="sr-only">__MSG__PRIVATE__</span></i>
 *        <i class="fa fa-oae-loggedin large"><span class="sr-only">__MSG__LOGGED_IN__</span></i>
 *        <i class="fa fa-oae-public large"><span class="sr-only">__MSG__PUBLIC__</span></i>
 *
 * Note:
 *
 * - The `sr-only` span is added in for accessibility purposes, but can be left out when necessary.
 */

i.fa-oae-private,
i.fa-oae-loggedin,
i.fa-oae-public {
    font-size: 18px;
    width: 18px;
    height: 18px;
}

i.fa-oae-private:before,
i.fa-oae-loggedin:before,
i.fa-oae-public:before {
    -webkit-border-radius: 500px;
       -moz-border-radius: 500px;
            border-radius: 500px;
    color: #313131;
    display: inline-block;
    font-size: 15px;
    width: 19px;
    height: 19px;
    padding-top: 2px;
    text-align: center;
}

i.fa-oae-private:before {
    background-color: #FFBC78;
    content: "\f023";
}

i.fa-oae-loggedin:before {
    background-color: #C4E6FF;
    content: "\f041";
}

i.fa-oae-public:before {
    background-color: #A6E0AB;
    content: "\f0ac";
}

/* Large visibility icons */

i[class^="fa"].large {
    width: 60px;
    height: 60px;
}

i[class^="fa"].large:before {
    font-size: 50px;
    height: 60px;
    padding-top: 5px;
    width: 60px;
}


/*******************
 ** LARGE OPTIONS **
 *******************/

/**
 * Generate a group of large toggle buttons.
 *
 * Each toggle button will have an icon, a name and a description. One of the toggle buttons will
 * selected at any time.
 *
 *
 * e.g. <div class="oae-large-options-container row">
 *          <div class="col-md-6 text-center">
 *              <label for="oae-visibility-private" class="checked">
 *                  <i class="fa fa-check hide"></i>
 *                  <div class="oae-large-options well">
 *                      <input type="radio" id="oae-visibility-private" value="private" name="oae-visibility-group" class="pull-left" checked="checked" tabindex="0"/>
 *                      <i class="fa fa-oae-private large text-center"></i>
 *                      <span class="oae-threedots">__MSG__MEMBERS_ONLY__</span>
 *                  </div>
 *                  <small>__MSG__GROUP_PRIVATE_DESCRIPTION__</small>
 *              </label>
 *          </div>
 *          <div class="col-md-6 text-center">
 *              <label for="oae-visibility-loggedin">
 *                  <i class="fa fa-check hide"></i>
 *                  <div class="oae-large-options well">
 *                      <input type="radio" id="oae-visibility-loggedin" value="loggedin" name="oae-visibility-group" class="pull-left" tabindex="0"/>
 *                      <i class="fa fa-oae-loggedin large text-center"></i>
 *                      <span class="oae-threedots">${tenant}</span>
 *                  </div>
 *                  <small>__MSG__GROUP_LOGGEDIN_DESCRIPTION__</small>
 *              </label>
 *          </div>
 *      </div>
 *
 * Notes:
 *
 * - The selected button should have a `checked` class on the label element
 * - `col-md-<x>` defines the width of the column. The sum of all column widths should be 12
 **/

.oae-large-options-container {
    margin-top: -35px;
    padding: 0 10px;
}

.oae-large-options-container > div {
    padding: 35px 7px 0 7px;
}

.oae-large-options-container label {
    cursor: pointer;
    display: inline;
    margin: 0;
}

.oae-large-options-container label .oae-large-options {
    -webkit-box-sizing: border-box;
       -moz-box-sizing: border-box;
            box-sizing: border-box;
    height: 150px;
    margin-bottom: 17px;
    padding-top: 13px;
    width: 100%;
}

.oae-large-options-container label.checked .oae-large-options {
    border: 8px solid;
    margin-top: -35px;
    padding-top: 6px;
}

.oae-large-options-container label .oae-large-options input {
    position: absolute;
    z-index: -1; /* Adding a z-index of -1 hides the element from the view but still allows for focus of the element */
}

.oae-large-options-container label .oae-large-options i.fa-oae-private:before,
.oae-large-options-container label .oae-large-options i.fa-oae-loggedin:before,
.oae-large-options-container label .oae-large-options i.fa-oae-public:before {
    margin-top: 6px;
}

.oae-large-options-container label .oae-large-options span {
    display: block;
    font-size: 13px;
    font-weight: bold;
    margin-top: 15px;
}

.oae-large-options-container label i.fa-check {
    display: none;
}

.oae-large-options-container label.checked i.fa-check {
    -webkit-border-radius: 100px;
       -moz-border-radius: 100px;
            border-radius: 100px;
    display: block;
    height: 35px;
    margin: 0 auto;
    padding-top: 6px;
    position: relative;
    top: 130px;
    width: 35px;
    z-index: 1000;
}

.oae-large-options-container label.checked i.fa-check:before {
    font-size: 24px;
    padding-top: 5px;
}

/************************
 ** SUCCESS/FAIL ICONS **
 ************************/

/* These icons are used in situations where checks for success/failure are done */


i[class^="fa"].fa-check,
[class*=" fa-"].fa-check,
i[class^="fa"].fa-check:hover,
[class*=" fa-"].fa-check:hover {
    color: #468847;
}

i[class^="fa"].fa-exclamation-triangle,
[class*=" fa-"].fa-exclamation-triangle,
i[class^="fa"].fa-exclamation-triangle:hover,
[class*=" fa-"].fa-exclamation-triangle:hover {
    color: #DD2222;
}

/****************
 ** THUMBNAILS **
 ****************/

/**
 * A thumbnail can be used to show a thumbnail picture/profile picture for an
 * entity. It will also attempt to set a default thumbnail in case no actual
 * image is available, and it allows for showing a visibility icon combined with
 * the thumbnail. These thumbnails will adjust in size to the space they have
 * been given by their container.
 *
 * In order to handle externally provided thumbnails that don't have equal
 * dimensions the image is set as the background on a div with appropriate aria
 * role info. The thumbnail displayed in these cases will be "cropped" from the
 * center of the provided image.
 *
<<<<<<< HEAD
 *   e.g. <div class="oae-thumbnail fa-oae-user">
 *            <a href="${entityData.profilePath}" title="${entityData.displayName|encodeForHTMLAttribute}">
=======
 *   e.g. <div class="oae-thumbnail icon-oae-user">
 *            <a href="${entityData.profilePath|profilePath}" title="${entityData.displayName|encodeForHTMLAttribute}">
>>>>>>> 9b1e4d66
 *                <div style="background-image: url(/ui/img/dummy/profile-pic-john.png)" role="img" aria-label="John Librarian"/>
 *                <i class="fa fa-oae-public"></i>
 *            </a>
 *        </div>
 *
 * Next to using the HTML structure, there is also a Trimpath macro that can be used
 * instead from all Trimpath templates:
 *
 *   `${renderThumbnail(entityData, [addVisibilityIcon], [large])}`
 *
 * An explanation of the parameters for the thumbnail macro can be found in `shared/oae/macros/list.html`.
 *
 * Notes:
 *
 * - The actual thumbnail image is optional, and if no image is specified the
 *   thumbnail will show a default entity thumbnail. In order to do this,
 *   `fa-oae-user` should be added to the `oae-thumbnail` div for users,
 *   `fa-oae-group` should be added to the `oae-thumbnail` div for groups,
 *   `fa-oae-discussion` should be added to the `oae-thumbnail` div for discussions,
 *   `fa-oae-content` should be added to the `oae-thumbnail` div for generic content,
 *   `fa-oae-file` should be added to the `oae-thumbnail` div for uploaded files,
 *   `fa-oae-link` should be added to the `oae-thumbnail` div for links and
 *   `fa-oae-collabdoc` should be added to the `oae-thumbnail` div for collaborative documents.
 *   Even when an image is provided, the entity icon class can still be added as
 *   it will be used when the image cannot be downloaded.
 * - For large thumbnails (> 100px width/height), the `oae-thumbnail-large` class
 *   should be added to the `oae-thumbnail` container. It will cause the default
 *   thumbnail to be larger.
 * - An optional visibility icon can be added to the thumbnail as well and will
 *   automatically be positioned correctly. The available visibility icons are
 *   `fa-oae-private`, `fa-oae-loggedin` and `fa-oae-public` (See Visibility
 *   icons section).
 * - The link inside of the thumbnail can be used to link to the entity's profile page.
 *   This link is optional and can be left out.
 */

div.oae-thumbnail {
    border: 1px solid;
    width: 100%;
    height: 100%;
    text-align: center;
    display: inline-block;
    position: relative;
    -webkit-border-radius: 4px;
       -moz-border-radius: 4px;
            border-radius: 4px;
}

div.oae-thumbnail:before {
    display: inline-block;
    font-size: 20px;
    margin-top: -11px;
    padding-top: 50%;
}

div.oae-thumbnail a,
div.oae-thumbnail div {
    -webkit-border-radius: 3px;
       -moz-border-radius: 3px;
            border-radius: 3px;
    height: 100%;
    left: 0;
    position: absolute;
    top: 0;
    width: 100%;
}

/* IE9 and IE10 need a background color on the link to be able to click the entire icon */
div.oae-thumbnail a {
    background: rgba(0, 0, 0, 0.01);
}

div.oae-thumbnail div {
    background-repeat: no-repeat;
    background-size: cover;
}

/* Center the thumbnail for users and groups */
div.oae-thumbnail.fa-oae-group div,
div.oae-thumbnail.fa-oae-user div {
    background-position: center;
}

div.oae-thumbnail.oae-thumbnail-large:before {
    font-size: 50px;
    margin-top: -25px;
}

/* Default entity thumbnails */

div.oae-thumbnail.fa-oae-content:before,
div.oae-thumbnail.fa-oae-file:before {
    content: "\f016";
}

div.oae-thumbnail.fa-oae-link:before {
    content: "\f0c1";
}

div.oae-thumbnail.fa-oae-collabdoc:before {
    content: "\f044";
}

div.oae-thumbnail.fa-oae-discussion:before {
    content: "\f086";
}

div.oae-thumbnail.fa-oae-group:before {
    content: "\f0c0";
}

div.oae-thumbnail.fa-oae-user:before {
    content: "\f007";
}

/* Visibility icon positioning */

div.oae-thumbnail i[class^="fa"] {
    position: absolute;
    bottom: -8px;
    right: -8px;
}


/***********
 ** CLIPS **
***********/

/**
 * Clips are the elements that are used for page (entity) titles and page actions.
 * They are folded onto the top of a container, which is usually the main page content
 * container. Each clip can have a set of actions associated to it, which will automatically
 * show when opening the clip through the dropdown icon.
 *
 * The HTML structure required for creating a clip is the following:
 *
 *  <div class="oae-clip-container">
 *      <div class="oae-clip-container-left">
 *          <div class="oae-clip">
 *              <div class="oae-clip-fold">
 *                  <div class="oae-clip-fold-inner"></div>
 *                  <div class="oae-clip-fold-outer"></div>
 *              </div>
 *              <div class="oae-clip-content">
 *                  <button>
 *                      <div class="oae-thumbnail fa-oae-user">
 *                          <img src="/url/to/picture" alt="John Doe"/>
 *                          <i class="fa fa-oae-public"></i>
 *                      </div>
 *                      <div>
 *                          <div>
 *                              <h1 class="oae-threedots">John Doe</h1>
 *                              <i class="fa fa-caret-down"></i>
 *                              <small>Job Title</small>
 *                          </div>
 *                      </div>
 *                  </button>
 *                  <div>
 *                      <ul>
 *                          <li><button><i class="fa fa-user"></i>Action 1</button></li>
 *                          <li><button><i class="fa fa-envelope"></i>Action 2</button></li>
 *                          <li><button type="button"><i class="fa fa-wrench"></i>Action 3</button></li>
 *                      </ul>
 *                  </div>
 *              </div>
 *          </div>
 *      </div>
 *  </div>
 *
 * Notes:
 *
 * - A clip needs to be inside of an `oae-clip-container` div. Inside of this container, you can specify the
 *   clips that should go on the left by adding them to a `oae-clip-container-left` div. You can specify the
 *   clips that should go on the right by adding them to a `oae-clip-container-right div inside of this container.
 * - The fold on a clip can be on the left of the clip or on the right of the clip. By default, the
 *   fold will be on the right. When a fold on the left is required, an `oae-clip-flipped` class should
 *   be added to the .`oae-clip` element.
 * - Clips are available in two different skinnable styles. By default, the primary style will be used. If
 *   the secundary style is needed, this can be done by adding an 'oae-clip-secondary' class to the
 *   `.oae-clip` element.
 * - A thumbnail image can be added to the clip by adding an `oae-thumbnail` div as the first element of the
 *   main button. This can also show a default entity picture (in case no image is provided) as well as a
 *   visibility icon (See the `Thumbnail` section for details on how to create a thumbnail).
 *   The thumbnail image is optional and can be left out as well.
 * - An optional `oae-threedots` class can be added to the `h1` elements in case a maximum width needs to be
 *   enforced.
 * - The `fa-caret-down` element is optional. If it is not provided, the clip will be shown in view
 *   only mode. If it is provided, the clip will be toggleable and the action menu will be shown when clicked.
 * - The `small` tag is used to show some additional clip metadata and is optional.
 * - When a clip should not be clickable (e.g. in non-manager mode of a page), the `disabled` attribute
 *   should be added to the button. This will hide any caret icons and will make the clip unclickable.
 * - If a clip should not be visible on smaller viewports the `hidden-xs hidden-sm` classes should be applied.
 */

/* Clip container */

.oae-clip-container {
    position: relative;
    margin-bottom: 55px;
}

.oae-clip-container .oae-clip-container-left,
.oae-clip-container .oae-clip-container-right {
    position: absolute;
}

.oae-clip-container .oae-clip-container-right {
    margin-right: 10px;
    right: 0;
}

.oae-clip {
    float: left;
    margin: -16px 10px 10px;
    position: relative;
    z-index: 101;
}

/* iPhone resolution */
@media (max-width: 480px) {
    .oae-clip {
        margin-left: 15px;
    }
}

/* Clip fold */

.oae-clip .oae-clip-fold {
    height: 6px;
    float: right;
    margin-right: -7px;
    position: relative;
    width: 7px;
    z-index: 10;
}

.oae-clip.oae-clip-flipped .oae-clip-fold {
    float: left;
    margin-left: -9px;
}

.oae-clip .oae-clip-fold .oae-clip-fold-inner {
    -webkit-border-radius: 50px 50px 0 0;
       -moz-border-radius: 50px 50px 0 0;
            border-radius: 50px 50px 0 0;
    float: left;
    height: 6px;
    margin-left: -1px;
    position: absolute;
    width: 9px;
    z-index: 1;
}
.oae-clip.oae-clip-flipped .oae-clip-fold .oae-clip-fold-inner {
    margin-left: 0;
}

.oae-clip .oae-clip-fold .oae-clip-fold-outer {
    float: right;
    height: 6px;
    margin-left: -5px;
    position: absolute;
    width: 7px;
    z-index: 0;
}
.oae-clip.oae-clip-flipped .oae-clip-fold .oae-clip-fold-outer {
    margin-left: 4px;
}

/* Clip content */

.oae-clip .oae-clip-content {
    -webkit-border-radius: 6px 0 6px 6px;
       -moz-border-radius: 6px 0 6px 6px;
            border-radius: 6px 0 6px 6px;
}

.oae-clip.oae-clip-flipped .oae-clip-content {
    -webkit-border-radius: 0 6px 6px;
       -moz-border-radius: 0 6px 6px;
            border-radius: 0 6px 6px;
}

.oae-clip .oae-clip-content > button {
    width: 100%;
}

.oae-clip .oae-clip-content > button,
.oae-clip .oae-clip-content ul li button {
    background: none;
    border: none;
    font-weight: 600;
    padding: 14px 20px 12px 14px;
    text-align: left;
}

.oae-clip .oae-clip-content > button:disabled {
    cursor: default;
}

.oae-clip .oae-clip-content > button > div {
    float: left;
}

.oae-clip .oae-clip-content > button > div:nth-child(2) > div {
    display: table-cell;
    height: 35px;
    vertical-align: middle;
}

.oae-clip .oae-clip-content > button div.oae-thumbnail {
    border: none;
    height: 35px;
    margin-right: 12px;
    width: 35px;
}

.oae-clip .oae-clip-content h1 {
    display: inline-block;
    font-size: 16px;
    line-height: 1.3;
    margin: 0;
    font-weight: 600;
    max-width: 300px;
    min-height: 21px;
    word-wrap: nowrap;
}

.oae-clip .oae-clip-content h1.oae-threedots {
    float: left;
}

.oae-clip .oae-clip-content > button i.fa-caret-down,
.oae-clip .oae-clip-content > button i.fa-caret-up {
    margin-left: 5px;
    line-height: 16px;
    position: relative;
    top: 3px;
}

.oae-clip .oae-clip-content > button h1.oae-threedots + i.fa-caret-down,
.oae-clip .oae-clip-content > button h1.oae-threedots + i.fa-caret-up {
    margin-left: 10px;
}

.oae-clip .oae-clip-content > button:disabled i.fa-caret-down,
.oae-clip .oae-clip-content > button:disabled i.fa-caret-up {
    display: none;
}

.oae-clip .oae-clip-content > button small {
    clear: both;
    font-size: 12px;
    font-weight: normal;
    line-height: 1.3;
    max-width: 300px;
}

@media (max-width: 510px) {
    .oae-clip .oae-clip-content > button h1,
    .oae-clip .oae-clip-content > button small {
        max-width: 185px;
    }
}

/* Clip actions */

.oae-clip .oae-clip-content > div > ul {
    display: none;
    list-style: none;
    margin: 0 10px;
    padding-bottom: 5px;
    padding-left: 0;
}

.oae-clip .oae-clip-content > div > ul li {
    display: inline;
}

.oae-clip .oae-clip-content > div > ul li button {
    -webkit-border-radius: 6px;
       -moz-border-radius: 6px;
            border-radius: 6px;
    display: block;
    font-size: 11px;
    line-height: 23px;
    min-width: 70px;
    padding: 10px;
    text-align: left;
    width: 100%;
}

/* Box sizing tweak needed to workaround IE9 bug in calculating container size
   @see https://github.com/oaeproject/3akai-ux/pull/3601 */
.ie-lt10 .oae-clip .oae-clip-content > div > ul li button {
    box-sizing: content-box;
    min-width: 50px;
}

.oae-clip .oae-clip-content > div > ul li button i {
    display: inline-block;
    float: left;
    margin: 0 5px 3px 0;
    width: 30px;
}

@media (min-width: 992px) {
    .oae-clip .oae-clip-content > div > ul li button {
        display: inline-block;
        text-align: center;
        width: auto;
    }

    .oae-clip .oae-clip-content > div > ul li button i {
        display: block;
        float: none;
        margin: 0 auto 3px;
    }
}

/*************************
 * LEFT HAND NAVIGATION **
 ************************/

/**
 * The left hand navigation component allows for a page navigation to be defined. This component will automatically
 * take care of the responsive behavior of the left hand navigation. On narrow viewports, the left hand navigation
 * will be collapsed by default. The left hand navigation can then be shown by clicking the left hand navigation toggle.
 * On a larger screen, the left hand navigation will always be visible.
 *
 * Left hand navigation items can be grouped into collapsible sections. When a non-collapsible left hand navigation item
 * is clicked on a mobile device, the left hand navigation will automatically be closed.
 *
 * @see `lhnavigation` widget for documentation on how to initialize a left hand navigation using JavaScript.
 *
 * e.g. <div class="oae-lhnavigation">
 *          <ul class="nav nav-list">
 *              <li class="clearfix oae-lhnavigation-border">
 *                  <button type="button" class="btn btn-link" title="__MSG__UPLOAD__">
 *                      <i class="fa fa-cloud-upload pull-left"></i>
 *                      <div>__MSG__UPLOAD__</div>
 *                  </button>
 *              </li>
 *              <li class="clearfix collapse oae-lhnavigation-border">
 *                  <button type="button" class="btn btn-link" title="__MSG__CREATE__">
 *                      <div class="lhnavigation-caret-container pull-right">
 *                          <i class="fa fa-caret-left pull-right">
 *                              <span class="sr-only">__MSG__OPEN_NAVIGATION__</span>
 *                          </i>
 *                          <i class="fa fa-caret-down pull-right hide">
 *                              <span class="sr-only">__MSG__CLOSE_NAVIGATION__</span>
 *                          </i>
 *                      </div>
 *                      <i class="fa fa-plus-circle pull-left"></i>
 *                      <div>__MSG__CREATE__</div>
 *                  </button>
 *                  <ul class="nav nav-list lhnavigation-collapsed hide">
 *                      <li class="clearfix">
 *                          <button type="button" class="btn btn-link" title="__MSG__GROUP__">
 *                              <i class="fa fa-users pull-left"></i>
 *                              <div>__MSG__GROUP__</div>
 *                          </button>
 *                      </li>
 *                  </ul>
 *              </li>
 *              <li class="clearfix active" data-id="dashboard">
 *                  <a href="/me/dashboard" title="__MSG__RECENT_ACTIVITY__">
 *                      <i class="fa fa-tachometer pull-left"></i>
 *                      <div>__MSG__RECENT_ACTIVITY__</div>
 *                  </a>
 *              </li>
 *          </ul>
 *      </div>
 *
 * Notes:
 *
 * - Each left hand navigation item is an `li` list item. Usually, these list items will either contain a link
 *   or a button, but can contain anything.
 * - The list item that should be shown as the active list item should have an `active` class on the `li` list
 *   item itself.
 * - Any navigation item that should have a border below the item should have an `oae-lhnavigation-border` class
 *   on the `li` list item.
 * - When a left hand navigation item needs to be hidden on desktop devices, the classes `hidden-md hidden-lg`
 *   should be added to the list item.
 * - A collapsible left hand navigation item should have a `collapse` class on the list item. Inside of the button
 *   containing the content of that list item, the `lhnavigation-caret-container` element is responsible for showing
 *   and hiding the collapsed items. The collapse button should be followed by a list containing all of the
 *   collapsible left hand navigation items. The `ul` element containing those collapsible items should have
 *   a `lhnavigation-collapsed` class to make them collapsed by default.
 * - The item responsible for opening and closing the left hand navigation on a mobile device should have the
 *   `oae-lhnavigation-toggle` class. This toggle should have the `hidden-md hidden-lg` classes, as the toggle should
 *   not be shown on wide viewports (e.g., desktop computers). This item should also be inside of a `oae-page` div,
 *   which is used for the collapsing animation on narrow viewports. Note that the `oae-lhnavigation-toggle` item
 *   resides in the `listHeader` macro.
 */

/* Left hand navigation */

.oae-lhnavigation {
    margin-left: 15px;
    margin-top: -5px;
    position: absolute;
    width: 210px;
    z-index: 1;
}

.oae-lhnavigation > ul.nav {
    margin-top: 8px;
    width: 210px;
}

.oae-lhnavigation > ul.nav > li.hide {
    display: none !important;
}

.oae-lhnavigation > ul.nav > li.nav-header {
    margin-top: 10px;
}

.oae-lhnavigation > ul.nav > li a {
    padding: 0 12px 8px;
}

.oae-lhnavigation > ul.nav > li button {
    padding: 0 12px 5px;
    text-align: left;
    width: 100%;
}

.oae-lhnavigation > ul.nav > li a div,
.oae-lhnavigation > ul.nav > li button div {
    padding-top: 8px;
}

.oae-lhnavigation > ul.nav > li {
    margin: 3px 12px 0 0;
}

.oae-lhnavigation > ul.nav > li.oae-lhnavigation-border {
    border-bottom-style: solid;
    border-bottom-width: 1px;
}

/* Left hand navigation toggle */

.oae-lhnavigation > ul.nav > li button div.lhnavigation-caret-container {
    padding-top: 0;
    margin-right: -12px;
}

.oae-lhnavigation > ul.nav > li button div.lhnavigation-caret-container i[class^="fa"] {
    margin-right: 0;
}

.oae-lhnavigation-toggle {
    padding: 20px 12px 4px 20px;
    position: relative;
    margin: -17px 0 0 -20px;
    top: 6px;
    z-index: 100;
}

/* Page content */

.oae-page {
    background-color: #FFF;
    margin-left: 225px;
    min-height: 500px;
    min-width: 275px;
    padding: 5px 25px 25px 0;
    position: relative;
    z-index: 2;
}

.oae-lhnavigation.oae-lhnav-expanded + .oae-page {
    min-width: 480px;
}

/* Left-hand navigation collapsed view */
@media (max-width: 991px) {
    .oae-page {
        margin-left: 0;
        padding-left: 25px;
        -webkit-transform: translate(0, 0);
           -moz-transform: translate(0, 0);
            -ms-transform: translate(0, 0);
                transform: translate(0, 0);
        -webkit-transition: -webkit-transform 250ms ease-in-out;
           -moz-transition: -moz-transform 250ms ease-in-out;
            -ms-transition: -ms-transform 250ms ease-in-out;
                transition: transform 250ms ease-in-out;
    }

    .oae-lhnavigation.oae-lhnav-expanded + .oae-page {
        min-width: 480px;
        -webkit-transform: translate(225px, 0);
           -moz-transform: translate(225px, 0);
            -ms-transform: translate(225px, 0);
                transform: translate(225px, 0);
    }
}

/***********
 ** TILES **
 ***********/

/**
 * A tile is a combination of a preview image and some entity metadata in a
 * polaroid-like appearance. The preview image will take up the bulk of the
 * space, with a bar at the bottom overlapping with the image that can show
 * metadata. Tiles will adjust in size to the space they have been given by
 * their container.
 *
 * The following HTML structure should be used to create a tile:
 *
 *  <div class="oae-tile">
 *      <a href="/user/u:cambridge:PPTBPgxSdf" title="John Librarian">
 *          <div class="oae-thumbnail oae-thumbnail-large fa-oae-user">
 *              <img src="/ui/img/dummy/profile-pic-john.png" alt="John Librarian" />
 *          </div>
 *      </a>
 *      <div class="oae-tile-metadata">
 *          <i class="fa fa-oae-public pull-left"></i>
 *          <h3 class="oae-threedots">
 *              <a href="/user/u:cambridge:PPTBPgxSdf">John Librarian</a>
 *          </h3>
 *          <small class="oae-threedots">Professor</small>
 *      </div>
 *  </div>
 *
 * Notes:
 *
 * - The `oae-thumbnail` element, containing the preview image, is a standard
 *   `oae-thumbnail` element (See Thumbnail section for full overview).
 * - The `oae-threedots` class should be added to metadata elements if you want
 *   to make sure that `...` is shown when the metadata is longer than the available
 *   space in the tile.
 * - The actual content of the metadata div can be pretty much anything, although an
 *   h3 should be used for the tile title.
 * - The `small` element used to add some additional metadata is optional.
 * - The visibility icon can be used as defined in the Visibility icon section, and
 *   can be floated on the left or right.
 */

.oae-tile,
.oae-list.oae-list-grid > li.oae-list-actions {
    position: relative;
    overflow: hidden;
    -webkit-border-radius: 3px;
       -moz-border-radius: 3px;
            border-radius: 3px;
}

/* Default thumbnail picture positioning */

.oae-tile .oae-thumbnail,
.oae-tile .oae-thumbnail a,
.oae-tile .oae-thumbnail img {
    -webkit-border-radius: 0;
       -moz-border-radius: 0;
            border-radius: 0;
}

.oae-tile .oae-thumbnail:before {
    margin-top: -30px;
}

.oae-tile .oae-thumbnail.oae-thumbnail-large:before {
    margin-top: -50px;
    padding-top: 80px;
}

.oae-tile .oae-thumbnail img {
    height: auto;
}

/* Tile metadata */

.oae-tile > .oae-tile-metadata {
    position: absolute;
    bottom: 0;
    right: 0;
    left: 0;
    padding: 7px;
}

/* The visibility icon of the tile should be aligned to the right */
.oae-tile > .oae-tile-metadata > i {
    float: right;
}

.oae-tile h3,
.oae-tile h3 a {
    font-size: 14px;
    font-weight: 600;
    line-height: 1.4;
    margin: 0;
}

.oae-tile small {
    font-size: 12px;
    font-weight: normal;
    line-height: 1.5;
    text-transform: uppercase;
}


/****************
 ** LIST ITEMS **
 ****************/

/*
 * A list item is a way of displaying an entity and is a combination of a preview image,
 * some entity metadata, a checkbox and actions that can be taken on the entity. A list
 * item can be used as part of a larger list, but can also be used outside of a list to
 * present a single entity. List items will adjust in size to the space they have been
 * given by their container.
 *
 * The following HTML structure should be used to create a list item:
 *
 *  <div class="oae-listitem">
 *      <input type="checkbox" class="pull-left" id="oae-list-details-u:cambridge:PPTBPgxSdf" data-id="u:cambridge:PPTBPgxSdf" />
 *      <label class="sr-only" for="oae-list-details-u:cambridge:PPTBPgxSdf">John Librarian</label>
 *      <div class="oae-listitem-primary-thumbnail">
 *          <div class="oae-thumbnail fa-oae-user">
 *              <img src="/ui/img/dummy/profile-pic-john.png" alt="John Librarian" />
 *              <i class="fa fa-oae-private"></i>
 *          </div>
 *      </div>
 *      <div class="oae-listitem-metadata">
 *          <h3 class="oae-threedots"><a href="/user/u:cambridge:PPTBPgxSdf">John Librarian</a></h3>
 *          <small class="oae-threedots">Professor</small>
 *      </div>
 *      <div class="oae-listitem-actions">
 *          <button class="btn btn-link" title="Share"><i class="fa fa-share-square-o"></i></button>
 *      </div>
 *  </div>
 *
 * A list item can be made up of a few main components:
 *
 *  * A checkbox (optional). If included, the checkbox can be used to select the list item, usually to
 *    perform bulk actions on a list of entities. This checkbox should have an accompanying `sr-only`
 *    label for accessibility purposes
 *  * A primary thumbnail (optional). The primary thumbnail contains a standard thumbnail component and
 *    is intended to depict a preview of the entity that the list item represents. For example, if the
 *    list item represents a content item in a list of content items, it is intended to represent a thumbnail
 *    of the content preview. Other `oae-thumbnail` items can be added into the list item and it will
 *    be sized appropriately, however additional layout styling will probably be necessary to make it
 *    display the way you need it
 *  * A metadata block (required). The metadata block contains both the display name of the entity (`h3`
 *    element) and an optional secondary description of it such as a content type or tenant (`small` element)
 *  * An actions block (optional). The actions block contains icons and buttons that represent
 *    individual actions that can be performed on the entity that is represented by the list item
 *
 * Notes:
 *
 * - A list item is available in an expanded size and a compact size. By default, the larger expanded
 *   view will be used. In order to use the smaller compact view, the item should be embedded in a
 *   `div` with class `oae-list-compact-item`
 */

.oae-listitem {
    padding: 10px;
    margin-bottom: 10px;
    border: 1px solid;
    -webkit-border-radius: 3px;
       -moz-border-radius: 3px;
            border-radius: 3px;
}

.modal .well li .oae-listitem {
    background-color: #FFF;
}

.oae-list-details-item > .oae-listitem {
    min-height: 50px;
}

.oae-list-compact-item > .oae-listitem {
    min-height: 27px;
}

.oae-listitem input[type="checkbox"].pull-left {
    margin-right: 10px;
    margin-top: 20px;
}

.oae-list-compact-item > .oae-listitem input[type="checkbox"].pull-left {
    margin-top: 6px;
}

.oae-listitem > div.oae-listitem-metadata .oae-threedots {
    display: block;
    -webkit-flex: initial;
       -moz-flex: initial;
        /* IE10 seems to require this to be explicit :( */
        -ms-flex: 0 1 auto;
            flex: initial;
    min-width: 100px;
}

/* List item thumbnails */

.oae-listitem .oae-thumbnail {
    height: 50px;
    width: 50px;
}

.oae-list-compact-item > .oae-listitem .oae-thumbnail {
    height: 25px;
    width: 25px;
}

/* List item primary thumbnail */

.oae-listitem > div.oae-listitem-primary-thumbnail {
    float: left;
    margin-right: 15px;
}

/* List item metadata */

.oae-listitem > div.oae-listitem-metadata {
    display: -webkit-flex;
    display: -moz-flex;
    display: -ms-flexbox;
    display: -ms-flex;
    display: flex;
}

.oae-listitem > div.oae-listitem-metadata > h3 {
    font-size: 15px;
    font-weight: 500;
    height: 25px;
    line-height: 25px;
    margin: 0;
}

.oae-listitem > div.oae-listitem-metadata > small {
    font-size: 12px;
    line-height: 27px;
    text-transform: uppercase;
}

/* Details view stacks the h3/small in the metadata vertically */
.oae-list-details-item > .oae-listitem > div.oae-listitem-metadata {
    -webkit-flex-direction: column;
       -moz-flex-direction: column;
        -ms-flex-direction: column;
            flex-direction: column;
    height: 50px;
}

/* Compact view lines up the h3/small in the metadata horizontally */
.oae-list-compact-item > .oae-listitem > div.oae-listitem-metadata {
    -webkit-flex-direction: row;
       -moz-flex-direction: row;
        -ms-flex-direction: row;
            flex-direction: row;
    height: 25px;
}

/* Give space between the listitem header and the extra metadata that is next to it */
.oae-list-compact-item > .oae-listitem > div.oae-listitem-metadata > h3 {
    margin-right: 15px;
}

/* List item actions */

.oae-listitem > div.oae-listitem-actions {
    display: inline-block;
    -webkit-flex: none;
       -moz-flex: none;
        -ms-flex: none;
            flex: none;
    float: right;
}

/* Actions can be either an icon, an icon with spin, or a button with an icon. Style them consistently, and
   if removing or modifying something, be sure to test with different permutations of a regular icon (e.g.,
   fa fa-check class), an icon with spin (e.g., fa-spinner + fa-spin classes) and a button icon */
.oae-listitem > div.oae-listitem-actions > i,
.oae-listitem > div.oae-listitem-actions > .btn,
.oae-listitem > div.oae-listitem-actions > .btn i {
    border-width: 0;
    display: inline-block;
    font-size: 18px;
    height: 100%;
}

.oae-listitem > div.oae-listitem-actions > i.hide,
.oae-listitem > div.oae-listitem-actions > .btn.hide,
.oae-listitem > div.oae-listitem-actions > .btn > i.hide {
    display: none;
}

/* Add horizontal spacing, and the top-bottom padding makes the height of icons
   consistent with the additional height browsers give to buttons (.btn) */
.oae-listitem > div.oae-listitem-actions > i {
    padding: 4px;
}

.oae-listitem > div.oae-listitem-actions > .btn {
    /* Do not apply a top-padding as the browser already gives buttons some padding */
    padding: 0 4px;
    vertical-align: baseline;
}

/* Center the actions panel vertically for details items */
.oae-list-details-item > .oae-listitem > div.oae-listitem-actions {
    margin-top: 12px;
}

/* Compact view can have a .form-group. Currently it's an adhoc implementation of
   something needed in the manageaccess widget that may need to be fleshed out
   more for details view */
.oae-list-compact-item > .oae-listitem > div.oae-listitem-actions .form-group {
    display: inline-block;
    margin-top: 1px;
}

/* Action icon adjustments */

/* The remove icon is comically large compared to the others. Reduce its size */
.oae-list-compact-item > .oae-listitem > div.oae-listitem-actions i.fa fa-times {
    font-size: 16px;
}

/* IE9 specific fallback for flexbox */

.ie-lt10 .oae-listitem {
    overflow: hidden;
}

.ie-lt10 .oae-list-compact-item > .oae-listitem {
    padding-bottom: 10px;
}

.ie-lt10 .oae-listitem > div.oae-listitem-metadata,
.ie-lt10 .oae-listitem > div.oae-listitem-actions {
    display: block;
    vertical-align: middle;
    width: auto;
}

.ie-lt10 .oae-listitem > div.oae-listitem-actions {
    float: right;
}

@media (min-width: 900px) {
    .ie-lt10 .oae-list-compact-item > .oae-listitem > div.oae-listitem-metadata > h3,
    .ie-lt10 .oae-list-compact-item > .oae-listitem > div.oae-listitem-metadata > small {
        max-width: 500px;
    }
}

@media (min-width: 550px) and (max-width: 900px) {
    .ie-lt10 .oae-list-compact-item > .oae-listitem > div.oae-listitem-metadata > h3,
    .ie-lt10 .oae-list-compact-item > .oae-listitem > div.oae-listitem-metadata > small {
        max-width: 300px;
    }
}

@media (min-width: 400px) and (max-width: 550px) {
    .ie-lt10 .oae-list-compact-item > .oae-listitem > div.oae-listitem-metadata > h3,
    .ie-lt10 .oae-list-compact-item > .oae-listitem > div.oae-listitem-metadata > small {
        max-width: 160px;
    }
}

@media (max-width: 400px) {
    .ie-lt10 .oae-list-compact-item > .oae-listitem > div.oae-listitem-metadata > h3,
    .ie-lt10 .oae-list-compact-item > .oae-listitem > div.oae-listitem-metadata > small {
        max-width: 100px;
    }
}


/***********
 ** LISTS **
 ***********/

/**
 * Lists are used as the core component for multiple widgets (library, membership, participants,
 * search, etc.) and present a list of entities that can be viewed in 3 separate view modes (grid,
 * details and compact).
 *
 * The HTML for a list item has been abstracted into a globally available TrimPath template that
 * can be used when rendering list view items:
 *
 *   `${listItem(entityData, [metadata], [showCheckbox], [customImage], [renderListItemActions])}`
 *
 * An explanation of the parameters for the list item macro can be found in `shared/oae/macros/list.html`.
 *
 * The output from this macro represents a single list (li) item, and should be wrapped in a list container (ul)
 * element with an `oae-list` class. In order to show the grid view, an `oae-list-grid` class should be added to
 * the list, in order to show the details view, an `oae-list-details` class should be added to the list and in order
 * to show the compact view, an `oae-list-compact` class should be added to the list:
 *
 *  e.g. <ul class="oae-list oae-list-grid">
 *           <Generated list items>
 *       </ul>
 */

/* Core list styles */

ul.oae-list {
    margin: 0;
    padding: 0;
    clear: both;
}

ul.oae-list > li {
    list-style: none;
    -webkit-border-radius: 3px;
       -moz-border-radius: 3px;
            border-radius: 3px;
}

ul.oae-list:not(.oae-list-grid) > li > .oae-list-grid-item,
ul.oae-list:not(.oae-list-details) > li > .oae-list-details-item,
ul.oae-list:not(.oae-list-compact) > li > .oae-list-compact-item {
    display: none;
}

/* Grid view */

ul.oae-list.oae-list-grid > li {
    float: left;
    margin: 0 10px 15px 0;
}

ul.oae-list.oae-list-grid > li .oae-thumbnail,
ul.oae-list.oae-list-grid > li.oae-list-actions {
    height: 150px;
    width: 150px;
}

@media (min-width: 992px) {
    ul.oae-list.oae-list-grid > li {
        margin-right: 14px;
    }

    ul.oae-list.oae-list-grid > li .oae-thumbnail,
    ul.oae-list.oae-list-grid > li.oae-list-actions {
        height: 162px;
        width: 162px;
    }
}

/* Details and compact view */

ul.oae-list > li .oae-list-details-item,
ul.oae-list > li .oae-list-compact-item  {
    width: 100%;
}

/* IE9 specific fallback for flexbox */

.ie-lt10 ul.oae-list.oae-list-compact > li .oae-list-compact-item  {
    display: table;
}

.ie-lt10 ul.oae-list.oae-list-compact > li > .oae-list-compact-item h3 {
    float: left;
}

ul.oae-list > li .oae-listitem {
    margin-bottom: 0;
    margin-top: 10px;
}

ul.oae-list > li:first-child .oae-listitem {
    margin-top: 0;
}


/*****************
 ** LIST HEADER **
 *****************/

/**
 * The list header is shown as the header for a group of list items, providing a title for the list, as well
 * as possibly a list search form, list actions, view mode switching, etc.
 *
 * The HTML for a list header has been abstracted into a globally available TrimPath template that can be
 * used when rendering list items:
 *
 *   `${listHeader(title, showSearch, actions, showViewOptions)}`
 *
 * An explanation of the parameters for the list header macro can be found in `shared/oae/macros/list.html`.
 *
 * The output of this macro represents all that is needed to render the list header template
 * on a page. To enable the user interactions of the template it is necessary to include the
 * `shared/oae/js/jquery-plugins/jquery.list.js` module on the page as well.
 */

.oae-list-header {
    border-bottom: 1px solid #EEE;
    margin-bottom: 20px;
}

.oae-list-header > div {
    line-height: 30px;
    margin: 0;
    clear: both;
}

.oae-list-header > div:first-child > * {
    margin-bottom: 10px;
    padding: 0;
}

.oae-list-header .oae-list-header-toggle,
.oae-list-header .btn.oae-list-header-toggle,
.oae-list-header .btn.oae-list-header-toggle:disabled,
.oae-list-header .btn.oae-list-header-toggle:hover,
.oae-list-header .btn.oae-list-header-toggle:active,
.oae-list-header .btn.oae-list-header-toggle:focus {
    background: none;
    border: none;
    filter: none;
    padding: 1px 0;
    text-align: left;
    white-space: normal;
    -webkit-box-shadow: none;
       -moz-box-shadow: none;
            box-shadow: none;
}

.oae-list-header .oae-list-header-toggle h2 {
    margin: 8px 0 0;
    font-size: 20px;
    line-height: 1.2;
}

.oae-list-header .oae-list-header-toggle h2 .badge {
    margin-left: 5px;
    margin-right: 5px;
    padding-top: 3px;
    padding-bottom: 3px;
    position: relative;
    top: -3px;
}

.oae-list-header .oae-list-header-toggle:disabled {
    cursor: auto;
}

.oae-list-header .oae-list-header-toggle:disabled .fa-caret-down,
.oae-list-header .oae-list-header-toggle:disabled .fa-caret-up {
    display: none;
}

.oae-list-header form {
    margin-bottom: 0;
}

@media (min-width: 771px) {
    .oae-list-header form input.search-query {
        max-width: 400px;
    }
}

/* Search container */

.oae-list-header .oae-list-header-search {
    margin-top: 4px;
}

/* Actions bar */

.oae-list-header .oae-list-header-actions {
    margin-bottom: 10px;
}

.oae-list-header .oae-list-header-actions > input,
.oae-list-header .oae-list-header-actions > button {
    margin-right: 7px;
}

.oae-list-header .oae-list-header-actions .btn i {
    font-size: 18px;
}

.oae-list-header .btn-group .btn i {
    font-size: 12px;
}


/******************
 ** LIST ACTIONS **
 ******************/

/**
 * The list actions are shown to the managers of a list and provide options to add new items to the
 * list or manage the items in the list. List actions are expected to be shown as the first item in
 * a list. In grid view, the list actions will be rendered as a tile that is similar to the other tiles in
 * the list and will contain the action buttons as well as the default thumbnail for the resource type.
 * In details and compact view, the list actions will only display the actions buttons.
 *
 * The following HTML structure should be used to create a list actions element:
 *
 *  <li class="oae-list-actions oae-list-actions-multiple">
 *      <div class="oae-thumbnail oae-thumbnail-large fa-oae-content"></div>
 *      <ul>
 *          <li>
 *              <button type="button" class="btn oae-trigger-upload">
 *                  <i class="fa fa-cloud-upload pull-left"></i>__MSG__UPLOAD__
 *              </button>
 *          </li>
 *      </ul>
 *   </li>
 *
 * Notes:
 *
 * - The most common way to use a list actions element is to prepend it into an infinite scroll list for managers
 *   of the list. This will then also avoid that the `empty` list message is shown to managers.
 * - When more than 1 action button needs to be shown in the list actions, the optional `oae-list-actions-multiple`
 *   class should be added to the `oae-list-actions` container.
 * - In grid view, icons inside of the action buttons will be hidden from the actions tile because of the limited
 *   available space. In details and compact view, the icons will be shown.
 * - The resource type icon shown in the list actions in grid view can be any of the `fa-oae-<resourceType>`
 *   icons outlines in the `Thumbnails` section.
 */

/* Core list action styles */

.oae-list-actions ul {
    margin: 0;
    padding: 0;
}

.oae-list-actions ul > li {
    list-style-type: none;
}

/* Grid view */

ul.oae-list.oae-list-grid > li.oae-list-actions {
    border-style: solid;
    border-width: 1px;
    -webkit-box-shadow: none;
       -moz-box-shadow: none;
            box-shadow: none;
}

ul.oae-list.oae-list-grid li.oae-list-actions div.oae-thumbnail {
    background: none;
    border-width: 1px;
    border-style: dashed;
    filter: none;
    -webkit-box-shadow: none;
       -moz-box-shadow: none;
            box-shadow: none;
    height: 138px;
    margin: 5px;
    width: 138px;
}

@media (min-width: 992px) {
    ul.oae-list.oae-list-grid li.oae-list-actions div.oae-thumbnail {
        height: 150px;
        width: 150px;
    }
}

ul.oae-list.oae-list-grid .oae-list-actions div.oae-thumbnail:before {
    margin-top: -40px;
}

ul.oae-list.oae-list-grid .oae-list-actions.oae-list-actions-multiple div.oae-thumbnail:before {
    margin-top: -60px;
}

ul.oae-list.oae-list-grid .oae-list-actions .btn {
    white-space: normal;
}

ul.oae-list.oae-list-grid .oae-list-actions .btn i {
    display: none;
}

ul.oae-list.oae-list-grid .oae-list-actions ul {
    bottom: 15px;
    left: 0;
    padding: 7px;
    position: absolute;
    right: 0;
    text-align: center;
}

ul.oae-list.oae-list-grid .oae-list-actions.oae-list-actions-multiple ul {
    bottom: -2px;
}

ul.oae-list.oae-list-grid .oae-list-actions.oae-list-actions-multiple ul > li {
    margin-bottom: 8px;
}

/* Details and compact view */

ul.oae-list:not(.oae-list-grid) .oae-list-actions div.oae-thumbnail {
    display: none;
}

ul.oae-list:not(.oae-list-grid) .oae-list-actions ul > li {
    display: inline-block;
    margin-bottom: 10px;
    margin-right: 10px;
}

/* Responsive list overrides */

@media (max-width: 480px) {
    .oae-list-header-actions {
        display: none !important;
    }
    .oae-list-header .oae-list-header-toggle i {
        display: none !important;
    }
    .oae-listitem input[type="checkbox"],
    .oae-list-grid-item input[type="checkbox"] {
        display: none;
    }
}

@media (max-width: 680px) {
    .oae-lhnavigation.oae-lhnav-expanded + .oae-page .oae-list-header-actions {
        display: none !important;
    }
    .oae-lhnavigation.oae-lhnav-expanded + .oae-page .oae-list-header .oae-list-header-toggle i {
        display: none !important;
    }
    .oae-lhnavigation.oae-lhnav-expanded + .oae-page .oae-listitem input[type="checkbox"],
    .oae-lhnavigation.oae-lhnav-expanded + .oae-page .oae-list-grid-item input[type="checkbox"] {
        display: none;
    }
}<|MERGE_RESOLUTION|>--- conflicted
+++ resolved
@@ -324,13 +324,8 @@
  * role info. The thumbnail displayed in these cases will be "cropped" from the
  * center of the provided image.
  *
-<<<<<<< HEAD
- *   e.g. <div class="oae-thumbnail fa-oae-user">
- *            <a href="${entityData.profilePath}" title="${entityData.displayName|encodeForHTMLAttribute}">
-=======
  *   e.g. <div class="oae-thumbnail icon-oae-user">
  *            <a href="${entityData.profilePath|profilePath}" title="${entityData.displayName|encodeForHTMLAttribute}">
->>>>>>> 9b1e4d66
  *                <div style="background-image: url(/ui/img/dummy/profile-pic-john.png)" role="img" aria-label="John Librarian"/>
  *                <i class="fa fa-oae-public"></i>
  *            </a>
