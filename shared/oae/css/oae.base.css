/*!
 * Copyright 2014 Apereo Foundation (AF) Licensed under the
 * Educational Community License, Version 2.0 (the "License"); you may
 * not use this file except in compliance with the License. You may
 * obtain a copy of the License at
 *
 *     http://opensource.org/licenses/ECL-2.0
 *
 * Unless required by applicable law or agreed to in writing,
 * software distributed under the License is distributed on an "AS IS"
 * BASIS, WITHOUT WARRANTIES OR CONDITIONS OF ANY KIND, either express
 * or implied. See the License for the specific language governing
 * permissions and limitations under the License.
 */

/***********************
 * CORE CSS OVERRIDES **
 **********************/

/* FULL-WIDTH LAYOUT */

body {
    padding-left: 30px;
    padding-right: 30px;
    min-width: 400px;
    display: none;
}

@media (max-width : 480px) {
    body {
        padding-left: 10px;
        padding-right: 10px;
    }
}

/* DEFAULT FONT AND TEXT STYLE */

body, button, input, select, textarea, h1, h2, h3, h4, h5, h6, .h1, .h2, .h3, .h4, .h5, .h6 {
    font-family: 'Open Sans', arial, helvetica, sans-serif;
    line-height: 1.5;
}

h1, h2, h3, h4, h5, h6 {
    font-weight: 600;
}

label {
    font-weight: normal;
    margin-bottom: 7px;
}

/* DEFAULT LINK STYLE */

a:hover, .btn-link:hover, a:focus, .btn-link:focus {
    text-decoration: none;
}

/* DEFAULT BUTTON STYLE */

.btn {
    padding: 4px 12px;
}

.btn:not(.btn-link):hover,
.btn:not(.btn-link):focus,
.btn:not(.btn-link):active,
.btn:not(.btn-link).active {
    background-position: 0 -15px;
    background-repeat: no-repeat;
}

.btn:not(.btn-link) > [class^="icon-"], .btn:not(.btn-link) > [class*=" icon-"] {
    line-height: 1;
}

/* NAVIGATION LIST
 * @see http://twitter.github.com/bootstrap/components.html#navs */

.nav-list > li > a {
    padding-top: 8px;
    padding-bottom: 8px;
}

.nav > li > a:active {
    opacity: 0.8;
}

.nav-list > li > label {
    padding: 0 15px;
}

.nav-list > li.nav-header {
    padding: 0 15px;
}

.nav-list [class^="icon-"], .nav-list [class*=" icon-"] {
    display: inline-block;
    font-size: 1.5em;
    margin-right: 10px;
    position: relative;
    top: 2px;
    width: 20px;
}

.nav-list .nav-header {
    font-size: 14px;
    font-weight: 500;
    margin-bottom: 10px;
    margin-top: 5px;
    text-transform: none;
}

.nav-list > .active > a,
.nav-list > .active > a:hover,
.nav-list > .active > a:focus {
    text-shadow: none;
}

/* MEDIA OBJECTS
 * @see http://twitter.github.com/bootstrap/components.html#media */

.media, .media .media {
    font-size: 13px;
    margin-top: 25px;
}

.media .media-body h4.media-heading {
    font-size: 13px;
    font-weight: normal;
}

/* ICONS */

[class^="icon-"], [class*=" icon-"] {
    font-size: 22px;
}

.hide[class^="icon-"], .hide[class*=" icon-"] {
    display: none;
}

/* FONTAWESOME ICON OVERRIDES
 * @see http://fontawesome.io */

.btn > i.icon-remove.pull-left,
.btn > i.icon-trash.pull-left {
    margin-top: 1px;
}

.btn > i.icon-minus-sign.pull-left,
.btn > i.icon-share.pull-left {
    margin-top: 2px;
}

/* DROPDOWN
 * @see http://twitter.github.com/bootstrap/components.html#dropdowns */

.dropdown-menu {
    padding: 10px;
    border: none;
    -webkit-border-radius: 5px;
       -moz-border-radius: 5px;
            border-radius: 5px;
    -webkit-box-shadow: 0 0 4px 0 #777;
       -moz-box-shadow: 0 0 4px 0 #777;
            box-shadow: 0 0 4px 0 #777;
}

.dropdown-menu, .dropdown-menu label, .dropdown-menu input, .dropdown-menu button, .dropdown-menu select, .dropdown-menu textarea {
    font-size: 12px;
}

.dropdown-menu form {
    margin-bottom: 5px;
    margin-top: 5px;
}

/* FORMS
 * http://twitter.github.com/bootstrap/base-css.html#forms */

textarea,
input[type="text"],
input[type="password"] {
    min-height: 30px;
}

input[type="radio"],
input[type="checkbox"] {
    margin-top: 3px;
}

input[type="file"] {
    height: auto;
    line-height: 1;
}

input.search-query {
    font-family: inherit;
    padding: 3px 5px;
    -webkit-border-radius: 3px;
       -moz-border-radius: 3px;
            border-radius: 3px;
}

select,
textarea,
input[type="text"],
input[type="password"],
input[type="datetime"],
input[type="datetime-local"],
input[type="date"],
input[type="month"],
input[type="time"],
input[type="week"],
input[type="number"],
input[type="email"],
input[type="url"],
input[type="search"],
input[type="tel"],
input[type="color"],
.uneditable-input {
    -webkit-border-radius: 4px;
       -moz-border-radius: 4px;
            border-radius: 4px;
}

.form-group:last-child {
    margin-bottom: 0;
}

.form-control {
    padding: 6px;
}

.form-horizontal input + .help-block,
.form-horizontal select + .help-block,
.form-horizontal textarea + .help-block,
.form-horizontal .uneditable-input + .help-block,
.form-horizontal .input-group + .help-block {
    margin-top: 3px;
}

.has-error .form-control:-moz-placeholder {
    color: #B94A48;
}

.has-error .form-control::-moz-placeholder {
    color: #B94A48;
}

.has-error .form-control:-ms-input-placeholder {
    color: #B94A48;
}

.has-error .form-control::-webkit-input-placeholder {
    color: #B94A48;
}

.has-error .control-label h4 {
    color: #B94A48;
}

.radio, .checkbox {
    padding-left: 0;
}

.radio input[type="radio"],
.radio-inline input[type="radio"],
.checkbox input[type="checkbox"],
.checkbox-inline input[type="checkbox"] {
    margin-left: 0;
    margin-right: 7px;
}

/* MODAL DIALOGS
 * @see http://twitter.github.com/bootstrap/javascript.html#modals */

.modal-backdrop.in {
    opacity: 0.8;
    filter: alpha(opacity=80);
}

.modal {
    -webkit-border-radius: 4px;
       -moz-border-radius: 4px;
            border-radius: 4px;
    border: none;
    -webkit-box-shadow: 0 0 6px #000;
       -moz-box-shadow: 0 0 6px #000;
            box-shadow: 0 0 6px #000;
}

.modal-dialog {
    min-width: 300px;
}

@media screen and (min-width: 768px) {
    .modal-dialog {
        padding-top: 60px;
    }
}

@media only screen and (max-device-width : 1024px) {
    .modal-dialog {
        margin-top: 0;
        padding-top: 30px;
    }
}

.modal .close[disabled]:hover {
    cursor: default;
    filter: alpha(opacity=20);
    opacity: 0.2;
}

.modal-header  {
    border-bottom: none;
    padding: 10px 20px;
}

.modal-header h3 {
    font-size: 16px;
    font-weight: 200;
    margin-bottom: 0;
    margin-top: 5px;
}

.modal-body {
    padding: 5px 25px 10px;
}

.modal-body h4 {
    font-size: 14px;
    font-style: italic;
    font-weight: 200;
    margin-top: 0;
}

.modal-body form,
.modal-body label h4 {
    margin: 0;
}

.modal-footer {
    background-color: transparent;
    border-top: none;
    box-shadow: none;
    margin-top: 0;
    padding: 10px 25px 15px 15px;
}

/* CLICKOVER DIALOGS
 * @see https://github.com/lecar-red/bootstrapx-clickover
 * @see http://twitter.github.io/bootstrap/javascript.html#popovers */

.popover {
    max-width: 500px;
}

.popover-title {
    display: none;
}

/* NOTIFICATIONS
 * @see http://twitter.github.com/bootstrap/components.html#alerts
 * @see http://nijikokun.github.io/bootstrap-notify */

.alert {
    padding: 8px 35px 8px 14px;
}

.alert h4 {
    display: inline;
    font-size: 14px;
    margin-right: 5px;
}

.notifications .alert {
    padding: 20px 40px 20px 30px;
    border-top: none;
    -webkit-box-shadow: 0 1px 5px 0 rgba(0, 0, 0, 0.3);
       -moz-box-shadow: 0 1px 5px 0 rgba(0, 0, 0, 0.3);
            box-shadow: 0 1px 5px 0 rgba(0, 0, 0, 0.3);
    -webkit-border-radius: 0 0 4px 4px;
       -moz-border-radius: 0 0 4px 4px;
            border-radius: 0 0 4px 4px;
}

/* BOOTSTRAP NOTIFY OVERRIDES
 * @see https://github.com/goodybag/bootstrap-notify */

.notifications {
    z-index: 9999;
}

.notifications.top-center {
    top: 0;
    left: 20%;
    width: 60%;
}

.notifications.bottom-center {
    bottom: 0;
}

.notifications.top-center > div,
.notifications.center > div,
.notifications.bottom-center > div {
    margin: 0 auto;
    max-width: 600px;
    text-align: left;
    width: 100%;
    word-wrap: break-word;
}

/* BADGES
 * @see http://twitter.github.com/bootstrap/components.html#labels-badges */

.badge {
    font-weight: 600;
    -webkit-border-radius: 3px;
       -moz-border-radius: 3px;
            border-radius: 3px;
    padding-left: 6px;
    padding-right: 6px;
}

.label-important, .badge-important {
    background: #6D0019;
    background: linear-gradient(to bottom, #A90329 0%, #8F0222 44%,#6D0019 100%);
    background: -moz-linear-gradient(top, #A90329 0%, #8F0222 44%, #6D0019 100%);
    background: -webkit-linear-gradient(top, #A90329 0%, #8F0222 44%, #6D0019 100%);
    background: -ms-linear-gradient(top, #A90329 0%, #8F0222 44%, #6D0019 100%);
}


/*****************
 ** AUTOSUGGEST **
 *****************/

ul.as-selections {
    -webkit-border-radius: 4px;
       -moz-border-radius: 4px;
            border-radius: 4px;
}

ul.as-selections li.as-original {
    height: 35px;
    margin-bottom: 4px;
}

ul.as-selections li.as-original input,
ul.as-selections li.as-original input:focus {
    border-color: none;
    -webkit-box-shadow: none;
       -moz-box-shadow: none;
            box-shadow: none;
    padding-left: 5px;
    padding-top: 8px;
    width: 150px;
}

ul.as-selections li.as-selection-item {
    -webkit-border-radius: 3px;
        -moz-border-radius: 3px;
             border-radius: 3px;
    -webkit-box-shadow: none;
       -moz-box-shadow: none;
            box-shadow: none;
    font-family: inherit;
    line-height: 30px;
    margin-bottom: 3px;
    margin-right: 5px;
    max-width: 400px;
    text-shadow: none;
}

ul.as-selections li.as-selection-item .oae-thumbnail {
    float: left;
    height: 25px;
    margin-right: 10px;
    position: relative;
    top: 3px;
    width: 25px;
}

/* Fixed items */

ul.as-selections li.as-selection-item.as-fixed-item a.as-close {
    display: none;
}

/* Ghost items */

ul.as-selections li.as-selection-item.as-ghost-item {
    border: 1px dashed;
    cursor: pointer;
    height: 38px;
}

ul.as-selections li.as-selection-item.as-ghost-item.as-ghost-selected {
    border: 1px solid;
}

ul.as-selections li.as-selection-item.as-ghost-item a.as-ghost-add {
    float: right;
    margin: 0 -1px 0 3px;
    padding: 0 0 0 3px;
}

ul.as-selections li.as-selection-item.as-ghost-item a.as-ghost-add i {
    font-size: 11px;
}

ul.as-selections li.as-selection-item.as-ghost-item a.as-close,
ul.as-selections li.as-selection-item.as-ghost-item.as-ghost-selected a.as-ghost-add {
    display: none;
}

ul.as-selections li.as-selection-item.as-ghost-item.as-ghost-selected a.as-close {
    display: block;
}

/* Suggested list items */

ul.as-list {
    color: inherit;
    font-family: inherit;
}

ul.as-list li.as-result-item {
    border: none;
    padding: 6px 12px 3px;
}

ul.as-list, ul.as-list li.as-result-item {
    -webkit-border-radius: 0;
       -moz-border-radius: 0;
            border-radius: 0;
}

ul.as-list li.as-result-item em {
    background-color: inherit;
    color: inherit;
    font-style: normal;
    padding: 0;
}

ul.as-list li.as-result-item .oae-listitem {
    border: none;
    -webkit-box-shadow: none;
       -moz-box-shadow: none;
            box-shadow: none;
    margin-bottom: 0;
    padding: 0;
}

ul.as-list li.as-result-item .oae-listitem h3 {
    font-size: 14px;
}

ul.as-list li.as-result-item.active {
    border: none;
    color: inherit;
    text-shadow: none;
}


/*****************
 ** MAIN LAYOUT **
 *****************/

/* INSTITUTION LOGO */

.oae-institutional-logo,
.oae-institutional-logo-small {
    background-position: center;
    background-repeat: no-repeat;
    background-size: contain;
    display: block;
    height: 40px;
    margin-top: 15px;
    width: 100%;
}

.oae-institutional-logo:hover,
.oae-institutional-logo-small:hover {
    opacity: 0.4;
}

/* BRANDED PAGE BACKGROUND */
.oae-main-content.oae-branding-container {
    background-position: top center;
    background-repeat: no-repeat;
    background-size: cover;
}

/* MAIN CONTENT DIV */

.oae-main-content {
    background-color: #FFF;
    -webkit-border-radius: 5px;
       -moz-border-radius: 5px;
            border-radius: 5px;
    -webkit-box-shadow: 0 2px 4px #DBDBDB;
       -moz-box-shadow: 0 2px 4px #DBDBDB;
            box-shadow: 0 2px 4px #DBDBDB;
<<<<<<< HEAD
    padding: 10px;
    min-height: 450px;
=======
>>>>>>> b4b4d244
    clear: both;
    min-height: 550px;
    padding: 10px;
}

@media (max-width: 991px) {
    .oae-main-content {
        min-height: 520px; /* Slightly increase the minimum height on smaller screens to take clip actions in the left hand navigation into account */
    }
}

.oae-main-content > div {
    clear: both;
}

/* Allow the content to overflow the body when navigation is expanded on smaller viewports */
.oae-main-content > div:last-child {
    overflow: hidden;
}

.oae-main-content > .row {
    margin: 0 5px 0 -5px;
}<|MERGE_RESOLUTION|>--- conflicted
+++ resolved
@@ -605,14 +605,9 @@
     -webkit-box-shadow: 0 2px 4px #DBDBDB;
        -moz-box-shadow: 0 2px 4px #DBDBDB;
             box-shadow: 0 2px 4px #DBDBDB;
-<<<<<<< HEAD
     padding: 10px;
     min-height: 450px;
-=======
->>>>>>> b4b4d244
     clear: both;
-    min-height: 550px;
-    padding: 10px;
 }
 
 @media (max-width: 991px) {
