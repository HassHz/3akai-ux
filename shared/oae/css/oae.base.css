--- conflicted
+++ resolved
@@ -70,13 +70,6 @@
 
 .dropdown-menu {
     padding: 10px;
-<<<<<<< HEAD
-=======
-    background: -moz-linear-gradient(top, #FFF 5%, #F5F5F5 100%);
-    background: -webkit-gradient(linear, left top, left bottom, color-stop(5%,#FFF), color-stop(100%,#F5F5F5));
-    background: -webkit-linear-gradient(top, #FFF 5%,#F5F5F5 100%);
-    background: linear-gradient(to bottom, #FFF 5%,#F5F5F5 100%);
->>>>>>> 758f6add
     -webkit-border-radius: 5px;
        -moz-border-radius: 5px;
             border-radius: 5px;
@@ -169,24 +162,11 @@
 }
 
 .label-important, .badge-important {
-<<<<<<< HEAD
     background: #6D0019;
     background: linear-gradient(to bottom, #A90329 0%, #8F0222 44%,#6D0019 100%);
     background: -moz-linear-gradient(top, #A90329 0%, #8F0222 44%, #6D0019 100%);
     background: -webkit-linear-gradient(top, #A90329 0%, #8F0222 44%, #6D0019 100%);
     background: -ms-linear-gradient(top, #A90329 0%, #8F0222 44%, #6D0019 100%);
-=======
-    background: -moz-linear-gradient(top,  #A90329 0%, #8F0222 44%, #6D0019 100%);
-    background: -webkit-gradient(linear, left top, left bottom, color-stop(0%,#A90329), color-stop(44%,#8F0222), color-stop(100%,#6D0019));
-    background: -webkit-linear-gradient(top,  #A90329 0%,#8F0222 44%,#6D0019 100%);
-    background: linear-gradient(to bottom,  #A90329 0%,#8F0222 44%,#6D0019 100%);
-}
-
-/* 3RD PARTY LOGIN */
-
-.btn-twitter {
-    color: #327695 !important;
->>>>>>> 758f6add
 }
 
 /*****************
