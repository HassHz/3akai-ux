/*!
 * Copyright 2013 Apereo Foundation (AF) Licensed under the
 * Educational Community License, Version 2.0 (the "License"); you may
 * not use this file except in compliance with the License. You may
 * obtain a copy of the License at
 *
 *     http://opensource.org/licenses/ECL-2.0
 *
 * Unless required by applicable law or agreed to in writing,
 * software distributed under the License is distributed on an "AS IS"
 * BASIS, WITHOUT WARRANTIES OR CONDITIONS OF ANY KIND, either express
 * or implied. See the License for the specific language governing
 * permissions and limitations under the License.
 */

/***********************
 * CORE CSS OVERRIDES **
 **********************/

/* FULL-WIDTH LAYOUT */

body {
    margin-left: 30px;
    margin-right: 30px;
    min-width: 300px;
    display: none;
}

/* DEFAULT FONT AND TEXT STYLE */

<<<<<<< HEAD
body, button, input, select, textarea, h1, h2, h3, h4, h5, h6, .h1, .h2, .h3, .h4, .h5, .h6 {
    font-family: 'Open Sans', sans-serif; arial, helvetica, sans-serif;
=======
body, button, input, select, textarea {
    font-family: 'Open Sans', arial, helvetica, sans-serif;
>>>>>>> 90488448
    line-height: 1.5;
}

h1, h2, h3, h4, h5, h6 {
    font-weight: 600;
}

ul {
    -webkit-padding-start: 0;
}

label {
    font-weight: normal;
    margin-bottom: 7px !important;
}

/* DEFAULT LINK STYLE */

a:hover, .btn-link:hover, a:focus, .btn-link:focus {
    text-decoration: none;
}

/* DEFAULT BUTTON STYLE */

.btn {
    padding: 4px 12px;
}

/* NAVIGATION BAR
 * @see http://twitter.github.com/bootstrap/components.html#navs */

.navbar-search {
    /*display: inline;*/
    float: none;
}

/* NAVIGATION LIST
 * @see http://twitter.github.com/bootstrap/components.html#navs */

.nav-list > li > a {
    padding-top: 8px;
    padding-bottom: 8px;
}

.nav > li > a:active {
    opacity: 0.8;
}

.nav-list [class^="icon-"], .nav-list [class*=" icon-"] {
    display: inline-block;
    font-size: 1.5em;
    margin-right: 10px;
    position: relative;
    top: 2px;
    width: 20px;
}

.nav-list .nav-header {
    font-size: 14px;
    font-weight: 500;
    margin-bottom: 10px;
    margin-top: 5px;
    text-transform: none;
}

.nav-list > .active > a,
.nav-list > .active > a:hover,
.nav-list > .active > a:focus {
    text-shadow: none;
}

/* MEDIA OBJECTS
 * @see http://twitter.github.com/bootstrap/components.html#media */

.media, .media .media {
    font-size: 13px;
    margin-top: 25px;
}

.media .media-body h4.media-heading {
    font-size: 13px;
    font-weight: normal;
}

/* ICONS */

[class^="icon-"], [class*=" icon-"] {
    font-size: 22px;
}

.hide[class^="icon-"], .hide[class*=" icon-"] {
    display: none;
}

/* DROPDOWN
 * @see http://twitter.github.com/bootstrap/components.html#dropdowns */

.dropdown-menu {
    padding: 10px;
    border: none;
    -webkit-border-radius: 5px;
       -moz-border-radius: 5px;
            border-radius: 5px;
    -webkit-box-shadow: 0 0 4px 0 #777;
       -moz-box-shadow: 0 0 4px 0 #777;
            box-shadow: 0 0 4px 0 #777;
}

.dropdown-menu, .dropdown-menu label, .dropdown-menu input, .dropdown-menu button, .dropdown-menu select, .dropdown-menu textarea {
    font-size: 12px;
}

.dropdown-menu form {
    margin-bottom: 5px;
}

/* FORMS
 * http://twitter.github.com/bootstrap/base-css.html#forms */

textarea,
input[type="text"],
input[type="password"] {
    min-height: 30px;
}

input[type="radio"],
input[type="checkbox"] {
    margin-top: 3px;
}

input[type="file"] {
    height: auto;
    line-height: 1;
}

input.search-query,
.navbar-search .search-query {
    font-family: inherit;
    padding: 3px 5px;
    -webkit-border-radius: 3px;
       -moz-border-radius: 3px;
            border-radius: 3px;
}

select,
textarea,
input[type="text"],
input[type="password"],
input[type="datetime"],
input[type="datetime-local"],
input[type="date"],
input[type="month"],
input[type="time"],
input[type="week"],
input[type="number"],
input[type="email"],
input[type="url"],
input[type="search"],
input[type="tel"],
input[type="color"],
.uneditable-input {
    -webkit-border-radius: 4px;
       -moz-border-radius: 4px;
            border-radius: 4px;
}

.form-group:last-child {
    margin-bottom: 0;
}

.form-control {
    padding: 6px;
}

.form-horizontal input + .help-block,
.form-horizontal select + .help-block,
.form-horizontal textarea + .help-block,
.form-horizontal .uneditable-input + .help-block,
.form-horizontal .input-group + .help-block {
    margin-top: 3px;
}

.has-error .form-control:-moz-placeholder {
    color: #b94a48;
}

.has-error .form-control::-moz-placeholder {
    color: #b94a48;
}

.has-error .form-control:-ms-input-placeholder {
    color: #b94a48;
}

.has-error .form-control::-webkit-input-placeholder {
    color: #b94a48;
}

.has-error .control-label h4 {
    color: #b94a48;
}

.radio, .checkbox {
    padding-left: 0;
}

.radio input[type="radio"],
.radio-inline input[type="radio"],
.checkbox input[type="checkbox"],
.checkbox-inline input[type="checkbox"] {
    margin-left: 0;
    margin-right: 7px;
}

/* MODAL DIALOGS
 * @see http://twitter.github.com/bootstrap/javascript.html#modals */

@media screen and (min-width: 768px) {
    .modal-dialog {
        padding-top: 60px;
    }
}

.modal-dialog {
    min-width: 300px;
}

.modal {
    -webkit-border-radius: 4px;
       -moz-border-radius: 4px;
            border-radius: 4px;
    border: none;
    -webkit-box-shadow: 0 0 6px #000;
       -moz-box-shadow: 0 0 6px #000;
            box-shadow: 0 0 6px #000;
}

.modal-backdrop.in {
    opacity: 0.8;
    filter: alpha(opacity=80);
}

.modal .close[disabled]:hover {
    cursor: default;
    filter: alpha(opacity=20);
    opacity: 0.2;
}

.modal-header  {
    border-bottom: none;
    padding: 10px 20px;
}

.modal-header h3 {
    font-size: 16px;
    font-weight: 200;
    margin-bottom: 0;
    margin-top: 5px;
}

.modal-body {
    padding: 5px 25px 10px;
}

.modal-body h4 {
    font-size: 14px;
    font-style: italic;
    font-weight: 200;
    margin-top: 0;
}

.modal-footer {
    padding: 10px 25px 15px 15px;
    background-color: transparent;
    border-top: none;
    box-shadow: none;
    margin-top: 0;
}

/* CLICKOVER DIALOGS
 * @see https://github.com/lecar-red/bootstrapx-clickover
 * @see http://twitter.github.io/bootstrap/javascript.html#popovers */

.popover {
    max-width: 500px;
}

.popover-title {
    display: none;
}

/* NOTIFICATIONS
 * @see http://twitter.github.com/bootstrap/components.html#alerts
 * @see http://nijikokun.github.io/bootstrap-notify */

.alert h4 {
    display: inline;
    font-size: 14px;
    margin-right: 5px;
}

.alert {
    padding: 8px 35px 8px 14px;
}

.notifications .alert {
    padding: 20px 40px 20px 30px;
    border-top: none;
    -webkit-box-shadow: 0 1px 5px 0 rgba(0, 0, 0, 0.3);
       -moz-box-shadow: 0 1px 5px 0 rgba(0, 0, 0, 0.3);
            box-shadow: 0 1px 5px 0 rgba(0, 0, 0, 0.3);
    -webkit-border-radius: 0 0 4px 4px;
       -moz-border-radius: 0 0 4px 4px;
            border-radius: 0 0 4px 4px;
}

/* Bootstrap.notify overrides */

.notifications {
    z-index: 9999;
}

.notifications.top-center {
    top: 0;
    left: 20%;
    width: 60%;
}

.notifications.bottom-center {
    bottom: 0;
}

.notifications.top-center > div,
.notifications.center > div,
.notifications.bottom-center > div {
    margin: 0 auto;
    max-width: 400px;
    text-align: left;
    width: 100%;
    word-wrap: break-word;
}

/* BADGES
 * @see http://twitter.github.com/bootstrap/components.html#labels-badges */

.badge {
    font-weight: 600;
    -webkit-border-radius: 3px;
       -moz-border-radius: 3px;
            border-radius: 3px;
    padding-left: 6px;
    padding-right: 6px;
}

.label-important, .badge-important {
    background: #6D0019;
    background: linear-gradient(to bottom, #A90329 0%, #8F0222 44%,#6D0019 100%);
    background: -moz-linear-gradient(top, #A90329 0%, #8F0222 44%, #6D0019 100%);
    background: -webkit-linear-gradient(top, #A90329 0%, #8F0222 44%, #6D0019 100%);
    background: -ms-linear-gradient(top, #A90329 0%, #8F0222 44%, #6D0019 100%);
}


/*****************
 ** AUTOSUGGEST **
 *****************/

ul.as-selections {
    -webkit-border-radius: 4px;
       -moz-border-radius: 4px;
            border-radius: 4px;
}

ul.as-selections li.as-original {
    height: 35px;
    margin-bottom: 4px;
}

ul.as-selections li.as-original input,
ul.as-selections li.as-original input:focus {
    border-color: none;
    -webkit-box-shadow: none;
       -moz-box-shadow: none;
            box-shadow: none;
    padding-top: 10px;
    width: 150px;
}

ul.as-selections li.as-selection-item {
    -webkit-border-radius: 3px;
        -moz-border-radius: 3px;
             border-radius: 3px;
    -webkit-box-shadow: none;
       -moz-box-shadow: none;
            box-shadow: none;
    font-family: inherit;
    line-height: 30px;
    margin-bottom: 3px;
    margin-right: 5px;
    max-width: 400px;
    text-shadow: none;
}

ul.as-selections li.as-selection-item .oae-thumbnail {
    float: left;
    height: 25px;
    margin-right: 10px;
    position: relative;
    top: 3px;
    width: 25px;
}

/* Fixed items */

ul.as-selections li.as-selection-item.as-fixed-item a.as-close {
    display: none;
}

/* Ghost items */

ul.as-selections li.as-selection-item.as-ghost-item {
    border: 1px dashed;
    cursor: pointer;
}

ul.as-selections li.as-selection-item.as-ghost-item.as-ghost-selected {
    border: 1px solid;
}

ul.as-selections li.as-selection-item.as-ghost-item a.as-ghost-add {
    float: right;
    margin: 0 -1px 0 3px;
    padding: 0 0 0 3px;
}

ul.as-selections li.as-selection-item.as-ghost-item a.as-ghost-add i {
    font-size: 11px;
}

ul.as-selections li.as-selection-item.as-ghost-item a.as-close,
ul.as-selections li.as-selection-item.as-ghost-item.as-ghost-selected a.as-ghost-add {
    display: none;
}

ul.as-selections li.as-selection-item.as-ghost-item.as-ghost-selected a.as-close {
    display: block;
}

/* Suggested list items */

ul.as-list {
    color: inherit;
    font-family: inherit;
}

ul.as-list li.as-result-item {
    border: none;
    padding: 6px 12px 3px;
}

ul.as-list, ul.as-list li.as-result-item {
    -webkit-border-radius: 0;
       -moz-border-radius: 0;
            border-radius: 0;
}

ul.as-list li.as-result-item em {
    background-color: inherit;
    color: inherit;
    font-style: normal;
    padding: 0;
}

ul.as-list li.as-result-item .oae-listitem {
    border: none;
    -webkit-box-shadow: none;
       -moz-box-shadow: none;
            box-shadow: none;
    margin-bottom: 0;
    padding: 0;
}

ul.as-list li.as-result-item .oae-listitem h3 {
    font-size: 14px;
}

ul.as-list li.as-result-item.active {
    border: none;
    color: inherit;
    text-shadow: none;
}


/*****************
 ** MAIN LAYOUT **
 *****************/

/* INSTITUTION LOGO */

.oae-institutional-logo {
    display: block;
    width: 100%;
    height: 40px;
    margin-top: 15px;
    background-position: center;
    background-repeat: no-repeat;
    background-size: contain;
}

.oae-institutional-logo:hover {
    opacity: 0.4;
}

/* BRANDED PAGE BACKGROUND */
.oae-main-content.oae-branding-container {
    background-position: top center;
    background-repeat: no-repeat;
    background-size: cover;
}

/* MAIN CONTENT DIV */

.oae-main-content {
    background-color: #FFF;
    -webkit-border-radius: 5px;
       -moz-border-radius: 5px;
            border-radius: 5px;
    -webkit-box-shadow: 0 2px 4px #DBDBDB;
       -moz-box-shadow: 0 2px 4px #DBDBDB;
            box-shadow: 0 2px 4px #DBDBDB;
    padding: 10px;
    min-height: 450px;
    clear: both;
}

.oae-main-content > div {
    clear: both;
}

.oae-main-content > .row {
    margin: 0 5px 0 -5px;
}<|MERGE_RESOLUTION|>--- conflicted
+++ resolved
@@ -28,13 +28,8 @@
 
 /* DEFAULT FONT AND TEXT STYLE */
 
-<<<<<<< HEAD
 body, button, input, select, textarea, h1, h2, h3, h4, h5, h6, .h1, .h2, .h3, .h4, .h5, .h6 {
-    font-family: 'Open Sans', sans-serif; arial, helvetica, sans-serif;
-=======
-body, button, input, select, textarea {
     font-family: 'Open Sans', arial, helvetica, sans-serif;
->>>>>>> 90488448
     line-height: 1.5;
 }
 
