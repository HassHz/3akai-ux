--- conflicted
+++ resolved
@@ -464,17 +464,12 @@
 }
 
 ul.as-selections li.as-selection-item {
-<<<<<<< HEAD
-    border-radius: 3px;
-    box-shadow: none;
-=======
     -webkit-border-radius: 3px;
        -moz-border-radius: 3px;
             border-radius: 3px;
     -webkit-box-shadow: none;
        -moz-box-shadow: none;
             box-shadow: none;
->>>>>>> d55d17e5
     font-family: inherit;
     line-height: 30px;
     margin-bottom: 3px;
