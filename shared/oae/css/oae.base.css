--- conflicted
+++ resolved
@@ -281,14 +281,14 @@
     margin-right: 7px;
 }
 
-<<<<<<< HEAD
 .form-horizontal .control-label,
 .form-horizontal .radio,
 .form-horizontal .checkbox,
 .form-horizontal .radio-inline,
 .form-horizontal .checkbox-inline {
     margin-bottom: 3px;
-=======
+}
+
 /* JEDITABLE
  * @see http://www.appelsiini.net/projects/jeditable */
 
@@ -322,7 +322,6 @@
     .ie-lt10 .modal .jeditable-field {
         max-width: 120px !important;
     }
->>>>>>> bb18aba5
 }
 
 /* MODAL DIALOGS
