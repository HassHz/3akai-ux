/*!
 * Copyright 2014 Apereo Foundation (AF) Licensed under the
 * Educational Community License, Version 2.0 (the "License"); you may
 * not use this file except in compliance with the License. You may
 * obtain a copy of the License at
 *
 *     http://opensource.org/licenses/ECL-2.0
 *
 * Unless required by applicable law or agreed to in writing,
 * software distributed under the License is distributed on an "AS IS"
 * BASIS, WITHOUT WARRANTIES OR CONDITIONS OF ANY KIND, either express
 * or implied. See the License for the specific language governing
 * permissions and limitations under the License.
 */

/***********************
 * CORE CSS OVERRIDES **
 **********************/

/* FULL-WIDTH LAYOUT */

body {
    min-width: 400px;
    padding-left: 30px;
    padding-right: 30px;
    visibility: hidden;
}

@media (max-width : 480px) {
    body {
        padding-left: 10px;
        padding-right: 10px;
    }
}

/* DEFAULT FONT AND TEXT STYLE */

body, button, input, select, textarea, h1, h2, h3, h4, h5, h6, .h1, .h2, .h3, .h4, .h5, .h6 {
    font-family: 'Open Sans', arial, helvetica, sans-serif;
    line-height: 1.5;
}

h1, h2, h3, h4, h5, h6 {
    font-weight: 600;
}

label {
    font-weight: normal;
    margin-bottom: 7px;
}

/* DEFAULT LINK STYLE */

a:hover, .btn-link:hover, a:focus, .btn-link:focus {
    text-decoration: none;
}

/* DEFAULT BUTTON STYLE */

.btn {
    padding: 4px 12px;
}

.btn:not(.btn-link):hover,
.btn:not(.btn-link):focus,
.btn:not(.btn-link):active,
.btn:not(.btn-link).active {
    background-position: 0 -15px;
    background-repeat: no-repeat;
}

.btn:not(.btn-link) > .fa {
    line-height: 1;
}

/* NAVIGATION LIST
 * @see http://getbootstrap.com/components/#nav */

.nav-list > li > a {
    padding-bottom: 8px;
    padding-top: 8px;
}

.nav > li > a:active {
    opacity: 0.8;
}

.nav-list > li > label {
    padding: 0 15px;
}

.nav-list > li.nav-header {
    padding: 0 15px;
}

.nav-list .fa {
    display: inline-block;
    font-size: 1.5em;
    margin-right: 10px;
    position: relative;
    top: 8px;
    width: 20px;
}

.nav-list .nav-header {
    font-size: 14px;
    font-weight: 500;
    margin-bottom: 10px;
    margin-top: 5px;
    text-transform: none;
}

.nav-list > .active > a,
.nav-list > .active > a:hover,
.nav-list > .active > a:focus {
    text-shadow: none;
}

/* MEDIA OBJECTS
 * @see http://getbootstrap.com/components/#media */

.media, .media .media {
    font-size: 13px;
    margin-top: 25px;
}

.media .media-body h4.media-heading {
    font-size: 13px;
    font-weight: normal;
}

/* ICONS */

.fa {
    font-size: 22px;
    line-height: normal; /* replicate Font Awesome 3.x behavior for consistency */
}

.hide.fa {
    display: none;
}

/* FONTAWESOME ICON OVERRIDES
 * @see http://fontawesome.io */

.btn > i.fa-share-square-o.pull-left {
    margin-top: 1px;
}

/* DROPDOWN
 * @see http://getbootstrap.com/components/#dropdowns */

.dropdown-menu {
    border: none;
    border-radius: 5px;
    box-shadow: 0 0 4px 0 #777;
    padding: 10px;
}

.dropdown-menu, .dropdown-menu label, .dropdown-menu input, .dropdown-menu button, .dropdown-menu select, .dropdown-menu textarea {
    font-size: 12px;
}

.dropdown-menu form {
    margin-bottom: 5px;
    margin-top: 5px;
}

/* FORMS
 * http://getbootstrap.com/css/#forms */

.form-control {
    border-radius: 4px;
    padding: 6px;
}

textarea,
input[type="text"],
input[type="password"] {
    min-height: 30px;
}

input[type="file"] {
    height: auto;
    line-height: 1;
}

input.search-query {
    border-radius: 3px;
    font-family: inherit;
    padding: 3px 5px;
}

.form-group:last-child {
    margin-bottom: 0;
}

.form-horizontal input + .help-block,
.form-horizontal select + .help-block,
.form-horizontal textarea + .help-block,
.form-horizontal .input-group + .help-block {
    margin-bottom: 0;
    margin-top: 3px;
}

.has-error .form-control:-moz-placeholder {
    color: #B94A48;
}

.has-error .form-control::-moz-placeholder {
    color: #B94A48;
}

.has-error .form-control:-ms-input-placeholder {
    color: #B94A48;
}

.has-error .form-control::-webkit-input-placeholder {
    color: #B94A48;
}

.has-error .control-label h4 {
    color: #B94A48;
}

.has-error a:not(:hover) {
    color: #A94442;
}

.radio, .checkbox {
    padding-left: 0;
}

.radio input[type="radio"],
.radio-inline input[type="radio"],
.checkbox input[type="checkbox"],
.checkbox-inline input[type="checkbox"] {
    margin-left: 0;
    margin-right: 7px;
}

.form-horizontal .control-label,
.form-horizontal .radio,
.form-horizontal .checkbox,
.form-horizontal .radio-inline,
.form-horizontal .checkbox-inline {
    margin-bottom: 3px;
}

/* JEDITABLE
 * @see http://www.appelsiini.net/projects/jeditable */

.modal .jeditable-field form input {
    background: transparent;
    border: none;
    margin-top: -4px;
    outline: none;
    padding: 0;
}

.modal .jeditable-field form input::-ms-clear {
    display: none;
}

/* Add an IE9 fallback for threedots */

@media (min-width: 550px) {
    .ie-lt10 .modal .jeditable-field {
        max-width: 375px !important;
    }
}

@media (min-width: 400px) and (max-width: 550px) {
    .ie-lt10 .modal .jeditable-field {
        max-width: 200px !important;
    }
}

@media (max-width: 400px) {
    .ie-lt10 .modal .jeditable-field {
        max-width: 120px !important;
    }
}

/* MODAL DIALOGS
 * @see http://getbootstrap.com/javascript/#modals */

.modal-backdrop.in {
    opacity: 0.8;
    filter: alpha(opacity=80);
}

.modal {
    border: none;
    border-radius: 4px;
    box-shadow: 0 0 6px #000;
}

.modal-dialog {
    min-width: 380px;
}

@media (min-width: 992px) {
    .modal-dialog {
        padding-top: 60px;
    }
}

.modal .close[disabled]:hover {
    cursor: default;
    filter: alpha(opacity=20);
    opacity: 0.2;
}

.modal-header  {
    border-bottom: none;
    padding: 10px 20px;
}

.modal-header h3 {
    font-size: 16px;
    font-weight: 200;
    margin-bottom: 0;
    margin-top: 5px;
}

.modal-body {
    padding: 5px 25px 10px;
}

.modal-body h4 {
    font-size: 14px;
    font-style: italic;
    font-weight: 200;
    margin-top: 0;
}

.modal-body form,
.modal-body label h4 {
    margin: 0;
}

.modal-body .alert:last-child {
    margin-bottom: 0;
}

.modal-footer {
    background-color: transparent;
    border-top: none;
    box-shadow: none;
    margin-top: 0;
    padding: 10px 25px 15px 15px;
}

.modal-footer button.btn-link {
    float: left;
}

.modal-footer button.btn-danger,
.modal-footer button.btn-primary {
    float: right;
}

/* CLICKOVER DIALOGS
 * @see https://github.com/lecar-red/bootstrapx-clickover
 * @see http://getbootstrap.com/javascript/#popovers */

/* Bootstrap applies a pretty small default max-width, make the default a bit wider */
.popover {
    max-width: 500px;
}

.popover-title {
    display: none;
}

/* NOTIFICATIONS
 * @see http://getbootstrap.com/components/#alerts
 * @see http://nijikokun.github.io/bootstrap-notify */

.alert {
    padding: 8px 35px 8px 14px;
}

.alert h4 {
    display: inline;
    font-size: 14px;
    margin-right: 5px;
}

.notifications .alert {
    border-radius: 0 0 4px 4px;
    border-top: none;
    box-shadow: 0 1px 5px 0 rgba(0, 0, 0, 0.3);
    padding: 20px 40px 20px 30px;
}

/* BOOTSTRAP NOTIFY OVERRIDES
 * @see https://github.com/goodybag/bootstrap-notify */

.notifications {
    z-index: 9999;
}

.notifications.top-center {
    top: 0;
    left: 20%;
    width: 60%;
}

.notifications.bottom-center {
    bottom: 0;
}

.notifications.top-center > div,
.notifications.center > div,
.notifications.bottom-center > div {
    margin: 0 auto;
    max-width: 600px;
    text-align: left;
    width: 100%;
    word-wrap: break-word;
}

/* BADGES
 * @see http://getbootstrap.com/components/#badges */

.badge {
    border-radius: 3px;
    font-weight: 600;
    line-height: 0.8;
    padding: 5px 6px;
}

.label-important, .badge-important {
    background: #6D0019;
    background: linear-gradient(to bottom, #A90329 0%, #8F0222 44%,#6D0019 100%);
    background: -moz-linear-gradient(top, #A90329 0%, #8F0222 44%, #6D0019 100%);
    background: -webkit-linear-gradient(top, #A90329 0%, #8F0222 44%, #6D0019 100%);
    background: -ms-linear-gradient(top, #A90329 0%, #8F0222 44%, #6D0019 100%);
}


/*****************
 ** AUTOSUGGEST **
 *****************/

ul.as-selections {
    border-radius: 4px;
}

ul.as-selections li.as-original {
    height: 35px;
    margin-bottom: 4px;
}

ul.as-selections li.as-original input,
ul.as-selections li.as-original input:focus {
    border-color: none;
    box-shadow: none;
    padding-left: 5px;
    padding-top: 8px;
    width: 150px;
}

ul.as-selections li.as-original input::-ms-clear {
    display: none;
}

ul.as-selections li.as-selection-item {
    border-radius: 3px;
    box-shadow: none;
    font-family: inherit;
    line-height: 30px;
    margin-bottom: 3px;
    margin-right: 5px;
    text-shadow: none;
}

ul.as-selections li.as-selection-item span {
    max-width: 220px;
    width: auto;
}

ul.as-selections li.as-selection-item .oae-thumbnail {
    float: left;
    height: 25px;
    margin-right: 10px;
    position: relative;
    top: 3px;
    width: 25px;
}

/* Fixed items */

ul.as-selections li.as-selection-item.as-fixed-item a.as-close {
    display: none;
}

/* Ghost items */

ul.as-selections li.as-selection-item.as-ghost-item {
    border: 1px dashed;
    cursor: pointer;
    height: 37px;
}

ul.as-selections li.as-selection-item.as-ghost-item.as-ghost-selected {
    border: 1px solid;
}

ul.as-selections li.as-selection-item.as-ghost-item a.as-ghost-add {
    float: right;
    margin: 0 -1px 0 3px;
    padding: 0 0 0 3px;
}

ul.as-selections li.as-selection-item.as-ghost-item a.as-ghost-add i {
    font-size: 11px;
}

ul.as-selections li.as-selection-item.as-ghost-item a.as-close,
ul.as-selections li.as-selection-item.as-ghost-item.as-ghost-selected a.as-ghost-add {
    display: none;
}

ul.as-selections li.as-selection-item.as-ghost-item.as-ghost-selected a.as-close {
    display: block;
}

/* Suggested list items */

ul.as-list {
    background-color: #FFF;
    color: inherit;
    font-family: inherit;
}

ul.as-list li.as-result-item {
    border: none;
    padding: 6px 12px;
}

ul.as-list, ul.as-list li.as-result-item {
    border-radius: 0;
}

ul.as-list li.as-result-item em {
    background-color: inherit;
    color: inherit;
    font-style: normal;
    padding: 0;
}

ul.as-list li.as-result-item .oae-listitem {
    background-color: transparent;
    border: none;
    box-shadow: none;
    margin-bottom: 0;
    padding: 0;
}

ul.as-list li.as-result-item .oae-listitem h3 {
    font-size: 14px;
}

ul.as-list li.as-result-item.active {
    border: none;
    color: inherit;
    text-shadow: none;
}


/*****************
 ** MAIN LAYOUT **
 *****************/

/* INSTITUTION LOGO */

.oae-institutional-logo {
    background-position: center;
    background-repeat: no-repeat;
    background-size: contain;
    display: block;
    height: 40px;
    margin-top: 15px;
    width: 100%;
}

<<<<<<< HEAD
=======
.oae-institutional-logo-left {
    background-position: 5px 0, left;
}

.oae-institutional-logo:hover {
    opacity: 0.4;
}

>>>>>>> 95b4d1ed
/* BRANDED PAGE BACKGROUND */
.oae-main-content.oae-branding-container {
    background-position: top center;
    background-repeat: no-repeat;
    background-size: cover;
}

/* MAIN CONTENT DIV */

.oae-main-content {
    background-color: #FFF;
    border-radius: 5px;
    box-shadow: 0 2px 4px rgba(0, 0, 0, 0.15);
    min-height: 450px;
    padding: 10px;
    clear: both;
}

@media (max-width: 480px) {
    .oae-main-content {
        padding-left: 0;
        padding-right: 0;
    }
}

@media (max-width: 991px) {
    .oae-main-content {
        min-height: 520px; /* Slightly increase the minimum height on smaller screens to take clip actions in the left hand navigation into account */
    }
}

.oae-main-content > div {
    clear: both;
}

/* Allow the content to overflow the body when navigation is expanded on smaller viewports */
.oae-main-content > div:last-child {
    overflow: hidden;
}

.oae-main-content > .row {
    margin: 0 5px 0 -5px;
}


/*************************************
 ** EXTERNAL AUTHENTICATION BUTTONS **
 *************************************/

.nav > li .btn-external-auth {
    font-size: 14px;
    text-align: left;
    padding: 6px 15px;
    white-space: normal;
    width: 100%;
    word-wrap: break-word;
}

.nav > li .btn-external-auth,
.nav > li .btn-external-auth:active,
.nav > li .btn-external-auth:focus,
.nav > li .btn-external-auth:hover {
    background-image: none;
    filter: none;
}

.nav > li .btn-external-auth i {
    float: left;
    width: 30px;
}

.nav > li .btn-facebook,
.nav > li .btn-facebook:active,
.nav > li .btn-facebook:focus,
.nav > li .btn-facebook:hover,
.nav > li .btn-facebook i,
.nav > li .btn-facebook i:hover,
.nav > li .btn-twitter,
.nav > li .btn-twitter:active,
.nav > li .btn-twitter:focus,
.nav > li .btn-twitter:hover,
.nav > li .btn-twitter i,
.nav > li .btn-twitter i:hover,
.nav > li .btn-google,
.nav > li .btn-google:active,
.nav > li .btn-google:focus,
.nav > li .btn-google:hover,
.nav > li .btn-google i,
.nav > li .btn-google i:hover {
    color: #FFF;
}

/* Facebook authentication */

.nav > li .btn-facebook {
    background-color: #3F67AF;
}
.nav > li .btn-facebook:active,
.nav > li .btn-facebook:focus,
.nav > li .btn-facebook:hover {
    background-color: #5D7BB9;
}

/* Google authentication */

.nav > li .btn-google {
    background-color: #DB322B;
}
.nav > li .btn-google:active,
.nav > li .btn-google:focus,
.nav > li .btn-google:hover {
    background-color: #EA473E;
}

/* Twitter authentication */

.nav > li .btn-twitter {
    background-color: #2073B9;
}
.nav > li .btn-twitter:active,
.nav > li .btn-twitter:focus,
.nav > li .btn-twitter:hover {
    background-color: #4491CD;
}


/**************
 ** MARKDOWN **
 **************/

/**
 * Adjust the styles for HTML content rendered by markdown parser
 */

.oae-markdown {
    overflow-x: auto;
    word-wrap: break-word;
}

.oae-markdown > *:first-child {
    margin-top: 0;
}

.oae-markdown code {
    background-color: #f5f5f5;
    color: inherit;
    display: inline-block;
    white-space: pre-wrap;
}

.oae-markdown blockquote {
    margin-top: 20px;
}

.oae-markdown blockquote p {
    font-size: 1em;
    font-weight: normal;
    line-height: 1.4em;
}

.oae-markdown ul {
    list-style-type: disc;
}

.oae-markdown ul ul,
.oae-markdown ol ul {
    list-style-type: circle;
}

.oae-markdown ul ul ul,
.oae-markdown ol ul ul,
.oae-markdown ul ol ul,
.oae-markdown ol ol ul {
    list-style-type: square;
}

.oae-markdown img {
    max-width: 100%;
}

/**
 * Reduce heading sizes for markdown headings that are embedded within
 * a widget (e.g. in a comment) so they don't appear as headings for
 * the entire page
 */

.oae-markdown-embedded h1 {
    font-size: 1.1em;
    font-weight: bold;
    margin: 1em 0 0.5em;
}

.oae-markdown-embedded h2 {
    font-size: 1.05em;
    font-weight: bold;
    margin: 0.75em 0 0.5em;
}

.oae-markdown-embedded h3 {
    font-size: 1em;
    font-weight: bold;
    margin: 0.75em 0 0.5em;
}

.oae-markdown-embedded h4 {
    font-size: 1em;
    font-style: italic;
    margin: 0.75em 0 0.5em;
}

.oae-markdown-embedded h5,
.oae-markdown-embedded h6 {
    font-size: 1em;
    font-style: normal;
    font-weight: normal;
    margin: 0.75em 0 0.5em;
}

.oae-markdown-embedded ol,
.oae-markdown-embedded ul,
.oae-markdown-embedded p {
    margin: 10px 0 0 0;
}

.oae-markdown-embedded ol:first-child,
.oae-markdown-embedded ul:first-child,
.oae-markdown-embedded p:first-child {
    margin-top: 0;
}<|MERGE_RESOLUTION|>--- conflicted
+++ resolved
@@ -587,17 +587,10 @@
     width: 100%;
 }
 
-<<<<<<< HEAD
-=======
 .oae-institutional-logo-left {
     background-position: 5px 0, left;
 }
 
-.oae-institutional-logo:hover {
-    opacity: 0.4;
-}
-
->>>>>>> 95b4d1ed
 /* BRANDED PAGE BACKGROUND */
 .oae-main-content.oae-branding-container {
     background-position: top center;
