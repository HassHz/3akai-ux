--- conflicted
+++ resolved
@@ -166,12 +166,7 @@
     -webkit-box-shadow: 0 2px 4px #DBDBDB;
        -moz-box-shadow: 0 2px 4px #DBDBDB;
             box-shadow: 0 2px 4px #DBDBDB;
-<<<<<<< HEAD
     padding: 10px;
-=======
-    overflow: hidden;
-    padding: 12px;
->>>>>>> 30f4f973
     min-height: 400px;
     clear: both;
 }
