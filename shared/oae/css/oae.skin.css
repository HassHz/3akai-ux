/*!
 * Copyright 2012 Sakai Foundation (SF) Licensed under the
 * Educational Community License, Version 2.0 (the "License"); you may
 * not use this file except in compliance with the License. You may
 * obtain a copy of the License at
 *
 *     http://www.osedu.org/licenses/ECL-2.0
 *
 * Unless required by applicable law or agreed to in writing,
 * software distributed under the License is distributed on an "AS IS"
 * BASIS, WITHOUT WARRANTIES OR CONDITIONS OF ANY KIND, either express
 * or implied. See the License for the specific language governing
 * permissions and limitations under the License.
 */

/***************************
 ** PAGE BACKGROUND COLOR **
 ***************************/

body {
   background-color: #ECEAE5;
}


/**************
 ** BRANDING **
 **************/

/* INSTITUTIONAL LOGO */

.oae-institutional-logo {
    background-image: url('/shared/oae/img/oae-logo.png');
    background-size: auto 34.5px;
}

/* INDEX PAGE BACKGROUND */

#index-container.oae-main-content {
    /* Color background */
    background-image: url('/ui/img/framework/index.png') rgb(37,169,223);
    background-image: url('/ui/img/framework/index.png'), -moz-linear-gradient(top, rgba(37,169,223,1) 0%, rgba(0,116,167,1) 100%);
    background-image: url('/ui/img/framework/index.png'), -webkit-gradient(linear, left top, left bottom, color-stop(0%, rgba(37,169,223,1)), color-stop(100%, rgba(0,116,167,1)));
    background-image: url('/ui/img/framework/index.png'), -webkit-linear-gradient(top, rgba(37,169,223,1) 0%, rgba(0,116,167,1) 100%);
    background-image: url('/ui/img/framework/index.png'), linear-gradient(to bottom, rgba(37,169,223,1) 0%, rgba(0,116,167,1) 100%);
    /* Image background */
    /* background: url('http://ravian100.files.wordpress.com/2011/01/cambridge-university.jpg') no-repeat center center transparent; */
}


/*****************
 ** LINK COLORS **
 *****************/

a, .btn-link {
   color: #0088CC;
}

a:hover, .btn-link:hover {
    color: #005580;
}


/*******************
 ** BUTTON COLORS **
 *******************/

/* TODO */


/************************
 ** ICON BUTTON COLORS **
 ************************/

[class^="icon-"], [class*=" icon-"] {
   color: #A9A9A9;
}

[class^="icon-"]:hover, [class*=" icon-"]:hover,
.btn-link:hover [class^="icon-"], .btn-link:hover [class*=" icon-"] {
    color: #555;
}


<<<<<<< HEAD
/* CLIP COLORS */
.oae-clip .oae-clip-content {
    background: #24a7dd;
    background: -moz-linear-gradient(top,  #24a7dd 0%, #24a7dd 10%, #0175a9 100%);
    background: -webkit-gradient(linear, left top, left bottom, color-stop(0%,#24a7dd), color-stop(10%,#24a7dd), color-stop(100%,#0175a9));
    background: -webkit-linear-gradient(top,  #24a7dd 0%,#24a7dd 10%,#0175a9 100%);
    background: -o-linear-gradient(top,  #24a7dd 0%,#24a7dd 10%,#0175a9 100%);
    background: -ms-linear-gradient(top,  #24a7dd 0%,#24a7dd 10%,#0175a9 100%);
    background: linear-gradient(to bottom,  #24a7dd 0%,#24a7dd 10%,#0175a9 100%);
    filter: progid:DXImageTransform.Microsoft.gradient( startColorstr='#24a7dd', endColorstr='#0175a9',GradientType=0 );
    border-color: #2f8cb3;
    color: #DBDBDB;
}

.oae-clip-container [class^="icon-"],
.oae-clip-container [class*=" icon-"] {
    color: #fff;
}

.oae-clip button {
    color: #ECEAE5;
}
.oae-clip button:hover {
    color: #fff;
    text-shadow: 0 0 4px rgba(255, 255, 255, 0.5);
}
.oae-clip .oae-clip-fold .oae-clip-fold-inner {
    background-color: #0175a9;
}
.oae-clip .oae-clip-fold .oae-clip-fold-outer {
    background-color: #24a7dd;
}

.oae-clip.black .oae-clip-content {
    background: #545454;
    background: -moz-linear-gradient(top,  #545454 0%, #545454 10%, #000000 100%);
    background: -webkit-gradient(linear, left top, left bottom, color-stop(0%,#545454), color-stop(10%,#545454), color-stop(100%,#000000));
    background: -webkit-linear-gradient(top,  #545454 0%,#545454 10%,#000000 100%);
    background: -o-linear-gradient(top,  #545454 0%,#545454 10%,#000000 100%);
    background: -ms-linear-gradient(top,  #545454 0%,#545454 10%,#000000 100%);
    background: linear-gradient(to bottom,  #545454 0%,#545454 10%,#000000 100%);
    border-color: #000;
}
.oae-clip.black .oae-clip-fold .oae-clip-fold-inner {
    background-color: #000;
}
.oae-clip.black .oae-clip-fold .oae-clip-fold-outer {
    background-color: #545454;
}

.oae-clip .clip-description {
    color: #999;
}

/* Menu in a clip */

.oae-clip ul.clip-menulisting li button {
    color: #999;
}

.oae-clip ul.clip-menulisting li button:hover {
    background-color: #000;
    color: #fff;
=======
/*****************
 ** TEXT COLORS **
 *****************/

/* DEFAULT TEXT COLOR */

body, button, input, select, textarea, a.oae-plain-link {
    color: #333;
}


/******************
 ** PANEL COLORS **
 ******************/

/* PRIMARY PANEL */

.oae-panel-primary {
    color: #FFF;
    background: transparent;
}

.oae-panel-primary h1, .oae-panel-primary h2, .oae-panel-primary h3, 
.oae-panel-primary h4, .oae-panel-primary h5, .oae-panel-primary h6,
.oae-panel-primary i, .oae-panel-primary i:hover {
    color: #FFF;
}

/* SECONDARY PANEL */

.oae-panel-secondary {
    color: #FFF;
    background: transparent;
}

.oae-panel-secondary h1, .oae-panel-secondary h2, .oae-panel-secondary h3, 
.oae-panel-secondary h4, .oae-panel-secondary h5, .oae-panel-secondary h6,
.oae-panel-secondary i, .oae-panel-secondary i:hover {
    color: #FFF;
}

/* TERTIARY PANEL */

.oae-panel-tertiary {
    color: #FFF;
    background: rgba(255,255,255,0.3);
}

.oae-panel-tertiary h1, .oae-panel-tertiary h2, .oae-panel-tertiary h3, 
.oae-panel-tertiary h4, .oae-panel-tertiary h5, .oae-panel-tertiary h6,
.oae-panel-tertiary i, .oae-panel-tertiary i:hover {
    color: #FFF;
>>>>>>> 7f0441c2
}<|MERGE_RESOLUTION|>--- conflicted
+++ resolved
@@ -80,9 +80,65 @@
     color: #555;
 }
 
-
-<<<<<<< HEAD
-/* CLIP COLORS */
+/*****************
+ ** TEXT COLORS **
+ *****************/
+
+/* DEFAULT TEXT COLOR */
+
+body, button, input, select, textarea, a.oae-plain-link {
+    color: #333;
+}
+
+
+/******************
+ ** PANEL COLORS **
+ ******************/
+
+/* PRIMARY PANEL */
+
+.oae-panel-primary {
+    color: #FFF;
+    background: transparent;
+}
+
+.oae-panel-primary h1, .oae-panel-primary h2, .oae-panel-primary h3, 
+.oae-panel-primary h4, .oae-panel-primary h5, .oae-panel-primary h6,
+.oae-panel-primary i, .oae-panel-primary i:hover {
+    color: #FFF;
+}
+
+/* SECONDARY PANEL */
+
+.oae-panel-secondary {
+    color: #FFF;
+    background: transparent;
+}
+
+.oae-panel-secondary h1, .oae-panel-secondary h2, .oae-panel-secondary h3, 
+.oae-panel-secondary h4, .oae-panel-secondary h5, .oae-panel-secondary h6,
+.oae-panel-secondary i, .oae-panel-secondary i:hover {
+    color: #FFF;
+}
+
+/* TERTIARY PANEL */
+
+.oae-panel-tertiary {
+    color: #FFF;
+    background: rgba(255,255,255,0.3);
+}
+
+.oae-panel-tertiary h1, .oae-panel-tertiary h2, .oae-panel-tertiary h3, 
+.oae-panel-tertiary h4, .oae-panel-tertiary h5, .oae-panel-tertiary h6,
+.oae-panel-tertiary i, .oae-panel-tertiary i:hover {
+    color: #FFF;
+}
+
+
+/*****************
+ ** CLIP COLORS **
+ *****************/
+
 .oae-clip .oae-clip-content {
     background: #24a7dd;
     background: -moz-linear-gradient(top,  #24a7dd 0%, #24a7dd 10%, #0175a9 100%);
@@ -137,66 +193,10 @@
 }
 
 /* Menu in a clip */
-
 .oae-clip ul.clip-menulisting li button {
     color: #999;
 }
 
 .oae-clip ul.clip-menulisting li button:hover {
     background-color: #000;
-    color: #fff;
-=======
-/*****************
- ** TEXT COLORS **
- *****************/
-
-/* DEFAULT TEXT COLOR */
-
-body, button, input, select, textarea, a.oae-plain-link {
-    color: #333;
-}
-
-
-/******************
- ** PANEL COLORS **
- ******************/
-
-/* PRIMARY PANEL */
-
-.oae-panel-primary {
-    color: #FFF;
-    background: transparent;
-}
-
-.oae-panel-primary h1, .oae-panel-primary h2, .oae-panel-primary h3, 
-.oae-panel-primary h4, .oae-panel-primary h5, .oae-panel-primary h6,
-.oae-panel-primary i, .oae-panel-primary i:hover {
-    color: #FFF;
-}
-
-/* SECONDARY PANEL */
-
-.oae-panel-secondary {
-    color: #FFF;
-    background: transparent;
-}
-
-.oae-panel-secondary h1, .oae-panel-secondary h2, .oae-panel-secondary h3, 
-.oae-panel-secondary h4, .oae-panel-secondary h5, .oae-panel-secondary h6,
-.oae-panel-secondary i, .oae-panel-secondary i:hover {
-    color: #FFF;
-}
-
-/* TERTIARY PANEL */
-
-.oae-panel-tertiary {
-    color: #FFF;
-    background: rgba(255,255,255,0.3);
-}
-
-.oae-panel-tertiary h1, .oae-panel-tertiary h2, .oae-panel-tertiary h3, 
-.oae-panel-tertiary h4, .oae-panel-tertiary h5, .oae-panel-tertiary h6,
-.oae-panel-tertiary i, .oae-panel-tertiary i:hover {
-    color: #FFF;
->>>>>>> 7f0441c2
-}+    color: #fff;