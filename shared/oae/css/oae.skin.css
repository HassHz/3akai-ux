--- conflicted
+++ resolved
@@ -188,20 +188,6 @@
 }
 
 /* Menu in a clip */
-<<<<<<< HEAD
-.oae-clip ul.clip-menulisting li .btn {
-    background-color: transparent;
-    color: #999;
-}
-
-.oae-clip ul.clip-menulisting li .btn:hover {
-    background-color: #000;
-    color: #fff;
-}
-
-.oae-clip ul.clip-menulisting li .btn:hover i {
-    color:#fff;
-=======
 .oae-clip ul.oae-clip-menulisting li button,
 .oae-clip button small {
     color: #999;
@@ -219,5 +205,4 @@
 
 .oae-clip ul.oae-clip-menulisting li .btn:hover i[class^="icon-"] {
     color: #999;
->>>>>>> 2b17a390
 }