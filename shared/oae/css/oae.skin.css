--- conflicted
+++ resolved
@@ -148,10 +148,6 @@
     background: -ms-linear-gradient(top,  #24a7dd 0%,#24a7dd 10%,#0175a9 100%);
     background: linear-gradient(to bottom,  #24a7dd 0%,#24a7dd 10%,#0175a9 100%);
     filter: progid:DXImageTransform.Microsoft.gradient( startColorstr='#24a7dd', endColorstr='#0175a9',GradientType=0 );
-<<<<<<< HEAD
-    border-color: #2f8cb3;
-=======
->>>>>>> aa0c8151
     color: #DBDBDB;
 }
 
@@ -161,11 +157,7 @@
 }
 
 .oae-clip button {
-<<<<<<< HEAD
-    color: #ECEAE5;
-=======
     color: #DBDBDB;
->>>>>>> aa0c8151
 }
 .oae-clip button:hover {
     color: #fff;
@@ -178,11 +170,7 @@
     background-color: #24a7dd;
 }
 
-<<<<<<< HEAD
-.oae-clip.black .oae-clip-content {
-=======
 .oae-clip.oae-clip-primary .oae-clip-content {
->>>>>>> aa0c8151
     background: #545454;
     background: -moz-linear-gradient(top,  #545454 0%, #545454 10%, #000000 100%);
     background: -webkit-gradient(linear, left top, left bottom, color-stop(0%,#545454), color-stop(10%,#545454), color-stop(100%,#000000));
@@ -190,22 +178,12 @@
     background: -o-linear-gradient(top,  #545454 0%,#545454 10%,#000000 100%);
     background: -ms-linear-gradient(top,  #545454 0%,#545454 10%,#000000 100%);
     background: linear-gradient(to bottom,  #545454 0%,#545454 10%,#000000 100%);
-<<<<<<< HEAD
-    border-color: #000;
-    position: relative;
     z-index: 1000;
-}
-.oae-clip.black .oae-clip-fold .oae-clip-fold-inner {
-    background-color: #000;
-}
-.oae-clip.black .oae-clip-fold .oae-clip-fold-outer {
-=======
 }
 .oae-clip.oae-clip-primary .oae-clip-fold .oae-clip-fold-inner {
     background-color: #000;
 }
 .oae-clip.oae-clip-primary .oae-clip-fold .oae-clip-fold-outer {
->>>>>>> aa0c8151
     background-color: #545454;
 }
 
@@ -214,7 +192,6 @@
 }
 
 /* Menu in a clip */
-<<<<<<< HEAD
 .oae-clip ul.clip-menulisting li .btn {
     background-color: transparent;
     color: #999;
@@ -227,13 +204,4 @@
 
 .oae-clip ul.clip-menulisting li .btn:hover i {
     color:#fff;
-}
-=======
-.oae-clip ul.clip-menulisting li button {
-    color: #999;
-}
-
-.oae-clip ul.clip-menulisting li button:hover {
-    background-color: #000;
-    color: #fff;
->>>>>>> aa0c8151
+}