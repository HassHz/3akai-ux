<<<<<<< HEAD
/*!
 * Copyright 2013 Sakai Foundation (SF) Licensed under the
=======
 /*!
 * Copyright 2012 Sakai Foundation (SF) Licensed under the
>>>>>>> ab265b7d
 * Educational Community License, Version 2.0 (the "License"); you may
 * not use this file except in compliance with the License. You may
 * obtain a copy of the License at
 *
 *     http://www.osedu.org/licenses/ECL-2.0
 *
 * Unless required by applicable law or agreed to in writing,
 * software distributed under the License is distributed on an "AS IS"
 * BASIS, WITHOUT WARRANTIES OR CONDITIONS OF ANY KIND, either express
 * or implied. See the License for the specific language governing
 * permissions and limitations under the License.
 */


/*****************
 ** LESS Mixins **
 *****************/

.background-image-with-gradient(@image, @gradient1, @gradient2) {
    background-image: url(@image) @gradient1;
    background-image: url(@image), -moz-linear-gradient(top, @gradient1 0%, @gradient2 100%);
    background-image: url(@image), -webkit-linear-gradient(top, @gradient1 0%, @gradient2 100%);
    background-image: url(@image), linear-gradient(to bottom, @gradient1 0%, @gradient2 100%);

    /* IE9 */
    @iegradient1: argb(@gradient1);
    @iegradient2: argb(@gradient2);
    filter: progid:DXImageTransform.Microsoft.gradient(GradientType=0,startColorstr=@iegradient1, endColorstr=@iegradient2);
}

.background-gradient-two(@gradient1, @gradient2, @gradient1start:0%, @gradient2start:100%) {
    background: @gradient1;
    background-image: linear-gradient(to bottom, @gradient1 @gradient1start, @gradient2 @gradient2start);
    background-image: -o-linear-gradient(top, @gradient1 @gradient1start, @gradient2 @gradient2start);
    background-image: -moz-linear-gradient(top, @gradient1 @gradient1start, @gradient2 @gradient2start);
    background-image: -webkit-linear-gradient(top, @gradient1 @gradient1start, @gradient2 @gradient2start);

    /* IE9 */
    @iegradient1: argb(@gradient1);
    @iegradient2: argb(@gradient2);
    filter: progid:DXImageTransform.Microsoft.gradient(GradientType=0,startColorstr=@iegradient1, endColorstr=@iegradient2);
}

.background-gradient-three(@gradient1, @gradient2, @gradient3, @gradient1start:0%, @gradient2start:50%, @gradient3start:100%) {
    background: @gradient1;
    background-image: linear-gradient(to bottom, @gradient1 @gradient1start, @gradient2 @gradient2start, @gradient3 @gradient3start);
    background-image: -o-linear-gradient(top, @gradient1 @gradient1start, @gradient2 @gradient2start, @gradient3 @gradient3start);
    background-image: -moz-linear-gradient(top, @gradient1 @gradient1start, @gradient2 @gradient2start, @gradient3 @gradient3start);
    background-image: -webkit-linear-gradient(top, @gradient1 @gradient1start, @gradient2 @gradient2start, @gradient3 @gradient3start);

    /* IE9 */
    @iegradient1: argb(@gradient1);
    @iegradient3: argb(@gradient3);
    filter: progid:DXImageTransform.Microsoft.gradient(GradientType=0,startColorstr=@iegradient1, endColorstr=@iegradient3);
}


/************************
 ** @section  Branding **
 ************************/

/* Body background color */
@body-background-color: #ECEAE5;

body {
   background-color: @body-background-color;
}


/* Institutional logo */
@institutional-logo-url: '/shared/oae/img/oae-logo.png';

.oae-institutional-logo {
    background-image: url(@institutional-logo-url);
}


/* Branding image */
@branding-image-url: '/ui/img/index.png';
/* Branding gradient primary color */
@branding-gradient1-color: #0074A7;
/* Branding gradient secondary color */
@branding-gradient2-color: #25A9FD;

.oae-main-content.oae-branding-container {
    .background-image-with-gradient(@branding-image-url, @branding-gradient1-color, @branding-gradient2-color);
}


/***************************
 ** @section  Text colors **
 ***************************/

/* Plain text color */
@text-color: #333;

body, button, input, select, textarea,
.btn > i, a.oae-plain-link,
h1 [class^="icon-"], h1 [class*=" icon-"],
h2 [class^="icon-"], h2 [class*=" icon-"],
h3 [class^="icon-"], h3 [class*=" icon-"],
h4 [class^="icon-"], h4 [class*=" icon-"],
h5 [class^="icon-"], h5 [class*=" icon-"],
h6 [class^="icon-"], h6 [class*=" icon-"] {
    color: @text-color;
}


/* @subsection  Link colors */

/* Link color */
@link-color: #0088CC;
/* Link hover color */
@link-hover-color: #005580;

a, .btn-link {
    color: @link-color;
}

a:hover, .btn-link:hover {
    color: @link-hover-color;
}

.recaptchatable a {
    color: @link-color !important;
}

/***********************
 ** @section  Buttons **
 ***********************/

/* @subsection  Default button */

/* Default button text color */
@button-default-text-color: #333333;
/* Default button border */
@button-default-border-color: #E3E2DB;
/* Default button gradient primary color */
@button-default-gradient1-color: #FFF;
/* Default button gradient secondary color */
@button-default-gradient2-color: #E3E2DB;

.btn:not(.btn-link) {
    color: @button-default-text-color;
    border-color: @button-default-border-color;
    .background-gradient-two(@button-default-gradient1-color, @button-default-gradient2-color);
}

.btn:not(.btn-link):hover,
.btn:not(.btn-link):focus,
.btn:not(.btn-link):active,
.btn:not(.btn-link).active,
.btn:not(.btn-link).disabled,
.btn:not(.btn-link)[disabled] {
    color: @button-default-text-color;
    background-color: @button-default-gradient2-color;
}


/* @subsection  Primary button */

/* Primary button text color */
@button-primary-text-color: #FFF;
/* Primary button border */
@button-primary-border-color: #444;
/* Primary button gradient primary color */
@button-primary-gradient1-color: #555;
/* Primary button gradient secondary color */
@button-primary-gradient2-color: #222;

.btn.btn-primary {
    color: @button-primary-text-color;
    border-color: @button-primary-border-color;
    .background-gradient-two(@button-primary-gradient1-color, @button-primary-gradient2-color);
}

.btn.btn-primary:hover,
.btn.btn-primary:focus,
.btn.btn-primary:active,
.btn.btn-primary.active,
.btn.btn-primary.disabled,
.btn.btn-primary[disabled] {
    color: @button-primary-text-color;
    background-color: @button-primary-gradient2-color;
}


/* @subsection  Success button */

/* Success button text color */
@button-success-text-color: #FFF;
/* Success button border */
@button-success-border-color: #51A351;
/* Success button gradient primary color */
@button-success-gradient1-color: #62C462;
/* Success button gradient secondary color */
@button-success-gradient2-color: #51A351;

.btn.btn-success {
    color: @button-success-text-color;
    border-color: @button-success-border-color;
    .background-gradient-two(@button-success-gradient1-color, @button-success-gradient2-color);
}

.btn.btn-success:hover,
.btn.btn-success:focus,
.btn.btn-success:active,
.btn.btn-success.active,
.btn.btn-success.disabled,
.btn.btn-success[disabled] {
    color: @button-success-text-color;
    background-color: @button-success-gradient2-color;
}


/* @subsection  Warning button */

/* Warning button text color */
@button-warning-text-color: #FFF;
/* Warning button border */
@button-warning-border-color: #F89406;
/* Warning button gradient primary color */
@button-warning-gradient1-color: #FBB450;
/* Warning button gradient secondary color */
@button-warning-gradient2-color: #F89406;

.btn.btn-warning {
    color: @button-warning-text-color;
    border-color: @button-warning-border-color;
    .background-gradient-two(@button-warning-gradient1-color, @button-warning-gradient2-color);
}

.btn.btn-warning:hover,
.btn.btn-warning:focus,
.btn.btn-warning:active,
.btn.btn-warning.active,
.btn.btn-warning.disabled,
.btn.btn-warning[disabled] {
    color: @button-warning-text-color;
    background-color: @button-warning-gradient2-color;
}


/* @subsection  Danger button */

/* Danger button text color */
@button-danger-text-color: #FFF;
/* Danger button border */
@button-danger-border-color: #BD362F;
/* Danger button gradient primary color */
@button-danger-gradient1-color: #EE5F5B;
/* Danger button gradient secondary color */
@button-danger-gradient2-color: #BD362F;

.btn.btn-danger {
    color: @button-danger-text-color;
    border-color: @button-danger-border-color;
    .background-gradient-two(@button-danger-gradient1-color, @button-danger-gradient2-color);
}

.btn.btn-danger:hover,
.btn.btn-danger:focus,
.btn.btn-danger:active,
.btn.btn-danger.active,
.btn.btn-danger.disabled,
.btn.btn-danger[disabled] {
    color: @button-danger-text-color;
    background-color: @button-danger-gradient2-color;
}


/* @subsection  Inverse button */

/* Inverse button text color */
@button-inverse-text-color: #FFF;
/* Inverse button border */
@button-inverse-border-color: #333;
/* Inverse button gradient primary color */
@button-inverse-gradient1-color: #333;
/* Inverse button gradient secondary color */
@button-inverse-gradient2-color: #666;

.btn.btn-inverse {
    color: @button-inverse-text-color;
    border-color: @button-inverse-border-color;
    .background-gradient-two(@button-inverse-gradient1-color, @button-inverse-gradient2-color);
}

.btn.btn-inverse:hover,
.btn.btn-inverse:focus,
.btn.btn-inverse:active,
.btn.btn-inverse.active,
.btn.btn-inverse.disabled,
.btn.btn-inverse[disabled] {
    color: @button-inverse-text-color;
    background-color: @button-inverse-gradient2-color;
}


/* @subsection  Icon button */

/* Icon button color */
@button-icon-color: #A9A9A9;
/* Icon button hover color */
@button-icon-hover-color: #555;

[class^="icon-"], [class*=" icon-"],
.btn.btn-link [class^="icon-"], .btn.btn-link [class*=" icon-"] {
   color: @button-icon-color;
}

[class^="icon-"].active, [class*=" icon-"].active,
[class^="icon-"]:hover, [class*=" icon-"]:hover,
[class^="icon-"]:focus, [class*=" icon-"]:focus,
.btn-link [class^="icon-"].active, .btn-link:hover [class*=" icon-"].active,
.btn-link:hover [class^="icon-"], .btn-link:hover [class*=" icon-"],
.btn-link:focus [class^="icon-"], .btn-link:focus [class*=" icon-"] {
    color: @button-icon-hover-color;
}


/*********************
 ** @section  Forms **
 *********************/

/* Selected form field color */
@form-selected-color: rgba(82, 168, 236, 0.8);

textarea:focus,
input[type="text"]:focus,
input[type="password"]:focus,
input[type="datetime"]:focus,
input[type="datetime-local"]:focus,
input[type="date"]:focus,
input[type="month"]:focus,
input[type="time"]:focus,
input[type="week"]:focus,
input[type="number"]:focus,
input[type="email"]:focus,
input[type="url"]:focus,
input[type="search"]:focus,
input[type="tel"]:focus,
input[type="color"]:focus,
.uneditable-input:focus {
    border-color: @form-selected-color;
    -webkit-box-shadow: inset 0 1px 1px rgba(0, 0, 0, 0.075), 0 0 8px @form-selected-color;
       -moz-box-shadow: inset 0 1px 1px rgba(0, 0, 0, 0.075), 0 0 8px @form-selected-color;
            box-shadow: inset 0 1px 1px rgba(0, 0, 0, 0.075), 0 0 8px @form-selected-color;
}


/*********************
 ** @section  Well **
 *********************/

/* Well background color */
@well-background-color: #F5F5F5;
/* Well border color */
@well-border-color: #E3E3E3;

.well {
  background-color: @well-background-color;
  border-color: @well-border-color;
}


/*******************************************************
 ** @section  Modal dialogs, dropdowns and clickovers **
 *******************************************************/

/* Background gradient primary color */
@modal-gradient1-color: #FFF;
/* Background gradient secondary color */
@modal-gradient2-color: #F5F5F5;
/* Modal dialog title color */
@modal-title-color: #777;

.modal, .dropdown-menu, .popover {
    .background-gradient-two(@modal-gradient1-color, @modal-gradient2-color);
}

.popover.top .arrow:after,
.popover.right .arrow:after,
.popover.bottom .arrow:after,
.popover.left .arrow:after {
    border-bottom-color: @modal-gradient1-color;
}

.modal-header h3, .modal-body h4 {
    color: @modal-title-color;
}


/*****************************
 ** @section  Notifications **
 *****************************/

/* @subsection  Success notification */

/* Success notification text color */
@notification-success-text-color: #666;
/* Success notification border color */
@notification-success-border-color: #CCC;
/* Success notification background color */
@notification-success-background-color: #F5F4F2;

.alert-success, .alert-success h4 {
    color: @notification-success-text-color;
}

.alert-success {
    border-color: @notification-success-border-color;
    background-color: @notification-success-background-color;
}


/* @subsection  Error notification */

/* Error notification text color */
@notification-error-text-color: #B94A48;
/* Error notification border color */
@notification-error-border-color: #EED3D7;
/* Error notification background color */
@notification-error-background-color: #F2DEDE;

.alert-danger, .alert-danger h4,
.alert-error, .alert-error h4 {
    color: @notification-error-text-color;
}

.alert-danger,
.alert-error {
    border-color: @notification-error-border-color;
    background-color: @notification-error-background-color;
}


/* @subsection  Info notification */

/* Info notification text color */
@notification-info-text-color: #3A87AD;
/* Info notification border color */
@notification-info-border-color: #BCE8F1;
/* Info notification background color */
@notification-info-background-color: #D9EDF7;

.alert-info, .alert-info h4 {
    color: @notification-info-text-color;
}

.alert-info {
    border-color: @notification-info-border-color;
    background-color: @notification-info-background-color;
}


/************************************
 ** @section  Left hand navigation **
 ************************************/

/* Left hand navigation item text color */
@lhnav-item-text-color: #999;
/* Left hand navigation item hover text color */
@lhnav-item-text-hover-color: #333;
/* Left hand navigation item selected text color */
@lhnav-item-text-selected-color: #333;
/* Left hand navigation item background color */
@lhnav-item-background-color: transparent;
/* Left hand navigation item hover background color */
@lhnav-item-background-hover-color: transparent;
/* Left hand navigation item selected background color */
@lhnav-item-background-selected-color: transparent;

.nav > li > a,
.nav > li i,
.nav > li.nav-header {
    color: @lhnav-item-text-color;
    background-color: @lhnav-item-background-color;
}

.nav > li > a:hover,
.nav > li > a:focus,
.nav > li > a:hover i,
.nav > li > a:focus i {
    color: @lhnav-item-text-hover-color;
    background-color: @lhnav-item-background-hover-color;
}

.nav > li.active > a,
.nav > li.active > a:hover,
.nav > li.active > a:focus,
.nav > li.active i {
    color: @lhnav-item-text-selected-color;
    background-color: @lhnav-item-background-selected-color;
}


/*********************************
 ** @section  Tabs **
 *********************************/

/* Tab text color */
@tabbed-nav-text-color: #999;
/* Tab text hover color */
@tabbed-nav-text-hover-color: #333;
/* Selected tab text color */
@tabbed-nav-text-selected-color: #333;
/* Tab background color */
@tabbed-nav-background-color: transparent;
/* Tab background hover color */
@tabbed-nav-background-hover-color: transparent;
/* Selected tab background color */
@tabbed-nav-background-selected-color: #FFF;

.nav-tabs > li > a {
    color: @tabbed-nav-text-color;
    background-color: @tabbed-nav-background-color;
}

.nav-tabs > li > a:hover,
.nav-tabs > li > a:focus {
    color: @tabbed-nav-text-hover-color;
    background-color: @tabbed-nav-background-hover-color;
}

.nav-tabs > li.active > a,
.nav-tabs > li.active > a:hover,
.nav-tabs > li.active > a:focus {
    color: @tabbed-nav-text-selected-color;
    background-color: @tabbed-nav-background-selected-color;
}


/**************************
 ** @section  Thumbnails **
 **************************/

/* Thumbnail background gradient primary color */
@thumbnail-gradient1-color: #F8F8F6;
/* Thumbnail background gradient secondary color */
@thumbnail-gradient2-color: #E3E2DB;

div.oae-thumbnail {
    .background-gradient-two(@thumbnail-gradient1-color, @thumbnail-gradient2-color, 47%, 74%);
}


/*********************************
 ** @section  Visibility toggle **
 *********************************/

/* Visibility toggle background color */
@visibility-toggle-background-color: #FFF;
/* Visibility toggle selected primary color*/
@visibility-toggle-selected1-color: #9EB7E6;
/* Visibility toggle selected secondary color*/
@visibility-toggle-selected2-color: #DBEDFE;

.oae-visibility-choice-container .oae-visibility-choice {
    background-color: @visibility-toggle-background-color;
}

.oae-visibility-choice-container label .oae-visibility-choice.checked {
    border-color: @visibility-toggle-selected1-color;
    background-color: @visibility-toggle-selected2-color;
}

.oae-visibility-choice-container .oae-visibility-choice.checked + i {
    background-color: @visibility-toggle-selected1-color;
}

.oae-visibility-choice-container .oae-visibility-choice.checked + i:before {
    color: @visibility-toggle-background-color;
}


/*********************
 ** @section  Tiles **
 *********************/

/* Tile banner text color */
@tile-text-color: #FFF;
/* Tile banner background color */
@tile-background-color: rgba(0, 0, 0, 0.8);

.oae-tile > .oae-tile-metadata {
    background-color: @tile-background-color;
}

.oae-tile > .oae-tile-metadata, .oae-tile h3, .oae-tile h3 a {
    color: @tile-text-color;
}


/**************************
 ** @section  List items **
 **************************/

/* List item border color */
@listitem-border-color: #EEEDEB;

.oae-tile,
.oae-listitem,
.oae-list.oae-list-grid > li.oae-list-actions {
    border-color: @listitem-border-color;
}


/**********************
 ** @section  Panels **
 **********************/

/* @subsection  Primary panel */

/* Primary panel text color */
@panel-primary-text-color: #FFF;
/* Primary panel title color */
@panel-primary-title-color: #FFF;
/* Primary panel background color */
@panel-primary-background-color: transparent;

.oae-panel-primary {
    color: @panel-primary-text-color;
    background: @panel-primary-background-color;
}

.oae-panel-primary, .oae-panel-primary:before, .oae-panel-primary:after {
    border-color: @panel-primary-background-color;
}

.oae-panel-primary h1, .oae-panel-primary h2, .oae-panel-primary h3,
.oae-panel-primary h4, .oae-panel-primary h5, .oae-panel-primary h6,
.oae-panel-primary i, .oae-panel-primary i:hover {
    color: @panel-primary-title-color;
}


/* @subsection  Secondary pannel */

/* Secondary panel text color */
@panel-secondary-text-color: #FFF;
/* Secondary panel title color */
@panel-secondary-title-color: #FFF;
/* Secondary panel background color */
@panel-secondary-background-color: transparent;

.oae-panel-secondary {
    color: @panel-secondary-text-color;
    background: @panel-secondary-background-color;
}

.oae-panel-secondary, .oae-panel-secondary:before, .oae-panel-secondary:after {
    border-color: @panel-secondary-background-color;
}

.oae-panel-secondary h1, .oae-panel-secondary h2, .oae-panel-secondary h3,
.oae-panel-secondary h4, .oae-panel-secondary h5, .oae-panel-secondary h6,
.oae-panel-secondary i, .oae-panel-secondary i:hover {
    color: @panel-secondary-title-color;
}


/* @subsection  Tertiary panel */

/* Tertiary panel text color */
@panel-tertiary-text-color: #FFF;
/* Tertiary panel title color */
@panel-tertiary-title-color: #FFF;
/* Tertiary panel background color */
@panel-tertiary-background-color: rgba(255,255,255,0.3);

.oae-panel-tertiary {
    color: @panel-tertiary-text-color;
    background: @panel-tertiary-background-color;
}

.oae-panel-tertiary, .oae-panel-tertiary:before, .oae-panel-tertiary:after {
    border-color: @panel-tertiary-background-color;
}

.oae-panel-tertiary h1, .oae-panel-tertiary h2, .oae-panel-tertiary h3,
.oae-panel-tertiary h4, .oae-panel-tertiary h5, .oae-panel-tertiary h6,
.oae-panel-tertiary i, .oae-panel-tertiary i:hover {
    color: @panel-tertiary-title-color;
}


/*********************
 ** @section  Clips **
 *********************/

/* @subsection  Primary clip */

/* Primary clip text color */
@clip-primary-title-color: #DBDBDB;
/* Primary clip text hover color */
@clip-primary-hover-color: #FFF;
/* Primary clip description color */
@clip-primary-description-color: #999;
/* Primary clip background gradient primary color */
@clip-primary-gradient1-color: #545454;
/* Primary clip background gradient secondary color */
@clip-primary-gradient2-color: #000;

.oae-clip .oae-clip-fold .oae-clip-fold-outer {
    background-color: @clip-primary-gradient1-color;
}

.oae-clip .oae-clip-fold .oae-clip-fold-inner {
    background-color: @clip-primary-gradient2-color;
}

.oae-clip .oae-clip-content {
    .background-gradient-three(@clip-primary-gradient1-color, @clip-primary-gradient1-color, @clip-primary-gradient2-color, 0%, 10%, 100%);
}

.oae-clip .oae-clip-content,
.oae-clip .oae-clip-content > button,
.oae-clip .oae-clip-content ul li button,
.oae-clip .oae-clip-content i {
    color: @clip-primary-title-color;
}

.oae-clip button small {
    color: @clip-primary-description-color;
}

.oae-clip button:hover,
.oae-clip button:focus,
.oae-clip button:hover i,
.oae-clip button:focus i {
    color: @clip-primary-hover-color;
}

.oae-clip ul li button:hover {
    background-color: @clip-primary-gradient2-color;
}


/* @subsection  Secondary clip */

/* Secondary clip text color */
@clip-secondary-title-color: #F5F5F5;
/* Secondary clip text hover color */
@clip-secondary-hover-color: #FFF;
/* Secondary clip description color */
@clip-secondary-description-color: #DBDBDB;
/* Secondary clip background gradient primary color */
@clip-secondary-gradient1-color: #24A7DD;
/* Secondary clip background gradient secondary color */
@clip-secondary-gradient2-color: #0175A9;

.oae-clip.oae-clip-secondary .oae-clip-fold .oae-clip-fold-outer {
    background-color: @clip-secondary-gradient1-color;
}

.oae-clip.oae-clip-secondary .oae-clip-fold .oae-clip-fold-inner {
    background-color: @clip-secondary-gradient2-color;
}

.oae-clip.oae-clip-secondary .oae-clip-content {
    .background-gradient-three(@clip-secondary-gradient1-color, @clip-secondary-gradient1-color, @clip-secondary-gradient2-color, 0%, 10%, 100%);
}

.oae-clip.oae-clip-secondary .oae-clip-content,
.oae-clip.oae-clip-secondary .oae-clip-content button,
.oae-clip.oae-clip-secondary .oae-clip-content i {
    color: @clip-secondary-title-color;
}

.oae-clip.oae-clip-secondary button small {
    color: @clip-secondary-description-color;
}

.oae-clip.oae-clip-secondary button:hover,
.oae-clip.oae-clip-secondary button:focus,
.oae-clip.oae-clip-secondary button:hover i,
.oae-clip.oae-clip-secondary button:focus i {
    color: @clip-secondary-hover-color;
}

.oae-clip.oae-clip-secondary ul li button:hover {
    background-color: @clip-secondary-gradient2-color;
}

/****************************
 ** @section  Auto Suggest **
 ****************************/


/* @subsection  Selection list */

/* Selection list border color */
@as-list-border-color: #b6b6b6;
/* Selection list background color */
@as-list-background-color: #fff;
/* Selection list box shadow inset */
@as-list-box-shadow-inset-color: #888;

ul.as-selections {
    border: 1px solid @as-list-border-color;
    background-color: @as-list-background-color;
    box-shadow:inset 0 1px 2px @as-list-box-shadow-inset-color;
    -webkit-box-shadow:inset 0 1px 2px @as-list-box-shadow-inset-color;
    -moz-box-shadow:inset 0 1px 2px @as-list-box-shadow-inset-color;
}


/* @subsection  List item */

/* Selection list item color */
@as-item-color: #2b3840;
/* Selection list item text shadow */
@as-item-text-shadow-color: #fff;
/* Selection list item background color */
@as-item-background-color: #ddeefe;
/* Selection list item background gradient to color */
@as-item-background-gradient-to-color: #bfe0f1;
/* Selection list item border color */
@as-item-border-color: #acc3ec;
/* Selection list item box shadow */
@as-item-box-shadow-color: #e4edf2;

ul.as-selections li.as-selection-item {
    color: @as-item-color;
    text-shadow: 0 1px 1px @as-item-text-shadow-color;
    background-color: @as-item-background-color;
    background-image: -webkit-gradient(linear, 0% 0%, 0% 100%, from(@as-item-background-color), to(@as-item-background-gradient-to-color));
    border-color: @as-item-border-color;
    box-shadow: 0 1px 1px @as-item-box-shadow-color;
    -webkit-box-shadow: 0 1px 1px @as-item-box-shadow-color;
    -moz-box-shadow: 0 1px 1px @as-item-box-shadow-color;
}


/* @subsection  List item blur */

/* Selection list item blur text color */
@as-item-blur-text-color: #666666;
/* Selection list item blur background color */
@as-item-blur-background-color: #f4f4f4;
/* Selection list item blur background gradient to color */
@as-item-blur-background-gradient-to-color: #d5d5d5;
/* Selection list item blur border color */
@as-item-blur-border-color: #bbb;
/* Selection list item blur box shadow color */
@as-item-blur-box-shadow-color: #e9e9e9;

ul.as-selections li.as-selection-item.blur {
    color: @as-item-blur-text-color;
    background-color: @as-item-blur-background-color;
    background-image: -webkit-gradient(linear, 0% 0%, 0% 100%, from(@as-item-blur-background-color), to(@as-item-blur-background-gradient-to-color));
    border-color: @as-item-blur-border-color;
    box-shadow: 0 1px 1px @as-item-blur-box-shadow-color;
    -webkit-box-shadow: 0 1px 1px @as-item-blur-box-shadow-color;
    -moz-box-shadow: 0 1px 1px @as-item-blur-box-shadow-color;
}


/* @subsection  List item close */

/* Selection list item close text color */
@as-item-close-text-color: #5491be;
/* Selection list item close text shadow color */
@as-item-close-text-shadow-color: #fff;
/* Selection list item blur-close text color */
@as-item-blur-close-text-color: #999;

ul.as-selections li.as-selection-item a.as-close {
    color: @as-item-close-text-color;
    text-shadow: 0 1px 1px @as-item-close-text-shadow-color;
}

ul.as-selections li.as-selection-item.blur a.as-close {
    color: @as-item-blur-close-text-color;
}


/* subsection List ghost item */

/* Selection list ghost item border color */
@as-ghost-item-border-color: #000000;
/* Selection list ghost item background color */
@as-ghost-item-background-color: #000000;

/* Selection list ghost item selected text color */
@as-ghost-item-selected-text-color: #666666;
/* Selection list ghost item selected background color */
@as-ghost-item-selected-background-color: #ddeefe;
/* Selection list ghost item selected background gradient to color */
@as-ghost-item-selected-background-gradient-to-color: #bfe0f1;
/* Selection list ghost item selected border color */
@as-ghost-item-selected-border-color: #acc3ec;
/* Selection list ghost item selected box shadow color */
@as-ghost-item-selected-box-shadow-color: #e4edf2;

ul.as-selections li.as-selection-item.as-ghost-item,
ul.as-selections li.as-selection-item.blur.as-ghost-item,
ul.as-selections li.as-selection-item.blur.as-ghost-item:hover,
ul.as-selections li.as-selection-item.as-ghost-item:hover {
    border: 1px dashed @as-ghost-item-border-color;
    background-color: @as-ghost-item-background-color;
}

ul.as-selections li.as-selection-item.ghost-selected,
ul.as-selections li.as-selection-item.as-ghost-item.ghost-selected:hover {
    color: @as-ghost-item-selected-text-color;
    background-color: @as-ghost-item-selected-background-color;
    background-image: -webkit-gradient(linear, 0% 0%, 0% 100%, from(@as-ghost-item-selected-background-color), to(@as-ghost-item-selected-background-gradient-to-color));

    border-color: @as-ghost-item-selected-border-color;
    -webkit-box-shadow: 0 1px 1px @as-ghost-item-selected-box-shadow-color;
    -moz-box-shadow: 0 1px 1px @as-ghost-item-selected-box-shadow-color;
    box-shadow: 0 1px 1px @as-ghost-item-selected-box-shadow-color;
}

ul.as-selections li.as-selection-item a.as-ghost-add {
    color: @as-ghost-item-selected-text-color;
}

ul.as-selections li.as-selection-item a.as-ghost-remove {
    color: @as-ghost-item-selected-text-color;
}


/* @subsection  List item hover */

/* Selection list item hover text color */
@as-item-hover-text-color: #2b3840;
/* Selection list item hover background color */
@as-item-hover-background-color: #bbd4f1;
/* Selection list item hover background gradient to color */
@as-item-hover-background-gradient-to-color: #bbd4f1;
/* Selection list item hover border color */
@as-item-hover-border-color: #8bb7ed;
/* Selection list item hover close text color */
@as-item-hover-close-text-color: #4d70b0;

ul.as-selections li:hover.as-selection-item {
    color: @as-item-hover-text-color;
    background-color: @as-item-hover-background-color;
    background-image: -webkit-gradient(linear, 0% 0%, 0% 100%, from(@as-item-hover-background-color), to(@as-item-hover-background-gradient-to-color));
    border-color: @as-item-hover-border-color;
}

ul.as-selections li:hover.as-selection-item a.as-close {
    color: @as-item-hover-close-text-color;
}


/* @subsection  List item misc */

/* Selection list item selected item */
@as-item-selected-border-color: #1f30e4;
/* Selection list item close button hover color */
@as-item-close-button-hover-color: #1b3c65;
/* Selection list item close button active color */
@as-item-close-button-active-color: #4d70b0;

ul.as-selections li.as-selection-item.selected {
    border-color: @as-item-selected-border-color;
}


ul.as-selections li.as-selection-item a:hover.as-close {
    color: @as-item-close-button-hover-color;
}

ul.as-selections li.as-selection-item a:active.as-close {
    color: @as-item-close-button-active-color;
}


/* @subsection  Result list */

/* Result list text color */
@as-result-list-text-color: #000;
/* Result list background color */
@as-result-list-background-color: #fff;
/* Result list box shadow color */
@as-result-list-box-shadow-color: #222;

ul.as-list {
    color: @as-result-list-text-color;
    background-color: @as-result-list-background-color;
    box-shadow: 0 2px 12px @as-result-list-box-shadow-color;
    -webkit-box-shadow: 0 2px 12px @as-result-list-box-shadow-color;
    -moz-box-shadow: 0 2px 12px @as-result-list-box-shadow-color;
}

li.as-result-item, li.as-message {
    background-color: @as-result-list-background-color;         /** sakai addition **/
    border: 1px solid @as-result-list-background-color;
}



/* @subsection  Result list item */

/* Result list item text color */
@as-result-list-item-text-color: #fff;
/* Result list item text shadow color */
@as-result-list-item-text-shadow-color: #122042;
/* Result list item background color */
@as-result-list-item-background-color: #3668d9;
/* Result list item background gradient to color */
@as-result-list-item-background-gradient-to-color: rgb(62, 82, 242);
/* Result list item border color */
@as-result-list-item-border-color: #3342e8;
/* Result list item em background color */
@as-result-list-item-em-background-color: #444;
/* Result list item text color */
@as-result-list-item-text-color: #fff;
/* Result list item active em background color */
@as-result-list-item-active-em-background-color: #253f7a;
/* Result list item active text color */
@as-result-list-item-active-text-color: #fff;

li.as-result-item.active {
    background-color: @as-result-list-item-background-color;
    background-image: -webkit-gradient(linear, 0% 0%, 0% 64%, from(@as-result-list-item-background-color), to(@as-result-list-item-background-gradient-to-color));
    border-color: @as-result-list-item-border-color;
    color: @as-result-list-item-text-color;
    text-shadow: 0 1px 2px @as-result-list-item-text-shadow-color;
}

li.as-result-item em {
    background: @as-result-list-item-em-background-color;
    color: @as-result-list-item-text-color;
}

li.as-result-item.active em {
    background-color: @as-result-list-item-active-em-background-color;
    color: @as-result-list-item-active-text-color;
}<|MERGE_RESOLUTION|>--- conflicted
+++ resolved
@@ -1,10 +1,5 @@
-<<<<<<< HEAD
 /*!
  * Copyright 2013 Sakai Foundation (SF) Licensed under the
-=======
- /*!
- * Copyright 2012 Sakai Foundation (SF) Licensed under the
->>>>>>> ab265b7d
  * Educational Community License, Version 2.0 (the "License"); you may
  * not use this file except in compliance with the License. You may
  * obtain a copy of the License at
