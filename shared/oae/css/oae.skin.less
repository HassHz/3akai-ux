--- conflicted
+++ resolved
@@ -439,6 +439,35 @@
 }
 
 
+/*********************************
+ ** @section  Visibility toggle **
+ *********************************/
+
+/* Visibility toggle background color */
+@visibility-toggle-background-color: #FFF;
+/* Visibility toggle selected primary color*/
+@visibility-toggle-selected1-color: #9EB7E6;
+/* Visibility toggle selected secondary color*/
+@visibility-toggle-selected2-color: #DBEDFE;
+
+.oae-visibility-choice-container .oae-visibility-choice {
+    background-color: @visibility-toggle-background-color;
+}
+
+.oae-visibility-choice-container label .oae-visibility-choice.checked {
+    border-color: @visibility-toggle-selected1-color;
+    background-color: @visibility-toggle-selected2-color;
+}
+
+.oae-visibility-choice-container .oae-visibility-choice.checked i:first-child {
+    background-color: @visibility-toggle-selected1-color;
+}
+
+.oae-visibility-choice-container .oae-visibility-choice.checked i:first-child:before {
+    color: @visibility-toggle-background-color;
+}
+
+
 /*********************
  ** @section  Tiles **
  *********************/
@@ -648,10 +677,7 @@
 }
 
 .oae-clip.oae-clip-secondary ul li button:hover {
-<<<<<<< HEAD
     background-color: @clip-secondary-gradient2-color;
-=======
-    background-color: #2096C6;
 }
 
 
@@ -674,5 +700,4 @@
 
 .oae-visibility-choice-container .oae-visibility-choice.checked i:first-child:before {
     color: #FFF;
->>>>>>> ec9267f2
 }