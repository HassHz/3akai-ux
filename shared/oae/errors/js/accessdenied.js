--- conflicted
+++ resolved
@@ -19,41 +19,11 @@
     oae.api.util.setBrowserTitle('__MSG__ACCESS_DENIED__');
 
     if (oae.data.me.anon) {
-<<<<<<< HEAD
-
-        // When only a single external institutional authentication strategy (`cas`, `googleApps`, `shibboleth`)
-        // is enabled, the Sign In button should send the user directly to the sign in page. Alternatively, the sign
-        // in dropdown in the top navigation should be opened when clicking the Sign In button
-        var enabledStrategies = oae.api.authentication.getEnabledStrategies();
-        var singleInstitutionalAuth = null;
-        if (_.keys(enabledStrategies).length === 1 && _.contains(['cas', 'googleApps', 'shibboleth'], _.keys(enabledStrategies)[0])) {
-            singleInstitutionalAuth = _.values(enabledStrategies)[0];
-        }
-
-        // After signing in, the user should be redirected to the redirect target encoded in the URL
-        var redirectUrl = oae.api.util.url().param('url') || '/';
-
-        oae.api.util.template().render($('#error-signin-template'), {
-            'singleInstitutionalAuth': singleInstitutionalAuth,
-            'redirectUrl': redirectUrl
-        }, $('#error-signin-container'));
-
-        // When local authentication, any external non-institutional authentication strategies (`facebook`, `google`, `twitter`)
-        // or more than 1 external institutional authentication strategies are enabled, the sign in dropdown in the top navigation
-        // widget should be opened when clicking the `Sign In` button
-        if (!singleInstitutionalAuth) {
-            $(document).on('click', '#error-signin-dropdown', function() {
-                $('#topnavigation-signin').click();
-                return false;
-            });
-        }
-=======
         // Pass on the click of the error-signin button to the topnav sign in action
         $(document).on('click', '#error-signin', function() {
             $('.topnavigation-signin-action').click();
             return false;
         });
->>>>>>> 6027b232
     }
 
 });