/*!
 * Copyright 2014 Apereo Foundation (AF) Licensed under the
 * Educational Community License, Version 2.0 (the "License"); you may
 * not use this file except in compliance with the License. You may
 * obtain a copy of the License at
 *
 *     http://opensource.org/licenses/ECL-2.0
 *
 * Unless required by applicable law or agreed to in writing,
 * software distributed under the License is distributed on an "AS IS"
 * BASIS, WITHOUT WARRANTIES OR CONDITIONS OF ANY KIND, either express
 * or implied. See the License for the specific language governing
 * permissions and limitations under the License.
 */

require(['jquery','oae.core'], function($, oae) {

    // Set the page title
    oae.api.util.setBrowserTitle('__MSG__ACCESS_DENIED__');

    if (oae.data.me.anon) {

        // When only a single external institutional authentication strategy (`cas`, `googleApps`, `shibboleth`)
        // is enabled, the Sign In button should send the user directly to the sign in page. Alternatively, the sign
        // in dropdown in the top navigation should be opened when clicking the Sign In button
        var enabledStrategies = oae.api.authentication.getEnabledStrategies();
        var singleInstitutionalAuth = null;
        if (_.keys(enabledStrategies).length === 1 && _.contains(['cas', 'googleApps', 'shibboleth'], _.keys(enabledStrategies)[0])) {
            singleInstitutionalAuth = _.values(enabledStrategies)[0];
        }

        // After signing in, the user should be redirected to the redirect target encoded in the URL
<<<<<<< HEAD
        var redirectUrl = oae.api.util.url().param('url') || '/me';
=======
        var redirectUrl = $.url().param('url') || '/';
>>>>>>> 64402a5a

        oae.api.util.template().render($('#error-signin-template'), {
            'singleInstitutionalAuth': singleInstitutionalAuth,
            'redirectUrl': redirectUrl
        }, $('#error-signin-container'));

        // When local authentication, any external non-institutional authentication strategies (`facebook`, `google`, `twitter`)
        // or more than 1 external institutional authentication strategies are enabled, the sign in dropdown in the top navigation
        // widget should be opened when clicking the `Sign In` button
        if (!singleInstitutionalAuth) {
            $(document).on('click', '#error-signin-dropdown', function() {
                $('#topnavigation-signin').click();
                return false;
            });
        }
    }

});<|MERGE_RESOLUTION|>--- conflicted
+++ resolved
@@ -30,11 +30,7 @@
         }
 
         // After signing in, the user should be redirected to the redirect target encoded in the URL
-<<<<<<< HEAD
-        var redirectUrl = oae.api.util.url().param('url') || '/me';
-=======
-        var redirectUrl = $.url().param('url') || '/';
->>>>>>> 64402a5a
+        var redirectUrl = oae.api.util.url().param('url') || '/';
 
         oae.api.util.template().render($('#error-signin-template'), {
             'singleInstitutionalAuth': singleInstitutionalAuth,
