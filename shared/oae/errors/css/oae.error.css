--- conflicted
+++ resolved
@@ -72,10 +72,7 @@
     position: absolute;
 }
 
-<<<<<<< HEAD
-=======
 /* iPhone resolution */
->>>>>>> 7bf892f4
 @media only screen and (min-device-width : 320px) and (max-device-width : 480px) {
     #error-content .row {
         margin: 10px auto;
