--- conflicted
+++ resolved
@@ -63,12 +63,8 @@
                 <div class="col-xs-12 col-sm-4 oae-list-header-search">
                     <form class="form-search" role="search">
                         <label for="${searchQueryId}" class="control-label oae-aural-text">__MSG__NARROW_BY_KEYWORD__</label>
-<<<<<<< HEAD
-                        <input type="text" id="${searchQueryId}" class="oae-list-header-search-query form-control pull-right search-query" placeholder="__MSG__NARROW_BY_KEYWORD__" name="search-query"/>
-=======
                         <input type="text" id="${searchQueryId}" class="oae-list-header-search-query form-control pull-right search-query" name="search-query" placeholder="__MSG__NARROW_BY_KEYWORD__"/>
                         <button type="submit" class="oae-aural-text">__MSG__SEARCH__</button>
->>>>>>> 27ed5186
                     </form>
                 </div>
             {/if}
