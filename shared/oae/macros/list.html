--- conflicted
+++ resolved
@@ -261,15 +261,6 @@
         {var visibility = entityData['oae:visibility']}
     {/if}
 
-<<<<<<< HEAD
-    <div class="oae-thumbnail {if largeDefault} oae-thumbnail-large {/if} fa fa-oae-${resourceSubType} fa-oae-${resourceType}" {if resourceId} data-id="${resourceId}" {/if} >
-        {if profilePath && addLink !== false}<a href="${profilePath|profilePath}" title="${entityData.displayName|encodeForHTMLAttribute}">{/if}
-        {if thumbnailUrl}
-            <div role="img" aria-label="${entityData.displayName|encodeForHTMLAttribute}" style="background-image: url('${thumbnailUrl}');"></div>
-        {/if}
-        {if visibility && addVisibilityIcon !== false && resourceType !== 'user'}
-            <i class="fa fa-oae-${visibility}"></i>
-=======
     <div class="oae-thumbnail {if displayOptions.largeDefault} oae-thumbnail-large {/if} icon-oae-${resourceSubType} icon-oae-${resourceType}" data-id="${resourceId}">
         {if profilePath && displayOptions.addLink !== false}<a href="${profilePath|profilePath}" title="${entityData.displayName|encodeForHTMLAttribute}" {if displayOptions.linkTarget} target="${displayOptions.linkTarget}"{/if}>{/if}
         {if thumbnailUrl}
@@ -277,7 +268,6 @@
         {/if}
         {if displayOptions.addVisibilityIcon !== false && resourceType !== 'user'}
             <i class="icon-oae-${visibility}"></i>
->>>>>>> 39296959
         {/if}
         {if profilePath && displayOptions.addLink !== false}</a>{/if}
     </div>
