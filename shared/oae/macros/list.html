--- conflicted
+++ resolved
@@ -197,21 +197,13 @@
 <!--
  * Render an entity thumbnail.
  *
-<<<<<<< HEAD
- * @param  {User|Group|Content|Folder|Discussion|String}    entityData              Standard object representing an OAE entity or a search result for an OAE entity. Alternatively, a string representing the resourceType or resourceSubType (i.e., 'user', 'group', 'content', 'folder', 'file', 'link', 'collabdoc', 'discussion') can be passed in for an empty/anonymous entity thumbnail
- * @param  {Boolean}                                        [addVisibilityIcon]     Whether or not the visibility icon should be shown. By default, the visibility icon will be shown. However, users will not never show a visibility icon
- * @param  {Boolean}                                        [largeDefault]          Whether or not a large default thumbnail icon should used. By default, a small icon will be used
- * @param  {Boolean}                                        [addLink]               Whether or not a link to the entity profile should be placed on the image. By default, a link will be set
- * @param  {String}                                         [customImage]           URL to the custom entity profile picture that should be used. If not provided, this will fall back to the thumbnailUrl
-=======
- * @param  {User|Group|Content|String}  entityData                             Standard object representing a user, group or content item or a search result for a user, group or content item as returned by Hilary. Alternatively, a string representing the resourceType or resourceSubType (i.e., 'user', 'group', 'content', 'file', 'link', 'collabdoc') can be passed in for an empty/anonymous entity thumbnail
- * @param  {Object}                     [displayOptions]                       Display options for the thumbnail
- * @param  {Boolean}                    [displayOptions.addVisibilityIcon]     Whether or not the visibility icon should be shown. By default, the visibility icon will be shown. However, users will never show a visibility icon
- * @param  {Boolean}                    [displayOptions.largeDefault]          Whether or not a large default thumbnail icon should used. By default, a small icon will be used
- * @param  {Boolean}                    [displayOptions.addLink]               Whether or not a link to the entity profile should be placed on the image. By default, a link will be set
- * @param  {String}                     [displayOptions.customImage]           URL to the custom entity profile picture that should be used. If not provided, this will fall back to the thumbnailUrl
- * @param  {String}                     [displayOptions.linkTarget]            The target of the thumbnail link. One of `_blank`, `_self`, `_parent` or `_top`. By default, the link will open in the same window
->>>>>>> 34cd8e8c
+ * @param  {User|Group|Content|Folder|Discussion|String}    entityData                             Standard object representing an OAE entity or a search result for an OAE entity. Alternatively, a string representing the resourceType or resourceSubType (i.e., 'user', 'group', 'content', `folder`, 'file', 'link', 'collabdoc', `discussions`) can be passed in for an empty/anonymous entity thumbnail
+ * @param  {Object}                                         [displayOptions]                       Display options for the thumbnail
+ * @param  {Boolean}                                        [displayOptions.addVisibilityIcon]     Whether or not the visibility icon should be shown. By default, the visibility icon will be shown. However, users will never show a visibility icon
+ * @param  {Boolean}                                        [displayOptions.largeDefault]          Whether or not a large default thumbnail icon should used. By default, a small icon will be used
+ * @param  {Boolean}                                        [displayOptions.addLink]               Whether or not a link to the entity profile should be placed on the image. By default, a link will be set
+ * @param  {String}                                         [displayOptions.customImage]           URL to the custom entity profile picture that should be used. If not provided, this will fall back to the thumbnailUrl
+ * @param  {String}                                         [displayOptions.linkTarget]            The target of the thumbnail link. One of `_blank`, `_self`, `_parent` or `_top`. By default, the link will open in the same window
 -->
 {macro renderThumbnail(entityData, displayOptions)}
     <!-- If only a string, representing the resourceType, has been passed in. The eval block
