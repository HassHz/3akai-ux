/*!
 * Copyright 2014 Apereo Foundation (AF) Licensed under the
 * Educational Community License, Version 2.0 (the "License"); you may
 * not use this file except in compliance with the License. You may
 * obtain a copy of the License at
 *
 *     http://opensource.org/licenses/ECL-2.0
 *
 * Unless required by applicable law or agreed to in writing,
 * software distributed under the License is distributed on an "AS IS"
 * BASIS, WITHOUT WARRANTIES OR CONDITIONS OF ANY KIND, either express
 * or implied. See the License for the specific language governing
 * permissions and limitations under the License.
 */

define(['exports', 'jquery', 'underscore'], function(exports, $, _) {


    /////////////
    // TENANTS //
    /////////////

    /**
     * Create a new tenant
     *
<<<<<<< HEAD
     * @param  {String}         alias                               The alias of the tenant to create
     * @param  {String}         displayName                         The display name of the tenant to create
     * @param  {String}         host                                The host name of the tenant to create
     * @param  {Object}         [opts]                              Optional arguments
     * @param  {String}         [opts.emailDomain]                  The email domain to assign to the tenant
     * @param  {Function}       [callback]                          Standard callback method
     * @param  {Object}         [callback.err]                      Error object containing error code and error message
     * @param  {Tenant}         [callback.response]                 A Tenant object representing the created tenant
=======
     * @param  {String}                alias                The alias of the tenant to create
     * @param  {String}                displayName          The display name of the tenant to create
     * @param  {String}                host                 The host name of the tenant to create
     * @param  {Function}              [callback]           Standard callback method
     * @param  {Object}                [callback.err]       Error object containing error code and error message
     * @param  {Tenant}                [callback.tenant]    A Tenant object representing the created tenant
>>>>>>> ac25c29b
     */
    var createTenant = exports.createTenant = function(alias, displayName, host, opts, callback) {
        if (!alias) {
            throw new Error('A tenant alias should be provided');
        } else if (!displayName) {
            throw new Error('A display name should be provided');
        } else if (!host) {
            throw new Error('A host should be provided');
        }

        // Set a default optional arguments object in case no optional arguments object has been provided
        opts = opts || {};

        // Set a default callback function in case no callback function has been provided
        callback = callback || function() {};

        var data = {
            'alias': alias,
            'displayName': displayName,
            'host': host
        };

        if (opts.emailDomain) {
            data.emailDomain = opts.emailDomain;
        }

        // Create the tenant
        $.ajax({
            'url': '/api/tenant/create',
            'type': 'POST',
            'data': data,
            'success': function(data) {
                callback(null, data);
            },
            'error': function(jqXHR, textStatus) {
                callback({'code': jqXHR.status, 'msg': jqXHR.responseText});
            }
        });
    };

    /**
     * Get a tenant by alias
     *
     * @param  {String}      alias              The alias of the tenant to get
     * @param  {Function}    callback           Standard callback method
     * @param  {Object}      callback.err       Error object containing error code and error message
     * @param  {Tenant}      callback.tenant    The requested tenant
     */
    var getTenant = exports.getTenant = function(alias, callback) {
        $.ajax({
            'url': '/api/tenant/' + alias,
            'type': 'GET',
            'success': function(data) {
                callback(null, data);
            },
            'error': function(jqXHR, textStatus) {
                callback({'code': jqXHR.status, 'msg': jqXHR.responseText});
            }
        });
    };


    /////////////////////
    // USER MANAGEMENT //
    /////////////////////

    /**
     * Create a new user with an internal login strategy
     *
     * @param  {String}         [tenantAlias]                       The alias of the tenant to create the user on. Only needs to be provided when creating a user from the global administration tenant
     * @param  {String}         username                            The username this user can login with
     * @param  {String}         password                            The password for this user
     * @param  {String}         displayName                         The display name for the user
     * @param  {String}         email                               The email for the user
     * @param  {Object}         [additionalOptions]                 Additional optional parameters that need to be passed in
     * @param  {String}         [additionalOptions.visibility]      The user's visibility setting. This can be public, loggedin or private
     * @param  {String}         [additionalOptions.locale]          The user's locale
     * @param  {String}         [additionalOptions.publicAlias]     The publically-available alias for users to see when the user's display name is protected
     * @param  {Boolean}        [additionalOptions.isGlobalAdmin]   Whether or not the new user should be a global admin
     * @param  {Boolean}        [additionalOptions.isTenantAdmin]   Whether or not the new user should be a tenant admin
     * @param  {Function}       [callback]                          Standard callback function
     * @param  {Object}         [callback.err]                      Error object containing error code and error message
     * @param  {User}           [callback.user]                     The created user
     * @throws {Error}                                              Error thrown when not all of the required parameters have been provided
     */
    var createUser = exports.createUser = function(tenantAlias, username, password, displayName, email, additionalOptions, callback) {
        if (!username) {
            throw new Error('A username should be provided');
        } else if (!password) {
            throw new Error('A password should be provided');
        } else if (!displayName) {
            throw new Error('A display name should be provided');
        } else if (!email) {
            throw new Error('An email address should be provided');
        }

        // Set a default callback function in case no callback function has been provided
        callback = callback || function() {};

        additionalOptions = additionalOptions || {};

        var data = {
            'username': username,
            'password': password,
            'displayName': displayName,
            'email': email,
            'visibility': additionalOptions.visibility,
            'locale': additionalOptions.locale,
            'publicAlias': additionalOptions.publicAlias
        };

        var url = '/api/user/create';
        // If a tenant alias is specified we change the URL to include the tenant
        if (tenantAlias) {
            url = '/api/user/' + tenantAlias + '/create';
        }

        // Create the user
        $.ajax({
            'url': url,
            'type': 'POST',
            'data': data,
            'success': function(data) {
                callback(null, data);
            },
            'error': function(jqXHR, textStatus) {
                callback({'code': jqXHR.status, 'msg': jqXHR.responseText});
            }
        });
    };

    /**
     * Create a new global administrator with an internal login strategy
     *
     * @param  {String}         username                            The username the global administrator can log in with
     * @param  {String}         password                            The password for the global administrator
     * @param  {String}         displayName                         The display name for the global administrator
     * @param  {String}         email                               The email for the global administrator
     * @param  {Object}         [additionalOptions]                 Additional optional parameters that need to be passed in
     * @param  {String}         [additionalOptions.locale]          The global administrator's locale
     * @param  {String}         [additionalOptions.publicAlias]     The publically-available alias for users to see when the global administrator's display name is protected
     * @param  {Function}       [callback]                          Standard callback function
     * @param  {Object}         [callback.err]                      Error object containing error code and error message
     * @param  {User}           [callback.user]                     The created global administrator user
     * @throws {Error}                                              Error thrown when not all of the required parameters have been provided
     */
    var createGlobalAdminUser = exports.createGlobalAdminUser = function(username, password, displayName, email, additionalOptions, callback) {
        if (!username) {
            throw new Error('A username should be provided');
        } else if (!password) {
            throw new Error('A password should be provided');
        } else if (!displayName) {
            throw new Error('A display name should be provided');
        } else if (!email) {
            throw new Error('An email address should be provided');
        }

        // Set a default callback function in case no callback function has been provided
        callback = callback || function() {};

        additionalOptions = additionalOptions || {};

        var data = {
            'username': username,
            'password': password,
            'displayName': displayName,
            'email': email,
            'locale': additionalOptions.locale,
            'publicAlias': additionalOptions.publicAlias
        };

        // Create the global administrator
        $.ajax({
            'url': '/api/user/createGlobalAdminUser',
            'type': 'POST',
            'data': data,
            'success': function(data) {
                callback(null, data);
            },
            'error': function(jqXHR, textStatus) {
                callback({'code': jqXHR.status, 'msg': jqXHR.responseText});
            }
        });
    };

    /**
     * Create a new tenant administrator with an internal login strategy
     *
     * @param  {String}         [tenantAlias]                       The alias of the tenant to create the tenant administrator on. Only needs to be provided when creating a tenant admin from the global administration tenant
     * @param  {String}         username                            The username the tenant administrator can log in with
     * @param  {String}         password                            The password for the tenant administrator
     * @param  {String}         displayName                         The display name for the tenant administrator
     * @param  {String}         email                               The email for the tenant administrator
     * @param  {Object}         [additionalOptions]                 Additional optional parameters that need to be passed in
     * @param  {String}         [additionalOptions.locale]          The tenant administrator's locale
     * @param  {String}         [additionalOptions.publicAlias]     The publically-available alias for users to see when the tenant administrator's display name is protected
     * @param  {Function}       [callback]                          Standard callback function
     * @param  {Object}         [callback.err]                      Error object containing error code and error message
     * @param  {User}           [callback.user]                     The created tenant administrator user
     * @throws {Error}                                              Error thrown when not all of the required parameters have been provided
     */
    var createTenantAdminUser = exports.createTenantAdminUser = function(tenantAlias, username, password, displayName, email, additionalOptions, callback) {
        if (!username) {
            throw new Error('A username should be provided');
        } else if (!password) {
            throw new Error('A password should be provided');
        } else if (!displayName) {
            throw new Error('A display name should be provided');
        } else if (!email) {
            throw new Error('An email address should be provided');
        }

        // Set a default callback function in case no callback function has been provided
        callback = callback || function() {};

        additionalOptions = additionalOptions || {};

        var data = {
            'username': username,
            'password': password,
            'displayName': displayName,
            'email': email,
            'locale': additionalOptions.locale,
            'publicAlias': additionalOptions.publicAlias
        };

        var url = '/api/user/createTenantAdminUser';
        // If a tenant alias is specified we change the URL to include the tenant
        if (tenantAlias) {
            url = '/api/user/' + tenantAlias + '/createTenantAdminUser';
        }

        // Create the tenant administrator
        $.ajax({
            'url': url,
            'type': 'POST',
            'data': data,
            'success': function(data) {
                callback(null, data);
            },
            'error': function(jqXHR, textStatus) {
                callback({'code': jqXHR.status, 'msg': jqXHR.responseText});
            }
        });
    };

    /**
     * Update a user's basic profile
     *
     * @param  {String}         userId              User id of the user for who the basic profile is being updated
     * @param  {Object}         params              Object representing the profile fields that need to be updated
     * @param  {Function}       [callback]          Standard callback function
     * @param  {Object}         [callback.err]      Error object containing error code and error message
     * @param  {User}           [callback.user]     The updated user profile
     * @throws {Error}                              Error thrown when not all of the required parameters have been provided
     */
    var updateUser = exports.updateUser = function(userId, params, callback) {
        if (!userId) {
            throw new Error('A valid user id should be provided');
        } else if (!params || _.keys(params).length === 0) {
            throw new Error('At least 1 parameter should be provided');
        }

        // Set a default callback function in case no callback function has been provided
        callback = callback || function() {};

        $.ajax({
            'url': '/api/user/' + userId,
            'type': 'POST',
            'data': params,
            'success': function(data) {
                callback(null, data);
            },
            'error': function(jqXHR, textStatus) {
                callback({'code': jqXHR.status, 'msg': jqXHR.statusText});
            }
        });
    };

    /**
     * Delete a user. The user will be marked as deleted but will still be accessible in the system
     * in lists such as members listings. The user can then be restored using the
     * `POST /api/user/:userId/restore` endpoint, however this functionality is not currently
     * exposed in the 3akai-ux JS API
     *
     * @param  {String}         userId              User id of the user to delete
     * @param  {Function}       [callback]          Standard callback function
     * @param  {Object}         [callback.err]      Error object containing error code and error message
     * @throws {Error}                              Error thrown when not all of the required parameters have been provided
     */
    var deleteUser = exports.deleteUser = function(userId, callback) {
        if (!userId) {
            throw new Error('A valid user id should be provided');
        }

        // Set a default callback function in case no callback function has been provided
        callback = callback || function() {};

        $.ajax({
            'url': '/api/user/' + userId,
            'type': 'DELETE',
            'success': function() {
                callback();
            },
            'error': function(jqXHR, textStatus) {
                callback({'code': jqXHR.status, 'msg': jqXHR.statusText});
            }
        });
    };

    /**
     * Change the password of the specified user
     *
     * @param  {String}         userId                The is of the user to change the password for
     * @param  {String}         newPassword           The user's new password
     * @param  {Function}       [callback]            Standard callback function
     * @param  {Object}         [callback.err]        Error object containing error code and error message
     * @throws {Error}                                Error thrown when not all of the required parameters have been provided
     */
    var changePassword = exports.changePassword = function(userId, newPassword, callback) {
        if (!userId) {
            throw new Error('A valid user id should be provided');
        } else if (!newPassword) {
            throw new Error('A valid new password should be provided');
        }

        // Set a default callback function in case no callback function has been provided
        callback = callback || function() {};

        $.ajax({
            'url': '/api/user/' + userId + '/password',
            'type': 'POST',
            'data': {
                'newPassword': newPassword
            },
            'success': function() {
                callback();
            },
            'error': function(jqXHR, textStatus) {
                callback({'code': jqXHR.status, 'msg': jqXHR.responseText});
            }
        });
    };


    //////////////////
    // USER ACTIONS //
    //////////////////

    /**
     * Edit a specified user's privileges
     *
     * @param  {String}         userId                  The user id of the user for which the admin privileges are changed
     * @param  {Boolean}        isAdmin                 Whether or not the user should be made an admin
     * @param  {Boolean}        isGlobalAdminServer     Whether or not the user is on the global admin tenant
     * @param  {Function}       [callback]              Standard callback function
     * @param  {Object}         [callback.err]          Error object containing error code and error message
     * @throws {Error}                                  Error thrown when no user id has been specified
     */
    var editPrivileges = exports.editPrivileges = function(userId, isAdmin, isGlobalAdminServer, callback) {
        if (!userId) {
            throw new Error('A valid user id should be provided');
        }

        // Set a default callback function in case no callback function has been provided
        callback = callback || function() {};

        var url = '/api/user/' + userId + '/admin';
        if (isGlobalAdminServer) {
            url = '/api/user/' + userId + '/globaladmin';
        }

        $.ajax({
            'url': url,
            'type': 'POST',
            'data': {
                'admin': isAdmin
            },
            'success': function() {
                callback();
            },
            'error': function(jqXHR, textStatus) {
                callback({'code': jqXHR.status, 'msg': jqXHR.responseText});
            }
        });
    };

    /**
     * Retrieve the signed authentication request info that will allow the admin user
     * to impersonate another user
     *
     * @param  {String}         userId                The id of the user to become
     * @param  {Function}       [callback]            Standard callback function
     * @param  {Object}         [callback.err]        Error object containing error code and error message
     * @throws {Error}                                Error thrown when no user id has been provided
     */
    var getSignedBecomeRequestInfo = exports.getSignedBecomeRequestInfo = function(userId, callback) {
        if (!userId) {
            throw new Error('A valid user id should be provided');
        }

        // Set a default callback function in case no callback function has been provided
        callback = callback || function() {};

        $.ajax({
            'url': '/api/auth/signed/become',
            'data': {
                'becomeUserId': userId
            },
            'type': 'GET',
            'success': function(data) {
                callback(null, data);
            },
            'error': function(jqXHR, textStatus) {
                callback({'code': jqXHR.status, 'msg': jqXHR.responseText});
            }
        });
    };


    /////////////////
    // MAINTENANCE //
    /////////////////

    /**
     * Reindex the search index
     *
     * @param  {Function}       [callback]              Standard callback function
     * @param  {Object}         [callback.err]          Error object containing error code and error message
     */
    var reindexSearch = exports.reindexSearch = function(callback) {
        // Set a default callback function in case no callback function has been provided
        callback = callback || function() {};

        $.ajax({
            'url': '/api/search/reindexAll',
            'type': 'POST',
            'success': function() {
                callback(null);
            },
            'error': function(jqXHR, textStatus) {
                callback({'code': jqXHR.status, 'msg': jqXHR.responseText});
            }
        });
    };

    /**
     * Reprocess content previews
     *
     * @param  {Object}      reprocessParameters                              Parameters that determine what content item previews need to be reprocessed
     * @param  {String[]}    [reprocessParameters.revision_mime]              An array of mimetypes to be reprocessed (e.g., `application/pdf`)
     * @param  {String[]}    [reprocessParameters.content_resourceSubType]    An array of content types to be reprocessed. Can contain `collabdoc`, `file` or `link`
     * @param  {String[]}    [reprocessParameters.revision_previewStatus]     An array of preview statuses that need to be reprocessed. Can contain `error` or `ignored`
     * @param  {Date}        [reprocessParameters.revision_createdAfter]      A date after which content previews need to be reprocessed
     * @param  {Date}        [reprocessParameters.revision_createdBefore]     A date before which content previews need to be reprocessed
     * @param  {String[]}    [reprocessParameters.revision_createdBy]         An array of user IDs for which to reprocess the content previews
     * @param  {Function}    [callback]                                       Standard callback function
     * @param  {Object}      [callback.err]                                   Error object containing error code and error message
     * @throws {Error}                                                        Error thrown when no valid content reprocessing parameters have been provided
     */
    var reprocessPreviews = exports.reprocessPreviews = function(reprocessParameters, callback) {
        if (!reprocessParameters || _.isEmpty(reprocessParameters)) {
            throw new Error('Valid reprocess parameters should be provided');
        }

        // Set a default callback function in case no callback function has been provided
        callback = callback || function() {};

        $.ajax({
            'type': 'POST',
            'url': '/api/content/reprocessPreviews',
            'data': reprocessParameters,
            'success': function() {
                callback(null);
            },
            'error': function(jqXHR, textStatus) {
                callback({'code': jqXHR.status, 'msg': jqXHR.responseText});
            }
        });
    };

});<|MERGE_RESOLUTION|>--- conflicted
+++ resolved
@@ -23,7 +23,6 @@
     /**
      * Create a new tenant
      *
-<<<<<<< HEAD
      * @param  {String}         alias                               The alias of the tenant to create
      * @param  {String}         displayName                         The display name of the tenant to create
      * @param  {String}         host                                The host name of the tenant to create
@@ -31,15 +30,7 @@
      * @param  {String}         [opts.emailDomain]                  The email domain to assign to the tenant
      * @param  {Function}       [callback]                          Standard callback method
      * @param  {Object}         [callback.err]                      Error object containing error code and error message
-     * @param  {Tenant}         [callback.response]                 A Tenant object representing the created tenant
-=======
-     * @param  {String}                alias                The alias of the tenant to create
-     * @param  {String}                displayName          The display name of the tenant to create
-     * @param  {String}                host                 The host name of the tenant to create
-     * @param  {Function}              [callback]           Standard callback method
-     * @param  {Object}                [callback.err]       Error object containing error code and error message
-     * @param  {Tenant}                [callback.tenant]    A Tenant object representing the created tenant
->>>>>>> ac25c29b
+     * @param  {Tenant}         [callback.tenant]                   A Tenant object representing the created tenant
      */
     var createTenant = exports.createTenant = function(alias, displayName, host, opts, callback) {
         if (!alias) {
