/*!
 * Copyright 2012 Sakai Foundation (SF) Licensed under the
 * Educational Community License, Version 2.0 (the "License"); you may
 * not use this file except in compliance with the License. You may
 * obtain a copy of the License at
 *
 *     http://www.osedu.org/licenses/ECL-2.0
 *
 * Unless required by applicable law or agreed to in writing,
 * software distributed under the License is distributed on an "AS IS"
 * BASIS, WITHOUT WARRANTIES OR CONDITIONS OF ANY KIND, either express
 * or implied. See the License for the specific language governing
 * permissions and limitations under the License.
 */

define(['exports', 'jquery', 'underscore', 'oae/api/oae.api.config', 'oae/api/oae.api.i18n', 'oae/api/oae.api.util'], function(exports, $, _, configAPI, i18nAPI, utilAPI) {

    // Variable that will be used to cache the widget manifests
    var manifests = null;
    // Variable that will keep track of the widget resources that have already been loaded
    var loadedWidgets = {};
    // Variable that will keep track of the current user's locale
    var locale = null;

    /**
     * Initialize all widget functionality by loading and caching the widget manifests
     * 
     * @param  {String}     [currentLocale]     The current user's locale. If this has not been provided, the system's default locale will be used.
     * @param  {Function}   callback            Standard callback function
     * @param  {Object}     callback.err        Error object containing error code and message
     * @api private
     */
    var init = exports.init = function(currentLocale, callback) {
        // Set the locale to be the default one if not provided
        locale = currentLocale || configAPI.getValue('oae-principals', 'user', 'defaultLanguage');

        // Get the widget manifest files
        $.ajax({
            'url': '/api/ui/widgets',
            'success': function(data) {
                manifests = data;
                initOnLoadWidgets();
                registerLazyLoading();
                registerHashBinding();
                callback(null);
            },
            'error': function(jqXHR, textStatus) {
                callback({'code': jqXHR.status, 'msg': jqXHR.statusText});
            }
        });
    };

    /**
     * Get a widget's manifest.json file.
     * 
     * @param  {String}     widgetName      The name of the widget for which we want to retrieve the manifest
     * @return {Object}                     JSON object representing the widget's manifest file. This will be null if no widget can be found for the given widget name
     * @throws {Error}                      Error thrown when no or an invalid widget name is provided
     */
    var getWidgetManifest = exports.getWidgetManifest = function(widgetName) {
        if (!widgetName || !manifests[widgetName]) {
            throw new Error('A valid widget name should be provided');
        }
        return manifests[widgetName];
    };
    
    /**
     * Get a list of all of the available widgets that have certain properties in their manifest file and return their actual manifest files.
     * 
     * @param  {Object}     [properties]    JSON object that lists all of the properties and values for those properties that should be set on the widget's manifest file before it will return in the final list, so only the widgets we need are returned. If this is not provided, all widgets will be returned.
     * @return {Object}                     JSON object where the keys represent all of the available widgets and the values are the widget's manifest files.
     */
    var getWidgetManifests = exports.getWidgetManifests = function(properties) {
        if (!properties) {
            return manifests;
        }

        var filteredWidgets = {};
        $.each(manifests, function(widgetName, widget) {
            // Check that all of the properties in the properties object are set
            var isValid = true;
            $.each(properties, function(property, value) {
                if (widget[property] !== value) {
                    isValid = false;
                }
            });
            if (isValid) {
                filteredWidgets[widgetName] = widget;
            }
        });
        return filteredWidgets;
    };

    ///////////////////
    // WIDGET LOADER //
    ///////////////////

    /**
     * Add a widget declaration element to the page for all of the widgets that have identified themselves as needing to automatically
     * load on each page. This is done by adding the following to a widget's manifest.json file:
     * 
     * ```
     * 'trigger': {
     *     'onLoad': true
     * }
     * ```
     * 
     * Examples for widget that want to use this are Terms & Conditions widgets, etc.
     * 
     * @api private
     */
    var initOnLoadWidgets = function() {
        $.each(getWidgetManifests(), function(widgetName, widget) {
            if (widget.trigger && widget.trigger.onLoad) {
                var $widget = $('<div>').attr('data-widget', widgetName);
                $('body').prepend($widget);
            }
        });
    };

    /**
     * Register all of the widgets that have identified themselves as needing to lazy load when a certain event is triggered or
     * when an element with a certain selector is clicked. This is done to make sure that widgets are only loaded when they are
     * really needed, which significantly cuts down on the initial page load time.
     * 
     * A widget can be lazy loaded by declaring one or more events to which it listens. When that event is triggered, the widget
     * will be loaded and rendered. A widget can also be lazy loaded by declaring one or more jquery selectors for which it listens
     * to click events. When an element with that selector is clicked, the widget will be loaded and rendered.
     * 
     * This is done by adding the following to a widget's manifest.json file:
     * 
     * ```
     * 'trigger': {
     *     'events': ['oae-trigger-event1', 'oae-trigger-event2'],
     *     'selectors': ['#oae_trigger_link1', '.oae-trigger-link2']
     * }
     * ```
     */
    var registerLazyLoading = function() {
        $.each(getWidgetManifests(), function(widgetName, widget) {
            // Only register the widget for lazy loading if it isn't
            // set as an onLoad widget
            if (widget.trigger && !widget.trigger.onLoad) {

                // Convert all of the properties to an array
                widget.trigger.events = widget.trigger.events || [];
                if (_.isString(widget.trigger.events)) {
                    widget.trigger.events = [widget.trigger.events];
                }
                widget.trigger.selectors = widget.trigger.selectors || [];
                if (_.isString(widget.trigger.selectors)) {
                    widget.trigger.selectors = [widget.trigger.selectors];
                }

                var lazyLoadWidget = function(callback) {
                    // Unbind all of the events for the widget
                    $.each(widget.trigger.events, function(index, eventId) {
                        $(document).off(eventId);
                    });
                    // Also unbind the click events associated to this widget
                    $.each(widget.trigger.selectors, function(index, selector) {
                        $(document).off('click', selector);
                    });

                    // Load and render the widget
                    insertWidget(widgetName, null, null, false, callback);
                };

                // Bind the widget to all of the events it wants to listen to
                $.each(widget.trigger.events, function(index, eventId) {
                    $(document).on(eventId, function() {
                        // Pass all of the passed in arguments into the widget, except
                        // for the event data which will be the first parameter
                        var args = Array.prototype.slice.call(arguments).slice(1);
                        lazyLoadWidget(function() {
                            $(document).trigger(eventId, args);
                        });
                    });
                });

                // Bind the widget to all click handlers it wants to listen to
                $.each(widget.trigger.selectors, function(index, selector) {
                    $(document).on('click', selector, function(event, ui) {
                        lazyLoadWidget(function() {
                            $(event.target).trigger('click', [event, ui]);
                        });
                        return false;
                    });
                });
            }
        });
    };

    /**
     * Utility function that will be used by the widget loader to convert a relative path
     * declared somewhere in the widget into an absolute path, so it can be successfully
     * retrieved from the server. When an absolute path is passed in, it will be returned as is
     * 
     * @param  {String}     url     Relative path that should be made absolute
     * @param  {String}     prefix  The absolute path that should be used to prefix the relative path with
     * @return {String}             The generated absolute path
     * @api private
     */
    var convertRelativeToAbsolutePath = function(url, prefix) {
        if (!url) {
            return null;
        } else if (!prefix) {
            return url;
        }
        
        // If the provided URL is already an absolute URL, we just return it
        if (url.substring(0, 1) === '/' || url.substring(0, 4) === 'http') {
            return url;
        } else {
            return prefix + url;
        }
    };

    /**
     * Find all of the widgets declared inside of the provided container, and load them into
     * the page.
     * 
     * Widgets are declared in the following way:
     * 
     * <div id='widgetId' data-widget='widgetName' />
     * 
     * @param  {Element|String}     [$container]    HTML container in which we want to look for widgets and load them. This can either be a jQuery Element object or a jQuery selector string. If no container is provided, the body element will be used
     * @param  {Boolean}            [showSettings]  Whether or not to show the widget's settings view. If this is not set, the widget's view mode will be shown.
     * @param  {Function}           [callback]      Standard callback function executed when all widgets have finished loading and rendering
     * @param  {Object}             [widgetData]    JSON object containing the data that should be passed into the widgets. The keys are the widget's unique instance ids, and the value is what will be passed into the widget with that id
     * @param  {Object}             [callback.err]  Error containing the error code and message
     */
    var loadWidgets = exports.loadWidgets = function($container, showSettings, widgetData, callback) {
        // Default callback function
        callback = callback || function() {};
        // Default to view mode if showSettings is not provided
        showSettings = showSettings || false;
        // Default to the body element if the container hasn't been provided
        $container = $container ? $($container) : $('body');
        // Default to empty widget data if no widget data has been provided
        widgetData = widgetData || {};

        locateWidgets($container, showSettings, widgetData, callback);
    };

    /**
     * Find all of the widgets declared inside of the provided container, and pass this information
     * on so all of the widget files can be loaded using a static batch get
     * 
     * @param  {Element}        $container      jQuery element representing the HTML container in which we want to look for widgets and load them.
     * @param  {Boolean}        showSettings    Whether or not to show the widget's settings view.
     * @param  {Object}         widgetData      JSON object containing the data that should be passed into the widgets. The keys are the widget's unique instance ids, and the value is what will be passed into the widget with that id
     * @param  {Function}       callback        Standard callback function
     * @param  {Object}         callback.err    Error containing the error code and message
     * @api private
     */
    var locateWidgets = function($container, showSettings, widgetData, callback) {
        // Locate the available widgets in the container. This is done by getting
        // all tags with a `data-widget` attribute
        var widgetsToLoad = {};
        
        $('[data-widget]', $container).each(function(index, element) {
            $element = $(element);

            // Gather the metadata for the widgets that need to be loaded
            var widgetName = $element.attr('data-widget');
            var widget = getWidgetManifest(widgetName);
            var widgetId = $element.attr('id');

            // Generate a unique id for the widget if it doesn't have one set
            if (!widgetId) {
                widgetId = utilAPI.generateId();
                $element.attr('id', widgetId);
            }

            // The data-widget attribute is removed, to avoid the widget being rendered again
            $element.removeAttr('data-widget');

            // If the widget's resource have already been loaded,
            // we just render the widget
            if (loadedWidgets[widgetName]) {
<<<<<<< HEAD
                return renderWidget(widgetName, widgetId, widgetData, showSettings);
=======
                return renderWidget(widgetName, widgetId, showSettings, widgetData[widgetId]);
>>>>>>> 1344a7b9
            }

            // The widget hasn't been loaded yet, we add to the list of widgets to load
            widgetsToLoad[widgetName] = widgetsToLoad[widgetName] || {};
            // We set the absolute path of the widget loader, which will be used to prefix all relative
            // paths used in the widget. Widgets live under the `node_modules` folder
            widgetsToLoad[widgetName].prefixPath = '/node_modules/' + widget.path;
            // Set the link to the HTML page
            widgetsToLoad[widgetName].html = convertRelativeToAbsolutePath(widget.src, widgetsToLoad[widgetName].prefixPath);
            // Set the link to the default and user locale language bundles
            widgetsToLoad[widgetName].bundles = {};
            if (widget.i18n) {
                widgetsToLoad[widgetName].bundles['default'] = widget.i18n['default'] ? convertRelativeToAbsolutePath(widget.i18n['default'].bundle, widgetsToLoad[widgetName].prefixPath) : null,
                widgetsToLoad[widgetName].bundles[locale] = widget.i18n[locale] ? convertRelativeToAbsolutePath(widget.i18n[locale].bundle, widgetsToLoad[widgetName].prefixPath) : null
            }
            // Add the id of the widget to the instances that should be loaded for the current widget name
            widgetsToLoad[widgetName].instances = widgetsToLoad[widgetName].instances || [];
            widgetsToLoad[widgetName].instances.push(widgetId);
        });

        // We can return if no widgets have been found
        if (_.keys(widgetsToLoad).length === 0) {
            return callback();
        }
        loadWidgetFiles(widgetsToLoad, $container, showSettings, widgetData, callback);
    };

    /**
     * Load all static files for all of the widgets that need to be loaded. This will load the widget's
     * main HTML view, as well as the default bundle and the language bundle for the current user's locale (if exists)
     * 
     * The widgetsToLoad object will have the following structure
     * 
     * ```
     * {
     *     'widgetName1': {
     *         'html': <Link to widget's main HTML view>,
     *         'bundles': {
     *             'default': <Link to widget's default language bundle>,
     *             '<userLocale>': <Link to widget's language bundle for user's locale>,
     *         },
     *         'instances': [<ids of all of the widgets of type widgetName1 that need to be loaded>]
     *     },
     *     'widgetName2': ...
     * }
     * ```
     * 
     * @param  {Object}         widgetsToLoad   JSON Object representing the widgets that should be loaded
     * @param  {Element}        $container      jQuery element representing the HTML container in which we want to look for widgets and load them.
     * @param  {Boolean}        showSettings    Whether or not to show the widget's settings view.
     * @param  {Object}         widgetData      JSON object containing the data that should be passed into the widgets. The keys are the widget's unique instance ids, and the value is what will be passed into the widget with that id
     * @param  {Function}       callback        Standard callback function
     * @param  {Object}         callback.err    Error containing the error code and message
     * @api private 
     */
    var loadWidgetFiles = function(widgetsToLoad, $container, showSettings, widgetData, callback) {
        // Collect all static files that need to be loaded
        var files = [];
        $.each(widgetsToLoad, function(widgetName, loadData) {
            files.push(loadData.html);
            if (loadData.bundles['default']) {
                files.push(loadData.bundles['default']);
            }
            if (loadData.bundles[locale]) {
                files.push(loadData.bundles[locale]);
            }
        });

        utilAPI.staticBatch(files, function(err, data) {
            if (err) {
                return callback(err);
            }

            processWidgetFiles(data, widgetsToLoad, $container, showSettings, widgetData, callback);
        });
    };

    /**
     * Process all of the retrieved static widget files so they can be cached and used for
     * widget rendering. First of all, the new language bundles will be parsed by the i18n API and
     * the HTML fragments will be translated. Next, the CSS and JS tags will be extracted and removed
     * from the HTML fragment, the CSS styles will be added to the header and the JS files will be
     * required. Finally, all of the widgets will be rendered.
     * 
     * NOTE: All text in a widget should be wrapped in an HTML element. Text that is not wrapped in a tag
     * will not be rendered.
     * 
     * @param  {Object}         widgetFiles     JSON object containing all of the loaded static widget files. The keys are the paths to the widget file, and the value is the actual file content.
     * @param  {Object}         widgetsToLoad   JSON Object representing the widgets that should be loaded
     * @param  {Element}        $container      jQuery element representing the HTML container in which we want to look for widgets and load them.
     * @param  {Boolean}        showSettings    Whether or not to show the widget's settings view.
     * @param  {Function}       callback        Standard callback function
     * @param  {Object}         callback.err    Error containing the error code and message
     * @api private
     */
    var processWidgetFiles = function(widgetFiles, widgetsToLoad, $container, showSettings, widgetData, callback) {
        // Keep track of the number of widgets that need to be loaded
        var widgetsLoaded = 0;

        // Process the widgets for all of the widgets that need to be loaded
        $.each(widgetsToLoad, function(widgetName, loadData) {

            // Parse the new i18n bundles, if bundles are present
            var widgetHTML = widgetFiles[loadData.html];
            if (loadData.bundles['default']) {
                i18nAPI.parseWidgetBundles(widgetName, widgetFiles[loadData.bundles['default']], loadData.bundles[locale] ? widgetFiles[loadData.bundles[locale]] : null);
                // Translate the HTML fragment
                widgetHTML = i18nAPI.translate(widgetHTML, widgetName);
            }

            // We transform the translated HTML into a jQuery object. However, as this will actually load all of the 
            // images in the widget HTML straight away, and the images will still have relative URLs that need conversion,
            // we replace all `img` tags to temporary `imgtmp` tags
            widgetHTML = widgetHTML.replace(/<img/ig, '<imgtmp');
            var $widgetEl = $(widgetHTML);

            // Extract all images and rewrite their path
            $widgetEl.find('imgtmp').each(function(index, imgTag) {
                var $imgTag = $(imgTag);
                $imgTag.attr('src', convertRelativeToAbsolutePath($imgTag.attr('src'), widgetsToLoad[widgetName].prefixPath));
            });
            
            // Extract CSS and add to head
            $widgetEl.filter('link[rel="stylesheet"]').each(function(index, cssTag) {
                var $cssTag = $(cssTag);
                $cssTag.attr('href', convertRelativeToAbsolutePath($cssTag.attr('href'), widgetsToLoad[widgetName].prefixPath));
                // We append the CSS file to the head tag. However, appending the jQuery element would not be triggering a repaint
                // on IE8 and IE9, which means that we have to append the raw element's HTML string
                $('head').append($cssTag[0].outerHTML);
            });

            // Extract JS and require
            var jsFiles = []
            $widgetEl.filter('script').each(function(index, jsTag) {
                jsFiles.push(convertRelativeToAbsolutePath($(jsTag).attr('src'), widgetsToLoad[widgetName].prefixPath));
            });
            
            // Extract the widget HTML without the link and script tags
            widgetHTML = $('<div>').html($widgetEl.filter(':not(link):not(script)')).html();
            // Change the images back to `img` tags
            widgetHTML = widgetHTML.replace(/imgtmp/ig, 'img');

            // Require the JS Files
            require(jsFiles, function(widgetFunction) {
                // Cache the widget's HTML and widgetFunction
                loadedWidgets[widgetName] = {
                    'html': widgetHTML,
                    'widgetFunction': widgetFunction
                };
                // Load all of the declared instances for this widget
                for (var i = 0; i < loadData.instances.length; i++) {
                    // Render the widget instance, and pass in the widget data for the widget instance
                    renderWidget(widgetName, loadData.instances[i], showSettings, widgetData[loadData.instances[i]]);
                }
                // Check if we have finished loading all widgets
                widgetsLoaded++;
                if (widgetsLoaded === _.keys(widgetsToLoad).length) {
                    callback();
                }
            });
        });
    };

    /**
     * Render a widget instance for a widget for which all of the widget files have already been loaded. This will add
     * the widget's HTML to the widget container, and will execute the main widget function, if it exists
     * 
     * @param  {String}     widgetName      The name of the widget we want to render
     * @param  {String}     widgetId        The widget's unique id. This should be the id on the widget's container
     * @param  {Boolean}    showSettings    Whether or not to show the widget's settings view.
     * @param  {Object}     widgetData      JSON object representing widget instance data that should be passed into the widget load function
     * @api private
     */
    var renderWidget = function(widgetName, widgetId, showSettings, widgetData) {
        var $container = $('#' + widgetId);
        $container.html(loadedWidgets[widgetName].html);
        // Execute the widget's main function if it's provided
        if (loadedWidgets[widgetName].widgetFunction) {
            loadedWidgets[widgetName].widgetFunction(widgetId, showSettings, widgetData);
        }
    };

    /**
     * Register all of the widgets that have indicated that they want to listen to certain hash parameter changes.
     * Every time the hash is changed, this function will look which widgets are interested in the removed/added/changed
     * hash parameters. For all widgets interested in a changed hash parameter, a `hashchange.<widgetName>.oae` event
     * will be triggered.
     * 
     * A widget can start listening to hash parameter changes by adding the following to its manifest.json file:
     * 
     * ```
     * 'hashParams': ['hashParam1', 'hashParam2'],
     * ```
     */
    var registerHashBinding = function() {
        // Cache the hash state on page load
        var oldState = $.bbq.getState();
        // Bind to the global hashchange event
        $(window).on('hashchange', function() {
            // Get the current hash state
            var newState = $.bbq.getState();
            // Determine which widgets are interested in the changes
            $.each(getWidgetManifests(), function(widgetName, widget) {
                if (widget.hashParams) {
                    var triggerEvent = false;
                    $.each(widget.hashParams, function(index, hashParam) {
                        // If the current state has the value
                        if (newState[hashParam]) {
                            // Check if the value has been added or if the value has been changed
                            if (newState[hashParam] !== oldState[hashParam]) {
                                triggerEvent = true;
                            }
                        // If the current state doesn't have the value, but the
                        // old one does, then the parameter has been removed    
                        } else if (oldState[hashParam]) {
                            triggerEvent = true;
                        }
                        if (triggerEvent) {
                            // Inform the widget of the hash change
                            $(window).trigger('hashchanged.' + widgetName + '.oae', [newState]);
                        }
                    });
                }
            });
            oldState = newState;
        });
    };

    /**
     * Insert a widget into a container with the provided viewmode.
     * 
     * @param  {String}             widgetName      The name of the widget we want to load into the provided container
     * @param  {String}             [widgetId]      The widget's unique id. If this is not provided, a random id wil be generated
     * @param  {Element|String}     [$container]    HTML container in which we want to insert the widget. This can either be a jQuery Element object or a jQuery selector string. If this is not provided, it will be inserted into the document's body
     * @param  {Boolean}            [showSettings]  Whether or not to show the widget's settings view. If this is not set, the widget's view mode will be shown.
     * @param  {Function}           [callback]      Standard callback function executed when the widgets has finished loading and rendering
     * @param  {Object}             [callback.err]  Error containing the error code and message
     * @throws {Error}                              Error thrown when no or an invalid widget name is provided
     */
    var insertWidget = exports.insertWidget = function(widgetName, widgetId, $container, showSettings, callback) {
        if (!widgetName || !manifests[widgetName]) {
            throw new Error('A valid widget name should be provided');
        }

        // Default value for showSettings
        showSettings = showSettings || false;
        // Default to the body element if the container hasn't been provided
        $container = $container ? $($container) : $('body');

        // Add the widget declaration to the container
        var $widget = $('<div>').attr({
            'id': widgetId,
            'data-widget': widgetName
        })
        $container.prepend($widget);
        // Load the widget
        loadWidgets($container, showSettings, null, callback);
    };
});<|MERGE_RESOLUTION|>--- conflicted
+++ resolved
@@ -279,11 +279,7 @@
             // If the widget's resource have already been loaded,
             // we just render the widget
             if (loadedWidgets[widgetName]) {
-<<<<<<< HEAD
-                return renderWidget(widgetName, widgetId, widgetData, showSettings);
-=======
                 return renderWidget(widgetName, widgetId, showSettings, widgetData[widgetId]);
->>>>>>> 1344a7b9
             }
 
             // The widget hasn't been loaded yet, we add to the list of widgets to load
