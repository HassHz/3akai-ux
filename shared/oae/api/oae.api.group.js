--- conflicted
+++ resolved
@@ -152,18 +152,5 @@
             }
         });
     };
-<<<<<<< HEAD
-
-    /**
-     * Checks whether a group alias exists.
-     * 
-     * @param  {String}       alias               The group alias to check.
-     * @param  {Function}     callback            Standard callback method takes arguments `err` and `exists`
-     * @param  {Object}       callback.err        Error object containing error code and error message
-     * @param  {Boolean}      callback.exists     True if the group already exists, false if it doesn't
-     */
-    var exists = exports.exists = function(alias, callback) {};
-=======
->>>>>>> 1344a7b9
 
 });