--- conflicted
+++ resolved
@@ -196,11 +196,7 @@
      */
     var memberOf = exports.memberOf = function(userId, start, limit, callback) {
         // Default values
-<<<<<<< HEAD
-        userId = userId || require('oae/api/oae.core').data.me.id;
-=======
-        userId = userId || require('oae.core').data.me.userId;
->>>>>>> 65fcf5dc
+        userId = userId || require('oae.core').data.me.id;
         limit = limit || 10;
         
         // Parameter validation
