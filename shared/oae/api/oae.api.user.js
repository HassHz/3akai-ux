--- conflicted
+++ resolved
@@ -129,11 +129,7 @@
         }
 
         // Get the current user to construct the endpoint url.
-<<<<<<< HEAD
-        var userId = require('oae/api/oae.core').data.me.id;
-=======
-        var userId = require('oae.core').data.me.userId;
->>>>>>> 65fcf5dc
+        var userId = require('oae.core').data.me.id;
 
         // Update all places that are showing the current user's display name
         if (params['displayName']) {
