/*!
 * Copyright 2012 Sakai Foundation (SF) Licensed under the
 * Educational Community License, Version 2.0 (the "License"); you may
 * not use this file except in compliance with the License. You may
 * obtain a copy of the License at
 *
 *     http://www.osedu.org/licenses/ECL-2.0
 *
 * Unless required by applicable law or agreed to in writing,
 * software distributed under the License is distributed on an "AS IS"
 * BASIS, WITHOUT WARRANTIES OR CONDITIONS OF ANY KIND, either express
 * or implied. See the License for the specific language governing
 * permissions and limitations under the License.
 */

/*!
 * Load all of the 3rd party libraries that need to be present from the very beginning, as well as the actual
 * core client-side Sakai OAE APIs
 */
define([
        /*!
         * The ! after `oae.api` indicates that this module is actually treated as a *plugin*, which is a special kind of
         * requirejs module. The difference we need is that the module can return a `load` function that can chain together
         * an initialization process client-size. We use this to initialize the client-side data.
         */
        'oae.api!',

        'jquery',

        /*!
         * All the OAE API libraries found in /shared/oae/api. By including these here, requirejs will know that the
         * libraries are already included in the `oae.core` dependency and individual libraries will not be loaded
         * on the client when requested.
         */
        'oae.api.authentication',
        'oae.api.config',
        'oae.api.content',
        'oae.api.group',
        'oae.api.i18n',
        'oae.api.l10n',
        'oae.api.profile',
        'oae.api.user',
        'oae.api.util',
        'oae.api.widget',

        /**
         * OAE jQuery plugins
         */
        'jquery.clip',
        'jquery.dnd-upload',
        'jquery.infinitescroll',
        'jquery.list-options',

        /*!
         * Third-party dependencies.
         */
        'bootstrap',
        'globalize',
        'jquery.ba-bbq',
        'jquery.ba-hashchange',
        'jquery.encoder',
        'jquery.fileSize',
        'jquery.form',
        'jquery.history',
<<<<<<< HEAD
=======
        'jquery.infinitescroll',
        'jquery.notify',
>>>>>>> 03c1a398
        'jquery.properties-parser',
        'jquery.serializeObject',
        'jquery.timeago',
        'jquery.validate',
        'jquery-ui',
        'underscore'
    ],

    function(oae, $) {

        // Make caching the default behavior for $.getScript
        $.ajaxSetup({'cache': true});
        // Make sure that arrays passed in as arguments are properly encoded
        $.ajaxSettings.traditional = true;

        return oae;
    }
);<|MERGE_RESOLUTION|>--- conflicted
+++ resolved
@@ -62,11 +62,8 @@
         'jquery.fileSize',
         'jquery.form',
         'jquery.history',
-<<<<<<< HEAD
-=======
         'jquery.infinitescroll',
         'jquery.notify',
->>>>>>> 03c1a398
         'jquery.properties-parser',
         'jquery.serializeObject',
         'jquery.timeago',
