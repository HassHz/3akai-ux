--- conflicted
+++ resolved
@@ -32,28 +32,18 @@
         'jquery.clip': 'vendor/js/jquery-plugins/jquery.clip',
         'jquery.list-options': 'vendor/js/jquery-plugins/jquery.list-options',
         'jquery.contentchange': 'vendor/js/jquery-plugins/jquery.contentchange.sakai-edited',
+        'jquery.dnd-upload': 'vendor/js/jquery-plugins/jquery.dnd-upload',
         'jquery.equal-height-columns': 'vendor/js/jquery-plugins/jquery.equal-height-columns',
         'jquery.fileSize': 'vendor/js/jquery-plugins/jquery.fileSize',
         'jquery.fileupload': 'vendor/js/jquery-plugins/jquery.fileupload',
         'jquery.form': 'vendor/js/jquery-plugins/jquery.form',
-<<<<<<< HEAD
-=======
-        'jquery.gritter': 'vendor/js/jquery-plugins/jquery.gritter.sakai-edit',
         'jquery.iframe-transport': 'vendor/js/jquery-plugins/jquery.iframe-transport',
         'jquery.imgareaselect': 'vendor/js/jquery-plugins/imgareaselect/jquery.imgareaselect',
->>>>>>> c59c637d
         'jquery.infinitescroll': 'vendor/js/jquery-plugins/jquery.infinitescroll-sakai',
         'jquery.jeditable': 'vendor/js/jquery-plugins/jquery.jeditable.sakai-edited',
         'jquery.properties-parser': 'vendor/js/jquery-plugins/jquery.properties-parser',
         'jquery.serializeObject': 'vendor/js/jquery-plugins/jquery.serializeObject',
         'jquery.timeago': 'vendor/js/jquery-plugins/jquery.timeago',
-<<<<<<< HEAD
-        'jquery.fileupload': 'vendor/js/jquery-plugins/jquery.fileupload',
-        'jquery.dnd-upload': 'vendor/js/jquery-plugins/jquery.dnd-upload',
-        'jquery.autoSuggest': 'vendor/js/jquery-plugins/jquery.autoSuggest.sakai-edited',
-        'jquery.jeditable': 'vendor/js/jquery-plugins/jquery.jeditable.sakai-edited',
-=======
->>>>>>> c59c637d
         'jquery-ui': 'vendor/js/jquery-ui.custom',
         'jquery.validate': 'vendor/js/jquery-plugins/jquery.validate',
         
