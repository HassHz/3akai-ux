--- conflicted
+++ resolved
@@ -19,15 +19,12 @@
 requirejs.config({
     baseUrl: '/shared/',
     paths: {
-        'bootstrap': 'vendor/js/bootstrap',
-        'globalize': 'vendor/js/l10n/globalize',
-
         // jQuery module is managed by require-jquery variation of require.js
         'jquery': 'empty:',
 
-<<<<<<< HEAD
         // Vendor paths
         'bootstrap': 'vendor/js/bootstrap',
+        'globalize': 'vendor/js/l10n/globalize',
         'jquery.autoSuggest': 'vendor/js/jquery-plugins/jquery.autoSuggest.sakai-edited',
         'jquery.ba-bbq': 'vendor/js/jquery-plugins/jquery.ba-bbq',
         'jquery.ba-hashchange': 'vendor/js/jquery-plugins/jquery.ba-hashchange',
@@ -36,45 +33,23 @@
         'jquery.form': 'vendor/js/jquery-plugins/jquery.form',
         'jquery.history': 'vendor/js/jquery-plugins/jquery.history',
         'jquery.iframe-transport': 'vendor/js/jquery-plugins/jquery.iframe-transport',
+        'jquery.imgareaselect': 'vendor/js/jquery-plugins/imgareaselect/jquery.imgareaselect',
+        'jquery.jeditable': 'vendor/js/jquery-plugins/jquery.jeditable.sakai-edited',
         'jquery.properties-parser': 'vendor/js/jquery-plugins/jquery.properties-parser',
         'jquery.serializeObject': 'vendor/js/jquery-plugins/jquery.serializeObject',
         'jquery.timeago': 'vendor/js/jquery-plugins/jquery.timeago',
         'jquery.validate': 'vendor/js/jquery-plugins/jquery.validate',
-        'jquery.jeditable': 'vendor/js/jquery-plugins/jquery.jeditable.sakai-edited',
         'jquery-ui': 'vendor/js/jquery-ui.custom',
         'trimpath': 'vendor/js/trimpath',
         'underscore': 'vendor/js/underscore',
 
         // OAE paths
         'jquery.clip': 'oae/js/jquery-plugins/jquery.clip',
+        'jquery.dnd-upload': 'oae/js/jquery-plugins/jquery.dnd-upload',
+        'jquery.infinitescroll': 'oae/js/jquery-plugins/jquery.infinitescroll',
         'jquery.list-options': 'oae/js/jquery-plugins/jquery.list-options',
-        'jquery.infinitescroll': 'oae/js/jquery-plugins/jquery.infinitescroll',
-        'jquery.dnd-upload': 'oae/js/jquery-plugins/jquery.dnd-upload',
-=======
-        // jQuery plugins
-        'jquery.autoSuggest': 'vendor/js/jquery-plugins/jquery.autoSuggest.sakai-edited',
-        'jquery.ba-bbq': 'vendor/js/jquery-plugins/jquery.ba-bbq',
-        'jquery.ba-hashchange': 'vendor/js/jquery-plugins/jquery.ba-hashchange',
-        'jquery.clip': 'vendor/js/jquery-plugins/jquery.clip',
-        'jquery.list-options': 'vendor/js/jquery-plugins/jquery.list-options',
-        'jquery.contentchange': 'vendor/js/jquery-plugins/jquery.contentchange.sakai-edited',
-        'jquery.dnd-upload': 'vendor/js/jquery-plugins/jquery.dnd-upload',
-        'jquery.equal-height-columns': 'vendor/js/jquery-plugins/jquery.equal-height-columns',
-        'jquery.fileSize': 'vendor/js/jquery-plugins/jquery.fileSize',
-        'jquery.fileupload': 'vendor/js/jquery-plugins/jquery.fileupload',
-        'jquery.form': 'vendor/js/jquery-plugins/jquery.form',
-        'jquery.iframe-transport': 'vendor/js/jquery-plugins/jquery.iframe-transport',
-        'jquery.imgareaselect': 'vendor/js/jquery-plugins/imgareaselect/jquery.imgareaselect',
-        'jquery.infinitescroll': 'vendor/js/jquery-plugins/jquery.infinitescroll-sakai',
-        'jquery.jeditable': 'vendor/js/jquery-plugins/jquery.jeditable.sakai-edited',
-        'jquery.properties-parser': 'vendor/js/jquery-plugins/jquery.properties-parser',
-        'jquery.serializeObject': 'vendor/js/jquery-plugins/jquery.serializeObject',
-        'jquery.timeago': 'vendor/js/jquery-plugins/jquery.timeago',
-        'jquery-ui': 'vendor/js/jquery-ui.custom',
-        'jquery.validate': 'vendor/js/jquery-plugins/jquery.validate',
-        
+
         // OAE API modules
->>>>>>> 8b7b3577
         'oae.api': 'oae/api/oae.api',
         'oae.api.authentication': 'oae/api/oae.api.authentication',
         'oae.api.config': 'oae/api/oae.api.config',
@@ -87,14 +62,7 @@
         'oae.api.util': 'oae/api/oae.api.util',
         'oae.api.widget': 'oae/api/oae.api.widget',
         'oae.core': 'oae/api/oae.core',
-<<<<<<< HEAD
         'pluginBuilder': 'oae/api/pluginBuilder'
-=======
-        'pluginBuilder': 'oae/api/pluginBuilder',
-
-        'trimpath': 'vendor/js/trimpath',
-        'underscore': 'vendor/js/underscore'
->>>>>>> 8b7b3577
     },
     priority: ['jquery', 'underscore']
 });
