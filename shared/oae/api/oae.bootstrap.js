--- conflicted
+++ resolved
@@ -66,28 +66,7 @@
         'oae.api.util': 'oae/api/oae.api.util',
         'oae.api.widget': 'oae/api/oae.api.widget',
         'oae.core': 'oae/api/oae.core',
-<<<<<<< HEAD
-        'pluginBuilder': 'oae/api/pluginBuilder'
-    },
-    /*!
-     * The requireJS shim property allows us to define the dependencies and exports for
-     * older, traditional scripts that do not use define() to declare the dependencies.
-     * See http://requirejs.org/docs/api.html#config-shim for more information.
-     *
-     * In theory, we'd have to define jQuery as a dependency for all of our jQuery plugins.
-     * However, as we are using require-jquery, which includes jQuery into requireJS, we don't
-     * have to do this.
-     */
-    shim: {
-        // Define jquery-ui as an extra dependency for jquery.fileupload, otherwise it
-        // sometimes errors on the $.widget function being undefined.
-        'jquery.fileupload': ['jquery-ui']
-=======
-        'pluginBuilder': 'oae/pluginBuilder',
-
-        'trimpath': 'vendor/js/trimpath',
-        'underscore': 'vendor/js/underscore'
->>>>>>> a511500e
+        'pluginBuilder': 'oae/pluginBuilder'
     },
     priority: ['jquery', 'underscore']
 });
