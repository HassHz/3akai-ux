/*!
 * Copyright 2013 Apereo Foundation (AF) Licensed under the
 * Educational Community License, Version 2.0 (the "License"); you may
 * not use this file except in compliance with the License. You may
 * obtain a copy of the License at
 *
 *     http://opensource.org/licenses/ECL-2.0
 *
 * Unless required by applicable law or agreed to in writing,
 * software distributed under the License is distributed on an "AS IS"
 * BASIS, WITHOUT WARRANTIES OR CONDITIONS OF ANY KIND, either express
 * or implied. See the License for the specific language governing
 * permissions and limitations under the License.
 */

/*!
 * Initalize requireJS by setting paths and specifying load priorities
 */
requirejs.config({
    'baseUrl': '/shared/',
    'paths': {
        // jQuery module is managed by require-jquery variation of require.js
        'jquery': 'empty:',

        // Vendor paths
        'bootstrap': 'vendor/js/bootstrap',
        'bootstrap.clickover': 'vendor/js/bootstrap-plugins/bootstrapx.clickover',
        'flowplayer': 'vendor/js/flowplayer/flowplayer.min',
        'globalize': 'vendor/js/l10n/globalize',
        'jquery.autosuggest': 'vendor/js/jquery-plugins/jquery.autoSuggest',
        'jquery.encoder': 'vendor/js/jquery-plugins/jquery.encoder',
        'jquery.fileSize': 'vendor/js/jquery-plugins/jquery.fileSize',
        'jquery.fileupload': 'vendor/js/jquery-plugins/jquery.fileupload',
        'jquery.form': 'vendor/js/jquery-plugins/jquery.form',
        'jquery.history': 'vendor/js/jquery-plugins/jquery.history',
        'jquery.iframe-transport': 'vendor/js/jquery-plugins/jquery.iframe-transport',
        'jquery.jcrop': 'vendor/js/jquery-plugins/jcrop/jquery.Jcrop',
        'jquery.jeditable': 'vendor/js/jquery-plugins/jquery.jeditable.oae-edited',
        'jquery.notify': 'vendor/js/jquery-plugins/jquery.bootstrap.notify',
        'jquery.oembed': 'vendor/js/jquery-plugins/jquery.oembed',
        'jquery.parseurl': 'vendor/js/jquery-plugins/jquery.parseurl.oae-edited',
        'jquery.properties-parser': 'vendor/js/jquery-plugins/jquery.properties-parser',
        'jquery.serializeObject': 'vendor/js/jquery-plugins/jquery.serializeObject',
        'jquery.spectrum': 'vendor/js/jquery-plugins/jquery.spectrum',
        'jquery.timeago': 'vendor/js/jquery-plugins/jquery.timeago',
        'jquery.validate': 'vendor/js/jquery-plugins/jquery.validate',
        'jquery-ui': 'vendor/js/jquery-ui/jquery-ui.custom',
<<<<<<< HEAD
        'markdown': 'vendor/js/markdown',
=======
        'qunitjs': 'vendor/js/qunit',
>>>>>>> 87d37b20
        'text': 'vendor/js/requirejs/require.text',
        'trimpath': 'vendor/js/trimpath',
        'underscore': 'vendor/js/underscore',

        // OAE paths
        'bootstrap.focus': 'oae/js/bootstrap-plugins/bootstrap.focus',
        'bootstrap.modal': 'oae/js/bootstrap-plugins/bootstrap.modal',
        'jquery.browse-focus': 'oae/js/jquery-plugins/jquery.browse-focus',
        'jquery.clip': 'oae/js/jquery-plugins/jquery.clip',
        'jquery.dnd-upload': 'oae/js/jquery-plugins/jquery.dnd-upload',
        'jquery.infinitescroll': 'oae/js/jquery-plugins/jquery.infinitescroll',
        'jquery.jeditable-focus': 'oae/js/jquery-plugins/jquery.jeditable-focus',
        'jquery.list-options': 'oae/js/jquery-plugins/jquery.list-options',
        'jquery.update-picture': 'oae/js/jquery-plugins/jquery.update-picture',

        // OAE API modules
        'oae.api': 'oae/api/oae.api',
        'oae.api.authentication': 'oae/api/oae.api.authentication',
        'oae.api.config': 'oae/api/oae.api.config',
        'oae.api.content': 'oae/api/oae.api.content',
        'oae.api.comment': 'oae/api/oae.api.comment',
        'oae.api.discussion': 'oae/api/oae.api.discussion',
        'oae.api.follow': 'oae/api/oae.api.follow',
        'oae.api.group': 'oae/api/oae.api.group',
        'oae.api.i18n': 'oae/api/oae.api.i18n',
        'oae.api.l10n': 'oae/api/oae.api.l10n',
        'oae.api.profile': 'oae/api/oae.api.profile',
        'oae.api.user': 'oae/api/oae.api.user',
        'oae.api.util': 'oae/api/oae.api.util',
        'oae.api.widget': 'oae/api/oae.api.widget',
        'oae.bootstrap': 'oae/api/oae.bootstrap',
        'oae.core': 'oae/api/oae.core',
        'pluginBuilder': 'oae/pluginBuilder'
    },
    'priority': ['jquery', 'underscore'],
    'shim': {
        'bootstrap.clickover': {
            'deps': ['bootstrap']
        }
    },
    'waitSeconds': 30
});

/*!
 * Load all of the dependencies, core OAE APIs, and the page-specific javascript file (if specified)
 */
require(['oae.core'], function() {
    // Find the script that has specified both the data-main (which loaded this bootstrap script) and a data-loadmodule attribute. The
    // data-loadmodule attribute tells us which script they wish to load *after* the core APIs have been properly bootstrapped.
    var $mainScript = $('script[data-main][data-loadmodule]');
    if ($mainScript.length > 0) {
        var loadModule = $mainScript.attr('data-loadmodule');
        if (loadModule) {
            // Require the module they specified in the data-loadmodule attribute
            require([loadModule]);
        }
    }
});<|MERGE_RESOLUTION|>--- conflicted
+++ resolved
@@ -45,11 +45,8 @@
         'jquery.timeago': 'vendor/js/jquery-plugins/jquery.timeago',
         'jquery.validate': 'vendor/js/jquery-plugins/jquery.validate',
         'jquery-ui': 'vendor/js/jquery-ui/jquery-ui.custom',
-<<<<<<< HEAD
         'markdown': 'vendor/js/markdown',
-=======
         'qunitjs': 'vendor/js/qunit',
->>>>>>> 87d37b20
         'text': 'vendor/js/requirejs/require.text',
         'trimpath': 'vendor/js/trimpath',
         'underscore': 'vendor/js/underscore',
