/*!
 * Copyright 2012 Sakai Foundation (SF) Licensed under the
 * Educational Community License, Version 2.0 (the "License"); you may
 * not use this file except in compliance with the License. You may
 * obtain a copy of the License at
 *
 *     http://www.osedu.org/licenses/ECL-2.0
 *
 * Unless required by applicable law or agreed to in writing,
 * software distributed under the License is distributed on an "AS IS"
 * BASIS, WITHOUT WARRANTIES OR CONDITIONS OF ANY KIND, either express
 * or implied. See the License for the specific language governing
 * permissions and limitations under the License.
 */

/*!
 * Initalize requireJS by setting paths and specifying load priorities
 */
requirejs.config({
    baseUrl: '/shared/',
    paths: {
        'bootstrap': 'vendor/js/bootstrap',
        'globalize': 'vendor/js/l10n/globalize',
        'jqmodal': 'vendor/js/jquery-plugins/jqmodal.sakai-edited',

        // jQuery module is managed by require-jquery variation of require.js
        'jquery': 'empty:',

        // jQuery plugins
        'jquery.autoSuggest': 'vendor/js/jquery-plugins/jquery.autoSuggest.sakai-edited',
        'jquery.ba-bbq': 'vendor/js/jquery-plugins/jquery.ba-bbq',
        'jquery.ba-hashchange': 'vendor/js/jquery-plugins/jquery.ba-hashchange',
        'jquery.contentchange': 'vendor/js/jquery-plugins/jquery.contentchange.sakai-edited',
        'jquery.equal-height-columns': 'vendor/js/jquery-plugins/jquery.equal-height-columns',
        'jquery.fileSize': 'vendor/js/jquery-plugins/jquery.fileSize',
        'jquery.fileupload': 'vendor/js/jquery-plugins/jquery.fileupload',
        'jquery.form': 'vendor/js/jquery-plugins/jquery.form',
        'jquery.gritter': 'vendor/js/jquery-plugins/jquery.gritter.sakai-edit',
        'jquery.iframe-transport': 'vendor/js/jquery-plugins/jquery.iframe-transport',
        'jquery.imgareaselect': 'vendor/js/jquery-plugins/imgareaselect/jquery.imgareaselect',
        'jquery.infinitescroll': 'vendor/js/jquery-plugins/jquery.infinitescroll-sakai',
        'jquery.jeditable': 'vendor/js/jquery-plugins/jquery.jeditable.sakai-edited',
        'jquery.properties-parser': 'vendor/js/jquery-plugins/jquery.properties-parser',
        'jquery.serializeObject': 'vendor/js/jquery-plugins/jquery.serializeObject',
        'jquery.timeago': 'vendor/js/jquery-plugins/jquery.timeago',
        'jquery-ui': 'vendor/js/jquery-ui.custom',
        'jquery.validate': 'vendor/js/jquery-plugins/jquery.validate',
        
        // OAE API modules
        'oae.api': 'oae/api/oae.api',
        'oae.api.authentication': 'oae/api/oae.api.authentication',
        'oae.api.config': 'oae/api/oae.api.config',
        'oae.api.content': 'oae/api/oae.api.content',
        'oae.api.group': 'oae/api/oae.api.group',
        'oae.api.i18n': 'oae/api/oae.api.i18n',
        'oae.api.l10n': 'oae/api/oae.api.l10n',
        'oae.api.profile': 'oae/api/oae.api.profile',
        'oae.api.user': 'oae/api/oae.api.user',
        'oae.api.util': 'oae/api/oae.api.util',
        'oae.api.widget': 'oae/api/oae.api.widget',
        'oae.core': 'oae/api/oae.core',
<<<<<<< HEAD
        'pluginBuilder': 'oae/pluginBuilder',
        'trimpath': 'vendor/js/trimpath'
=======
        'pluginBuilder': 'oae/api/pluginBuilder',

        'trimpath': 'vendor/js/trimpath',
        'underscore': 'vendor/js/underscore'
>>>>>>> 26f58a74
    },
    priority: ['jquery', 'underscore']
});

/*!
 * Load all of the dependencies and core OAE APIs
 */
require(['oae.core']);<|MERGE_RESOLUTION|>--- conflicted
+++ resolved
@@ -59,15 +59,10 @@
         'oae.api.util': 'oae/api/oae.api.util',
         'oae.api.widget': 'oae/api/oae.api.widget',
         'oae.core': 'oae/api/oae.core',
-<<<<<<< HEAD
         'pluginBuilder': 'oae/pluginBuilder',
-        'trimpath': 'vendor/js/trimpath'
-=======
-        'pluginBuilder': 'oae/api/pluginBuilder',
 
         'trimpath': 'vendor/js/trimpath',
         'underscore': 'vendor/js/underscore'
->>>>>>> 26f58a74
     },
     priority: ['jquery', 'underscore']
 });
