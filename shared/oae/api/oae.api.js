--- conflicted
+++ resolved
@@ -21,17 +21,10 @@
  * This module is intended to be referenced as a *plugin*, not a regular module. Do not depend on this directly, instead depend
  * on `oae.core`, which invokes this plugin, and also efficiently pre-loads many third-party dependencies.
  */
-<<<<<<< HEAD
 define(['underscore', 'oae.api.admin', 'oae.api.authentication', 'oae.api.config', 'oae.api.content', 'oae.api.comment', 'oae.api.discussion', 'oae.api.folder',
-        'oae.api.follow','oae.api.group', 'oae.api.i18n', 'oae.api.l10n', 'oae.api.push', 'oae.api.user', 'oae.api.util', 'oae.api.widget'],
-
-    function(_, adminAPI, authenticationAPI, configAPI, contentAPI, commentAPI, discussionAPI, folderAPI, followAPI, groupAPI, i18nAPI, l10nAPI, pushAPI, userAPI, utilAPI, widgetAPI) {
-=======
-define(['oae.api.admin', 'oae.api.authentication', 'oae.api.config', 'oae.api.content', 'oae.api.comment', 'oae.api.discussion', 'oae.api.folder',
         'oae.api.follow','oae.api.group', 'oae.api.i18n', 'oae.api.l10n', 'oae.api.meeting', 'oae.api.push', 'oae.api.user', 'oae.api.util', 'oae.api.widget'],
 
-    function(adminAPI, authenticationAPI, configAPI, contentAPI, commentAPI, discussionAPI, folderAPI, followAPI, groupAPI, i18nAPI, l10nAPI, meetingAPI, pushAPI, userAPI, utilAPI, widgetAPI) {
->>>>>>> 7f0be633
+    function(_, adminAPI, authenticationAPI, configAPI, contentAPI, commentAPI, discussionAPI, folderAPI, followAPI, groupAPI, i18nAPI, l10nAPI, meetingAPI, pushAPI, userAPI, utilAPI, widgetAPI) {
 
         /*!
          * Object containing all of the available OAE API modules and their functions, as well as some
