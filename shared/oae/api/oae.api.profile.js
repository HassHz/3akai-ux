--- conflicted
+++ resolved
@@ -87,11 +87,7 @@
         }
 
         // Get the current user to construct the endpoint url.
-<<<<<<< HEAD
-        var userId = require('oae/api/oae.core').data.me.id;
-=======
-        var userId = require('oae.core').data.me.userId;
->>>>>>> 65fcf5dc
+        var userId = require('oae.core').data.me.id;
 
         // Depending on the supplied parameters we send more or less data.
         var data = {
@@ -130,11 +126,7 @@
         }
 
         // Get the current user to construct the endpoint url.
-<<<<<<< HEAD
-        var userId = require('oae/api/oae.core').data.me.id;
-=======
-        var userId = require('oae.core').data.me.userId;
->>>>>>> 65fcf5dc
+        var userId = require('oae.core').data.me.id;
 
         $.ajax({
             'url': '/api/user/' + userId + '/profile/' + sectionId,
