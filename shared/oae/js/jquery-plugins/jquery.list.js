/*!
 * Copyright 2014 Apereo Foundation (AF) Licensed under the
 * Educational Community License, Version 2.0 (the "License"); you may
 * not use this file except in compliance with the License. You may
 * obtain a copy of the License at
 *
 *     http://opensource.org/licenses/ECL-2.0
 *
 * Unless required by applicable law or agreed to in writing,
 * software distributed under the License is distributed on an "AS IS"
 * BASIS, WITHOUT WARRANTIES OR CONDITIONS OF ANY KIND, either express
 * or implied. See the License for the specific language governing
 * permissions and limitations under the License.
 */

define(['jquery', 'oae.api.util', 'jquery.history'], function ($, oaeUtil) {
    (function() {

        /**
         * Show or hide the list header actions when clicking the header toggle
         */
        $(document).on('click', 'button.oae-list-header-toggle', function() {
            // Get the list container, so we don't end up changing state in other lists
            var $listContainer = $(this).parents('.oae-list-container');
            var $listHeaderActions = $('.oae-list-header-actions', $listContainer);

            // Toggle the visibility of the list header actions
            if ($listHeaderActions.is(':visible')) {
                $listHeaderActions.slideUp(200);
            } else {
                $listHeaderActions.slideDown(200);
            }

            // Toggle ARIA attributes, adding them if necessary
            if ($(this).attr('aria-expanded') === 'true') {
                $(this).attr('aria-expanded', 'false');
                $listHeaderActions.attr('aria-hidden', 'true');
            } else {
                $(this).attr('aria-expanded', 'true');
                $listHeaderActions.attr('aria-hidden', 'false');
            }

            // Toggle the caret icon in the list header
            $(this).find('i').toggleClass('fa-caret-down fa-caret-up');
        });

        /**
         * Updates the History.js state to contain a search query from the list header search field
         * (if any). This implicitly triggers the `window` `statechange` event such that consumers
         * of the list header functionality can perform the operations needed to execute the user's
         * search.
         *
         * After the search has completed, the search query will be available with History.js. For
         * example:
         *
         * ```javascript
         *  // Subscribe to the event that is invoked when the user has performed a search with the
         *  // list header
         *  $(window).on('statechange', function() {
         *      // Fetch the query from the History.js module
         *      var query = History.getState().data.query
         *
         *      // Finally, do something with the query (e.g., invoke a search and update the DOM)
         *  });
         * ```
         */
        $(document).on('submit', '.oae-list-header .form-search', function(ev) {
            var query = $('.oae-list-header-search-query', $(this)).val();

            // Push the new query to a new History.js state. We make sure to take the
            // existing state data parameters with us and construct a new URL based on
            // the existing base URL, allowing for page refreshing and bookmarking.
            var newState = $.extend({}, History.getState().data, {
                'query': query
            });

            // We cannot rely on the "current" url as that can be different depending on the browser.
<<<<<<< HEAD
            // Most browsers will display `/me/library`, IE9 will be display `/me#library` however.
            // The cleanUrl in the History.js state will always be `/me/library`.
            var url = oae.api.util.url(History.getState().cleanUrl).attr('path');
=======
            // Most browsers will display `/library`, IE9 will be display `/#library` however.
            // The cleanUrl in the History.js state will always be `/library`.
            var url = $.url(History.getState().cleanUrl).attr('path');
>>>>>>> 64402a5a
            // Add the search query to the page URL. Note that we remove all hash characters from the
            // search query. History.js expects to be in full control of the URL hash and adding one
            // into the URL ourself would interfere with that
            // @see https://github.com/oaeproject/3akai-ux/issues/3872
            url +=  '?q=' + oaeUtil.security().encodeForURL(query.replace(/#/g, ''));
            History.pushState(newState, $('title').text(), url);

            // Avoid submitting the search form
            ev.preventDefault();
        });

        /**
         * Deselect the 'select all' checkboxes when the state changes
         */
        $(window).on('statechange', function() {
            $('.oae-list-selectall').prop('checked', false);
            $('.oae-list-header-actions > .btn').prop('disabled', true);
        });

        /**
         * Select or deselect all elements when clicking the select all checkbox in the
         * list header actions container
         */
        $(document).on('change', '.oae-list-selectall', function() {
            // Get the list container, so we don't end up changing state in other lists
            var $listContainer = $(this).parents('.oae-list-container');
            // Check or uncheck all checkboxes in the corresponding list
            var checked = $(this).is(':checked');
            var $listCheckboxes = $('.oae-list:visible input[type="checkbox"]', $listContainer);
            $listCheckboxes.prop('checked', checked);
            // Enable or disable the list option action buttons. We only change the state
            // when there is at least 1 item in the list that can be checked.
            if ($listCheckboxes.length > 0) {
                $('.oae-list-header-actions > .btn', $listContainer).prop('disabled', !checked);
            }
        });

        /**
         * Deselect all elements in the list
         */
        $(document).on('oae.list.deselectall', function() {
            // Get the list container, so we don't end up changing state in other lists
            var $listContainer = $('.oae-list-container:visible');
            // Deselect all checkboxes in the list
            var $listCheckboxes = $('.oae-list:visible input[type="checkbox"]', $listContainer);
            $listCheckboxes.prop('checked', false);
            // Uncheck the 'select all' checkbox
            $('.oae-list-selectall', $listContainer).prop('checked', false);
            // Disable all buttons in the list header actions container
            $('.oae-list-header-actions:visible > .btn', $listContainer).prop('disabled', true);
        });

        /**
         * Switch the view mode between grid view, details view and compact view
         */
        $(document).on('click', '.oae-list-header .btn-group button', function() {
            // Get the list container, so we don't end up changing state in other lists
            var $listContainer = $(this).parents('.oae-list-container');
            // Update the list view switch buttons
            $('.oae-list-header .btn-group button', $listContainer).removeClass('active');
            $(this).addClass('active');
            // Change the view type in the list itself
            $('.oae-list', $listContainer).removeClass('oae-list-grid oae-list-details oae-list-compact');
            $('.oae-list', $listContainer).addClass($(this).attr('data-type'));
        });

        /**
         * When a checkbox is checked/unchecked, we make sure that its corresponding checkbox in the
         * other views are checked as well. When at least 1 list item is checked, the list header
         * actions are shown and the list header action buttons are enabled. When no checkboxes are
         * checked in the list, the list header action container collapses and the list header action
         * buttons are disabled.
         */
        $(document).on('click', '.oae-list input[type="checkbox"]', function() {
            // Get the list item the checkbox corresponds to and make sure the other views have the
            // same checked status
            $listItem = $(this).parents('li');
            $('input[type="checkbox"]', $listItem).prop('checked', $(this).is(':checked'));

            // Get the list container, so we don't end up changing state in other lists
            var $listContainer = $(this).parents('.oae-list-container');
            var $listHeaderActions = $('.oae-list-header-actions', $listContainer);

            // Hide the list header actions when no checkboxes are checked anymore. Show the list header
            // actions when at least 1 checkbox is checked
            var totalChecked = $('.oae-list input[type="checkbox"]:visible:checked', $listContainer).length;
            if ((totalChecked > 0 && !$listHeaderActions.is(':visible')) ||
                (totalChecked === 0 && $listHeaderActions.is(':visible'))) {
                $('button.oae-list-header-toggle', $listContainer).click();
            }

            // Enable or disable the list header action buttons
            $('.oae-list-header-actions > .btn', $listContainer).prop('disabled', (totalChecked === 0));
        });

        /**
         * The `oae.list.getSelection` or `oae.list.getSelection.<widgetname>` event can be sent by widgets
         * to get hold of the selected list items in the current list. In the first case, an
         * `oae.list.sendSelection` event will be sent out as a broadcast to all widgets listening
         * for the event. In the second case, an `oae.list.sendSelection.<widgetname>` event
         * will be sent out and will only be caught by that particular widget.
         *
         * @param  {Object}       ev                                          jQuery event
         * @param  {String}       [widgetId]                                  An optional widget ID. If an ID is specified an event will be triggered specifically for this widget.
         * @return {Object}       selectedItems                               Object containing the selected items
         * @return {Object[]}     selectedItems.results                       Array of objects representing the selected list items
         * @return {String}       selectedItems.results[i].id                 Resource id of the selected list item
         * @return {String}       selectedItems.results[i].displayName        Display name of the selected list item
         * @return {String}       selectedItems.results[i].resourceType       Resource type of the selected list item (group, user, content, etc.)
         * @return {String}       [selectedItems.results[i].thumbnailUrl]     URL to the thumbnail image of the selected list item
         */
        $(document).on('oae.list.getSelection', function(ev, widgetId) {
            var selectedItems = {
                'results': []
            };

            // Collect all of the selected items
            var $checked = $('input[type="checkbox"]:visible:checked', $('.oae-list:visible'));
            $checked.each(function(index, checked) {
                // Get the parent list item
                var $checkedListItem = $(this).parents('li');

                // Get the id, resourceType and resourceSubType from the data attributes on the checkbox
                var id = $(checked).attr('data-id');
                var resourceType = $(checked).attr('data-resourceType');
                var resourceSubType = $(checked).attr('data-resourceSubType');
                // Get the displayName and thumbnail image from the content of the list item
                var displayName = $('h3:visible', $checkedListItem).text();
                var thumbnailImage = null;
                if ($('div[role="img"]:visible', $checkedListItem).length === 1) {
                    // The `background-image` property can return in the following ways:
                    //   * `url(http://tenant.oae.com/path/to/image)`
                    //   * `url('http://tenant.oae.com/path/to/image')`
                    //   * `url("http://tenant.oae.com/path/to/image")`
                    // In order to extract the URL, we grab what's between the brackets and remove all quotes
                    // @see http://stackoverflow.com/questions/20857404/regex-to-extract-url-from-css-background-styling
                    var thumbnailImageCSS = $('div[role="img"]:visible', $checkedListItem).css('background-image');
                    thumbnailImage = thumbnailImageCSS.match(/\((.*?)\)/)[1].replace(/('|")/g,'');
                }

                selectedItems.results.push({
                    'id': id,
                    'displayName': displayName,
                    'resourceType': resourceType,
                    'resourceSubType': resourceSubType,
                    'thumbnailUrl': thumbnailImage
                });
            });

            // Respond to the request event by sending the list of selected items
            if (widgetId) {
                $(document).trigger('oae.list.sendSelection.' + widgetId, selectedItems);
            } else {
                $(document).trigger('oae.list.sendSelection', selectedItems);
            }
        });

    })();
});<|MERGE_RESOLUTION|>--- conflicted
+++ resolved
@@ -75,15 +75,9 @@
             });
 
             // We cannot rely on the "current" url as that can be different depending on the browser.
-<<<<<<< HEAD
-            // Most browsers will display `/me/library`, IE9 will be display `/me#library` however.
-            // The cleanUrl in the History.js state will always be `/me/library`.
-            var url = oae.api.util.url(History.getState().cleanUrl).attr('path');
-=======
             // Most browsers will display `/library`, IE9 will be display `/#library` however.
             // The cleanUrl in the History.js state will always be `/library`.
-            var url = $.url(History.getState().cleanUrl).attr('path');
->>>>>>> 64402a5a
+            var url = oae.api.util.url(History.getState().cleanUrl).attr('path');
             // Add the search query to the page URL. Note that we remove all hash characters from the
             // search query. History.js expects to be in full control of the URL hash and adding one
             // into the URL ourself would interfere with that
