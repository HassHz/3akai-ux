/*!
 * Copyright 2013 Sakai Foundation (SF) Licensed under the
 * Educational Community License, Version 2.0 (the "License"); you may
 * not use this file except in compliance with the License. You may
 * obtain a copy of the License at
 *
 *     http://www.osedu.org/licenses/ECL-2.0
 *
 * Unless required by applicable law or agreed to in writing,
 * software distributed under the License is distributed on an "AS IS"
 * BASIS, WITHOUT WARRANTIES OR CONDITIONS OF ANY KIND, either express
 * or implied. See the License for the specific language governing
 * permissions and limitations under the License.
 */

define(['jquery'], function ($) {
    (function() {

        /**
         * Show or hide the list options when clicking the page title toggle
         */
        $(document).on('click', '.oae-list-options-toggle', function() {
            // Get the list container, so we don't end up changing state in other lists
            var $list = $(this).parents('.oae-list-options').parent();
            var $listOptionActions = $('.oae-list-options-actions', $list);
            // Hide the list options if they are currently showing. Show the list options
            // if they are currently hidden
            if ($listOptionActions.is(':visible')) {
                $listOptionActions.slideUp(200);
            } else {
                $listOptionActions.slideDown(200);
            }
            // Toggle the caret icon in the page title
            $(this).find('i').toggleClass('icon-caret-down icon-caret-up');
        });

        /**
         * Select or deselect all elements when clicking the select all checkbox in the
         * list options
         */
        $(document).on('change', '.oae-list-selectall', function() {
            // Get the list container, so we don't end up changing state in other lists
            var $list = $(this).parents('.oae-list-options').parent();
            // Check or uncheck all checkboxes in the corresponding list
            var checked = $(this).is(':checked');
<<<<<<< HEAD
            $('.oae-list input[type="checkbox"]').prop('checked', checked);
=======
            var $listCheckboxes = $('.oae-list input[type="checkbox"]', $list);
            $listCheckboxes.prop('checked', checked);
            // Enable or disable the list option action buttons. We only change the state
            // when there is at least 1 item in the list that can be checked.
            if ($listCheckboxes.length > 0) {
                $('.oae-list-options-actions > .btn', $list).prop('disabled', !checked);
            }
>>>>>>> 4b53b98e
        });

        /**
         * Switch the view mode between grid view, details view and compact view
         */
        $(document).on('click', '.oae-list-options .btn-group button', function() {
            // Get the list container, so we don't end up changing state in other lists
            var $list = $(this).parents('.oae-list-options').parent();
            // Update the list view switch buttons
            $('.oae-list-options .btn-group button', $list).removeClass('active');
            $(this).addClass('active');
            // Change the view type in the list itself
            $('.oae-list', $list).removeClass('oae-list-grid oae-list-details oae-list-compact');
            $('.oae-list', $list).addClass($(this).attr('data-type'));
        });

        /**
         * When at least 1 checkbox inside of the list is checked, the list options are shown and
         * the list option action buttons are enabled. When no checkboxes are checked in the list,
         * the list options are hidden and the list option actions buttons are hidden
         */
        $(document).on('click', '.oae-list input[type="checkbox"]', function() {
            // Get the list container, so we don't end up changing state in other lists
            var $list = $(this).parents('.oae-list').parent();
            var $listOptionActions = $('.oae-list-options-actions', $list);

            // Hide the list options when no checkboxes are checked anymore. Show the list options
            // when at least 1 checkbox is checked
            var totalChecked = $('.oae-list input[type="checkbox"]:visible:checked', $list).length;
            if ((totalChecked > 0 && !$listOptionActions.is(':visible')) ||
                (totalChecked === 0 && $listOptionActions.is(':visible'))) {
                $('.oae-list-options-toggle', $list).click();
            }
            // Enable or disable the list option action buttons
            $('.oae-list-options-actions > .btn', $list).prop('disabled', (totalChecked === 0));
        });

        /**
         * Gets the id and title data from checkboxes in a list and returns an object.
         *
         * @return {Object}             Returns an object of data on the list. e.g. {'g:cam:oae-1234908-3240271': 'Mathematics 101'}
         */
        var getListData = function() {
            var list = [];
            // Loop over each list item and store the `data-id` and `data-title` values
            // in an object to return.
            var $checked = $('input[type="checkbox"]:visible:checked', $('.oae-list:visible'));
            $.each($checked, function(i, checked) {
                // Get the parent list item
                var $chkParent = $($(this).parents('li'));

                // Get the basic information for the item out of the parent
                var resourcetype = $(checked).attr('data-resourceType');
                var id = $(checked).attr('data-id');
                var displayName = $chkParent.find('label:visible').text();
                var thumbnailImage = $chkParent.find('img:visible').attr('src');

                list.push({
                    'resourceType': resourcetype,
                    'id': id,
                    'displayName': displayName,
                    'thumbnailUrl': thumbnailImage
                });
            });

            return list;
        };

        $(document).on('oae.list.getSelection', function() {
            $(document).trigger('oae.list.sendSelection', {'data': getListData()});
        });

    })();
});<|MERGE_RESOLUTION|>--- conflicted
+++ resolved
@@ -43,9 +43,6 @@
             var $list = $(this).parents('.oae-list-options').parent();
             // Check or uncheck all checkboxes in the corresponding list
             var checked = $(this).is(':checked');
-<<<<<<< HEAD
-            $('.oae-list input[type="checkbox"]').prop('checked', checked);
-=======
             var $listCheckboxes = $('.oae-list input[type="checkbox"]', $list);
             $listCheckboxes.prop('checked', checked);
             // Enable or disable the list option action buttons. We only change the state
@@ -53,7 +50,6 @@
             if ($listCheckboxes.length > 0) {
                 $('.oae-list-options-actions > .btn', $list).prop('disabled', !checked);
             }
->>>>>>> 4b53b98e
         });
 
         /**
