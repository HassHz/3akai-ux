user                    <%= nginxConf.NGINX_USER %> <%= nginxConf.NGINX_GROUP %>;
worker_processes        5;
error_log               logs/error.log;
pid                     logs/nginx.pid;
worker_rlimit_nofile    8192;

events {
  worker_connections    4096;
}

http {

    include       /usr/local/nginx/conf/mime.types;
    default_type  application/octet-stream;

    proxy_next_upstream error timeout http_502;

    ##################
    ##################
    ## GLOBAL ADMIN ##
    ##################
    ##################

    ####################
    ## LOAD BALANCING ##
    ####################

    upstream globaladminworkers {
        server 127.0.0.1:2000;
        # Add extra app nodes here.
    }

    server {
        listen       80;
        server_name  <%= nginxConf.NGINX_HOSTNAME %>;

        gzip on;
        gzip_min_length 1000;
        gzip_http_version 1.1;
        gzip_comp_level 5;
        gzip_proxied any;
        gzip_types text/css text/plain text/xml application/xml application/xml+rss text/javascript application/x-javascript application/json;

        ##################
        ## STATIC FILES ##
        ##################

        ## Admin UI

        rewrite ^/$              /admin/index.html last;
        rewrite ^/tenant/(.*)$   /admin/index.html last;

        location /admin/ {
            alias <%= nginxConf.UX_HOME %>/admin/;
            autoindex off;
            expires max;
        }

        ## Shared Resources

        location /shared/ {
            alias <%= nginxConf.UX_HOME %>/shared/;
            autoindex off;
            expires max;
        }

        ## Main UI

        location /ui/ {
            alias <%= nginxConf.UX_HOME %>/ui/;
            autoindex off;
            expires max;
        }

        rewrite ^/accessdenied      /ui/errors/accessdenied.html last;
        rewrite ^/maintenance       /ui/errors/maintenance.html last;
        rewrite ^/noscript          /ui/errors/noscript.html last;
        rewrite ^/notfound          /ui/errors/notfound.html last;
        rewrite ^/unavailable       /ui/errors/unavailable.html last;

        #########################
        ## APP SERVER REQUESTS ##
        #########################

        location /api/ui/staticbatch {
            expires max;
            proxy_set_header X-Real-IP $remote_addr;
            proxy_set_header X-Forwarded-For $proxy_add_x_forwarded_for;
            proxy_set_header Host $http_host;
            proxy_set_header X-NginX-Proxy true;
            proxy_pass http://globaladminworkers;
            proxy_redirect off;
        }

        location /api/config {
            expires 15m;
            proxy_set_header X-Real-IP $remote_addr;
            proxy_set_header X-Forwarded-For $proxy_add_x_forwarded_for;
            proxy_set_header Host $http_host;
            proxy_set_header X-NginX-Proxy true;
            proxy_pass http://globaladminworkers;
            proxy_redirect off;
        }

        location /api/ui/widgets {
            expires 15m;
            proxy_set_header X-Real-IP $remote_addr;
            proxy_set_header X-Forwarded-For $proxy_add_x_forwarded_for;
            proxy_set_header Host $http_host;
            proxy_set_header X-NginX-Proxy true;
            proxy_pass http://globaladminworkers;
            proxy_redirect off;
        }

        location /api/ui/skin {
            expires 15m;
            proxy_set_header X-Real-IP $remote_addr;
            proxy_set_header X-Forwarded-For $proxy_add_x_forwarded_for;
            proxy_set_header Host $http_host;
            proxy_set_header X-NginX-Proxy true;
            proxy_pass http://globaladminworkers;
            proxy_redirect off;
        }

        location /api/ {
            expires -1;
            proxy_set_header X-Real-IP $remote_addr;
            proxy_set_header X-Forwarded-For $proxy_add_x_forwarded_for;
            proxy_set_header Host $http_host;
            proxy_set_header X-NginX-Proxy true;
            proxy_pass http://globaladminworkers;
            proxy_redirect off;
        }
    }

    ###################
    ###################
    ## TENANT SERVER ##
    ###################
    ###################

    ####################
    ## LOAD BALANCING ##
    ####################

    upstream tenantworkers {
        server 127.0.0.1:2001;
        # Add extra app nodes here.
    }

    server {
        listen   80 default_server;

        gzip on;
        gzip_min_length 1000;
        gzip_http_version 1.1;
        gzip_comp_level 5;
        gzip_proxied any;
        gzip_types text/css text/plain text/xml application/xml application/xml+rss text/javascript application/x-javascript application/json;

        ##################
        ## STATIC FILES ##
        ##################

        ## Shared Resources

        location /shared/ {
            alias <%= nginxConf.UX_HOME %>/shared/;
            autoindex off;
            expires max;
        }

        ## Main UI

        location /ui/ {
            alias <%= nginxConf.UX_HOME %>/ui/;
            autoindex off;
            expires max;
        }

        location /node_modules/ {
            alias <%= nginxConf.UX_HOME %>/node_modules/;
            autoindex off;
            expires max;
        }

        rewrite ^/content/(.*)      /ui/content.html last;
        rewrite ^/creategroup       /ui/creategroup.html last;
        rewrite ^/favicon.ico       /ui/favicon.ico last;
        rewrite ^/group/(.*)        /ui/group.html last;
        rewrite ^/index$            /ui/index.html last;
        rewrite ^/me$               /ui/me.html last;
        rewrite ^/me/(.*)           /ui/me.html last;
        rewrite ^/$                 /ui/index.html last;
        rewrite ^/search$           /ui/search.html last;
        rewrite ^/search/(.*)       /ui/search.html last;
        rewrite ^/user/(.*)         /ui/user.html last;

        rewrite ^/accessdenied      /ui/errors/accessdenied.html last;
        rewrite ^/maintenance       /ui/errors/maintenance.html last;
        rewrite ^/noscript          /ui/errors/noscript.html last;
        rewrite ^/notfound          /ui/errors/notfound.html last;
        rewrite ^/unavailable       /ui/errors/unavailable.html last;

        ## Admin UI

        location /admin/ {
            alias <%= nginxConf.UX_HOME %>/admin/;
            autoindex off;
            expires max;
        }

        rewrite ^/admin$  /admin/index.html last;

        ## API Documentation

        location /docs/ {
            alias <%= nginxConf.UX_HOME %>/docs/;
            autoindex off;
        }

<<<<<<< HEAD
        rewrite ^/docs$             /docs/index.html last;
        rewrite ^/docs/module/(.*)  /docs/index.html last;
=======
        rewrite ^/docs$  /docs/index.html last;
        rewrite ^/docs/backend /docs/index.html last;
        rewrite ^/docs/frontend /docs/index.html last;
>>>>>>> dd6234b2

        ## Tests

        location /tests/ {
            alias <%= nginxConf.UX_HOME %>/tests/;
            autoindex off;
        }

        #################
        ## ERROR PAGES ##
        #################

        error_page      401     /ui/errors/accessdenied.html;
        error_page      404     /ui/errors/notfound.html;
        error_page      502     /ui/errors/unavailable.html;
        error_page      503     /ui/errors/maintenance.html;

        #########################
        ## APP SERVER REQUESTS ##
        #########################

        location /api/ui/staticbatch {
            expires max;
            proxy_set_header X-Real-IP $remote_addr;
            proxy_set_header X-Forwarded-For $proxy_add_x_forwarded_for;
            proxy_set_header Host $http_host;
            proxy_set_header X-NginX-Proxy true;
            proxy_pass http://tenantworkers;
            proxy_redirect off;
        }

        location /api/config {
            expires 15m;
            proxy_set_header X-Real-IP $remote_addr;
            proxy_set_header X-Forwarded-For $proxy_add_x_forwarded_for;
            proxy_set_header Host $http_host;
            proxy_set_header X-NginX-Proxy true;
            proxy_pass http://tenantworkers;
            proxy_redirect off;
        }

        location /api/ui/widgets {
            expires 15m;
            proxy_set_header X-Real-IP $remote_addr;
            proxy_set_header X-Forwarded-For $proxy_add_x_forwarded_for;
            proxy_set_header Host $http_host;
            proxy_set_header X-NginX-Proxy true;
            proxy_pass http://tenantworkers;
            proxy_redirect off;
        }

        location /api/ui/skin {
            expires 15m;
            proxy_set_header X-Real-IP $remote_addr;
            proxy_set_header X-Forwarded-For $proxy_add_x_forwarded_for;
            proxy_set_header Host $http_host;
            proxy_set_header X-NginX-Proxy true;
            proxy_pass http://tenantworkers;
            proxy_redirect off;
        }

        location /api/ {
            expires -1;
            proxy_set_header X-Real-IP $remote_addr;
            proxy_set_header X-Forwarded-For $proxy_add_x_forwarded_for;
            proxy_set_header Host $http_host;
            proxy_set_header X-NginX-Proxy true;
            proxy_pass http://tenantworkers;
            proxy_redirect off;
        }

        ####################
        ## FILE DOWNLOADS ##
        ####################

        # Determines the maximum filesize that a user can upload.
        client_max_body_size 4096M;

        # An internal endpoint that is used by the local file storage backend.
        # Change the alias so that it points to the directory that will contain the file bodies.
        # This should match with the oae-content/storage/local-dir config value as configured
        # in the admin UI.
        location /files {
            internal;
            alias <%= nginxConf.LOCAL_FILE_STORAGE_DIRECTORY %>;
        }

    }
}<|MERGE_RESOLUTION|>--- conflicted
+++ resolved
@@ -219,14 +219,11 @@
             autoindex off;
         }
 
-<<<<<<< HEAD
-        rewrite ^/docs$             /docs/index.html last;
-        rewrite ^/docs/module/(.*)  /docs/index.html last;
-=======
-        rewrite ^/docs$  /docs/index.html last;
-        rewrite ^/docs/backend /docs/index.html last;
-        rewrite ^/docs/frontend /docs/index.html last;
->>>>>>> dd6234b2
+        rewrite ^/docs$                 /docs/index.html last;
+        rewrite ^/docs/backend$         /docs/index.html last;
+        rewrite ^/docs/backend/(.*)     /docs/index.html last;
+        rewrite ^/docs/frontend$        /docs/index.html last;
+        rewrite ^/docs/frontend/(.*)    /docs/index.html last;
 
         ## Tests
 
