--- conflicted
+++ resolved
@@ -348,7 +348,6 @@
             proxy_pass http://tenantworkers;
         }
 
-<<<<<<< HEAD
         location /api/user/create {
             expires -1;
             proxy_next_upstream error http_502;
@@ -362,8 +361,6 @@
             proxy_pass http://tenantworkers;
         }
 
-=======
->>>>>>> e5227327
         location ~* /api/user/([^\/]+)/picture {
             expires -1;
             proxy_read_timeout 60;
