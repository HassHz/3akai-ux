--- conflicted
+++ resolved
@@ -345,7 +345,6 @@
             expires -1;
         }
 
-<<<<<<< HEAD
         rewrite ^/$             /ui/index.html last;
         rewrite ^/content       /ui/content.html last;
         rewrite ^/dashboard     /ui/index.html last;
@@ -359,18 +358,12 @@
         rewrite ^/search        /ui/search.html last;
         rewrite ^/signup        /ui/signup.html last;
         rewrite ^/user          /ui/user.html last;
-=======
-        rewrite ^/$                 /ui/index.html last;
-        rewrite ^/content           /ui/content.html last;
-        rewrite ^/discussion        /ui/discussion.html last;
-        rewrite ^/folder            /ui/folder.html last;
-        rewrite ^/group             /ui/group.html last;
+        #######################
+        ## Added for oae-bbb ##
+        #######################
         rewrite ^/meeting           /ui/meeting.html last;
         rewrite ^/me                /ui/me.html last;
-        rewrite ^/search            /ui/search.html last;
-        rewrite ^/user              /ui/user.html last;
-
->>>>>>> 7f0be633
+        #######################
 
         ######################
         ## WIDGET RESOURCES ##
