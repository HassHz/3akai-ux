<!DOCTYPE html>
<html lang="en">
    <head>
        <meta name="viewport" content="width=device-width">
        <meta http-equiv="Content-Type" content="text/html; charset=utf-8" />
        <meta http-equiv="X-UA-Compatible" content="IE=edge,chrome=1" />

        <!-- CORE CSS -->
        <link rel="stylesheet" type="text/css" href="/shared/oae/css/oae.core.css" />
        <link rel="stylesheet" type="text/css" href="/api/ui/skin" />
        <!-- PAGE CSS -->
        <link rel="stylesheet" type="text/css" href="/docs/css/docs.css"
    </head>
    <body>
        <!-- HEADER -->
        <div id="docsheader-container" class="row">
            <div id="docsheader-content" class="col-md-12">
                <h1>__MSG__API_REFERENCE__</h1>
            </div>
        </div>
<<<<<<< HEAD
        <!-- CONTENT -->
        <main id="doc-content-container" role="main">
            <div class="row">
                <div id="doc-modules-container" class="col-sm-3"><!----></div>
                <div id="doc-module-container" class="col-sm-9"><!----></div>
            </div>
        </main>

        <div id="doc-modules-template"><!--
            {macro renderModules(title, type, modules)}
                <h5>${title}</h5>
                <ul class="nav nav-list bs-docs-sidenav">
                    {for module in modules}
                        <li data-id="${module}" data-type="${type}">
                            <a href="/docs/${type}/${module}"><i class="fa fa-chevron-right pull-right"></i> <span>${module}</span></a>
                        </li>
                    {/for}
                </ul>
            {/macro}
=======
>>>>>>> 458ea941

        <!-- CONTENT -->
        <div id="docscontent-container" class="clearfix well">
            <div class="row text-center">
                <div class="col-xs-6">
                    <a href="/docs/internal">
                        <i class="icon-cogs large"></i>
                        <span class="oae-threedots">__MSG__INTERNAL_API__</span>
                    </a>
                </div>
                <div class="col-xs-6">
                    <a href="/docs/rest" target="_blank">
                        <i class="icon-cloud large"></i>
                        <span class="oae-threedots">__MSG__REST_API__</span>
                    </a>
                </div>
                </div>
            </div>
        </div>

        <!-- JAVASCRIPT -->
        <script data-main="/shared/oae/api/oae.bootstrap.js" src="/shared/vendor/js/requirejs/require-jquery.js"></script>

    </body>
</html><|MERGE_RESOLUTION|>--- conflicted
+++ resolved
@@ -18,28 +18,6 @@
                 <h1>__MSG__API_REFERENCE__</h1>
             </div>
         </div>
-<<<<<<< HEAD
-        <!-- CONTENT -->
-        <main id="doc-content-container" role="main">
-            <div class="row">
-                <div id="doc-modules-container" class="col-sm-3"><!----></div>
-                <div id="doc-module-container" class="col-sm-9"><!----></div>
-            </div>
-        </main>
-
-        <div id="doc-modules-template"><!--
-            {macro renderModules(title, type, modules)}
-                <h5>${title}</h5>
-                <ul class="nav nav-list bs-docs-sidenav">
-                    {for module in modules}
-                        <li data-id="${module}" data-type="${type}">
-                            <a href="/docs/${type}/${module}"><i class="fa fa-chevron-right pull-right"></i> <span>${module}</span></a>
-                        </li>
-                    {/for}
-                </ul>
-            {/macro}
-=======
->>>>>>> 458ea941
 
         <!-- CONTENT -->
         <div id="docscontent-container" class="clearfix well">
@@ -56,9 +34,9 @@
                         <span class="oae-threedots">__MSG__REST_API__</span>
                     </a>
                 </div>
-                </div>
             </div>
-        </div>
+            </div>
+                        </div>
 
         <!-- JAVASCRIPT -->
         <script data-main="/shared/oae/api/oae.bootstrap.js" src="/shared/vendor/js/requirejs/require-jquery.js"></script>
