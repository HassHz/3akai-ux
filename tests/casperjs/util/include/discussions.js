--- conflicted
+++ resolved
@@ -50,29 +50,12 @@
                 discussion = _discussion;
             });
 
-<<<<<<< HEAD
             // Wait for the discussion to be created or failing to be created before continuing
             casper.waitFor(function() {
                 return discussion !== null || err !== null;
             }, function() {
                 return callback(err, discussion);
             });
-=======
-                for (var v = 0; v < viewers.length; v++) {
-                    members[viewers[v]] = 'member';
-                }
-
-                casper.evaluate(function(discussionId, members) {
-                    return JSON.parse(__utils__.sendAJAX('/api/discussion/'+ discussionId + '/members', 'POST', members, false));
-                }, discussionProfile.id, members);
-
-                casper.then(function() {
-                    return callback(discussionProfile);
-                });
-            } else {
-                return callback(discussionProfile);
-            }
->>>>>>> 05e60175
         });
     };
 
