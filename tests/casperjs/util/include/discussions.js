/*!
 * Copyright 2014 Apereo Foundation (AF) Licensed under the
 * Educational Community License, Version 2.0 (the "License"); you may
 * not use this file except in compliance with the License. You may
 * obtain a copy of the License at
 *
 *     http://opensource.org/licenses/ECL-2.0
 *
 * Unless required by applicable law or agreed to in writing,
 * software distributed under the License is distributed on an "AS IS"
 * BASIS, WITHOUT WARRANTIES OR CONDITIONS OF ANY KIND, either express
 * or implied. See the License for the specific language governing
 * permissions and limitations under the License.
 */

/**
 * Utility functions for discussions
 *
 * @return  {Object}    Returns an object with referenced discussions utility functions
 */
var discussionUtil = function() {

    /**
     * Creates a discussion
     *
     * @param  {String[]}     [managers]             Array of user/group ids that should be added as managers to the discussion
     * @param  {String[]}     [viewers]              Array of user/group ids that should be added as viewers to the discussion
     * @param  {Function}     callback               Standard callback function
     * @param  {Discussion}   callback.discussion    The created discussion object
     */
    var createDiscussion = function(managers, viewers, callback) {
        var discussion = null;
        var rndString = mainUtil().generateRandomString();
        data = casper.evaluate(function(rndString) {
            return JSON.parse(__utils__.sendAJAX('/api/discussion/create', 'POST', {
                'displayName': 'Discussion ' + rndString,
                'description': 'Talk about all the things!',
                'visibility': 'public'
            }, false));
        }, rndString);

        casper.then(function() {
            if (data) {
                discussion = data;
                callback(discussion);
            } else {
                casper.echo('Could not create discussion \'Discussion' + rndString + '\'.', 'ERROR');
                callback(null);
            }
        });
<<<<<<< HEAD

        casper.then(function() {
            // Add managers and viewers if required
            if (managers || viewers) {
                managers = managers || [];
                viewers = viewers || [];

                var members = {};
                for (var m = 0; m < managers.length; m++) {
                    members[managers[m]] = 'manager';
                }

                for (var v = 0; v < viewers.length; v++) {
                    members[viewers[v]] = 'viewer';
                }

                data = casper.evaluate(function(discussionId, members) {
                    return JSON.parse(__utils__.sendAJAX('/api/discussion/'+ discussionId + '/members', 'POST', members, false));
                }, discussion.id, members);

                casper.then(function() {
                    callback(discussion);
                });
            } else {
                callback(discussion);
            }
        });
=======
>>>>>>> e1c0e75e
    };

    return {
        'createDiscussion': createDiscussion
    };
};<|MERGE_RESOLUTION|>--- conflicted
+++ resolved
@@ -48,7 +48,6 @@
                 callback(null);
             }
         });
-<<<<<<< HEAD
 
         casper.then(function() {
             // Add managers and viewers if required
@@ -76,8 +75,6 @@
                 callback(discussion);
             }
         });
-=======
->>>>>>> e1c0e75e
     };
 
     return {
