--- conflicted
+++ resolved
@@ -21,7 +21,6 @@
     /**
      * Create a group
      *
-<<<<<<< HEAD
      * @param  {String}            [displayName]            The displayName for this group
      * @param  {String}            [description]            The description for this group
      * @param  {String}            [visibility]             The visibility for this group
@@ -56,55 +55,6 @@
             return groupProfile !== null || err !== null;
         }, function() {
             return callback(err, groupProfile);
-=======
-     * @param  {String[]}   [managers]               Array of user/group ids that should be added as managers to the group
-     * @param  {String[]}   [viewers]                Array of user/group ids that should be added as members to the group
-     * @param  {Function}   callback                 Standard callback function
-     * @param  {Group}      callback.groupProfile    Group object representing the created group
-     */
-    var createGroup = function(managers, viewers, callback) {
-        var rndString = mainUtil().generateRandomString();
-        var groupProfile = casper.evaluate(function(rndString) {
-            return JSON.parse(__utils__.sendAJAX('/api/group/create', 'POST', {
-                'displayName': 'group-' + rndString,
-                'visibility': 'public',
-                'joinable': 'yes'
-            }, false));
-        }, rndString);
-
-        casper.then(function() {
-            if (!groupProfile) {
-                casper.echo('Could not create group \'Discussion' + rndString + '\'.', 'ERROR');
-                return callback(null);
-            }
-        });
-
-        casper.then(function() {
-            // Add managers and viewers if required
-            if (managers || viewers) {
-                managers = managers || [];
-                viewers = viewers || [];
-
-                var members = {};
-                for (var m = 0; m < managers.length; m++) {
-                    members[managers[m]] = 'manager';
-                }
-
-                for (var v = 0; v < viewers.length; v++) {
-                    members[viewers[v]] = 'member';
-                }
-
-                casper.evaluate(function(groupId, members) {
-                    return JSON.parse(__utils__.sendAJAX('/api/group/'+ groupId + '/members', 'POST', members, false));
-                }, groupProfile.id, members);
-
-                casper.then(function() {
-                    return callback(groupProfile);
-                });
-            } else {
-                return callback(groupProfile);
-            }
->>>>>>> 05e60175
         });
     };
 
