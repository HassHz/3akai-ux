--- conflicted
+++ resolved
@@ -13,15 +13,7 @@
  * permissions and limitations under the License.
  */
 
-<<<<<<< HEAD
-define(['exports', 'jquery', 'oae.core', 'qunitjs', 'jquery.properties-parser'], function(exports, $, oae) {
-=======
 define(['exports', 'jquery', 'oae.core', 'jquery.properties-parser'], function(exports, $, oae) {
-
-    var tests = [];
-    var testResults = {};
-    var currentTest = false;
->>>>>>> d07fa055
 
     // By default, QUnit runs tests when load event is triggered on the window.
     // We're loading tests asynchronsly and set this property to false, then call QUnit.start() once everything is loaded. 
@@ -235,16 +227,6 @@
          */
         var doBatchRequest = function(paths, _callback) {
             oae.api.util.staticBatch(paths, function(err, data) {
-<<<<<<< HEAD
-                // Loop over the results
-                $.each(data, function(i, bundle) {
-                    if (bundle) {
-                        // For each bundle, extract the widget and bundle name and parse the properties
-                        var splitPath = i.split('/');
-                        var widgetName = splitPath[splitPath.length - 3];
-                        var bundleName = splitPath.pop().split('.')[0];
-                        testData.widgetData[widgetName].i18n[bundleName] = $.parseProperties(bundle);
-=======
                 // For each bundle, extract the widget and bundle name and parse the properties
                 $.each(data, function(i, bundle) {
                     var splitPath = i.split('/');
@@ -256,7 +238,6 @@
                         testData.widgetData[widgetName].i18n[bundleName] = $.parseProperties(bundle);
                     } else {
                         testData.widgetData[widgetName].i18n[bundleName] = {};
->>>>>>> d07fa055
                     }
                 });
 
@@ -272,28 +253,13 @@
             if (widget.i18n) {
                 $.each(widget.i18n, function(ii, bundle) {
                     paths.push('/node_modules/' + widget.path + bundle.bundle);
-<<<<<<< HEAD
-                    if (paths.length >= 100) {
-                        doBatchRequest(paths);
-                        paths = [];
-                    }
                 });
             }
         });
 
-        // Clean up the queue, if no batch request remaining return the results
-        if (paths.length) {
-            doBatchRequest(paths, function(err, data) {
-                callback(testData);
-            });
-        } else {
-            callback(testData);
-        }
-=======
-                });
-            }
-        });
-
+        /**
+         * Retrieves data in batches of 100 requests, calls itsself and fetches more data if needed
+         */
         var startGettingData = function() {
             if (paths.length === 0) {
                 callback(testData);
@@ -304,7 +270,6 @@
         };
 
         startGettingData();
->>>>>>> d07fa055
     };
 
     /**
@@ -412,10 +377,6 @@
                                     loadMainJS(testData, function(testData) {
                                         loadAPIJS(testData, function(testData) {
                                             loadOAEPlugins(testData, function(testData) {
-<<<<<<< HEAD
-                                                console.log(testData);
-=======
->>>>>>> d07fa055
                                                 callback(testData);
                                             });
                                         });
