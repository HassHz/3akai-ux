/*!
 * Copyright 2012 Sakai Foundation (SF) Licensed under the
 * Educational Community License, Version 2.0 (the "License"); you may
 * not use this file except in compliance with the License. You may
 * obtain a copy of the License at
 *
 *     http://www.osedu.org/licenses/ECL-2.0
 *
 * Unless required by applicable law or agreed to in writing,
 * software distributed under the License is distributed on an "AS IS"
 * BASIS, WITHOUT WARRANTIES OR CONDITIONS OF ANY KIND, either express
 * or implied. See the License for the specific language governing
 * permissions and limitations under the License.
 */

define(['exports', 'jquery', 'underscore', 'oae.core', 'jquery.properties-parser'], function(exports, $, _, oae) {

    // By default, QUnit runs tests when the load event is triggered on the window.
    // We're loading tests asynchronsly and therefore set this property to false, then call QUnit.start() once everything is loaded.
    QUnit.config.autostart = false;

    /**
     * Filter all vendor scripts so they can be excluded from testing
     *
     * @param  {String[]}    paths    Array of paths to JavaScript files
     * @return {String[]}             List of JavaScript files from which the vendor scripts have been filtered
     */
    var filterVendorScripts = function(paths) {
        return _.filter(paths, function(path) {
            return (path && path.indexOf('/shared/vendor') !== 0);
        });
    };

    /**
     * Load the widget JavaScript through a batch request
     *
     * @param  {Object}      testData               The test data containing all files to be tested (html, css, js, properties)
     * @param  {Function}    callback               Standard callback function
     * @param  {Object}      callback.testData      The test data containing all files to be tested (html, css, js, properties)
     */
    var loadWidgetJS = exports.loadWidgetJS = function(testData, callback) {
        var paths = [];

        $.each(testData.widgetData, function(widgetIndex, widget) {
            var $html = $('<div/>').html(widget.html);
            var $scripts = $html.find('script');
            $.each($scripts, function(scriptIndex, script) {
                paths.push('/node_modules/' + widget.path + $(script).attr('src'));
            });
        });

        paths = filterVendorScripts(paths);

        oae.api.util.staticBatch(paths, function(err, data) {
            $.each(data, function(widgetJSPath, widgetJS) {
                var widgetName = widgetJSPath.split('/').pop().split('.')[0];
                testData.widgetData[widgetName].js = widgetJS;
            });
            callback(testData);
        });
    };

    /**
     * Load the main JavaScript files through a batch request
     *
     * @param  {Object}      testData               The test data containing all files to be tested (html, css, js, properties)
     * @param  {Function}    callback               Standard callback function
     * @param  {Object}      callback.testData      The test data containing all files to be tested (html, css, js, properties)
     */
    var loadMainJS = exports.loadMainJS = function(testData, callback) {
        var paths = [];
        $.each(testData.mainHTML, function(htmlIndex, mainHTML) {
            var $html = $('<div/>').html(mainHTML);
            var $scripts = $html.find('script');
            $.each($scripts, function(scriptIndex, script) {
                paths.push($(script).attr('src'));
                paths.push($(script).attr('data-loadmodule'));
                paths.push($(script).attr('data-main'));
            });
        });

        paths = filterVendorScripts(paths);

        oae.api.util.staticBatch($.unique(paths), function(err, data) {
            $.each(data, function(jsIndex, js) {
                testData.mainJS[jsIndex] = js;
            });
            callback(testData);
        });
    };

    /**
     * Load the API JavaScript files through a batch request
     *
     * @param  {Object}      testData               The test data containing all files to be tested (html, css, js, properties)
     * @param  {Function}    callback               Standard callback function
     * @param  {Object}      callback.testData      The test data containing all files to be tested (html, css, js, properties)
     */
    var loadAPIJS = exports.loadAPIJS = function(testData, callback) {
        var paths = [];
        $.each(testData.apiJS, function(jsIndex) {
            paths.push(jsIndex);
        });

        oae.api.util.staticBatch(paths, function(err, data) {
            $.each(data, function(jsIndex, js) {
                testData.apiJS[jsIndex] = js;
            });
            callback(testData);
        });
    };

    /**
     * Load the OAE specific plugin JavaScript files through a batch request
     *
     * @param  {Object}      testData               The test data containing all files to be tested (html, css, js, properties)
     * @param  {Function}    callback               Standard callback function
     * @param  {Object}      callback.testData      The test data containing all files to be tested (html, css, js, properties)
     */
    var loadOAEPlugins = exports.loadOAEPlugins = function(testData, callback) {
        var paths = [];
        $.each(testData.oaePlugins, function(pluginIndex) {
            paths.push(pluginIndex);
        });

        oae.api.util.staticBatch(paths, function(err, data) {
            $.each(data, function(jsIndex, js) {
                testData.oaePlugins[jsIndex] = js;
            });
            callback(testData);
        });
    };

    /**
     * Loads the widget CSS through a batch request
     *
     * @param  {Object}      testData               The test data containing all files to be tested (html, css, js, properties)
     * @param  {Function}    callback               Standard callback function
     * @param  {Object}      callback.testData      The test data containing all files to be tested (html, css, js, properties)
     */
    var loadWidgetCSS = exports.loadWidgetCSS = function(testData, callback) {
        // Parse the HTML files and extract the CSS files
        var paths = [];
        $.each(testData.widgetData, function(widgetIndex, widget) {
            var $html = $('<div/>').html(widget.html);
            var $links = $html.find('link');
            $.each($links, function(linkIndex, link) {
                paths.push('/node_modules/' + widget.path + $(link).attr('href'));
            });
        });

        oae.api.util.staticBatch(paths, function(err, data) {
            $.each(data, function(cssIndex, css) {
                var widgetName = cssIndex.split('/').pop().split('.')[0];
                if (testData.widgetData[widgetName]) {
                    testData.widgetData[widgetName].css = css;
                }
            });
            callback(testData);
        });
    };

    /**
     * Load the main CSS files through a batch request
     *
     * @param  {Object}      testData               The test data containing all files to be tested (html, css, js, properties)
     * @param  {Function}    callback               Standard callback function
     * @param  {Object}      callback.testData      The test data containing all files to be tested (html, css, js, properties)
     */
    var loadMainCSS = exports.loadMainCSS = function(testData, callback) {
        var paths = _.keys(testData.mainCSS);

        $.each(testData.mainHTML, function(htmlPath, mainHTML) {
            var $html = $('<div/>').html(mainHTML);
            var $links = $html.find('link');
            $.each($links, function(linkIndex, link) {
                paths.push($(link).attr('href'));
            });
        });

        oae.api.util.staticBatch($.unique(paths), function(err, data) {
            $.each(data, function(cssIndex, css) {
                testData.mainCSS[cssIndex] = css;
            });
            callback(testData);
        });
    };

    /**
     * Load the widget HTML through a batch request
     *
     * @param  {Object}      testData               The test data containing all files to be tested (html, css, js, properties)
     * @param  {Function}    callback               Standard callback function
     * @param  {Object}      callback.testData      The test data containing all files to be tested (html, css, js, properties)
     */
    var loadWidgetHTML = exports.loadWidgetHTML = function(testData, callback) {
        var paths = [];
        $.each(testData.widgetData, function(widgetIndex, widget) {
            paths.push('/node_modules/' + widget.path + widget.src);
        });

        oae.api.util.staticBatch(paths, function(err, data) {
            $.each(data, function(htmlIndex, html) {
                var widgetName = htmlIndex.split('/').pop().split('.')[0];
                testData.widgetData[widgetName].html = html;
            });
            callback(testData);
        });
    };

    /**
     * Load the widget HTML through a batch request
     *
     * @param  {Object}      testData               The test data containing all files to be tested (html, css, js, properties)
     * @param  {Function}    callback               Standard callback function
     * @param  {Object}      callback.testData      The test data containing all files to be tested (html, css, js, properties)
     */
    var loadMainHTML = exports.loadMainHTML = function(testData, callback) {
        var paths = _.keys(testData.mainHTML);

        oae.api.util.staticBatch(paths, function(err, data) {
            $.each(data, function(htmlIndex, html) {
                testData.mainHTML[htmlIndex] = html;
            });
            callback(testData);
        });
    };

    /**
     * Loads and parses all widget bundles through batch requests
     *
     * @param  {Object}      testData               The test data containing all files to be tested (html, css, js, properties)
     * @param  {Function}    callback               Standard callback function
     * @param  {Object}      callback.testData      The test data containing all files to be tested (html, css, js, properties)
     */
    var loadWidgetBundles = exports.loadWidgetBundles = function(testData, callback) {

        var paths = [];
        $.each(testData.widgetData, function(widgetIndex, widget) {
            if (widget.i18n) {
                $.each(widget.i18n, function(bundleIndex, bundle) {
                    paths.push('/node_modules/' + widget.path + bundle);
                });
            }
        });

        /**
         * Execute a batch request per 100 widget bundles to avoid large GET requests and parse them
         *
         * @param  {String[]]}   paths       Array of paths to widget bundle files
         */
<<<<<<< HEAD
        var getBundles = function(widget) {
            var bundlesToDo = 0;

            /**
             * Gets the individual bundles in a widget
             */
            var getBundle = function(key) {
                $.ajax({
                    dataType: 'text',
                    url: '/node_modules/oae-core/' + widget.id + '/bundles/' + key + '.properties',
                    success: function(data) {
                        widget.i18n[key] = changeToJSON(data);
                        bundlesToDo++;
                        if (bundlesToDo === _.keys(widget.i18n).length) {
                            widgetsToDo++;
                            if (widgetsToDo !== _.keys(widgetData).length) {
                                // If the next widget has no i18n properties, skip to the next until we get one that
                                // does have properties files or we run out of widgets
                                if ($.isEmptyObject(widgetData[_.keys(widgetData)[widgetsToDo]].i18n)) {
                                    while ($.isEmptyObject(widgetData[_.keys(widgetData)[widgetsToDo]].i18n)) {
                                        widgetsToDo++;
                                    }
                                }
                                getBundles(widgetData[_.keys(widgetData)[widgetsToDo]]);
                            } else {
                                callback(widgetData);
                            }
                        }
=======
        var retrieveWidgetBundles = function(paths) {
            var pathsToRetrieve = paths.splice(0, 100);
            oae.api.util.staticBatch(pathsToRetrieve, function(err, data) {
                // For each bundle, extract the widget and bundle name and parse the properties
                $.each(data, function(bundleIndex, bundle) {
                    var splitPath = bundleIndex.split('/');
                    var widgetName = splitPath[splitPath.length - 3];
                    var bundleName = splitPath.pop().split('.')[0];

                    if (bundle) {
                        testData.widgetData[widgetName].i18n[bundleName] = $.parseProperties(bundle);
                    } else {
                        testData.widgetData[widgetName].i18n[bundleName] = {};
>>>>>>> b5b7e651
                    }
                });

                if (paths.length === 0) {
                    callback(testData);
                } else {
                    retrieveWidgetBundles(paths);
                }
            });
        };

        retrieveWidgetBundles(paths);
    };

    /**
     * Load the main bundles through a batch request
     *
     * @param  {Object}      testData               The test data containing all files to be tested (html, css, js, properties)
     * @param  {Function}    callback               Standard callback function
     * @param  {Object}      callback.testData      The test data containing all files to be tested (html, css, js, properties)
     */
    var loadMainBundles = exports.loadMainBundles = function(testData, callback) {
        var paths = _.keys(testData.mainBundles);

        oae.api.util.staticBatch(paths, function(err, data) {
            $.each(data, function(bundleIndex, bundle) {
                testData.mainBundles[bundleIndex] = $.parseProperties(bundle);
            });
            callback(testData);
        });
    };

    /**
     * Load the HTML, bundles, JavaScript and CSS for all core code and all widgets
     */
    var loadTestData = exports.loadTestData = function(callback) {
        var testData = {
            'widgetData': oae.api.widget.getWidgetManifests(),
            'mainBundles': {
                '/ui/bundles/ca_ES.properties': null,
                '/ui/bundles/de_DE.properties': null,
                '/ui/bundles/default.properties': null,
                '/ui/bundles/es_ES.properties': null,
                '/ui/bundles/fr_FR.properties': null,
                '/ui/bundles/it_IT.properties': null,
                '/ui/bundles/nl_NL.properties': null,
                '/ui/bundles/pl_PL.properties': null,
                '/ui/bundles/ru_RU.properties': null,
                '/ui/bundles/zh_CN.properties': null
            },
            'mainHTML': {
                '/shared/oae/errors/accessdenied.html': null,
                '/shared/oae/errors/maintenance.html': null,
                '/shared/oae/errors/noscript.html': null,
                '/shared/oae/errors/notfound.html': null,
                '/shared/oae/errors/unavailable.html': null,
                '/shared/oae/macros/activity.html': null,
                '/shared/oae/macros/autosuggest.html': null,
                '/shared/oae/macros/list.html': null,
                '/ui/content.html': null,
                '/ui/discussion.html': null,
                '/ui/group.html': null,
                '/ui/index.html': null,
                '/ui/me.html': null,
                '/ui/search.html': null,
                '/ui/user.html': null
            },
            'apiJS': {
                '/shared/oae/api/oae.api.authentication.js': null,
                '/shared/oae/api/oae.api.comment.js': null,
                '/shared/oae/api/oae.api.config.js': null,
                '/shared/oae/api/oae.api.content.js': null,
                '/shared/oae/api/oae.api.discussion.js': null,
                '/shared/oae/api/oae.api.follow.js': null,
                '/shared/oae/api/oae.api.group.js': null,
                '/shared/oae/api/oae.api.i18n.js': null,
                '/shared/oae/api/oae.api.js': null,
                '/shared/oae/api/oae.api.l10n.js': null,
                '/shared/oae/api/oae.api.profile.js': null,
                '/shared/oae/api/oae.api.user.js': null,
                '/shared/oae/api/oae.api.util.js': null,
                '/shared/oae/api/oae.api.widget.js': null,
                '/shared/oae/api/oae.bootstrap.js': null,
                '/shared/oae/api/oae.core.js': null,
            },
            'oaePlugins': {
                '/shared/oae/js/bootstrap-plugins/bootstrap.modal.js': null,
                '/shared/oae/js/jquery-plugins/jquery.browse-focus.js': null,
                '/shared/oae/js/jquery-plugins/jquery.clip.js': null,
                '/shared/oae/js/jquery-plugins/jquery.dnd-upload.js': null,
                '/shared/oae/js/jquery-plugins/jquery.infinitescroll.js': null,
                '/shared/oae/js/jquery-plugins/jquery.jeditable-focus.js': null,
                '/shared/oae/js/jquery-plugins/jquery.list-options.js': null,
            },
            'mainJS': {},
            'mainCSS': {
                '/shared/oae/css/oae.base.css': null,
                '/shared/oae/css/oae.components.css': null,
                '/shared/oae/css/oae.core.css': null,
                '/shared/oae/css/oae.skin.static.css': null
            }
        };

<<<<<<< HEAD
                var mainBundles = {
                    'ca_ES': null,
                    'de_DE': null,
                    'default': null,
                    'en_GB': null,
                    'en_US': null,
                    'es_ES': null,
                    'fr_FR': null,
                    'it_IT': null,
                    'nl_NL': null,
                    'ru_RU': null,
                    'zh_CN': null
                };

                var mainHTML = {
                    'shared/oae/errors/accessdenied': null,
                    'shared/oae/errors/maintenance': null,
                    'shared/oae/errors/noscript': null,
                    'shared/oae/errors/notfound': null,
                    'shared/oae/errors/unavailable': null,
                    'content': null,
                    'discussion': null,
                    'group': null,
                    'index': null,
                    'me': null,
                    'search': null,
                    'user': null
                };

                var macroHTML = {
                    'activity': null,
                    'autosuggest': null,
                    'list': null
                };

                var mainJS = {
                    'shared/oae/errors/js/accessdenied': null,
                    'ui/js/content': null,
                    'ui/js/discussion': null,
                    'ui/js/group': null,
                    'ui/js/index': null,
                    'ui/js/me': null,
                    'shared/oae/errors/js/notfound': null,
                    'ui/js/search': null,
                    'shared/oae/errors/js/unavailable': null,
                    'ui/js/user': null
                };

                var apiJS = {
                    'oae.api.authentication': null,
                    'oae.api.content': null,
                    'oae.api.i18n': null,
                    'oae.api.profile': null,
                    'oae.api.widget': null,
                    'oae.api.comment': null,
                    'oae.api.discussion': null,
                    'oae.api': null,
                    'oae.api.user': null,
                    'oae.bootstrap': null,
                    'oae.api.config': null,
                    'oae.api.group': null,
                    'oae.api.l10n': null,
                    'oae.api.util': null,
                    'oae.core': null
                };

                var mainCSS = {
                    'ui/css/oae.discussion': null,
                    'shared/oae/errors/css/oae.error': null,
                    'ui/css/oae.index': null,
                    'shared/oae/errors/css/oae.noscript': null,
                    'ui/css/oae.search': null
                };

                var sharedCSS = {
                    'oae.base': null,
                    'oae.components': null,
                    'oae.core': null,
                    'oae.skin.static': null
                };

                // Load the main bundles
                loadMainBundles(mainBundles, function(mainBundles) {
                    // Load the widget bundles
                    loadWidgetBundles(widgetData, function(widgetData) {
                        // Load the main HTML
                        loadMainHTML(mainHTML, function(mainHTML) {
                            // Load the macro HTML
                            loadMacroHTML(macroHTML, function(macroHTML) {
                                // Load the widget HTML
                                loadWidgetHTML(widgetData, function(widgetData) {
                                    // Load the widget JavaScript
                                    loadWidgetJS(widgetData, function(widgetData) {
                                        // Load the main JS
                                        loadMainJS(mainJS, function(mainJS) {
                                            // Load the main CSS
                                            loadMainCSS(mainCSS, function(mainCSS) {
                                                // Load the shared CSS
                                                loadSharedCSS(sharedCSS, function(sharedCSS) {
                                                    // Load the widget CSS
                                                    loadWidgetCSS(widgetData, function(widgetData) {
                                                        // Load the API JS
                                                        loadAPIJS(apiJS, function(apiJS) {
                                                            callback({
                                                                'widgetData': widgetData,
                                                                'mainBundles': mainBundles,
                                                                'mainHTML': mainHTML,
                                                                'macroHTML': macroHTML,
                                                                'mainJS': mainJS,
                                                                'apiJS': apiJS,
                                                                'mainCSS': mainCSS,
                                                                'sharedCSS': sharedCSS
                                                            });
                                                        });
                                                    });
                                                });
=======
        // Load widget test data
        loadWidgetBundles(testData, function(testData) {
            loadWidgetHTML(testData, function(testData) {
                loadWidgetCSS(testData, function(testData) {
                    loadWidgetJS(testData, function(testData) {
                        // Load main test data
                        loadMainBundles(testData, function(testData) {
                            loadMainHTML(testData, function(testData) {
                                loadMainCSS(testData, function(testData) {
                                    loadMainJS(testData, function(testData) {
                                        loadAPIJS(testData, function(testData) {
                                            loadOAEPlugins(testData, function(testData) {
                                                callback(testData);
>>>>>>> b5b7e651
                                            });
                                        });
                                    });
                                });
                            });
                        });
                    });
                });
            });
        });
    };
});<|MERGE_RESOLUTION|>--- conflicted
+++ resolved
@@ -249,36 +249,6 @@
          *
          * @param  {String[]]}   paths       Array of paths to widget bundle files
          */
-<<<<<<< HEAD
-        var getBundles = function(widget) {
-            var bundlesToDo = 0;
-
-            /**
-             * Gets the individual bundles in a widget
-             */
-            var getBundle = function(key) {
-                $.ajax({
-                    dataType: 'text',
-                    url: '/node_modules/oae-core/' + widget.id + '/bundles/' + key + '.properties',
-                    success: function(data) {
-                        widget.i18n[key] = changeToJSON(data);
-                        bundlesToDo++;
-                        if (bundlesToDo === _.keys(widget.i18n).length) {
-                            widgetsToDo++;
-                            if (widgetsToDo !== _.keys(widgetData).length) {
-                                // If the next widget has no i18n properties, skip to the next until we get one that
-                                // does have properties files or we run out of widgets
-                                if ($.isEmptyObject(widgetData[_.keys(widgetData)[widgetsToDo]].i18n)) {
-                                    while ($.isEmptyObject(widgetData[_.keys(widgetData)[widgetsToDo]].i18n)) {
-                                        widgetsToDo++;
-                                    }
-                                }
-                                getBundles(widgetData[_.keys(widgetData)[widgetsToDo]]);
-                            } else {
-                                callback(widgetData);
-                            }
-                        }
-=======
         var retrieveWidgetBundles = function(paths) {
             var pathsToRetrieve = paths.splice(0, 100);
             oae.api.util.staticBatch(pathsToRetrieve, function(err, data) {
@@ -292,7 +262,6 @@
                         testData.widgetData[widgetName].i18n[bundleName] = $.parseProperties(bundle);
                     } else {
                         testData.widgetData[widgetName].i18n[bundleName] = {};
->>>>>>> b5b7e651
                     }
                 });
 
@@ -396,124 +365,6 @@
             }
         };
 
-<<<<<<< HEAD
-                var mainBundles = {
-                    'ca_ES': null,
-                    'de_DE': null,
-                    'default': null,
-                    'en_GB': null,
-                    'en_US': null,
-                    'es_ES': null,
-                    'fr_FR': null,
-                    'it_IT': null,
-                    'nl_NL': null,
-                    'ru_RU': null,
-                    'zh_CN': null
-                };
-
-                var mainHTML = {
-                    'shared/oae/errors/accessdenied': null,
-                    'shared/oae/errors/maintenance': null,
-                    'shared/oae/errors/noscript': null,
-                    'shared/oae/errors/notfound': null,
-                    'shared/oae/errors/unavailable': null,
-                    'content': null,
-                    'discussion': null,
-                    'group': null,
-                    'index': null,
-                    'me': null,
-                    'search': null,
-                    'user': null
-                };
-
-                var macroHTML = {
-                    'activity': null,
-                    'autosuggest': null,
-                    'list': null
-                };
-
-                var mainJS = {
-                    'shared/oae/errors/js/accessdenied': null,
-                    'ui/js/content': null,
-                    'ui/js/discussion': null,
-                    'ui/js/group': null,
-                    'ui/js/index': null,
-                    'ui/js/me': null,
-                    'shared/oae/errors/js/notfound': null,
-                    'ui/js/search': null,
-                    'shared/oae/errors/js/unavailable': null,
-                    'ui/js/user': null
-                };
-
-                var apiJS = {
-                    'oae.api.authentication': null,
-                    'oae.api.content': null,
-                    'oae.api.i18n': null,
-                    'oae.api.profile': null,
-                    'oae.api.widget': null,
-                    'oae.api.comment': null,
-                    'oae.api.discussion': null,
-                    'oae.api': null,
-                    'oae.api.user': null,
-                    'oae.bootstrap': null,
-                    'oae.api.config': null,
-                    'oae.api.group': null,
-                    'oae.api.l10n': null,
-                    'oae.api.util': null,
-                    'oae.core': null
-                };
-
-                var mainCSS = {
-                    'ui/css/oae.discussion': null,
-                    'shared/oae/errors/css/oae.error': null,
-                    'ui/css/oae.index': null,
-                    'shared/oae/errors/css/oae.noscript': null,
-                    'ui/css/oae.search': null
-                };
-
-                var sharedCSS = {
-                    'oae.base': null,
-                    'oae.components': null,
-                    'oae.core': null,
-                    'oae.skin.static': null
-                };
-
-                // Load the main bundles
-                loadMainBundles(mainBundles, function(mainBundles) {
-                    // Load the widget bundles
-                    loadWidgetBundles(widgetData, function(widgetData) {
-                        // Load the main HTML
-                        loadMainHTML(mainHTML, function(mainHTML) {
-                            // Load the macro HTML
-                            loadMacroHTML(macroHTML, function(macroHTML) {
-                                // Load the widget HTML
-                                loadWidgetHTML(widgetData, function(widgetData) {
-                                    // Load the widget JavaScript
-                                    loadWidgetJS(widgetData, function(widgetData) {
-                                        // Load the main JS
-                                        loadMainJS(mainJS, function(mainJS) {
-                                            // Load the main CSS
-                                            loadMainCSS(mainCSS, function(mainCSS) {
-                                                // Load the shared CSS
-                                                loadSharedCSS(sharedCSS, function(sharedCSS) {
-                                                    // Load the widget CSS
-                                                    loadWidgetCSS(widgetData, function(widgetData) {
-                                                        // Load the API JS
-                                                        loadAPIJS(apiJS, function(apiJS) {
-                                                            callback({
-                                                                'widgetData': widgetData,
-                                                                'mainBundles': mainBundles,
-                                                                'mainHTML': mainHTML,
-                                                                'macroHTML': macroHTML,
-                                                                'mainJS': mainJS,
-                                                                'apiJS': apiJS,
-                                                                'mainCSS': mainCSS,
-                                                                'sharedCSS': sharedCSS
-                                                            });
-                                                        });
-                                                    });
-                                                });
-=======
         // Load widget test data
         loadWidgetBundles(testData, function(testData) {
             loadWidgetHTML(testData, function(testData) {
@@ -527,7 +378,6 @@
                                         loadAPIJS(testData, function(testData) {
                                             loadOAEPlugins(testData, function(testData) {
                                                 callback(testData);
->>>>>>> b5b7e651
                                             });
                                         });
                                     });
