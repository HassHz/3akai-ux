/* Define globals */
sakai_global = {};
/**
 * window.debug, a console dot log wrapper
 * adapted from html5boilerplate.com's window.log and Ben Alman's window.debug
 *
 * Only logs information when sakai.config.displayDebugInfo is switched on
 *
 * debug.log, debug.error, debug.warn, debug.debug, debug.info
 * usage: debug.log("argument", {more:"arguments"})
 *
 * paulirish.com/2009/log-a-lightweight-wrapper-for-consolelog/
 * benalman.com/projects/javascript-debug-console-log/
 * https://gist.github.com/466188
 */
window.debug = (function() {
    var that = {},
        methods = [ 'error', 'warn', 'info', 'debug', 'log', 'trace' ],
        idx = methods.length;

    var createLogMethod = function(method) {
        that[method] = function() {
            if (!window.console) {
                return;
            }
            if (console.firebug) {
                console[method].apply(console, arguments);
            } else if (console[method]) {
                console[method](Array.prototype.slice.call(arguments));
            } else {
                console.log(Array.prototype.slice.call(arguments));
            }
        };
    };

    while (--idx>=0) {
        createLogMethod(methods[idx]);
    }

    return that;
})();


/**
 * @name Array
 * @namespace
 * Array extensions for Sakai
 */
if(Array.hasOwnProperty("indexOf") === false){

    /**
    * Finds the first occurrence of an element in an array and returns its
    * position. This only kicks in when the native .indexOf method is not
    * available in the browser.
    *
    * @param {Object/String/Integer} obj The element we are looking for
    * @param {Integer} start Where the search starts within the array
    *
    * @returns Returns the position of the first matched element
    * @type Integer
    */
    Array.prototype.indexOf = function(obj,start){

        for(var i=(start||0),j=this.length; i<j; i++){
            if(this[i]===obj){
                return i;
            }
        }
        return -1;

    };
}

require({
    baseUrl:"../../../../dev/lib/",
    //If you change these paths, please check out
    //https://confluence.sakaiproject.org/x/sq_CB
    paths: {
        "jquery-plugins": "jquery/plugins",
        "jquery": "jquery/jquery-1.7.0",
        "jquery-ui": "jquery/jquery-ui-1.8.20.custom",
        "config": "../configuration",
        "mockjax": "../../tests/qunit/js/jquery.mockjax",
        "qunitjs": "../../tests/qunit/js"
    },
    priority: ["jquery"]
});

require(
    [
        "jquery",
        "sakai/sakai.api.core",
        "sakai/sakai.jquery-extensions",
        "config/config",
        "config/config_custom",
        "jquery-ui",
        "jquery-plugins/jquery.validate",
        "jquery-plugins/jquery.autoSuggest",
        "misc/l10n/globalize",
        "misc/underscore",
        "misc/google/html-sanitizer",
        "jquery-plugins/jquery.timeago",
        "jquery-plugins/jqmodal.sakai-edited",
        "jquery-plugins/jquery.cookie",
        "jquery-plugins/jquery.ba-bbq",
        "jquery-plugins/jquery.pager.sakai-edited",
        "jquery-plugins/jquery.threedots",
        "jquery-plugins/jquery.form",
        "jquery-plugins/jquery.fileupload",
<<<<<<< HEAD
        "jquery-plugins/jsTree/jquery.jstree.sakai-edit",
=======
        "jquery-plugins/jquery.MultiFile.sakai-edited",
>>>>>>> 8d4c1292
        "jquery-plugins/gritter/jquery.gritter.sakai-edit",
        "jquery-plugins/jquery.jcarousel.sakai-edit",
        "qunitjs/qunit"
    ],
    function($, sakai) {
        require(["misc/domReady!"], function(doc) {
            if (document.location.pathname !== "/tests/qunit/" && document.location.pathname.indexOf("/tests/qunit/index.html") === -1) {
                sakai.api.User.loadMeData(function(success, data) {
                    // Start i18n
                    sakai.api.i18n.init(data);
                });
            }
        });
        return sakai;
    }
);<|MERGE_RESOLUTION|>--- conflicted
+++ resolved
@@ -107,11 +107,6 @@
         "jquery-plugins/jquery.threedots",
         "jquery-plugins/jquery.form",
         "jquery-plugins/jquery.fileupload",
-<<<<<<< HEAD
-        "jquery-plugins/jsTree/jquery.jstree.sakai-edit",
-=======
-        "jquery-plugins/jquery.MultiFile.sakai-edited",
->>>>>>> 8d4c1292
         "jquery-plugins/gritter/jquery.gritter.sakai-edit",
         "jquery-plugins/jquery.jcarousel.sakai-edit",
         "qunitjs/qunit"
