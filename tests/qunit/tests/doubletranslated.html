--- conflicted
+++ resolved
@@ -7,12 +7,11 @@
 
         <script src="/shared/vendor/js/qunit.js"></script>
     </head>
-<<<<<<< HEAD
     <body style="display: block;">
         <div id="index-content">
             <div class="row">
                 <div class="col-md-12">
-                    <h1 id="qunit-header">3akai-ux Double Translation Keys Suite</h1>
+                    <h1 id="qunit-header">Open Academic Environment - i18n - Double Translation Keys</h1>
                     <h2 id="qunit-banner"></h2>
                     <div id="qunit-testrunner-toolbar"></div>
                     <h2 id="qunit-userAgent"></h2>
@@ -21,15 +20,6 @@
                 </div>
             </div>
         </div>
-=======
-    <body>
-        <h1 id="qunit-header">Open Academic Environment - i18n - Double Translation Keys</h1>
-        <h2 id="qunit-banner"></h2>
-        <div id="qunit-testrunner-toolbar"></div>
-        <h2 id="qunit-userAgent"></h2>
-        <ol id="qunit-tests"></ol>
-        <div id="qunit-fixture"></div>
->>>>>>> 87d37b20
 
         <script>QUnit.config.autostart = false;</script>
         <script data-main="/shared/oae/api/oae.bootstrap.js" data-loadmodule="/tests/qunit/tests/js/doubletranslated.js" src="/shared/vendor/js/requirejs/require-jquery.js"></script>
