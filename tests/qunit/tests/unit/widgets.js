module("Widgets - Core");

$(function() {

test("The Widget variable exists", function(){
    same(typeof sakai.widgets.widgets, "object", "the sakai.widgets.widgets variable exists");
});

module("Widgets - Valid Properties");

(function() {

    // Properties
    var properties = [{
        "name": "ca",
        "type": "boolean"
    }, {
        "name": "description",
        "type": "string"
    }, {
        "name": "hasSettings",
        "type": "boolean"
    }, {
        "name": "height",
        "type": "number"
    }, {
        "name": "i18n",
        "type": "object"
    }, {
        "name": "id",
        "required": true,
        "type": "string"
    }, {
        "name": "iframe",
        "type": "boolean"
    }, {
        "name": "img",
        "type": "string"
    }, {
        "name": "multipleinstance",
        "type": "string"
    }, {
        "name": "name",
        "type": "string"
    }, {
        "name": "personalportal",
        "type": "boolean"
    }, {
        "name": "showinmedia",
        "type": "boolean"
    }, {
        "name": "showinsakaigoodies",
        "type": "boolean"
    }, {
        "name": "showinsidebar",
        "type": "boolean"
    }, {
        "name": "scrolling",
        "type": "boolean"
    }, {
        "name": "siteportal",
        "type": "boolean"
    }, {
        "name": "url",
        "required": true,
        "type": "string"
    }, {
        "name": "groupdashboard",
        "type": "boolean"
    }, {
        "name": "grouppages",
        "type": "boolean"
    }, {
        "name": "userdashboard",
        "type": "boolean"
    }, {
        "name": "userpages",
        "type": "boolean"
    }, {
        "name": "deletable",
        "type": "boolean"
    }, {
        "name": "subNameInfoContent",
        "type": "string"
    }, {
        "name": "enabled",
        "type": "boolean",
        "required": true
    }, {
        "name": "type",
        "type": "string",
        "required": true
    }];
    for (var i in sakai.widgets.widgets) {
        (function(i) {
            if (sakai.widgets.widgets.hasOwnProperty(i)) {
                var widgetObject = sakai.widgets.widgets[i];
                test(i, function() {
                    var propertiesCount = properties.length;
                    while (propertiesCount--){
                        // Check if the required properties are set on each widget object
                        // if not, check if the non-required property is in the right datatype (boolean/string/...)
                        if(properties[propertiesCount].required || (!properties[propertiesCount].required) && widgetObject[properties[propertiesCount].name]){
                            same(typeof widgetObject[properties[propertiesCount].name], properties[propertiesCount].type, "Type of property " + properties[propertiesCount].name);
                        }
                    }

                    // Check if the widget object contains properties that aren't in the properties object
                    for(var j in widgetObject){
                        if(widgetObject.hasOwnProperty(j)){

                            var count = 0;
                            propertiesCount = properties.length;

                            // Run over
                            while (propertiesCount--){
                                if(properties[propertiesCount].name === j){
                                    count++;
                                    break;
                                }
                            }
                            ok(count === 1, "Property '" + j + "' is a valid property");
                        }
                    }
                });
            }
        })(i);
    }
})();

<<<<<<< HEAD
})();

asyncTest('Test if all the URLs work', function(){

=======
>>>>>>> e03f5444
module("Widgets - URLs in Config file");

(function() {
    for (var i in sakai.widgets.widgets) {
        (function(i) {
            if (sakai.widgets.widgets.hasOwnProperty(i)) {
                var widgetObject = sakai.widgets.widgets[i];
                asyncTest(i, function(){
                    stop();
                    var properties = ["url", "img", "i18n"];
                    for (var j = 0, k = properties.length; j < k; j++) {

                        if (widgetObject[properties[j]] && !widgetObject.iframe) {

                            var subproperties = [];

                            if (typeof widgetObject[properties[j]] === "object") {
                                for (var n in widgetObject[properties[j]]) {
                                    if (widgetObject[properties[j]].hasOwnProperty(n)) {
                                        subproperties.push({
                                            "name":properties[j],
                                            "url":widgetObject[properties[j]][n]
                                        });
                                    }
                                }
                            } else {
                                subproperties.push({
                                    "name":properties[j],
                                    "url":widgetObject[properties[j]]
                                });
                            }

                            for (var l = 0, m = subproperties.length; l < m; l++) {
                                $.ajax({
                                    async: false,
                                    url: subproperties[l].url,
                                    complete: function(xhr, status) {
                                        ok(status === "success", subproperties[l].url + " on the " + subproperties[l].name + " property on the " + widgetObject.id + ": " + status);
                                        start();
                                    }
                                });
                            }

                        }
                    }
                });
            }
        })(i);
    }
})();

});<|MERGE_RESOLUTION|>--- conflicted
+++ resolved
@@ -128,13 +128,6 @@
     }
 })();
 
-<<<<<<< HEAD
-})();
-
-asyncTest('Test if all the URLs work', function(){
-
-=======
->>>>>>> e03f5444
 module("Widgets - URLs in Config file");
 
 (function() {
