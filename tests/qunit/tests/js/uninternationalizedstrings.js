/*!
 * Copyright 2012 Sakai Foundation (SF) Licensed under the
 * Educational Community License, Version 2.0 (the "License"); you may
 * not use this file except in compliance with the License. You may
 * obtain a copy of the License at
 *
 *     http://www.osedu.org/licenses/ECL-2.0
 *
 * Unless required by applicable law or agreed to in writing,
 * software distributed under the License is distributed on an "AS IS"
 * BASIS, WITHOUT WARRANTIES OR CONDITIONS OF ANY KIND, either express
 * or implied. See the License for the specific language governing
 * permissions and limitations under the License.
 */

<<<<<<< HEAD
require(['jquery', 'oae.core', '/tests/qunit/js/util.js', 'qunitjs'], function($, oae, util) {
=======
require(['jquery', 'oae.core', '/tests/qunit/js/util.js'], function($, oae, util) {
>>>>>>> d07fa055

    module("Uninternationalized Strings");

    // attributes to test for
    var attrs = ['alt', 'title'];

    // Match keys with alphanumerical values
    var alpha = new RegExp('^(.*)[a-zA-z](.*)+$');
    // Match i18n messages (e.g. __MSG__I18N__)
    var regex = new RegExp('__MSG__(.*?)__');
    // Match `foo ${bleh} bar`
    var templateRegex = new RegExp('^(.*?)(\\$*){(.*?)}(.*?)+$');
    // Match `foo${bar}`
    var templateStartAlphaRegex = new RegExp('^([a-zA-z]+)(\\$*){(.*?)}+$');
    // Match `${foo}bar${bleh}`
    var templateMiddleAlphaRegex = new RegExp('^(\\$*){(.*?)}([a-zA-z]+)(\\$*){(.*?)}+$');
    // Match `${foo}bar`
    var templateEndAlphaRegex = new RegExp('^(\\$*){(.*?)}([a-zA-z])+$');
    // Match links, from jquery validate, modified to optionally allow (https?|ftp)://
    var urlRegex = new RegExp(/^((https?|ftp):\/\/)?(((([a-z]|\d|-|\.|_|~|[\u00A0-\uD7FF\uF900-\uFDCF\uFDF0-\uFFEF])|(%[\da-f]{2})|[!\$&'\(\)\*\+,;=]|:)*@)?(((\d|[1-9]\d|1\d\d|2[0-4]\d|25[0-5])\.(\d|[1-9]\d|1\d\d|2[0-4]\d|25[0-5])\.(\d|[1-9]\d|1\d\d|2[0-4]\d|25[0-5])\.(\d|[1-9]\d|1\d\d|2[0-4]\d|25[0-5]))|((([a-z]|\d|[\u00A0-\uD7FF\uF900-\uFDCF\uFDF0-\uFFEF])|(([a-z]|\d|[\u00A0-\uD7FF\uF900-\uFDCF\uFDF0-\uFFEF])([a-z]|\d|-|\.|_|~|[\u00A0-\uD7FF\uF900-\uFDCF\uFDF0-\uFFEF])*([a-z]|\d|[\u00A0-\uD7FF\uF900-\uFDCF\uFDF0-\uFFEF])))\.)+(([a-z]|[\u00A0-\uD7FF\uF900-\uFDCF\uFDF0-\uFFEF])|(([a-z]|[\u00A0-\uD7FF\uF900-\uFDCF\uFDF0-\uFFEF])([a-z]|\d|-|\.|_|~|[\u00A0-\uD7FF\uF900-\uFDCF\uFDF0-\uFFEF])*([a-z]|[\u00A0-\uD7FF\uF900-\uFDCF\uFDF0-\uFFEF])))\.?)(:\d*)?)(\/((([a-z]|\d|-|\.|_|~|[\u00A0-\uD7FF\uF900-\uFDCF\uFDF0-\uFFEF])|(%[\da-f]{2})|[!\$&'\(\)\*\+,;=]|:|@)+(\/(([a-z]|\d|-|\.|_|~|[\u00A0-\uD7FF\uF900-\uFDCF\uFDF0-\uFFEF])|(%[\da-f]{2})|[!\$&'\(\)\*\+,;=]|:|@)*)*)?)?(\?((([a-z]|\d|-|\.|_|~|[\u00A0-\uD7FF\uF900-\uFDCF\uFDF0-\uFFEF])|(%[\da-f]{2})|[!\$&'\(\)\*\+,;=]|:|@)|[\uE000-\uF8FF]|\/|\?)*)?(\#((([a-z]|\d|-|\.|_|~|[\u00A0-\uD7FF\uF900-\uFDCF\uFDF0-\uFFEF])|(%[\da-f]{2})|[!\$&'\(\)\*\+,;=]|:|@)|\/|\?)*)?$/i);
    // Match require statements
    var requireRegex = new RegExp('require\((.*?)\)');
    // Match meta statements
    var metaRegex = new RegExp('meta\((.*?)\)');

    /**
     * Test a string to make sure it is not a plain-text, non-internationalized string
     *
     * @param   {String}    str     The string to test
     * @return  {Boolean}   true    If the string is internationalized or a number, false otherwise
     */
     var testString = function(str) {
         return (
                    (
                        regex.test(str) ||
                        (
                            templateRegex.test(str) &&
                            !(
                                regex.test(str) ||
                                templateStartAlphaRegex.test(str) ||
                                templateEndAlphaRegex.test(str) ||
                                templateMiddleAlphaRegex.test(str)
                            )
                        )
                    ) ||
                    // Allow numbers to be non-internationalized
                    !alpha.test(str) ||
                    urlRegex.test(str) ||
                    requireRegex.test(str) ||
                    metaRegex.test(str)
                 );
     };

    /**
     * Check the element against the global array of attributes for internationalized strings
     *
     * @param  {jQuery}    $elt    The element to check for attributes (and all its children)
     */
    var checkAttrs = function($elt) {
        $.each(attrs, function(i, val) {
            if ($elt.find('[' + val + ']').length) {
                // Grab any element with the attribute, and filter out any empties
                $.each($elt.find('[' + val + ']').filter(function(index) {
                    if (typeof $(this).attr(val) === 'string') {
                        return $.trim($(this).attr(val)) !== '';
                    } else {
                        return false;
                    }
                }), function(j, elt) {
                    var attrText = $.trim($(elt).attr(val));
                    var pass = testString(attrText);
                    ok(pass, val.toUpperCase() + ' Text: ' + attrText);
                });
            } else {
                ok(true, 'No strings found in ' + val + ' text');
            }
        });
    };

    /**
     * Check the element's text for internationalized strings
     *
     * @param  {jQuery}    $elt    The element to check (and all its children)
     */
    var checkElements = function($elt) {
        if ($elt.find('*:not(:empty)').length) {
            // check all elements with no children that have text, filtering out any empties (post-trim)
            $.each($elt.find('*:not(:empty)').filter(function(index) {
                //console.log($(this).children().length === 0 && $.trim($(this).text()) !== '');
                return $(this).children().length === 0 && $.trim($(this).text()) !== '';
            }), function(i,elt) {
                var tagText = $.trim($(elt).text());
                var pass = testString(tagText);
                ok(pass, 'String: ' + tagText);
            });
        } else {
            ok(true, 'No strings found');
        }
    };

    /**
     * Initializes the uninternationalized Strings module
     *
     * @param  {Object}   testData    The testdata containing all files to be tested (html, css, js, properties)
     */
    var uninternationalizedStringsTest = function(testData) {
        // Check widgets for uninternationalized strings
        $.each(testData.widgetData, function(i, widget) {
<<<<<<< HEAD
            asyncTest(widget.id, function() {
=======
            test(widget.id, function() {
>>>>>>> d07fa055
                var $div = $('<div></div>');
                $div.html(widget.html);
                checkElements($div);
                checkAttrs($div);
<<<<<<< HEAD
                start();
=======
>>>>>>> d07fa055
            });
        });

        // Check main HTML and macros for uninternationalized strings
<<<<<<< HEAD
        $.each(testData.mainHTML, function(i, mainHTML) {
            asyncTest(i, function() {
=======
        $.each(testData.mainHTML, function(page, mainHTML) {
            // Ignore error pages.
            if (/\/shared\/oae\/errors\//.test(page)) {
                return;
            }

            // Test all other pages.
            test(page, function() {
>>>>>>> d07fa055
                var $div = $('<div></div>');
                $div.html(mainHTML);
                checkElements($div);
                checkAttrs($div);
<<<<<<< HEAD
                start();
            });
        });
    };

    util.loadTestData(uninternationalizedStringsTest);

    QUnit.load();
    QUnit.start();
=======
            });
        });

        // Start consuming tests again
        QUnit.start(2);
    };

    
    // Load up QUnit
    QUnit.load();

    // Stop consuming QUnit test and load the widgets asynchronous
    QUnit.stop();
    util.loadTestData(uninternationalizedStringsTest);
>>>>>>> d07fa055
});<|MERGE_RESOLUTION|>--- conflicted
+++ resolved
@@ -13,11 +13,7 @@
  * permissions and limitations under the License.
  */
 
-<<<<<<< HEAD
-require(['jquery', 'oae.core', '/tests/qunit/js/util.js', 'qunitjs'], function($, oae, util) {
-=======
 require(['jquery', 'oae.core', '/tests/qunit/js/util.js'], function($, oae, util) {
->>>>>>> d07fa055
 
     module("Uninternationalized Strings");
 
@@ -126,27 +122,15 @@
     var uninternationalizedStringsTest = function(testData) {
         // Check widgets for uninternationalized strings
         $.each(testData.widgetData, function(i, widget) {
-<<<<<<< HEAD
-            asyncTest(widget.id, function() {
-=======
             test(widget.id, function() {
->>>>>>> d07fa055
                 var $div = $('<div></div>');
                 $div.html(widget.html);
                 checkElements($div);
                 checkAttrs($div);
-<<<<<<< HEAD
-                start();
-=======
->>>>>>> d07fa055
             });
         });
 
         // Check main HTML and macros for uninternationalized strings
-<<<<<<< HEAD
-        $.each(testData.mainHTML, function(i, mainHTML) {
-            asyncTest(i, function() {
-=======
         $.each(testData.mainHTML, function(page, mainHTML) {
             // Ignore error pages.
             if (/\/shared\/oae\/errors\//.test(page)) {
@@ -155,22 +139,10 @@
 
             // Test all other pages.
             test(page, function() {
->>>>>>> d07fa055
                 var $div = $('<div></div>');
                 $div.html(mainHTML);
                 checkElements($div);
                 checkAttrs($div);
-<<<<<<< HEAD
-                start();
-            });
-        });
-    };
-
-    util.loadTestData(uninternationalizedStringsTest);
-
-    QUnit.load();
-    QUnit.start();
-=======
             });
         });
 
@@ -185,5 +157,4 @@
     // Stop consuming QUnit test and load the widgets asynchronous
     QUnit.stop();
     util.loadTestData(uninternationalizedStringsTest);
->>>>>>> d07fa055
 });