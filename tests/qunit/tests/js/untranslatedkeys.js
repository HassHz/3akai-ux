--- conflicted
+++ resolved
@@ -13,11 +13,7 @@
  * permissions and limitations under the License.
  */
 
-<<<<<<< HEAD
-require(['jquery', 'oae.core', '/tests/qunit/js/util.js', 'qunitjs'], function($, oae, util) {
-=======
 require(['jquery', 'oae.core', '/tests/qunit/js/util.js'], function($, oae, util) {
->>>>>>> d07fa055
 
     module("Untranslated Keys");
 
@@ -83,72 +79,34 @@
     var untranslatedKeysTest = function(testData) {
         // Test the widget HTML files for untranslated keys
         $.each(testData.widgetData, function(i, widget) {
-<<<<<<< HEAD
-            asyncTest(i, function() {
-                checkKeys(testData, widget.html, widget.id);
-                start();
-=======
             test(i, function() {
                 checkKeys(testData, widget.html, widget.id);
->>>>>>> d07fa055
             });
         });
 
         // Test the core HTML and macro files for untranslated keys
         $.each(testData.mainHTML, function(ii, mainHTML) {
-<<<<<<< HEAD
-            asyncTest(ii, function() {
-                checkKeys(testData, mainHTML, null);
-                start();
-=======
             test(ii, function() {
                 checkKeys(testData, mainHTML, null);
->>>>>>> d07fa055
             });
         });
 
         // Test the widget JS files for untranslated keys
         $.each(testData.widgetData, function(j, widget) {
-<<<<<<< HEAD
-            asyncTest(j, function() {
-                checkKeys(testData, widget.js, widget.id);
-                start();
-=======
             test(j, function() {
                 checkKeys(testData, widget.js, widget.id);
->>>>>>> d07fa055
             });
         });
 
         // Test the main JS files for untranslated keys
         $.each(testData.mainJS, function(jj, mainJS) {
-<<<<<<< HEAD
-            asyncTest(jj, function() {
-                checkKeys(testData, mainJS, null);
-                start();
-=======
             test(jj, function() {
                 checkKeys(testData, mainJS, null);
->>>>>>> d07fa055
             });
         });
 
         // Test the API files for untranslated keys
         $.each(testData.apiJS, function(jjj, apiJS) {
-<<<<<<< HEAD
-            asyncTest(jjj, function() {
-                checkKeys(testData, apiJS, null);
-                start();
-            });
-        });
-
-    };
-
-    util.loadTestData(untranslatedKeysTest);
-
-    QUnit.load();
-    QUnit.start();
-=======
             test(jjj, function() {
                 checkKeys(testData, apiJS, null);
             });
@@ -164,5 +122,4 @@
     // Stop consuming QUnit test and load the widgets asynchronous
     QUnit.stop();
     util.loadTestData(untranslatedKeysTest);
->>>>>>> d07fa055
 });