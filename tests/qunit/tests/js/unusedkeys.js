--- conflicted
+++ resolved
@@ -13,11 +13,7 @@
  * permissions and limitations under the License.
  */
 
-<<<<<<< HEAD
-require(['jquery', 'oae.core', '/tests/qunit/js/util.js', 'qunitjs'], function($, oae, util) {
-=======
 require(['jquery', 'oae.core', '/tests/qunit/js/util.js'], function($, oae, util) {
->>>>>>> d07fa055
 
     module("Unused Translation Keys");
 
@@ -39,11 +35,7 @@
     var unusedTranslationKeysTest = function(testData) {
         // Loop over all main bundles
         $.each(testData.mainBundles, function(mainBundleKey, mainBundle) {
-<<<<<<< HEAD
-            asyncTest(mainBundleKey, function() {
-=======
             test(mainBundleKey, function() {
->>>>>>> d07fa055
                 if (mainBundle && _.keys(mainBundle).length) {
                     // For each key in the main bundle, check if it's used in a widget or main HTML file
                     $.each(mainBundle, function(key, value) {
@@ -58,13 +50,7 @@
                                     keyUsed = true;
                                 }
                             });
-<<<<<<< HEAD
 
-                            // Check if the key is used in the widget HTML or JavaScript files
-                            $.each(testData.widgetData, function(widgetID, widget) {
-                                var regex = new RegExp(escapeRegExp('__MSG__' + key + '__', 'gm'));
-                                var used = regex.test(widget.html) || regex.test(widget.js);
-=======
                             // Check if the key is used in the widget HTML or JavaScript files
                             $.each(testData.widgetData, function(widgetID, widget) {
                                 var regex = new RegExp(escapeRegExp('__MSG__' + key + '__', 'gm'));
@@ -96,88 +82,11 @@
                             $.each(testData.oaePlugins, function(oaePluginPath, oaePlugin) {
                                 var regex = new RegExp(escapeRegExp('__MSG__' + key + '__', 'gm'));
                                 var used = regex.test(oaePlugin);
->>>>>>> d07fa055
                                 if (used) {
                                     keyUsed = true;
                                 }
                             });
 
-<<<<<<< HEAD
-                            // Check if key is used in the main JS files
-                            $.each(testData.mainJS, function(mainJSPath, mainJS) {
-                                var regex = new RegExp(escapeRegExp('__MSG__' + key + '__', 'gm'));
-                                var used = regex.test(mainJS);
-                                if (used) {
-                                    keyUsed = true;
-                                }
-                            });
-
-                            // Check if key is used in the API files
-                            $.each(testData.apiJS, function(apiJSPath, apiJS) {
-                                var regex = new RegExp(escapeRegExp('__MSG__' + key + '__', 'gm'));
-                                var used = regex.test(apiJS);
-                                if (used) {
-                                    keyUsed = true;
-                                }
-                            });
-
-                            // Check if key is used in the OAE plugin files
-                            $.each(testData.oaePlugins, function(oaePluginPath, oaePlugin) {
-                                var regex = new RegExp(escapeRegExp('__MSG__' + key + '__', 'gm'));
-                                var used = regex.test(oaePlugin);
-                                if (used) {
-                                    keyUsed = true;
-                                }
-                            });
-
-                            if (keyUsed) {
-                                ok(true, '\'' + key + '\' in \'' + mainBundleKey + '.properties\' is used.');
-                            } else {
-                                ok(false, '\'' + key + '\' in \'' + mainBundleKey + '.properties\' is not being used.');
-                            }
-                        }
-                    });
-                } else {
-                    ok(true, 'No keys in \'' + mainBundleKey + '\'.');
-                }
-                start();
-            });
-        });
-
-        // Check if keys in widgets are being used
-        $.each(testData.widgetData, function(widgetID, widget) {
-            asyncTest(widgetID, function() {
-                if (_.keys(widget.i18n).length) {
-                    $.each(widget.i18n, function(bundleKey, bundle) {
-                        if (_.keys(bundle).length) {
-                            $.each(bundle, function(key, value) {
-                                if (value) {
-                                    var regex = new RegExp(escapeRegExp('__MSG__' + key + '__', 'gm'));
-                                    var used = regex.test(widget.html) || regex.test(widget.js);
-                                    if (used) {
-                                        ok(true, key + ' in \'' + widgetID + ' - ' + bundleKey + '.properties\' is used.');
-                                    } else {
-                                        ok(false, key + ' in \'' + widgetID + ' - ' + bundleKey + '.properties\' is not being used.');
-                                    }
-                                }
-                            });
-                        } else {
-                            ok(true, '\'' + widgetID + '\' does does not have any keys in \'' + bundleKey + '.properties\'.');
-                        }
-                    });
-                } else {
-                    ok(true, '\'' + widgetID + '\' does does not have any bundles.');
-                }
-                start();
-            });
-        });
-    };
-
-    util.loadTestData(unusedTranslationKeysTest);
-
-    QUnit.load();
-    QUnit.start();
-=======
                             if (keyUsed) {
                                 ok(true, '\'' + key + '\' in \'' + mainBundleKey + '.properties\' is used.');
                             } else {
@@ -228,5 +137,4 @@
     // Stop consuming QUnit test and load the widgets asynchronous
     QUnit.stop();
     util.loadTestData(unusedTranslationKeysTest);
->>>>>>> d07fa055
 });