--- conflicted
+++ resolved
@@ -13,11 +13,7 @@
  * permissions and limitations under the License.
  */
 
-<<<<<<< HEAD
-require(['jquery', 'oae.core', '/tests/qunit/js/util.js', 'qunitjs'], function($, oae, util) {
-=======
 require(['jquery', 'oae.core', '/tests/qunit/js/util.js'], function($, oae, util) {
->>>>>>> d07fa055
 
     module("Double Translation Keys");
 
@@ -27,78 +23,9 @@
      * @param {Object}    testData    The testdata containing all files to be tested (html, css, js, properties)
      */
     var doubleTranslationKeysTest = function(testData) {
-        var widgetKeys = {}; //
-<<<<<<< HEAD
-        // Check if widget keys are already defined in the global bundles
-        $.each(testData.widgetData, function(widgetID, widget) {
-            if (widget.i18n) {
-                widgetKeys[widget.id] = {}; //
-                asyncTest('Widget key already defined in global bundle - ' + widget.id, function() {
-                    // Loop over all bundles in the widget
-                    $.each(widget.i18n, function(widgetBundleKey, widgetBundle) {
-                        widgetKeys[widget.id][widgetBundleKey] = {};
-                        // Loop over all keys in the bundle
-                        $.each(widgetBundle, function(widgetKey, widgetValue) {
-                            widgetKeys[widget.id][widgetBundleKey][widgetKey] = widgetValue; //
-                            // Check each global bundle to see if key is already defined
-                            $.each(testData.mainBundles, function(mainBundleKey, mainBundle) {
-                                if (mainBundle[widgetKey]) {
-                                    // Key already exists in the main bundle
-                                    QUnit.ok(false, widgetKey + ' already exists in ' + mainBundleKey);
-                                } else {
-                                    // Key doesn't exist yet in the main bundle
-                                    QUnit.ok(true, widgetKey + ' doesn\'t exist yet in ' + mainBundleKey);
-                                }
-                            });
-                        });
-                    });
-                    start();
-                });
-            }
-        });
+        var widgetKeys = {};
+        var mainKeys = {};
 
-        // Check if widget keys are already defined in other widget bundles
-        $.each(widgetKeys, function(widgetID, widgetBundles) {
-            setTimeout(function() {
-                asyncTest('Widget key already defined in other widget - ' + widgetID, function() {
-                    var testDone = false;
-                    // Loop over all bundles for a widget
-                    $.each(widgetBundles, function(language, widgetBundle) {
-                        // Loop over all keys in the widget bundle
-                        $.each(widgetBundle, function(i18nkey, i18nvalue) {
-                            // For this key, loop over all widgets and verify that it's not duplicated anywhere else
-                            $.each(widgetKeys, function(otherWidgetID, otherWidgetBundles) {
-                                $.each(otherWidgetBundles, function(otherLanguage, otherWidgetBundle) {
-                                    if (widgetID !== otherWidgetID) {
-                                        if (otherWidgetBundle[i18nkey]) {
-                                            // fail, it's already defined somewhere else
-                                            QUnit.ok(false, i18nkey + ' already exists in ' + otherWidgetID + ' - ' + otherLanguage);
-                                        } else {
-                                            // success, it's not defined anywhere
-                                            QUnit.ok(true, i18nkey + ' doesn\'t exist in ' + otherWidgetID + ' - ' + otherLanguage);
-                                        }
-                                        testDone = true;
-                                    }
-                                });
-                            });
-                        });
-                    });
-                    if (!testDone) {
-                        QUnit.ok(true, 'No tests were run for ' + widgetID);
-                    }
-                    start();
-                });
-            }, 1000);
-        });
-    };
-
-    util.loadTestData(doubleTranslationKeysTest);
-
-    QUnit.load();
-    QUnit.start();
-=======
-
-        var mainKeys = {};
         $.each(testData.mainBundles, function(mainBundleKey, mainBundle) {
             $.each(mainBundle, function(key, value) {
                 mainKeys[key] = mainBundleKey;
@@ -148,5 +75,4 @@
     // Stop consuming QUnit test and load the widgets asynchronous
     QUnit.stop();
     util.loadTestData(doubleTranslationKeysTest);
->>>>>>> d07fa055
 });