--- conflicted
+++ resolved
@@ -14,8 +14,7 @@
         <link rel="stylesheet" type="text/css" href="/tests/qunit/css/tests.css" />
 
     </head>
-<<<<<<< HEAD
-    <body style="display: block;">
+    <body>
         <div id="index-content">
             <div class="row">
                 <div class="col-md-12">
@@ -45,42 +44,7 @@
                     <ul>
                         <li><a href="/tests/qunit/tests/wcag.html" class="test">WCAG 2.0 Compliance - 1.1.1 Non-text Content / Text Alternatives</a></li>
                     </ul>
-
-                    <h1>Statistics</h1>
-                    <h2>i18n</h2>
-                    <ul>
-                        <li><a href="/tests/qunit/stats/i18ncoverage.html" class="test">i18n Coverage</a></li>
-                    </ul>
                 </div>
-=======
-    <body>
-        <div class="row-fluid">
-            <div class="span12">
-                <h1>Unit tests</h1>
-                <h2>Core</h2>
-                <ul>
-                    <li><a href="/tests/qunit/tests/cleanjs.html">Clean JavaScript</a></li>
-                </ul>
-
-                <h2>Internationalization and localization</h2>
-                <ul>
-                    <li><a href="/tests/qunit/tests/unusedkeys.html">Unused Translation Keys</a></li>
-                    <li><a href="/tests/qunit/tests/untranslatedkeys.html">Untranslated Translation Keys</a></li>
-                    <li><a href="/tests/qunit/tests/doubletranslated.html">Double Translation Keys</a></li>
-                    <li><a href="/tests/qunit/tests/uninternationalizedstrings.html">Uninternationalized English Strings</a></li>
-                </ul>
-
-                <h2>Formatting</h2>
-                <ul>
-                    <li><a href="/tests/qunit/tests/cssformatting.html">CSS Formatting</a></li>
-                    <li><a href="/tests/qunit/tests/jsformatting.html">JavaScript Formatting</a></li>
-                </ul>
-
-                <h2>Accessibility</h2>
-                <ul>
-                    <li><a href="/tests/qunit/tests/wcag.html">WCAG 2.0 Compliance - 1.1.1 Non-text Content / Text Alternatives</a></li>
-                </ul>
->>>>>>> 87d37b20
             </div>
         </div>
 
