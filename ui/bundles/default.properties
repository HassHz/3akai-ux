401 = 401
404 = 404
A_POWERFULL_NEW_WAY_FOR_STUDENTS_AND_FACULTY_TO_CREATE_KNOWLEDGE_COLLABORATE_AND_CONNECT_WITH_THE_WORLD = A powerful new way for students and faculty to create knowledge, collaborate and connect with the world
ACCESS_DENIED = Access denied
ACCESS_TO_CONTENT = Access to Content
ACTIVITY_CONTENT_ADD_LIBRARY_2 = <a href="${actor1URL}">${actor1}</a> added &quot;<a href="${object1URL}">${object1}</a>&quot; and &quot;<a href="${object2URL}">${object2}</a>&quot; to their library
ACTIVITY_CONTENT_ADD_LIBRARY_2+ = <a href="${actor1URL}">${actor1}</a> added &quot;<a href="${object1URL}">${object1}</a>&quot; and ${objectCount - 1} others to their library
ACTIVITY_CONTENT_ADD_LIBRARY_COLLABDOC = <a href="${actor1URL}">${actor1}</a> added the document &quot;<a href="${object1URL}">${object1}</a>&quot; to their library
ACTIVITY_CONTENT_ADD_LIBRARY_FILE = <a href="${actor1URL}">${actor1}</a> added the file &quot;<a href="${object1URL}">${object1}</a>&quot; to their library
ACTIVITY_CONTENT_ADD_LIBRARY_LINK = <a href="${actor1URL}">${actor1}</a> added the link &quot;<a href="${object1URL}">${object1}</a>&quot; to their library
ACTIVITY_CONTENT_COMMENT_COLLABDOC_1 = <a href="${actor1URL}">${actor1}</a> commented on the document &quot;<a href="${object1URL}">${object1}</a>&quot;
ACTIVITY_CONTENT_COMMENT_COLLABDOC_2 = <a href="${actor1URL}">${actor1}</a> and <a href="${actor2URL}">${actor2}</a> commented on the document &quot;<a href="${object1URL}">${object1}</a>&quot;
ACTIVITY_CONTENT_COMMENT_COLLABDOC_2+ = <a href="${actor1URL}">${actor1}</a> and ${actorCount - 1} others commented on the document &quot;<a href="${object1URL}">${object1}</a>&quot;
ACTIVITY_CONTENT_COMMENT_FILE_1 = <a href="${actor1URL}">${actor1}</a> commented on the file &quot;<a href="${object1URL}">${object1}</a>&quot;
ACTIVITY_CONTENT_COMMENT_FILE_2 = <a href="${actor1URL}">${actor1}</a> and <a href="${actor2URL}">${actor2}</a> commented on the file &quot;<a href="${object1URL}">${object1}</a>&quot;
ACTIVITY_CONTENT_COMMENT_FILE_2+ = <a href="${actor1URL}">${actor1}</a> and ${actorCount - 1} others commented on the file &quot;<a href="${object1URL}">${object1}</a>&quot;
ACTIVITY_CONTENT_COMMENT_LINK_1 = <a href="${actor1URL}">${actor1}</a> commented on the link &quot;<a href="${object1URL}">${object1}</a>&quot;
ACTIVITY_CONTENT_COMMENT_LINK_2 = <a href="${actor1URL}">${actor1}</a> and <a href="${actor2URL}">${actor2}</a> commented on the link &quot;<a href="${object1URL}">${object1}</a>&quot;
ACTIVITY_CONTENT_COMMENT_LINK_2+ = <a href="${actor1URL}">${actor1}</a> and ${actorCount - 1} others commented on the link &quot;<a href="${object1URL}">${object1}</a>&quot;
ACTIVITY_CONTENT_CREATE_COLLABDOC = <a href="${actor1URL}">${actor1}</a> created the document &quot;<a href="${object1URL}">${object1}</a>&quot;
ACTIVITY_CONTENT_CREATE_FILE = <a href="${actor1URL}">${actor1}</a> uploaded &quot;<a href="${object1URL}">${object1}</a>&quot;
ACTIVITY_CONTENT_CREATE_LINK = <a href="${actor1URL}">${actor1}</a> added the link &quot;<a href="${object1URL}">${object1}</a>&quot;
ACTIVITY_CONTENT_CREATE_2 = <a href="${actor1URL}">${actor1}</a> created &quot;<a href="${object1URL}">${object1}</a>&quot; and &quot;<a href="${object2URL}">${object2}</a>&quot;
ACTIVITY_CONTENT_CREATE_2+ = <a href="${actor1URL}">${actor1}</a> created &quot;<a href="${object1URL}">${object1}</a>&quot; and ${objectCount - 1} others
ACTIVITY_CONTENT_REVISION_COLLABDOC_1 = <a href="${actor1URL}">${actor1}</a> edited the document &quot;<a href="${object1URL}">${object1}</a>&quot;
ACTIVITY_CONTENT_REVISION_COLLABDOC_2 = <a href="${actor1URL}">${actor1}</a> and <a href="${actor2URL}">${actor2}</a> edited the document &quot;<a href="${object1URL}">${object1}</a>&quot;
ACTIVITY_CONTENT_REVISION_COLLABDOC_2+ = <a href="${actor1URL}">${actor1}</a> and ${actorCount - 1} others edited the document &quot;<a href="${object1URL}">${object1}</a>&quot;
ACTIVITY_CONTENT_REVISION_FILE_1 = <a href="${actor1URL}">${actor1}</a> uploaded a new version of &quot;<a href="${object1URL}">${object1}</a>&quot;
ACTIVITY_CONTENT_REVISION_FILE_2 = <a href="${actor1URL}">${actor1}</a> and <a href="${actor2URL}">${actor2}</a> uploaded new versions of &quot;<a href="${object1URL}">${object1}</a>&quot;
ACTIVITY_CONTENT_REVISION_FILE_2+ = <a href="${actor1URL}">${actor1}</a> and ${actorCount - 1} others uploaded new version of &quot;<a href="${object1URL}">${object1}</a>&quot;
ACTIVITY_CONTENT_REVISION_LINK_1 = <a href="${actor1URL}">${actor1}</a> edited the link &quot;<a href="${object1URL}">${object1}</a>&quot;
ACTIVITY_CONTENT_REVISION_LINK_2 = <a href="${actor1URL}">${actor1}</a> and <a href="${actor2URL}">${actor2}</a> edited the link &quot;<a href="${object1URL}">${object1}</a>&quot;
ACTIVITY_CONTENT_REVISION_LINK_2+ = <a href="${actor1URL}">${actor1}</a> and ${actorCount - 1} others edited the link &quot;<a href="${object1URL}">${object1}</a>&quot;
ACTIVITY_CONTENT_SHARE_2 = <a href="${actor1URL}">${actor1}</a> shared &quot;<a href="${object1URL}">${object1}</a>&quot; and &quot;<a href="${object2URL}">${object2}</a>&quot; with <a href="${target1URL}">${target1}</a>
ACTIVITY_CONTENT_SHARE_2+ = <a href="${actor1URL}">${actor1}</a> shared &quot;<a href="${object1URL}">${object1}</a>&quot; and ${objectCount - 1} others with <a href="${target1URL}">${target1}</a>
ACTIVITY_CONTENT_SHARE_COLLABDOC_1 = <a href="${actor1URL}">${actor1}</a> shared the document &quot;<a href="${object1URL}">${object1}</a>&quot; with <a href="${target1URL}">${target1}</a>
ACTIVITY_CONTENT_SHARE_COLLABDOC_2 = <a href="${actor1URL}">${actor1}</a> shared the document &quot;<a href="${object1URL}">${object1}</a>&quot; with <a href="${target1URL}">${target1}</a> and <a href="${target2URL}">${target2}</a>
ACTIVITY_CONTENT_SHARE_COLLABDOC_2+ = <a href="${actor1URL}">${actor1}</a> shared the document &quot;<a href="${object1URL}">${object1}</a>&quot; with <a href="${target1URL}">${target1}</a> and ${targetCount - 1} others
ACTIVITY_CONTENT_SHARE_COLLABDOC_YOU = <a href="${actor1URL}">${actor1}</a> shared the document &quot;<a href="${object1URL}">${object1}</a>&quot; with you
ACTIVITY_CONTENT_SHARE_FILE_1 = <a href="${actor1URL}">${actor1}</a> shared the file &quot;<a href="${object1URL}">${object1}</a>&quot; with <a href="${target1URL}">${target1}</a>
ACTIVITY_CONTENT_SHARE_FILE_2 = <a href="${actor1URL}">${actor1}</a> shared the file &quot;<a href="${object1URL}">${object1}</a>&quot; with <a href="${target1URL}">${target1}</a> and <a href="${target2URL}">${target2}</a>
ACTIVITY_CONTENT_SHARE_FILE_2+ = <a href="${actor1URL}">${actor1}</a> shared the file &quot;<a href="${object1URL}">${object1}</a>&quot; with <a href="${target1URL}">${target1}</a> and ${targetCount - 1} others
ACTIVITY_CONTENT_SHARE_FILE_YOU = <a href="${actor1URL}">${actor1}</a> shared the file &quot;<a href="${object1URL}">${object1}</a>&quot; with you
ACTIVITY_CONTENT_SHARE_LINK_1 = <a href="${actor1URL}">${actor1}</a> shared the link &quot;<a href="${object1URL}">${object1}</a>&quot; with <a href="${target1URL}">${target1}</a>
ACTIVITY_CONTENT_SHARE_LINK_2 = <a href="${actor1URL}">${actor1}</a> shared the link &quot;<a href="${object1URL}">${object1}</a>&quot; with <a href="${target1URL}">${target1}</a> and <a href="${target2URL}">${target2}</a>
ACTIVITY_CONTENT_SHARE_LINK_2+ = <a href="${actor1URL}">${actor1}</a> shared the link &quot;<a href="${object1URL}">${object1}</a>&quot; with <a href="${target1URL}">${target1}</a> and ${targetCount - 1} others
ACTIVITY_CONTENT_SHARE_LINK_YOU = <a href="${actor1URL}">${actor1}</a> shared the link &quot;<a href="${object1URL}">${object1}</a>&quot; with you
ACTIVITY_CONTENT_SHARE_YOU_2 = <a href="${actor1URL}">${actor1}</a> shared &quot;<a href="${object1URL}">${object1}</a>&quot; and &quot;<a href="${object2URL}">${object2}</a>&quot; with you
ACTIVITY_CONTENT_SHARE_YOU_2+ = <a href="${actor1URL}">${actor1}</a> shared &quot;<a href="${object1URL}">${object1}</a>&quot; and ${objectCount - 1} others with you
ACTIVITY_CONTENT_UPDATE_COLLABDOC_1 = <a href="${actor1URL}">${actor1}</a> updated the document &quot;<a href="${object1URL}">${object1}</a>&quot;
ACTIVITY_CONTENT_UPDATE_COLLABDOC_2 = <a href="${actor1URL}">${actor1}</a> and <a href="${actor2URL}">${actor2}</a> updated the document &quot;<a href="${object1URL}">${object1}</a>&quot;
ACTIVITY_CONTENT_UPDATE_COLLABDOC_2+ = <a href="${actor1URL}">${actor1}</a> and ${actorCount - 1} others updated the document &quot;<a href="${object1URL}">${object1}</a>&quot;
ACTIVITY_CONTENT_UPDATE_FILE_1 = <a href="${actor1URL}">${actor1}</a> updated the file &quot;<a href="${object1URL}">${object1}</a>&quot;
ACTIVITY_CONTENT_UPDATE_FILE_2 = <a href="${actor1URL}">${actor1}</a> and <a href="${actor2URL}">${actor2}</a> updated the file &quot;<a href="${object1URL}">${object1}</a>&quot;
ACTIVITY_CONTENT_UPDATE_FILE_2+ = <a href="${actor1URL}">${actor1}</a> and ${actorCount - 1} others updated the file &quot;<a href="${object1URL}">${object1}</a>&quot;
ACTIVITY_CONTENT_UPDATE_LINK_1 = <a href="${actor1URL}">${actor1}</a> updated the link &quot;<a href="${object1URL}">${object1}</a>&quot;
ACTIVITY_CONTENT_UPDATE_LINK_2 = <a href="${actor1URL}">${actor1}</a> and <a href="${actor2URL}">${actor2}</a> updated the link &quot;<a href="${object1URL}">${object1}</a>&quot;
ACTIVITY_CONTENT_UPDATE_LINK_2+ = <a href="${actor1URL}">${actor1}</a> and ${actorCount - 1} others updated the link &quot;<a href="${object1URL}">${object1}</a>&quot;
ACTIVITY_CONTENT_VISIBILITY_COLLABDOC_LOGGEDIN = <a href="${actor1URL}">${actor1}</a> changed the visibility of the document &quot;<a href="${object1URL}">${object1}</a>&quot; to <strong>${object1Tenant}</strong> only
ACTIVITY_CONTENT_VISIBILITY_COLLABDOC_PRIVATE = <a href="${actor1URL}">${actor1}</a> changed the visibility of the document &quot;<a href="${object1URL}">${object1}</a>&quot; to <strong>private</strong>
ACTIVITY_CONTENT_VISIBILITY_COLLABDOC_PUBLIC = <a href="${actor1URL}">${actor1}</a> changed the visibility of the document &quot;<a href="${object1URL}">${object1}</a>&quot; to <strong>public</strong>
ACTIVITY_CONTENT_VISIBILITY_FILE_LOGGEDIN = <a href="${actor1URL}">${actor1}</a> changed the visibility of the file &quot;<a href="${object1URL}">${object1}</a>&quot; to <strong>${object1Tenant}</strong> only
ACTIVITY_CONTENT_VISIBILITY_FILE_PRIVATE = <a href="${actor1URL}">${actor1}</a> changed the visibility of the file &quot;<a href="${object1URL}">${object1}</a>&quot; to <strong>private</strong>
ACTIVITY_CONTENT_VISIBILITY_FILE_PUBLIC = <a href="${actor1URL}">${actor1}</a> changed the visibility of the file &quot;<a href="${object1URL}">${object1}</a>&quot; to <strong>public</strong>
ACTIVITY_CONTENT_VISIBILITY_LINK_LOGGEDIN = <a href="${actor1URL}">${actor1}</a> changed the visibility of the link &quot;<a href="${object1URL}">${object1}</a>&quot; to <strong>${object1Tenant}</strong> only
ACTIVITY_CONTENT_VISIBILITY_LINK_PRIVATE = <a href="${actor1URL}">${actor1}</a> changed the visibility of the link &quot;<a href="${object1URL}">${object1}</a>&quot; to <strong>private</strong>
ACTIVITY_CONTENT_VISIBILITY_LINK_PUBLIC = <a href="${actor1URL}">${actor1}</a> changed the visibility of the link &quot;<a href="${object1URL}">${object1}</a>&quot; to <strong>public</strong>
ACTIVITY_DEFAULT_1 = <a href="${actor1URL}">${actor1}</a> performed the action &quot;${verb}&quot;
ACTIVITY_DEFAULT_2 = <a href="${actor1URL}">${actor1}</a> and <a href="${actor2URL}">${actor2}</a> performed the action &quot;${verb}&quot;
ACTIVITY_DEFAULT_2+ = <a href="${actor1URL}">${actor1}</a> and ${actorCount - 1} others performed the action &quot;${verb}&quot;
ACTIVITY_DISCUSSION_CREATE_1 = <a href="${actor1URL}">${actor1}</a> started the discussion &quot;<a href="${object1URL}">${object1}</a>&quot;
ACTIVITY_DISCUSSION_CREATE_2 = <a href="${actor1URL}">${actor1}</a> started the discussions &quot;<a href="${object1URL}">${object1}</a>&quot and &quot;<a href="${object2URL}">${object2}</a>&quot;
ACTIVITY_DISCUSSION_CREATE_2+ = <a href="${actor1URL}">${actor1}</a> started the discussion &quot;<a href="${object1URL}">${object1}</a>&quot; and ${objectCount - 1} others
ACTIVITY_DISCUSSION_MESSAGE_1 = <a href="${actor1URL}">${actor1}</a> posted to the discussion &quot;<a href="${object1URL}">${object1}</a>&quot;
ACTIVITY_DISCUSSION_MESSAGE_2 = <a href="${actor1URL}">${actor1}</a> and <a href="${actor2URL}">${actor2}</a> posted to the document &quot;<a href="${object1URL}">${object1}</a>&quot;
ACTIVITY_DISCUSSION_MESSAGE_2+ = <a href="${actor1URL}">${actor1}</a> and ${actorCount - 1} others posted to the discussion &quot;<a href="${object1URL}">${object1}</a>&quot;
ACTIVITY_DISCUSSION_SHARE_1 = <a href="${actor1URL}">${actor1}</a> shared the discussion &quot;<a href="${object1URL}">${object1}</a>&quot; with <a href="${target1URL}">${target1}</a>
ACTIVITY_DISCUSSION_SHARE_2 = <a href="${actor1URL}">${actor1}</a> shared the discussion &quot;<a href="${object1URL}">${object1}</a>&quot; with <a href="${target1URL}">${target1}</a> and <a href="${target2URL}">${target2}</a>
ACTIVITY_DISCUSSION_SHARE_2+ = <a href="${actor1URL}">${actor1}</a> shared the discussion &quot;<a href="${object1URL}">${object1}</a>&quot; with <a href="${target1URL}">${target1}</a> and ${targetCount - 1} others
ACTIVITY_DISCUSSION_SHARE_YOU = <a href="${actor1URL}">${actor1}</a> shared the discussion &quot;<a href="${object1URL}">${object1}</a>&quot; with you
ACTIVITY_DISCUSSION_SHARE_YOU_2 = <a href="${actor1URL}">${actor1}</a> shared the discussions &quot;<a href="${object1URL}">${object1}</a>&quot; and &quot;<a href="${object2URL}">${object2}</a>&quot; with you
ACTIVITY_DISCUSSION_SHARE_YOU_2+ = <a href="${actor1URL}">${actor1}</a> shared the discussions &quot;<a href="${object1URL}">${object1}</a>&quot; and ${objectCount - 1} others with you
ACTIVITY_DISCUSSION_UPDATE_1 = <a href="${actor1URL}">${actor1}</a> updated the discussion &quot;<a href="${object1URL}">${object1}</a>&quot;
ACTIVITY_DISCUSSION_UPDATE_2 = <a href="${actor1URL}">${actor1}</a> and <a href="${actor2URL}">${actor2}</a> updated the discussion &quot;<a href="${object1URL}">${object1}</a>&quot;
ACTIVITY_DISCUSSION_UPDATE_2+ = <a href="${actor1URL}">${actor1}</a> and ${actorCount - 1} others updated the discussion &quot;<a href="${object1URL}">${object1}</a>&quot;
ACTIVITY_DISCUSSION_VISIBILITY_LOGGEDIN = <a href="${actor1URL}">${actor1}</a> changed the visibility of the discussion &quot;<a href="${object1URL}">${object1}</a>&quot; to <strong>${object1Tenant}</strong> only
ACTIVITY_DISCUSSION_VISIBILITY_PRIVATE = <a href="${actor1URL}">${actor1}</a> changed the visibility of the discussion &quot;<a href="${object1URL}">${object1}</a>&quot; to <strong>private</strong>
ACTIVITY_DISCUSSION_VISIBILITY_PUBLIC = <a href="${actor1URL}">${actor1}</a> changed the visibility of the discussion &quot;<a href="${object1URL}">${object1}</a>&quot; to <strong>public</strong>
ACTIVITY_GROUP_ADD_MEMBER_1 = <a href="${actor1URL}">${actor1}</a> added <a href="${object1URL}">${object1}</a> to the group &quot;<a href="${target1URL}">${target1}</a>&quot;
ACTIVITY_GROUP_ADD_MEMBER_2 = <a href="${actor1URL}">${actor1}</a> added <a href="${object1URL}">${object1}</a> and <a href="${object2URL}">${object2}</a> to the group &quot;<a href="${target1URL}">${target1}</a>&quot;
ACTIVITY_GROUP_ADD_MEMBER_2+ = <a href="${actor1URL}">${actor1}</a> added <a href="${object1URL}">${object1}</a> and ${objectCount - 1} others to the group &quot;<a href="${target1URL}">${target1}</a>&quot;
ACTIVITY_GROUP_ADD_MEMBER_YOU = <a href="${actor1URL}">${actor1}</a> added you to the group &quot;<a href="${target1URL}">${target1}</a>&quot;
ACTIVITY_GROUP_CREATE_1 = <a href="${actor1URL}">${actor1}</a> created the group &quot;<a href="${object1URL}">${object1}</a>&quot;
ACTIVITY_GROUP_CREATE_2 = <a href="${actor1URL}">${actor1}</a> created the groups &quot;<a href="${object1URL}">${object1}</a>&quot; and &quot;<a href="${object2URL}">${object2}</a>&quot;
ACTIVITY_GROUP_CREATE_2+ = <a href="${actor1URL}">${actor1}</a> created the group &quot;<a href="${object1URL}">${object1}</a>&quot; and ${objectCount - 1} others
ACTIVITY_GROUP_JOIN_1 = <a href="${actor1URL}">${actor1}</a> joined the group &quot;<a href="${object1URL}">${object1}</a>&quot;
ACTIVITY_GROUP_JOIN_2 = <a href="${actor1URL}">${actor1}</a> and <a href="${actor2URL}">${actor2}</a> joined the group &quot;<a href="${object1URL}">${object1}</a>&quot;
ACTIVITY_GROUP_JOIN_2+ = <a href="${actor1URL}">${actor1}</a> and ${actorCount - 1} others joined the group &quot;<a href="${object1URL}">${object1}</a>&quot;
ACTIVITY_GROUP_UPDATE_1 = <a href="${actor1URL}">${actor1}</a> updated the group &quot;<a href="${object1URL}">${object1}</a>&quot;
ACTIVITY_GROUP_UPDATE_2 = <a href="${actor1URL}">${actor1}</a> and <a href="${actor2URL}">${actor2}</a> updated the group &quot;<a href="${object1URL}">${object1}</a>&quot;
ACTIVITY_GROUP_UPDATE_2+ = <a href="${actor1URL}">${actor1}</a> and ${actorCount - 1} others updated the group &quot;<a href="${object1URL}">${object1}</a>&quot;
ACTIVITY_GROUP_VISIBILITY_LOGGEDIN = <a href="${actor1URL}">${actor1}</a> changed the visibility of the group &quot;<a href="${object1URL}">${object1}</a>&quot; to <strong>${object1Tenant}</strong> only
ACTIVITY_GROUP_VISIBILITY_PRIVATE = <a href="${actor1URL}">${actor1}</a> changed the visibility of the group &quot;<a href="${object1URL}">${object1}</a>&quot; to <strong>private</strong>
ACTIVITY_GROUP_VISIBILITY_PUBLIC = <a href="${actor1URL}">${actor1}</a> changed the visibility of the group &quot;<a href="${object1URL}">${object1}</a>&quot; to <strong>public</strong>
ADD = Add
ARCHIVE = Archive
AUDIO = Audio
AUTHORING_EXPERIENCE = Authoring Experiences
BROWSE = Browse
CANCEL = Cancel
CAN_VIEW = Can view
CAN_MANAGE = Can manage
CHANGE = Change
CHANGE_PICTURE = Change picture
CHANNELS_OF_COMMUNICATION = Channels of Communication
CLICK_TO_RENAME = Click to rename
COMMENT = Comment
CONTENT = Content
COPYRIGHT = Copyright
CREATE = Create
CREATE_GROUP = Create group
CSS_FILE = CSS file
CURRENT_PASSWORD_COLON = Current password:
DELETE = Delete
DESCRIPTION = Description
DISCUSSION = Discussion
DISCUSSION_ACCESS_COULD_NOT_BE_UPDATED = Access to this discussion could not be updated
DISCUSSION_ACCESS_NOT_UPDATED = Discussion access not updated.
DISCUSSION_ACCESS_SUCCESSFULLY_UPDATED = The access to this discussion has been successfully updated
DISCUSSION_ACCESS_UPDATED = Discussion access updated.
DISCUSSION_LOGGEDIN_DESCRIPTION = The discussion can be found and seen by all people in ${tenant}
DISCUSSION_NAME = Discussion title
DISCUSSION_PRIVATE_DESCRIPTION = The discussion is private and only visible to the users and groups it's shared with
DISCUSSION_PUBLIC_DESCRIPTION = The discussion is public and can be found and seen by anyone
DISCUSSION_TOPIC = Discussion topic
DISCUSSIONS = Discussions
DOCUMENT = Document
DOCUMENT_ACCESS_COULD_NOT_BE_UPDATED = Access to this document could not be updated
DOCUMENT_ACCESS_NOT_UPDATED = Document access not updated.
DOCUMENT_ACCESS_SUCCESSFULLY_UPDATED = The access to this document has been successfully updated
DOCUMENT_ACCESS_UPDATED = Document access updated.
DOCUMENT_LOGGEDIN_DESCRIPTION = The document can be found and seen by all people in ${tenant}
DOCUMENT_PRIVATE_DESCRIPTION = The document is private and only visible to the people and groups it's shared with
DOCUMENT_PUBLIC_DESCRIPTION = The document is public and can be found and seen by anyone
DOWNLOAD = Download
DROP_FILES_TO_UPLOAD = Drop files to upload
EDIT_DETAILS = Edit details
EMAIL_COLON = Email:
ENTER_NAME_HERE = Enter name here
EXPANDED_ACCESS_TO_LEARNING_AND_RESEARCH_MATERIALS_BETTER_CONNECTS_LIBRARY_SERVICES = Expanded access to learning and research materials better connects library services and resources with teaching and research within and between institutions
EXPANDED_LIST_VIEW = Expanded list view
FILE_ACCESS_COULD_NOT_BE_UPDATED = Access to this file could not be updated
FILE_ACCESS_NOT_UPDATED = File access not updated.
FILE_ACCESS_SUCCESSFULLY_UPDATED = The access to this file has been successfully updated
FILE_ACCESS_UPDATED = File access updated.
FILE_LOGGEDIN_DESCRIPTION = The file can be found and seen by all people in ${tenant}
FILE_PRIVATE_DESCRIPTION = The file is private and only visible to the users and groups it's shared with
FILE_PUBLIC_DESCRIPTION = The file is public and can be found and seen by anyone
FLASH_FILE = Flash file
GO = Go
GRID_VIEW = Grid view
GROUP = Group
GROUP_ACCESS_COULD_NOT_BE_UPDATED = Access to this group could not be updated
GROUP_ACCESS_NOT_UPDATED = Group access not updated.
GROUP_ACCESS_SUCCESSFULLY_UPDATED = The access to this group has been successfully updated
GROUP_ACCESS_UPDATED = Group access updated.
GROUP_JOIN_FAILED = Group not joined.
GROUP_JOIN_SUCCESS = You successfully joined this group.
GROUP_JOINED = Group joined.
GROUP_LOGGEDIN_DESCRIPTION = The group can be found and seen by all people in ${tenant}
GROUP_MEMBERS = Group members
GROUP_NOT_JOINED = This group could not be joined.
GROUP_PRIVATE_DESCRIPTION = The group will be private and only visible to its members
GROUP_PRIVATE_DESCRIPTION_PRESENT = The group is private and only visible to its members
GROUP_PUBLIC_DESCRIPTION = The group will be public and can be found and seen by anyone
GROUP_PUBLIC_DESCRIPTION_PRESENT = The group is public and can be found and seen by anyone
GROUPS = Groups
GROUP_NAME = Group name
HOME = Home
HTML_DOCUMENT = HTML document
IMAGE = Image
INVALID_USERNAME_OR_PASSWORD = Invalid username or password
JOIN_GROUP = Join group
JQUERY_TIMEAGO_DAY = a day
JQUERY_TIMEAGO_DAYS = %d days
JQUERY_TIMEAGO_HOUR = about an hour
JQUERY_TIMEAGO_HOURS = about %d hours
JQUERY_TIMEAGO_MINUTE = about a minute
JQUERY_TIMEAGO_MINUTES = %d minutes
JQUERY_TIMEAGO_MONTH = about a month
JQUERY_TIMEAGO_MONTHS = %d months
JQUERY_TIMEAGO_PREFIXAGO =
JQUERY_TIMEAGO_PREFIXFROMNOW =
JQUERY_TIMEAGO_SECONDS = less than a minute
JQUERY_TIMEAGO_SUFFIXAGO = ago
JQUERY_TIMEAGO_SUFFIXFROMNOW = from now
JQUERY_TIMEAGO_YEAR = about a year
JQUERY_TIMEAGO_YEARS = %d years
LEAVE_GROUP = Leave group
LIBRARY = Library
LINK = Link
LINK_ACCESS_COULD_NOT_BE_UPDATED = Access to this link could not be updated
LINK_ACCESS_NOT_UPDATED = Link access not updated.
LINK_ACCESS_SUCCESSFULLY_UPDATED = The access to this link has been successfully updated
LINK_ACCESS_UPDATED = Link access updated.
LINK_LOGGEDIN_DESCRIPTION = The link can be found and seen by all people in ${tenant}
LINK_PRIVATE_DESCRIPTION = The link is private and only visible to the users and groups it's shared with
LINK_PUBLIC_DESCRIPTION = The link is public and can be found and seen by anyone
LIST_VIEW = List view
MANAGE_ACCESS = Manage access
MANAGER = Manager
MEMBER = Member
MEMBERS = Members
MY_ACCOUNT = My account
MY_DISCUSSIONS = My discussions
MY_GROUPS = My groups
MY_LIBRARY = My library
MY_PICTURE = My picture
NARROW_BY_KEYWORD = Narrow by keyword
NEW_PASSWORD_COLON = New password:
NEXT = Next
NO_ACCOUNT_YET = No account yet?
NO_RESULTS_FOUND = No results found
NO_SPACES_ARE_ALLOWED = No spaces are allowed
NOTIFICATIONS = Notifications
OAE = Open Academic Environment
OR = or
OTHER_DOCUMENT = Other document
PAGE_NOT_FOUND = Page not found
PARTICIPANTS_ONLY = Participants only
PARTICIPATING_IN_DISCUSSIONS_AND_FEEDBACK_WITHIN_PERSONALIZED_NETWORKS = Participating in discussions and feedback within personalized networks of resources and people, furthers learning as project teams collaborate and communicate
PASSWORD = Password
PASSWORD_COLON = Password:
PDF_DOCUMENT = PDF document
PEOPLE = People
PLAY_VIDEO = Play video
PLEASE_ENTER_A_VALID_CREDIT_CARD_NUMBER = Please enter a valid credit card number
PLEASE_ENTER_A_VALID_DATE = Please enter a valid date
PLEASE_ENTER_A_VALID_DATE_ISO = Please enter a valid date (ISO)
PLEASE_ENTER_A_VALID_EMAIL_ADDRESS = Please enter a valid email address
PLEASE_ENTER_A_VALID_NUMBER = Please enter a valid number
PLEASE_ENTER_A_VALID_URL = Please enter a valid url
PLEASE_ENTER_A_VALUE_BETWEEN_X_AND_Y = Please enter a value between {0} and {1}
PLEASE_ENTER_A_VALUE_BETWEEN_X_AND_Y_CHARACTERS_LONG = Please enter a value between {0} and {1} characters long
PLEASE_ENTER_A_VALUE_GREATER_THAN_OR_EQUAL_TO = Please enter a value greater than or equal to {0}
PLEASE_ENTER_A_VALUE_LESS_THAN_OR_EQUAL_TO = Please enter a value less than or equal to {0}
PLEASE_ENTER_AT_LEAST_X_CHARACTERS = Please enter at least {0} characters
PLEASE_ENTER_NO_MORE_THAN_X_CHARACTERS = Please enter no more than {0} characters
PLEASE_ENTER_ONLY_DIGITS = Please enter only digits
PLEASE_ENTER_THE_SAME_VALUE_AGAIN = Please enter the same value again
PLEASE_ENTER_YOUR_PASSWORD = Please enter your password
PLEASE_ENTER_YOUR_USERNAME = Please enter your username
PLEASE_FIX_THIS_FIELD = Please fix this field
PLEASE_REPEAT_YOUR_PASSWORD = Please repeat your password
PREFERENCES = Preferences
PRESENTATION = Presentation
PRIVATE = Private
<<<<<<< HEAD
PROCEED_AND_APPLY = Proceed and apply
PROCESSING = Processing
PROCESSING_UPLOAD = Won't be long, please wait for it to upload completely
PROCESSING_REMOVING = Won't be long, please wait for the content to be removed
PROFILE = Profile
PROFILE_LC = profile
PROFILE_ABOUTME_ACADEMICINTERESTS_LABEL = Academic interests
PROFILE_ABOUTME_HOBBIES_LABEL = Hobbies
PROFILE_ABOUTME_LABEL = About me
PROFILE_ABOUTME_LABEL_OTHER = About ${user}
PROFILE_ABOUTME_PERSONALINTERESTS_LABEL = Personal interests
PROFILE_BASIC_COLLEGE_LABEL = College
PROFILE_BASIC_DEPARTMENT_LABEL = Department
PROFILE_BASIC_EMAIL_ERROR = An email address is required
PROFILE_BASIC_EMAIL_LABEL = Email
PROFILE_BASIC_FIRSTNAME_ERROR = Your first name is required
PROFILE_BASIC_FIRSTNAME_LABEL = First name
PROFILE_BASIC_LABEL = Basic information
PROFILE_BASIC_LASTNAME_ERROR = Your last name is required
PROFILE_BASIC_LASTNAME_LABEL = Last name
PROFILE_BASIC_PICTURE_LABEL = Picture
PROFILE_BASIC_PREFERREDNAME_LABEL = Preferred name
PROFILE_BASIC_ROLE_ACADEMIC_RELATED_STAFF_LABEL = Academic related staff
PROFILE_BASIC_ROLE_ACADEMIC_STAFF_LABEL = Academic staff
PROFILE_BASIC_ROLE_ASSISTENT_STAFF_LABEL = Assistant staff
PROFILE_BASIC_ROLE_GRADUATE_STUDENT_LABEL = Graduate student
PROFILE_BASIC_ROLE_LABEL = Role/position
PROFILE_BASIC_ROLE_NON_ACADEMIC_STAFF_LABEL = Non-academic staff
PROFILE_BASIC_ROLE_OTHER_LABEL = Other
PROFILE_BASIC_ROLE_POSTGRADUATE_STUDENT_LABEL = Postgraduate student
PROFILE_BASIC_ROLE_RESEARCH_STAFF_LABEL = Research staff
PROFILE_BASIC_ROLE_UNDERGRADUATE_STUDENT_LABEL = Undergraduate student
PROFILE_BASIC_STATUS_LABEL = Status
PROFILE_LOGGEDIN_DESCRIPTION = The profile can be found and seen by all people in ${tenant}
PROFILE_PICTURE = Profile picture
PROFILE_PICTURE_FOR = Profile picture for
PROFILE_PICTURE_OPTIONS = Profile picture options
PROFILE_PICTURE_OPTIONS_FOR = Profile picture options for
PROFILE_PRIVATE_DESCRIPTION = The profile is private
PROFILE_PUBLIC_DESCRIPTION = The profile is public and can be found and seen by anyone
PROFILE_PUBLICATIONS_CO_AUTHOR =Co-author(s)
PROFILE_PUBLICATIONS_CO_AUTHOR_EXAMPLE =For example : Martin J. Lindberg M. Sukojev B.
PROFILE_PUBLICATIONS_LABEL = Publications
PROFILE_PUBLICATIONS_MAIN_AUTHOR = Main author
PROFILE_PUBLICATIONS_MAIN_TITLE = Main title
PROFILE_PUBLICATIONS_MAIN_TITLE_EXAMPLE = For example : Carbon based time estimation with the Rugolow method
PROFILE_PUBLICATIONS_NUMBER = Number
PROFILE_PUBLICATIONS_PLACE_OF_PUBLICATION = Place of publication
PROFILE_PUBLICATIONS_PUBLISHER = Publisher
PROFILE_PUBLICATIONS_SERIES_TITLE = Series title
PROFILE_PUBLICATIONS_URL = URL
PROFILE_PUBLICATIONS_VOLUME_INFORMATION = Volume information
PROFILE_PUBLICATIONS_VOLUME_INFORMATION_EXAMPLE = For example : Vol. 26
PROFILE_PUBLICATIONS_VOLUME_TITLE = Volume title
PROFILE_PUBLICATIONS_YEAR = Year
PROFILE_PUBLICATION_LABEL = publication
=======
PROFILE_PICTURE = Profile picture
>>>>>>> b27c501a
PUBLIC = Public
QUOTE_ACCESS_DENIED = A man has no ears for that to which experience has given him no access.
QUOTE_NOT_FOUND = Nothing cannot exist forever.
QUOTED_ACCESS_DENIED = Friedrich Nietzsche
QUOTED_NOT_FOUND = Stephen Hawking
RECENT_ACTIVITY = Recent activity
REFINE_SEARCH_BY_TYPE_COLON = Refine your search by type:
REMOVE = Remove
REMOVE_FROM_SELECTION = Remove from selection
REMOVE_MEMBERS = Remove members
REPLY = Reply
RESTORE = Restore
RETYPE_NEW_PASSWORD_COLON = Re-type new password:
RE_TYPE_PASSWORD = Re-type password:
REVISIONS = Revisions
RICH_COMPELLING_INTERACTIVE_CONTENT_AUTHORING = Rich, compelling interactive content authoring providing students and faculty with a modern content creation tool for today's digital world
SAVE = Save
SEARCH = Search
SEARCH_EMPTY = Nothing here. Keep calm and carry on
SEARCH_FOR = Search for
SEARCH_FOR_CONTENT_PEOPLE_GROUPS = Search for documents, files, links, people and groups
SEARCH_QUERY_EMPTY = No results could be found for the query <strong>&quot;${query}&quot;</strong>
SEARCH_RESULTS = Search results
SELECT_ALL = Select all
SHARE = Share
SHARE_WITH = Share with
SIGNING_IN = Signing in ...
SIGN_IN = Sign in
SIGN_IN_WITH_FACEBOOK = Sign in with <strong>Facebook</strong>
SIGN_IN_WITH_GOOGLE = Sign in with <strong>Google</strong>
SIGN_IN_WITH_TWITTER = Sign in with <strong>Twitter</strong>
SIGN_IN_WITH_STRATEGY = Sign in with <strong>${strategyName}</strong>
SIGN_OUT = Sign out
SIGN_UP = Sign up
SPREADSHEET = Spreadsheet
START_DISCUSSION = Start discussion
SUPPORTING_ACADEMIC_COLLABORATION = Supporting academic collaboration
TEXT_DOCUMENT = Text document
THIS_FIELD_IS_REQUIRED = This field is required
THIS_PASSWORD_DOES_NOT_MATCH_THE_FIRST_ONE = This password does not match the first one
TITLE = Title
TITLE_PREFIX = Open Academic Environment
UPDATE = Update
UPLOAD = Upload
UPLOAD_NEW_VERSION = Upload new version
UPLOADING = Uploading ...
USERNAME = Username
VIDEO = Video
VISIBILITY = Visibility
WELCOME = Welcome
WHAT_DO_YOU_WANT_TO_CALL_YOUR_GROUP = What do you want to call your group?
WHAT_WOULD_YOU_LIKE_TO_CALL_YOUR_DISCUSSION = What would you like to call your discussion?
WHAT_WOULD_YOU_LIKE_TO_DISCUSS = What would you like to discuss?
WORD_DOCUMENT = Word document
XML_DOCUMENT = XML document
YOUR_PASSWORD_SHOULD_BE_AT_LEAST_SIX_CHARACTERS_LONG = Your password should be at least 6 characters long
YOU_MAY_NOT_HAVE_ACCESS_TO_VIEW_THE_PAGE_LOGGED_OUT = You might have access to this page after signin in<|MERGE_RESOLUTION|>--- conflicted
+++ resolved
@@ -128,7 +128,7 @@
 DISCUSSION_ACCESS_NOT_UPDATED = Discussion access not updated.
 DISCUSSION_ACCESS_SUCCESSFULLY_UPDATED = The access to this discussion has been successfully updated
 DISCUSSION_ACCESS_UPDATED = Discussion access updated.
-DISCUSSION_LOGGEDIN_DESCRIPTION = The discussion can be found and seen by all people in ${tenant}
+DISCUSSION_LOGGEDIN_DESCRIPTION = The discussion can be found and seen by everyone in ${tenant}
 DISCUSSION_NAME = Discussion title
 DISCUSSION_PRIVATE_DESCRIPTION = The discussion is private and only visible to the users and groups it's shared with
 DISCUSSION_PUBLIC_DESCRIPTION = The discussion is public and can be found and seen by anyone
@@ -139,7 +139,7 @@
 DOCUMENT_ACCESS_NOT_UPDATED = Document access not updated.
 DOCUMENT_ACCESS_SUCCESSFULLY_UPDATED = The access to this document has been successfully updated
 DOCUMENT_ACCESS_UPDATED = Document access updated.
-DOCUMENT_LOGGEDIN_DESCRIPTION = The document can be found and seen by all people in ${tenant}
+DOCUMENT_LOGGEDIN_DESCRIPTION = The document can be found and seen by everyone in ${tenant}
 DOCUMENT_PRIVATE_DESCRIPTION = The document is private and only visible to the people and groups it's shared with
 DOCUMENT_PUBLIC_DESCRIPTION = The document is public and can be found and seen by anyone
 DOWNLOAD = Download
@@ -153,7 +153,7 @@
 FILE_ACCESS_NOT_UPDATED = File access not updated.
 FILE_ACCESS_SUCCESSFULLY_UPDATED = The access to this file has been successfully updated
 FILE_ACCESS_UPDATED = File access updated.
-FILE_LOGGEDIN_DESCRIPTION = The file can be found and seen by all people in ${tenant}
+FILE_LOGGEDIN_DESCRIPTION = The file can be found and seen by everyone in ${tenant}
 FILE_PRIVATE_DESCRIPTION = The file is private and only visible to the users and groups it's shared with
 FILE_PUBLIC_DESCRIPTION = The file is public and can be found and seen by anyone
 FLASH_FILE = Flash file
@@ -167,7 +167,7 @@
 GROUP_JOIN_FAILED = Group not joined.
 GROUP_JOIN_SUCCESS = You successfully joined this group.
 GROUP_JOINED = Group joined.
-GROUP_LOGGEDIN_DESCRIPTION = The group can be found and seen by all people in ${tenant}
+GROUP_LOGGEDIN_DESCRIPTION = The group can be found and seen by everyone in ${tenant}
 GROUP_MEMBERS = Group members
 GROUP_NOT_JOINED = This group could not be joined.
 GROUP_PRIVATE_DESCRIPTION = The group will be private and only visible to its members
@@ -203,7 +203,7 @@
 LINK_ACCESS_NOT_UPDATED = Link access not updated.
 LINK_ACCESS_SUCCESSFULLY_UPDATED = The access to this link has been successfully updated
 LINK_ACCESS_UPDATED = Link access updated.
-LINK_LOGGEDIN_DESCRIPTION = The link can be found and seen by all people in ${tenant}
+LINK_LOGGEDIN_DESCRIPTION = The link can be found and seen by everyone in ${tenant}
 LINK_PRIVATE_DESCRIPTION = The link is private and only visible to the users and groups it's shared with
 LINK_PUBLIC_DESCRIPTION = The link is public and can be found and seen by anyone
 LIST_VIEW = List view
@@ -255,66 +255,10 @@
 PREFERENCES = Preferences
 PRESENTATION = Presentation
 PRIVATE = Private
-<<<<<<< HEAD
-PROCEED_AND_APPLY = Proceed and apply
-PROCESSING = Processing
-PROCESSING_UPLOAD = Won't be long, please wait for it to upload completely
-PROCESSING_REMOVING = Won't be long, please wait for the content to be removed
-PROFILE = Profile
-PROFILE_LC = profile
-PROFILE_ABOUTME_ACADEMICINTERESTS_LABEL = Academic interests
-PROFILE_ABOUTME_HOBBIES_LABEL = Hobbies
-PROFILE_ABOUTME_LABEL = About me
-PROFILE_ABOUTME_LABEL_OTHER = About ${user}
-PROFILE_ABOUTME_PERSONALINTERESTS_LABEL = Personal interests
-PROFILE_BASIC_COLLEGE_LABEL = College
-PROFILE_BASIC_DEPARTMENT_LABEL = Department
-PROFILE_BASIC_EMAIL_ERROR = An email address is required
-PROFILE_BASIC_EMAIL_LABEL = Email
-PROFILE_BASIC_FIRSTNAME_ERROR = Your first name is required
-PROFILE_BASIC_FIRSTNAME_LABEL = First name
-PROFILE_BASIC_LABEL = Basic information
-PROFILE_BASIC_LASTNAME_ERROR = Your last name is required
-PROFILE_BASIC_LASTNAME_LABEL = Last name
-PROFILE_BASIC_PICTURE_LABEL = Picture
-PROFILE_BASIC_PREFERREDNAME_LABEL = Preferred name
-PROFILE_BASIC_ROLE_ACADEMIC_RELATED_STAFF_LABEL = Academic related staff
-PROFILE_BASIC_ROLE_ACADEMIC_STAFF_LABEL = Academic staff
-PROFILE_BASIC_ROLE_ASSISTENT_STAFF_LABEL = Assistant staff
-PROFILE_BASIC_ROLE_GRADUATE_STUDENT_LABEL = Graduate student
-PROFILE_BASIC_ROLE_LABEL = Role/position
-PROFILE_BASIC_ROLE_NON_ACADEMIC_STAFF_LABEL = Non-academic staff
-PROFILE_BASIC_ROLE_OTHER_LABEL = Other
-PROFILE_BASIC_ROLE_POSTGRADUATE_STUDENT_LABEL = Postgraduate student
-PROFILE_BASIC_ROLE_RESEARCH_STAFF_LABEL = Research staff
-PROFILE_BASIC_ROLE_UNDERGRADUATE_STUDENT_LABEL = Undergraduate student
-PROFILE_BASIC_STATUS_LABEL = Status
-PROFILE_LOGGEDIN_DESCRIPTION = The profile can be found and seen by all people in ${tenant}
+PROFILE_LOGGEDIN_DESCRIPTION = Your profile can be found and seen by everyone in ${tenant}
 PROFILE_PICTURE = Profile picture
-PROFILE_PICTURE_FOR = Profile picture for
-PROFILE_PICTURE_OPTIONS = Profile picture options
-PROFILE_PICTURE_OPTIONS_FOR = Profile picture options for
-PROFILE_PRIVATE_DESCRIPTION = The profile is private
-PROFILE_PUBLIC_DESCRIPTION = The profile is public and can be found and seen by anyone
-PROFILE_PUBLICATIONS_CO_AUTHOR =Co-author(s)
-PROFILE_PUBLICATIONS_CO_AUTHOR_EXAMPLE =For example : Martin J. Lindberg M. Sukojev B.
-PROFILE_PUBLICATIONS_LABEL = Publications
-PROFILE_PUBLICATIONS_MAIN_AUTHOR = Main author
-PROFILE_PUBLICATIONS_MAIN_TITLE = Main title
-PROFILE_PUBLICATIONS_MAIN_TITLE_EXAMPLE = For example : Carbon based time estimation with the Rugolow method
-PROFILE_PUBLICATIONS_NUMBER = Number
-PROFILE_PUBLICATIONS_PLACE_OF_PUBLICATION = Place of publication
-PROFILE_PUBLICATIONS_PUBLISHER = Publisher
-PROFILE_PUBLICATIONS_SERIES_TITLE = Series title
-PROFILE_PUBLICATIONS_URL = URL
-PROFILE_PUBLICATIONS_VOLUME_INFORMATION = Volume information
-PROFILE_PUBLICATIONS_VOLUME_INFORMATION_EXAMPLE = For example : Vol. 26
-PROFILE_PUBLICATIONS_VOLUME_TITLE = Volume title
-PROFILE_PUBLICATIONS_YEAR = Year
-PROFILE_PUBLICATION_LABEL = publication
-=======
-PROFILE_PICTURE = Profile picture
->>>>>>> b27c501a
+PROFILE_PRIVATE_DESCRIPTION = Your profile is private
+PROFILE_PUBLIC_DESCRIPTION = Your profile is public and can be found and seen by anyone
 PUBLIC = Public
 QUOTE_ACCESS_DENIED = A man has no ears for that to which experience has given him no access.
 QUOTE_NOT_FOUND = Nothing cannot exist forever.
