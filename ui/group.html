--- conflicted
+++ resolved
@@ -44,12 +44,8 @@
                             <div>
                                 <ul>
                                     <li><button class="oae-trigger-changepic"><i class="icon-camera"></i>__MSG__CHANGE_PICTURE__</button></li>
-                                    <li><button><i class="icon-user"></i>__MSG__MANAGE_ACCESS__</button></li>
+                                    <li><button class="oae-trigger-manageaccess"><i class="icon-user"></i>__MSG__MANAGE_ACCESS__</button></li>
                                     <li><button><i class="icon-pencil"></i>__MSG__EDIT_DETAILS__</button></li>
-<<<<<<< HEAD
-=======
-                                    <li><button class="oae-trigger-manageaccess"><i class="icon-user"></i>__MSG__EDIT_MEMBERS__</button></li>
->>>>>>> 81facd02
                                 </ul>
                             </div>
                         </div>
