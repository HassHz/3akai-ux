--- conflicted
+++ resolved
@@ -1,7 +1,5 @@
 <!DOCTYPE HTML>
-<!--[if IE 9]><html class="lt-10" xmlns="http://www.w3.org/1999/xhtml"> <![endif]-->
-<!--[if gte IE 10]><html xmlns="http://www.w3.org/1999/xhtml"> <![endif]-->
-<!--[if !IE]><!--><html xmlns="http://www.w3.org/1999/xhtml"> <!--<![endif]-->
+<html xmlns="http://www.w3.org/1999/xhtml">
     <head>
 
         <meta name="viewport" content="width=device-width, user-scalable=no">
@@ -65,11 +63,7 @@
                                 <div class="oae-clip-fold-outer"></div>
                             </div>
                             <div class="oae-clip-content">
-<<<<<<< HEAD
-                                <button type="button" class="group-join">
-=======
                                 <button type="button" class="oae-group-join">
->>>>>>> 7bf892f4
                                     <div>
                                         <i class="icon-pushpin pull-left"></i>
                                         <h1>__MSG__JOIN_GROUP__</h1>
