<!DOCTYPE HTML>
<html xmlns="http://www.w3.org/1999/xhtml">
    <head>

        <meta name="viewport" content="width=device-width, user-scalable=no">
        <meta http-equiv="Content-Type" content="text/html; charset=utf-8" />
        <meta http-equiv="X-UA-Compatible" content="IE=edge,chrome=1" />
        <noscript>
            <meta http-equiv="Refresh" content="1; URL=/noscript">
        </noscript>

        <!-- CORE CSS -->
        <link rel="stylesheet" type="text/css" href="/shared/oae/css/oae.core.css" />
        <link rel="stylesheet" type="text/css" href="/api/ui/skin" />
        <!-- PAGE CSS -->
        <link rel="stylesheet" type="text/css" href="/ui/css/oae.group.css" />

    </head>
    <body>

        <!-- HEADER -->
        <div data-widget="topnavigation"><!-- --></div>

        <!-- BODY -->
        <main class="oae-main-content" role="main">

            <!-- CLIPS -->
            <div class="oae-clip-container">
                <div id="group-clip-container" class="oae-clip-container-left"><!-- --></div>
                <div id="group-clip-template"><!--
                    <div class="oae-clip">
                        <div class="oae-clip-fold">
                            <div class="oae-clip-fold-inner"></div>
                            <div class="oae-clip-fold-outer"></div>
                        </div>
                        <div class="oae-clip-content">
                            <button type="button" {if !group.isManager} disabled {/if}>
                                ${renderThumbnail(group, true, false, false)}
                                <div>
                                    <div>
                                        <h1 class="oae-threedots">${group.displayName|encodeForHTML}</h1>
                                        <i class="icon-caret-down"></i>
                                        <small class="oae-threedots">__MSG__GROUP__</small>
                                    </div>
                                </div>
                            </button>
                            <div>
                                <ul>
                                    <li><button class="oae-trigger-changepic"><i class="icon-camera"></i>__MSG__CHANGE_PICTURE__</button></li>
                                    <li><button class="group-trigger-manageaccess"><i class="icon-user"></i>__MSG__MANAGE_ACCESS__</button></li>
                                    <li><button class="group-trigger-editgroup"><i class="icon-pencil"></i>__MSG__EDIT_DETAILS__</button></li>
                                </ul>
                            </div>
                        </div>
                    </div>
                --></div>

                <div class="hidden-xs hidden-sm">
                    <div id="group-join-actions" class="oae-clip-container-right hide">
                        <div class="oae-clip oae-clip-secondary oae-clip-flipped">
                            <div class="oae-clip-fold">
                                <div class="oae-clip-fold-inner"></div>
                                <div class="oae-clip-fold-outer"></div>
                            </div>
                            <div class="oae-clip-content">
                                <button type="button" class="group-join">
                                    <div>
                                        <i class="icon-pushpin pull-left"></i>
                                        <h1>__MSG__JOIN_GROUP__</h1>
                                    </div>
                                </button>
                            </div>
                        </div>
                    </div>

<<<<<<< HEAD
                    <div id="group-manager-actions" class="oae-clip-container-right hide">
                        <div class="oae-clip oae-clip-flipped oae-dnd-upload">
                            <div class="oae-clip-fold">
                                <div class="oae-clip-fold-inner"></div>
                                <div class="oae-clip-fold-outer"></div>
                            </div>
                            <div class="oae-clip-content">
                                <button type="button" class="oae-trigger-upload">
                                    <div>
                                        <i class="icon-cloud-upload pull-left"></i>
                                        <h1>__MSG__UPLOAD__</h1>
                                    </div>
                                </button>
                            </div>
=======
                <div id="group-member-actions" class="oae-clip-container-right hide">
                    <div class="oae-clip oae-clip-flipped oae-dnd-upload">
                        <div class="oae-clip-fold">
                            <div class="oae-clip-fold-inner"></div>
                            <div class="oae-clip-fold-outer"></div>
                        </div>
                        <div class="oae-clip-content">
                            <button type="button" class="oae-trigger-upload">
                                <div>
                                    <i class="icon-cloud-upload pull-left"></i>
                                    <h1>__MSG__UPLOAD__</h1>
                                </div>
                            </button>
>>>>>>> c5f1c99a
                        </div>

                        <div class="oae-clip oae-clip-secondary oae-clip-flipped">
                            <div class="oae-clip-fold">
                                <div class="oae-clip-fold-inner"></div>
                                <div class="oae-clip-fold-outer"></div>
                            </div>
                            <div class="oae-clip-content">
                                <button>
                                    <div>
                                        <i class="icon-plus-sign pull-left"></i>
                                        <h1>__MSG__CREATE__</h1>
                                        <i class="icon-caret-down"></i>
                                    </div>
                                </button>
                                <div>
                                    <ul>
                                        <li><button class="oae-trigger-createlink"><i class="icon-link"></i>__MSG__LINK__</button></li>
                                        <li><button class="oae-trigger-createcollabdoc"><i class="icon-edit"></i>__MSG__DOCUMENT__</button></li>
                                        <li><button class="oae-trigger-creatediscussion"><i class="icon-comments"></i>__MSG__DISCUSSION__</button></li>
                                    </ul>
                                </div>
                            </div>
                        </div>
                    </div>
                </div>
            </div>

            <!-- JOIN GROUP VIEW -->
            <div id="group-join-view" class="hide">
                <div id="group-join-container">
                    <div id="group-join" class="text-center">
                        <div>__MSG__GROUP_PRIVATE_JOINABLE__</div>
                        <button type="button" class="btn group-join">
                            <i class="icon-pushpin pull-left"></i> __MSG__JOIN_GROUP__
                        </button>
                    </div>
                </div>
            </div>

            <!-- GROUP CONTENT -->
            <div data-widget="lhnavigation"><!-- --></div>
        </main>

        <!-- FOOTER -->
        <div data-widget="footer"><!-- --></div>

        <!-- JAVASCRIPT -->
        <script data-main="/shared/oae/api/oae.bootstrap.js" data-loadmodule="/ui/js/group.js" src="/shared/vendor/js/requirejs/require-jquery.js"></script>

    </body>
</html><|MERGE_RESOLUTION|>--- conflicted
+++ resolved
@@ -73,8 +73,7 @@
                         </div>
                     </div>
 
-<<<<<<< HEAD
-                    <div id="group-manager-actions" class="oae-clip-container-right hide">
+                    <div id="group-member-actions" class="oae-clip-container-right hide">
                         <div class="oae-clip oae-clip-flipped oae-dnd-upload">
                             <div class="oae-clip-fold">
                                 <div class="oae-clip-fold-inner"></div>
@@ -88,21 +87,6 @@
                                     </div>
                                 </button>
                             </div>
-=======
-                <div id="group-member-actions" class="oae-clip-container-right hide">
-                    <div class="oae-clip oae-clip-flipped oae-dnd-upload">
-                        <div class="oae-clip-fold">
-                            <div class="oae-clip-fold-inner"></div>
-                            <div class="oae-clip-fold-outer"></div>
-                        </div>
-                        <div class="oae-clip-content">
-                            <button type="button" class="oae-trigger-upload">
-                                <div>
-                                    <i class="icon-cloud-upload pull-left"></i>
-                                    <h1>__MSG__UPLOAD__</h1>
-                                </div>
-                            </button>
->>>>>>> c5f1c99a
                         </div>
 
                         <div class="oae-clip oae-clip-secondary oae-clip-flipped">
