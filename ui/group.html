--- conflicted
+++ resolved
@@ -46,19 +46,13 @@
                             </button>
                             <div>
                                 <ul>
-<<<<<<< HEAD
+                                    {if group.isManager}
                                     <li><button class="oae-trigger-changepic"><i class="fa fa-camera"></i>__MSG__CHANGE_PICTURE__</button></li>
                                     <li><button class="group-trigger-manageaccess"><i class="fa fa-user"></i>__MSG__MANAGE_ACCESS__</button></li>
                                     <li><button class="group-trigger-editgroup"><i class="fa fa-pencil"></i>__MSG__EDIT_DETAILS__</button></li>
-=======
-                                    {if group.isManager}
-                                        <li><button class="oae-trigger-changepic"><i class="icon-camera"></i>__MSG__CHANGE_PICTURE__</button></li>
-                                        <li><button class="group-trigger-manageaccess"><i class="icon-user"></i>__MSG__MANAGE_ACCESS__</button></li>
-                                        <li><button class="group-trigger-editgroup"><i class="icon-pencil"></i>__MSG__EDIT_DETAILS__</button></li>
                                     {else}
                                         <li><button class="oae-trigger-aboutgroup"><i class="icon-info-sign"></i>__MSG__ABOUT__</button></li>
                                     {/if}
->>>>>>> 39296959
                                 </ul>
                             </div>
                         </div>
