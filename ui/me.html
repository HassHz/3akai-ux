<!DOCTYPE HTML>
<html xmlns="http://www.w3.org/1999/xhtml">
    <head>

        <meta name="viewport" content="width=device-width">
        <meta http-equiv="Content-Type" content="text/html; charset=utf-8" />
        <meta http-equiv="X-UA-Compatible" content="IE=edge,chrome=1" />
        <noscript>
            <meta http-equiv="Refresh" content="1; URL=/noscript">
        </noscript>

        <!-- CORE CSS -->
        <link rel="stylesheet" type="text/css" href="/shared/oae/css/oae.core.css" />
        <link rel="stylesheet" type="text/css" href="/api/ui/skin" />

    </head>
    <body>

        <!-- HEADER -->
        <div data-widget="topnavigation"><!-- --></div>

        <!-- BODY -->
        <main class="oae-main-content" role="main">

            <!-- CLIPS -->
            <div class="oae-clip-container">
                <div id="me-clip-container" class="oae-clip-container-left"><!-- --></div>
                <div id="me-clip-template"><!--
                    <div class="oae-clip">
                        <div class="oae-clip-fold">
                            <div class="oae-clip-fold-inner"></div>
                            <div class="oae-clip-fold-outer"></div>
                        </div>
                        <div class="oae-clip-content">
                            <button type="button">
                                ${renderThumbnail(oae.data.me, displayOptions)}
                                <div>
                                    <div>
                                        <h1 class="oae-threedots">${oae.data.me.displayName|encodeForHTML}</h1>
                                        <i class="fa fa-caret-down"></i>
                                        <small class="oae-threedots">${oae.data.me.tenant.displayName|encodeForHTML}</small>
                                    </div>
                                </div>
                            </button>
                            <div>
                                <ul>
                                    <li><button class="oae-trigger-changepic"><i class="fa fa-camera"></i>__MSG__MY_PICTURE__</button></li>
                                    <li><button class="oae-trigger-editprofile"><i class="fa fa-user"></i>__MSG__MY_PROFILE__</button></li>
                                    <li><button class="oae-trigger-preferences"><i class="fa fa-wrench"></i>__MSG__MY_PREFERENCES__</button></li>
                                </ul>
                            </div>
                        </div>
                    </div>
                --></div>

                <div class="hidden-xs hidden-sm oae-clip-container-right">
                    <div class="oae-clip oae-clip-flipped oae-dnd-upload">
                        <div class="oae-clip-fold">
                            <div class="oae-clip-fold-inner"></div>
                            <div class="oae-clip-fold-outer"></div>
                        </div>
                        <div class="oae-clip-content">
                            <button type="button" class="oae-trigger-upload">
                                <div>
                                    <i class="fa fa-cloud-upload pull-left"></i>
                                    <h1>__MSG__UPLOAD__</h1>
                                </div>
                            </button>
                        </div>
                    </div>

                    <div class="oae-clip oae-clip-secondary oae-clip-flipped">
                        <div class="oae-clip-fold">
                            <div class="oae-clip-fold-inner"></div>
                            <div class="oae-clip-fold-outer"></div>
                        </div>
                        <div class="oae-clip-content">
                            <button type="button">
                                <div>
                                    <i class="fa fa-plus-circle pull-left"></i>
                                    <h1>__MSG__CREATE__</h1>
                                    <i class="fa fa-caret-down"></i>
                                </div>
                            </button>
                            <div>
                                <ul>
<<<<<<< HEAD
                                    <li><button class="oae-trigger-creategroup"><i class="icon-group"></i>__MSG__GROUP__</button></li>
                                    <li><button class="oae-trigger-createfolder"><i class="icon-folder-open"></i>__MSG__FOLDER__</button></li>
                                    <li><button class="oae-trigger-createlink"><i class="icon-link"></i>__MSG__LINK__</button></li>
                                    <li><button class="oae-trigger-createcollabdoc"><i class="icon-edit"></i>__MSG__DOCUMENT__</button></li>
                                    <li><button class="oae-trigger-creatediscussion"><i class="icon-comments"></i>__MSG__DISCUSSION__</button></li>
=======
                                    <li><button class="oae-trigger-creategroup"><i class="fa fa-users"></i>__MSG__GROUP__</button></li>
                                    <li><button class="oae-trigger-createlink"><i class="fa fa-link"></i>__MSG__LINK__</button></li>
                                    <li><button class="oae-trigger-createcollabdoc"><i class="fa fa-pencil-square-o"></i>__MSG__DOCUMENT__</button></li>
                                    <li><button class="oae-trigger-creatediscussion"><i class="fa fa-comments"></i>__MSG__DISCUSSION__</button></li>
>>>>>>> 34cd8e8c
                                </ul>
                            </div>
                        </div>
                    </div>
                </div>
            </div>

            <!-- CONTENT -->
            <div data-widget="lhnavigation"><!-- --></div>
        </main>

        <!-- FOOTER -->
        <div data-widget="footer"><!-- --></div>

        <!-- JAVASCRIPT -->
        <script data-main="/shared/oae/api/oae.bootstrap.js" data-loadmodule="/ui/js/me.js" src="/shared/vendor/js/requirejs/require-jquery.js"></script>

    </body>
</html><|MERGE_RESOLUTION|>--- conflicted
+++ resolved
@@ -84,18 +84,11 @@
                             </button>
                             <div>
                                 <ul>
-<<<<<<< HEAD
-                                    <li><button class="oae-trigger-creategroup"><i class="icon-group"></i>__MSG__GROUP__</button></li>
-                                    <li><button class="oae-trigger-createfolder"><i class="icon-folder-open"></i>__MSG__FOLDER__</button></li>
-                                    <li><button class="oae-trigger-createlink"><i class="icon-link"></i>__MSG__LINK__</button></li>
-                                    <li><button class="oae-trigger-createcollabdoc"><i class="icon-edit"></i>__MSG__DOCUMENT__</button></li>
-                                    <li><button class="oae-trigger-creatediscussion"><i class="icon-comments"></i>__MSG__DISCUSSION__</button></li>
-=======
-                                    <li><button class="oae-trigger-creategroup"><i class="fa fa-users"></i>__MSG__GROUP__</button></li>
+                                    <li><button class="oae-trigger-creategroup"><i class="fa fa-group"></i>__MSG__GROUP__</button></li>
+                                    <li><button class="oae-trigger-createfolder"><i class="fa fa-folder-open"></i>__MSG__FOLDER__</button></li>
                                     <li><button class="oae-trigger-createlink"><i class="fa fa-link"></i>__MSG__LINK__</button></li>
                                     <li><button class="oae-trigger-createcollabdoc"><i class="fa fa-pencil-square-o"></i>__MSG__DOCUMENT__</button></li>
                                     <li><button class="oae-trigger-creatediscussion"><i class="fa fa-comments"></i>__MSG__DISCUSSION__</button></li>
->>>>>>> 34cd8e8c
                                 </ul>
                             </div>
                         </div>
