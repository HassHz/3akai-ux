<!DOCTYPE HTML>
<html xmlns="http://www.w3.org/1999/xhtml">
    <head>

        <meta http-equiv="Content-Type" content="text/html; charset=utf-8" />
        <meta http-equiv="X-UA-Compatible" content="IE=edge,chrome=1" />
        <noscript>
            <meta http-equiv="Refresh" content="1; URL=/noscript">
        </noscript>

        <!-- CORE CSS -->
        <link rel="stylesheet" type="text/css" href="/shared/oae/css/oae.core.css" />

    </head>
    <body>

         <!-- HEADER -->
        <div data-widget="topnavigation"><!-- --></div>

        <!-- BODY -->
        <div class="oae-main-content">

            <!-- CLIPS -->
            <div>
                <div id="me-clip-container"><!-- --></div>

                <div class="pull-right" style="margin-right: 55px;">
                    <div class="oae-clip oae-clip-secondary oae-clip-flipped">
                        <div class="oae-clip-fold">
                            <div class="oae-clip-fold-inner"></div>
                            <div class="oae-clip-fold-outer"></div>
                        </div>
                        <div class="oae-clip-content">
                            <button>
                                <div>
                                    <i class="icon-cloud-upload pull-left"></i>
                                    <h1>__MSG__UPLOAD__</h1>
                                </div>
                            </button>
                        </div>
                    </div>
                    <div class="oae-clip oae-clip-flipped">
                        <div class="oae-clip-fold">
                            <div class="oae-clip-fold-inner"></div>
                            <div class="oae-clip-fold-outer"></div>
                        </div>
                        <div class="oae-clip-content">
                            <button>
                                <div>
                                    <i class="icon-plus-sign pull-left"></i>
                                    <h1>__MSG__CREATE__</h1>
                                </div>
                            </button>
                        </div>
                    </div>
                </div>
            </div>

            <!-- CONTENT -->
            <div class="row-fluid">
                <div data-widget="page"><!-- --></div>
            </div>
        </div>

<<<<<<< HEAD
        <div id="me-clip-template" class="hide"><!--
            <div class="oae-clip">
                <div class="oae-clip-fold">
                    <div class="oae-clip-fold-inner"></div>
                    <div class="oae-clip-fold-outer"></div>
=======
        <!-- BODY -->
        <div class="oae-container-flex">
            <div class="oae-fix oae-centered fixed-container oae-main-container oae-twocolumn">
                <div class="oae-page-column-left">
                    <div id="oae_entity_container" class="oae-entity-container"><!-- --></div>
                    <div id="oae_entity_template"><!--
                        <button class="oae-entity-picture">
                            <span class="oae-entity-picture-image">
                                {var pic = oae.data.me.picture.medium || "/ui/img/entities/user_icon_medium.png"}
                                <img src="${pic}"/>
                            </span>
                            <span class="oae-aural-text">__MSG__PROFILE_PICTURE_OPTIONS_FOR__ ${oae.data.me.displayName|safeUserInput}</span> 
                        </button>
                        <div class="oae-bold oae-push oae-entity-title-below oae-my-displayname">${oae.data.me.displayName|safeUserInput}</div>
                        <div class="oae-push"></div>
                    --></div>
                    <div data-widget="lhnavigation"><!-- --></div>
>>>>>>> c59c637d
                </div>
                <div class="oae-clip-content">
                    <button>
                        <div>
                            {if oae.data.me.picture.medium}
                                <img src="${oae.data.me.picture.medium}" alt="${oae.data.me.displayName|safeUserInput}"/>
                            {else}
                                <img src="/ui/img/dummy/profile-pic-john.png" alt="${oae.data.me.displayName|safeUserInput}"/>
                            {/if}
                        </div>
                        <div>
                            <h1>${oae.data.me.displayName|safeUserInput}</h1>
                            <i class="icon-caret-down"></i>
                            <small>${oae.data.me.department}</small>
                        </div>
                    </button>
                    <div>
                        <ul>
                            <li><button><i class="icon-user"></i>__MSG__PROFILE__</button></li>
                            <li><button><i class="icon-envelope"></i>__MSG__MESSAGES__</button></li>
                            <li><button><i class="icon-wrench"></i>__MSG__ACCOUNT__</button></li>
                        </ul>
                    </div>
                </div>
            </div>
        --></div>

        <!-- FOOTER -->
        <div data-widget="footer"><!-- --></div>

        <!-- DEPENDENCIES -->
        <script data-main="/shared/oae/api/oae.bootstrap.js" src="/shared/vendor/js/require-jquery.js"></script>
        <!-- PAGE JS -->
        <script>require(['/ui/js/me.js']);</script>

    </body>
</html><|MERGE_RESOLUTION|>--- conflicted
+++ resolved
@@ -62,31 +62,11 @@
             </div>
         </div>
 
-<<<<<<< HEAD
-        <div id="me-clip-template" class="hide"><!--
+        <div id="me-clip-template"><!--
             <div class="oae-clip">
                 <div class="oae-clip-fold">
                     <div class="oae-clip-fold-inner"></div>
                     <div class="oae-clip-fold-outer"></div>
-=======
-        <!-- BODY -->
-        <div class="oae-container-flex">
-            <div class="oae-fix oae-centered fixed-container oae-main-container oae-twocolumn">
-                <div class="oae-page-column-left">
-                    <div id="oae_entity_container" class="oae-entity-container"><!-- --></div>
-                    <div id="oae_entity_template"><!--
-                        <button class="oae-entity-picture">
-                            <span class="oae-entity-picture-image">
-                                {var pic = oae.data.me.picture.medium || "/ui/img/entities/user_icon_medium.png"}
-                                <img src="${pic}"/>
-                            </span>
-                            <span class="oae-aural-text">__MSG__PROFILE_PICTURE_OPTIONS_FOR__ ${oae.data.me.displayName|safeUserInput}</span> 
-                        </button>
-                        <div class="oae-bold oae-push oae-entity-title-below oae-my-displayname">${oae.data.me.displayName|safeUserInput}</div>
-                        <div class="oae-push"></div>
-                    --></div>
-                    <div data-widget="lhnavigation"><!-- --></div>
->>>>>>> c59c637d
                 </div>
                 <div class="oae-clip-content">
                     <button>
