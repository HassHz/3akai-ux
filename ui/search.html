<!DOCTYPE HTML>
<html xmlns="http://www.w3.org/1999/xhtml">
    <head>

        <meta name="viewport" content="width=device-width">
        <meta http-equiv="Content-Type" content="text/html; charset=utf-8" />
        <meta http-equiv="X-UA-Compatible" content="IE=edge,chrome=1" />
        <noscript>
            <meta http-equiv="Refresh" content="1; URL=/noscript">
        </noscript>

        <!-- CORE CSS -->
        <link rel="stylesheet" type="text/css" href="/shared/oae/css/oae.core.css" />
        <link rel="stylesheet" type="text/css" href="/api/ui/skin" />

        <!-- PAGE CSS -->
        <link rel="stylesheet" type="text/css" href="/ui/css/oae.search.css" />

    </head>
    <body>

        <!-- HEADER -->
        <div data-widget="topnavigation"><!-- --></div>

        <!-- BODY -->
        <main class="oae-main-content" role="main">

            <!-- CLIPS -->
            <div class="oae-clip-container">
                <div id="search-clip-container">
                    <div class="oae-clip">
                        <div class="oae-clip-fold">
                            <div class="oae-clip-fold-inner"></div>
                            <div class="oae-clip-fold-outer"></div>
                        </div>
                        <div class="clearfix oae-clip-content">
                            <form id="search-form" class="form-search form-horizontal" role="search" aria-label="__MSG__SEARCH__">
                                <div class="form-group">
                                    <input type="text" id="search-query" class="form-control search-query form-control pull-left" title="__MSG__SEARCH_FOR_CONTENT_PEOPLE_GROUPS__" />
                                    <button type="submit" id="search-search-icon" class="btn btn-link pull-left" title="__MSG__SEARCH_FOR_CONTENT_PEOPLE_GROUPS__">
                                        <i class="icon-search"><span class="oae-aural-text">__MSG__SEARCH__</span></i>
                                    </button>
                                </div>
                            </form>
                        </div>
                    </div>
                </div>
            </div>

            <!-- CONTENT -->
<<<<<<< HEAD
            <div>
                <div id="search-content-container" class="row">
                    <div class="oae-lhnavigation">
                        <ul id="search-refine-type" class="nav nav-list hidden-xs hidden-sm">
                            <li class="nav-header">__MSG__REFINE_SEARCH_BY_TYPE_COLON__</li>
                            <li>
                                <label class="checkbox"><input type="checkbox" data-type="user" /><div>__MSG__PEOPLE__</div></label>
                            </li>
                            <li>
                                <label class="checkbox"><input type="checkbox" data-type="group" /><div>__MSG__GROUPS__</div></label>
                            </li>
                            <li>
                                <label class="checkbox"><input type="checkbox" data-type="content" /><div>__MSG__CONTENT__</div></label>
                            </li>
                            <li>
                                <label class="checkbox"><input type="checkbox" data-type="discussion" /><div>__MSG__DISCUSSIONS__</div></label>
                            </li>
                        </ul>
                    </div>
                    <div class="oae-page">
                        <div class="oae-list-container">
                            <div id="search-list-options"><!-- --></div>
=======
            <div id="search-content-container" class="row">
                <div class="oae-lhnavigation">
                    <ul id="search-refine-type" class="nav nav-list hidden-xs hidden-sm">
                        <li class="nav-header">__MSG__REFINE_SEARCH_BY_TYPE_COLON__</li>
                        <li>
                            <label class="checkbox"><input type="checkbox" data-type="user" /><div>__MSG__PEOPLE__</div></label>
                        </li>
                        <li>
                            <label class="checkbox"><input type="checkbox" data-type="group" /><div>__MSG__GROUPS__</div></label>
                        </li>
                        <li>
                            <label class="checkbox"><input type="checkbox" data-type="content" /><div>__MSG__CONTENT__</div></label>
                        </li>
                        <li>
                            <label class="checkbox"><input type="checkbox" data-type="discussion" /><div>__MSG__DISCUSSIONS__</div></label>
                        </li>
                    </ul>
                </div>
                <div class="col-xs-12 col-sm-12 col-md-12 oae-page">
                    <div class="row oae-list-container">
                        <div class="col-md-12">
                            <div id="search-list-header"><!-- --></div>
>>>>>>> 59022997
                            <ul class="oae-list oae-list-grid"><!-- --></ul>

<<<<<<< HEAD
                            <div id="search-list-options-template"><!--
                                ${listOptionsHeader('__MSG__SEARCH_RESULTS__', false, null, false)}
                            --></div>
=======
                        <div id="search-list-header-template"><!--
                            ${listHeader('__MSG__SEARCH_RESULTS__', false, null, false)}
                        --></div>
>>>>>>> 59022997

                            <div id="search-noresults-template"><!--
                                <div class="alert alert-info">
                                    {if query}
                                        {var query = oae.api.util.security().encodeForHTML(query)}
                                        __MSG__SEARCH_QUERY_EMPTY__
                                    {else}
                                        __MSG__SEARCH_EMPTY__
                                    {/if}
                                </div>
                            --></div>

                            <div id="search-template"><!--
                                {for result in results}
                                    ${listItem(result, null, false)}
                                {/for}
                            --></div>
                        </div>
                    </div>
                </div>
            </div>
        </main>

        <!-- FOOTER -->
        <div data-widget="footer"><!-- --></div>

        <!-- JAVASCRIPT -->
        <script data-main="/shared/oae/api/oae.bootstrap.js" data-loadmodule="/ui/js/search.js" src="/shared/vendor/js/requirejs/require-jquery.js"></script>

    </body>
</html><|MERGE_RESOLUTION|>--- conflicted
+++ resolved
@@ -48,7 +48,6 @@
             </div>
 
             <!-- CONTENT -->
-<<<<<<< HEAD
             <div>
                 <div id="search-content-container" class="row">
                     <div class="oae-lhnavigation">
@@ -70,42 +69,12 @@
                     </div>
                     <div class="oae-page">
                         <div class="oae-list-container">
-                            <div id="search-list-options"><!-- --></div>
-=======
-            <div id="search-content-container" class="row">
-                <div class="oae-lhnavigation">
-                    <ul id="search-refine-type" class="nav nav-list hidden-xs hidden-sm">
-                        <li class="nav-header">__MSG__REFINE_SEARCH_BY_TYPE_COLON__</li>
-                        <li>
-                            <label class="checkbox"><input type="checkbox" data-type="user" /><div>__MSG__PEOPLE__</div></label>
-                        </li>
-                        <li>
-                            <label class="checkbox"><input type="checkbox" data-type="group" /><div>__MSG__GROUPS__</div></label>
-                        </li>
-                        <li>
-                            <label class="checkbox"><input type="checkbox" data-type="content" /><div>__MSG__CONTENT__</div></label>
-                        </li>
-                        <li>
-                            <label class="checkbox"><input type="checkbox" data-type="discussion" /><div>__MSG__DISCUSSIONS__</div></label>
-                        </li>
-                    </ul>
-                </div>
-                <div class="col-xs-12 col-sm-12 col-md-12 oae-page">
-                    <div class="row oae-list-container">
-                        <div class="col-md-12">
                             <div id="search-list-header"><!-- --></div>
->>>>>>> 59022997
                             <ul class="oae-list oae-list-grid"><!-- --></ul>
 
-<<<<<<< HEAD
-                            <div id="search-list-options-template"><!--
-                                ${listOptionsHeader('__MSG__SEARCH_RESULTS__', false, null, false)}
+                            <div id="search-list-header-template"><!--
+                                ${listHeader('__MSG__SEARCH_RESULTS__', false, null, false)}
                             --></div>
-=======
-                        <div id="search-list-header-template"><!--
-                            ${listHeader('__MSG__SEARCH_RESULTS__', false, null, false)}
-                        --></div>
->>>>>>> 59022997
 
                             <div id="search-noresults-template"><!--
                                 <div class="alert alert-info">
