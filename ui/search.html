<!DOCTYPE HTML>
<html xmlns="http://www.w3.org/1999/xhtml">
    <head>

        <meta http-equiv="Content-Type" content="text/html; charset=utf-8" />
        <meta http-equiv="X-UA-Compatible" content="IE=edge,chrome=1" />
        <noscript>
            <meta http-equiv="Refresh" content="1; URL=/noscript">
        </noscript>
        <title></title>

        <!-- CORE CSS -->
        <link rel="stylesheet" type="text/css" href="/ui/css/oae.main.css" />
        <!-- PAGE CSS -->
        <link rel="stylesheet" type="text/css" href="/ui/css/oae.search.css" />

    </head>
    <body class="oae-centered oae-force-hidden">

        <!-- HEADER -->
        <div class="oae-container-flex header oae-header">
            <div class="oae-navigation-container">
                <div data-widget="topnavigation"><!-- --></div>
            </div>
            <div class="oae-fix oae-centered fixed-container oae-fixed-container">
                <div class="oae-container-shadow-left"><!-- --></div>
                <div class="oae-container-shadow-right"><!-- --></div>
                <div class="oae-page-header">
                    <!-- SEARCH BAR -->
                    <div class="oae-search" role="search" aria-label="__MSG__SEARCH_FOR__">
                        <h1 class="oae-bold oae-force-left">__MSG__SEARCH__</h1>
                        <form id="search_form" class="oae-search-bar">
                            <input type="text" maxlength="255" id="search_query" title="__MSG__SEARCH_FOR__" class="oae-search-inputfield"/>
                            <button type="submit" class="oae-button oae-overlay-button oae-search-button" title="__MSG__SUBMIT_SEARCH__">
                                <span class="oae-search-button-icon"></span>
                                <span class="oae-aural-text">__MSG__SUBMIT_SEARCH__</span>
                            </button>
                        </form>
                    </div>
                </div>
            </div>
        </div>

        <!-- BODY -->
        <div class="oae-container-flex">
            <div class="oae-fix oae-centered fixed-container oae-main-container oae-twocolumn">
                <div class="oae-page-column-left">
                    <div data-widget="lhnavigation"><!-- --></div>
                </div>
                <div class="oae-page-column-right">
                    <div id="oae-page-main-content" class="oae-page-content-padding" role="main">
                        <div data-widget="contentauthoring"><!-- --></div>
                        <div data-widget="sharecontent"><!-- --></div>
                    </div>
                </div>
                <div class="oae-bottom-spacer"></div>
            </div>
        </div>

        <!-- FOOTER -->
        <div data-widget="footer"><!-- --></div>

        <!-- TEMPLATE CONTAINING THE RESULTS -->
        <div id="search_general_results_template"><!--
            {for r in results}
                <li class="oae-list-item" data-id=${r.id}>
                    {if r.resourceType === 'user'}
                        {var thumbnailUrl = r.thumbnailUrl || '/ui/img/entities/user_icon_large.png'}
                        {var mediumThumbnailUrl = r.thumbnailUrl || '/ui/img/entities/user_icon_medium.png'}
                        {var smallThumbnailUrl = '/ui/img/entities/user_icon.png'}
                        <div class="oae-list-item-right">
                            <div class="oae-list-item-right-hidden"></div>
                            <div class="oae-list-item-right-hidden grid" style="display: none;"></div>
                        </div>
                        <div class="oae-list-item-banner" style="display: none;">
                            <div>
                                <a class="oae-threedots" href="/user/${r.id}" title="${r.title|safeUserInput}">${r.title|safeUserInput}</a>
                            </div>
                        </div>
                        <div class="oae-list-item-left">
                            <img src="${thumbnailUrl}" alt="${r.title|safeUserInput}" class="oae-list-item-profile-picture grid"/>
                            <div class="oae-list-item-left-inner">
                                {if !oae.data.me.anon}
                                    <input type="checkbox" name="${r.id}_chk" id="${r.id}_chk" data-id="${r.id}" class="oae-force-left"/>
                                {/if}
                                <label for="${r.id}_chk" class="oae-threedots">
                                    <img src="${mediumThumbnailUrl}" alt="${r.title|safeUserInput}" class="oae-list-item-profile-picture"/>
                                    <img src="${smallThumbnailUrl}" alt="${r.title|safeUserInput}" class="oae-list-item-small-picture"/>
                                    <a class="oae-threedots" href="/user/${r.id}" title="${r.title|safeUserInput}">${r.title|safeUserInput}</a>
                                </label>
                                <div class="oae-list-description">Cambridge University</div>
                            </div>
                        </div>

                    {elseif r.resourceType === 'group'}
                        {var thumbnailUrl = r.thumbnailUrl || '/ui/img/entities/group_icon_large.png'}
                        {var mediumThumbnailUrl = r.thumbnailUrl || '/ui/img/entities/group_icon_medium.png'}
                        {var smallThumbnailUrl = '/ui/img/entities/group_icon.png'}
                        <div class="oae-list-item-right">
                            <div class="oae-list-item-right-hidden"></div>
                            <div class="oae-list-item-right-hidden grid" style="display: none;"></div>
                        </div>
                        <div class="oae-list-item-banner" style="display: none;">
                            <div>
                                <div class="oae-visibility-${r.visibility} oae-force-right"></div>
                                <a class="oae-threedots" href="/group/${r.id}" title="${r.title|safeUserInput}">${r.title|safeUserInput}</a>
                            </div>
                        </div>
                        <div class="oae-list-item-left">
                            <img src="${thumbnailUrl}" alt="${r.title|safeUserInput}" class="oae-list-item-profile-picture grid"/>
                            <div class="oae-list-item-left-inner">
                                {if !oae.data.me.anon}
                                    <input type="checkbox" name="${r.id}_chk" id="${r.id}_chk" data-id="${r.id}" class="oae-force-left"/>
                                {/if}
                                <label for="${r.id}_chk" class="oae-threedots">
                                    <img src="${mediumThumbnailUrl}" alt="${r.title|safeUserInput}" class="oae-list-item-profile-picture"/>
                                    <img src="${smallThumbnailUrl}" alt="${r.title|safeUserInput}" class="oae-list-item-small-picture"/>
                                    <div class="oae-visibility-${r.visibility} oae-force-left"></div>
                                    <a class="oae-threedots" href="/group/${r.id}" title="${r.title|safeUserInput}">${r.title|safeUserInput}</a>
                                </label>
                                <div class="oae-list-description">Cambridge University</div>
                            </div>
                        </div>

                    {elseif r.resourceType === 'content'}
                        {var thumbnailUrl = r.thumbnailUrl || '/ui/img/entities/content_icon_large.png'}
                        {var mediumThumbnailUrl = r.thumbnailUrl || '/ui/img/entities/content_icon_medium.png'}
                        {var smallThumbnailUrl = '/ui/img/entities/content_icon.png'}
                        <div class="oae-list-item-right">
                            <div class="oae-list-item-right-hidden">
                                <div class="oae-list-item-align-right">
                                </div>
                            </div>
                            <div class="oae-list-item-right-hidden grid" style="display: none;">
                                <div class="oae-list-item-align-right">
                                </div>
                            </div>
                        </div>
                        <div class="oae-list-item-banner" style="display: none;">
                            <div>
                                <div class="oae-visibility-${r.visibility} oae-force-right"></div>
<<<<<<< HEAD
                                <button type="button" class="oae-button oae-link-button oae-force-right oae-push oae-share-button white" data-contentid="${r.id}" data-contentname="${r.title}"></button>
                                <a class="oae-threedots" href="/content/${r.id}" title="${r.title}">${r.title}</a>
                                <span class="oae-list-item-banner-description oae-threedots">__MSG__OTHER_DOCUMENT__</span>
=======
                                <a class="oae-threedots" href="/content/${r.id}" title="${r.title|safeUserInput}">${r.title|safeUserInput}</a>
>>>>>>> b220a02c
                            </div>
                        </div>
                        <div class="oae-list-item-left">
                            <img src="${thumbnailUrl}" alt="${r.title|safeUserInput}" class="oae-list-item-profile-picture grid"/>
                            {if !oae.data.me.anon}
                                <button type="button" class="oae-button oae-link-button oae-force-right oae-share-button" data-contentid="${r.id}" data-contentname="${r.title|safeUserInput}"></button>
                            {/if}
                            <div class="oae-list-item-left-inner">
                                {if !oae.data.me.anon}
                                    <input type="checkbox" name="${r.id}_chk" id="${r.id}_chk" data-id="${r.id}" class="oae-force-left"/>
                                {/if}
                                <label for="${r.id}_chk" class="oae-threedots">
                                    <img src="${mediumThumbnailUrl}" alt="${r.title|safeUserInput}" class="oae-list-item-profile-picture"/>
                                    <img src="${smallThumbnailUrl}" alt="${r.title|safeUserInput}" class="oae-list-item-small-picture"/>
                                    <div class="oae-visibility-${r.visibility} oae-force-left"></div>
                                    <a class="oae-threedots" href="/content/${r.id}" title="${r.title|safeUserInput}">${r.title|safeUserInput}</a>
                                </label>
                                <div class="oae-list-description oae-threedots">__MSG__OTHER_DOCUMENT__</div>
                            </div>
                        </div>
                    {/if}

                    {if !oae.data.me.anon}
                        <input type="checkbox" name="${r.id}_chk" id="${r.id}_chk" data-id="${r.id}" class="oae-list-item-checkbox grid" style="display: none;"/>
                    {/if}
                    <div class="oae-push"></div>
                </li>
            {/for}
        --></div>

        <!-- DEPENDENCIES -->
        <script data-main="/shared/oae/api/oae.bootstrap.js" src="/shared/vendor/js/require.js"></script>
        <!-- PAGE JS -->
        <script>require(['/ui/js/search.js']);</script>
    </body>
</html><|MERGE_RESOLUTION|>--- conflicted
+++ resolved
@@ -139,13 +139,9 @@
                         <div class="oae-list-item-banner" style="display: none;">
                             <div>
                                 <div class="oae-visibility-${r.visibility} oae-force-right"></div>
-<<<<<<< HEAD
                                 <button type="button" class="oae-button oae-link-button oae-force-right oae-push oae-share-button white" data-contentid="${r.id}" data-contentname="${r.title}"></button>
-                                <a class="oae-threedots" href="/content/${r.id}" title="${r.title}">${r.title}</a>
+                                <a class="oae-threedots" href="/content/${r.id}" title="${r.title|safeUserInput}">${r.title|safeUserInput}</a>
                                 <span class="oae-list-item-banner-description oae-threedots">__MSG__OTHER_DOCUMENT__</span>
-=======
-                                <a class="oae-threedots" href="/content/${r.id}" title="${r.title|safeUserInput}">${r.title|safeUserInput}</a>
->>>>>>> b220a02c
                             </div>
                         </div>
                         <div class="oae-list-item-left">
