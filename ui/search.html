<!DOCTYPE HTML>
<html xmlns="http://www.w3.org/1999/xhtml">
    <head>

        <meta name="viewport" content="width=device-width">
        <meta http-equiv="Content-Type" content="text/html; charset=utf-8" />
        <meta http-equiv="X-UA-Compatible" content="IE=edge,chrome=1" />
        <noscript>
            <meta http-equiv="Refresh" content="1; URL=/noscript">
        </noscript>

        <!-- CORE CSS -->
        <link rel="stylesheet" type="text/css" href="/shared/oae/css/oae.core.css" />
        <link rel="stylesheet" type="text/css" href="/api/ui/skin" />

        <!-- PAGE CSS -->
        <link rel="stylesheet" type="text/css" href="/ui/css/oae.search.css" />

    </head>
    <body class="oae-page-search">

        <!-- HEADER -->
        <div data-widget="topnavigation"><!-- --></div>

        <!-- BODY -->
        <main role="main">

            <div class="oae-main-action">
                <form action="." id="search-form" class="form-search form-horizontal" role="search" aria-label="__MSG__SEARCH__">
                    <div class="form-group">
                        <input type="text" id="search-query" class="form-control search-query pull-left" title="__MSG__SEARCH_FOR_CONTENT_FOLDERS_PEOPLE_GROUPS__" autofocus />
                        <button type="submit" id="search-search-icon" class="btn btn-link pull-left" title="__MSG__SEARCH_FOR_CONTENT_FOLDERS_PEOPLE_GROUPS__">
                            <i class="fa fa-search"><span class="sr-only">__MSG__SEARCH__</span></i>
                        </button>
                    </div>
                </form>
            </div>

<<<<<<< HEAD
            <div class="oae-main-content">

                <!-- EVERYWHERE / MY STUFF ONLY -->
                <div id="search-scope">
                    <ul class="oae-switchtab nav nav-pills" role="tablist">
                        <li role="presentation">
                            <a href="/search/all" aria-controls="all" role="tab" data-toggle="tab">
                                <i class="fa fa-globe"></i>
                                <span class="oae-switchtab-switch-label">__MSG__EVERYWHERE__</span>
                            </a>
                        </li>
                        <li role="presentation">
                            <a href="/search/my"  aria-controls="my" role="tab" data-toggle="tab">
                                <i class="fa fa-home"></i>
                                <span class="oae-switchtab-switch-label">__MSG__MY_STUFF_ONLY__</span>
                            </a>
                        </li>
                    </ul>
                </div>

                <!-- CONTENT -->
                <div>
                    <div id="search-content-container" class="row">
                        <div id="search-lhnavigation" class="oae-lhnavigation"><!-- --></div>
                        <div class="clearfix oae-page">
                            <div class="oae-list-container">
                                <div id="search-list-header"><!-- --></div>
                                <ul class="oae-list oae-list-grid"><!-- --></ul>

                                <div id="search-list-header-template"><!--
                                    ${listHeader('__MSG__SEARCH_RESULTS__', false, null, false)}
                                --></div>

                                <div id="search-noresults-template"><!--
                                    <div class="alert alert-info">
                                        {if query}
                                            {var query = oae.api.util.security().encodeForHTML(query)}
                                            __MSG__SEARCH_QUERY_EMPTY__
                                        {else}
                                            __MSG__SEARCH_EMPTY__
                                        {/if}
                                    </div>
                                --></div>

                                <div id="search-template"><!--
                                    {for result in results}
                                        ${listItem(result)}
                                    {/for}
                                --></div>
                            </div>
=======
            <!-- CONTENT -->
            <div>
                <div id="search-content-container" class="row">
                    <div class="oae-lhnavigation">
                        <ul id="search-refine-type" class="nav nav-list">
                            <li class="nav-header">__MSG__REFINE_SEARCH_BY_TYPE_COLON__</li>
                            <li>
                                <label class="checkbox"><input type="checkbox" data-type="user" />__MSG__PEOPLE__</label>
                            </li>
                            <li>
                                <label class="checkbox"><input type="checkbox" data-type="group" />__MSG__GROUPS__</label>
                            </li>
                            <li>
                                <label class="checkbox"><input type="checkbox" data-type="content" />__MSG__CONTENT__</label>
                            </li>
                            <li>
                                <label class="checkbox"><input type="checkbox" data-type="folder" />__MSG__FOLDERS__</label>
                            </li>
                            <li>
                                <label class="checkbox"><input type="checkbox" data-type="discussion" />__MSG__DISCUSSIONS__</label>
                            </li>
                            <li>
                                <label class="checkbox"><input type="checkbox" data-type="meeting" />__MSG__MEETINGS__</label>
                            </li>
                        </ul>
                    </div>
                    <div class="clearfix oae-page">
                        <div class="oae-list-container">
                            <div id="search-list-header"><!-- --></div>
                            <ul class="oae-list oae-list-grid"><!-- --></ul>

                            <div id="search-list-header-template"><!--
                                ${listHeader('__MSG__SEARCH_RESULTS__', false, null, false)}
                            --></div>

                            <div id="search-noresults-template"><!--
                                <div class="alert alert-info">
                                    {if query}
                                        {var query = oae.api.util.security().encodeForHTML(query)}
                                        __MSG__SEARCH_QUERY_EMPTY__
                                    {else}
                                        __MSG__SEARCH_EMPTY__
                                    {/if}
                                </div>
                            --></div>

                            <div id="search-template"><!--
                                {for result in results}
                                    ${listItem(result)}
                                {/for}
                            --></div>
>>>>>>> 7f0be633
                        </div>

                        <div id="search-lhnavigation-template"><!--
                            {var tenant = oae.data.me.tenant}
                            <ul id="search-refine-type" class="nav nav-list">
                                <li class="nav-header">__MSG__REFINE_YOUR_SEARCH_COLON__</li>
                                <li class="search-refine-type-user">
                                    <label class="checkbox">
                                        <input type="checkbox" data-type="user" />
                                        <span>__MSG__PEOPLE__</span>
                                    </label>
                                </li>
                                <li class="search-refine-type-group">
                                    <label class="checkbox">
                                        <input type="checkbox" data-type="group" />
                                        <span>__MSG__GROUPS__</span>
                                    </label>
                                </li>
                                <li class="search-refine-type-content">
                                    <label class="checkbox">
                                        <input type="checkbox" data-type="content" />
                                        <span>__MSG__CONTENT__</span>
                                    </label>
                                </li>
                                <li class="search-refine-type-folder">
                                    <label class="checkbox">
                                        <input type="checkbox" data-type="folder" />
                                        <span>__MSG__FOLDERS__</span>
                                    </label>
                                </li>
                                <li class="search-refine-type-discussion">
                                    <label class="checkbox">
                                        <input type="checkbox" data-type="discussion" />
                                        <span>__MSG__DISCUSSIONS__</span>
                                    </label>
                                </li>
                            </ul>
                            <ul id="search-refine-tenant" class="nav nav-list">
                                <li class="nav-header">__MSG__SEARCH_ONLY_WITHIN_COLON__</li>
                                <li>
                                    <label class="checkbox">
                                        <input type="checkbox" data-tenant="${tenant.alias|encodeForHTMLAttribute}" />
                                        <span>${tenant.displayName|encodeForHTML}</span>
                                    </label>
                                </li>
                            </ul>
                        --></div>
                    </div>
                </div>
            </div>
        </main>

        <!-- FOOTER -->
        <div data-widget="footer"><!-- --></div>

        <!-- JAVASCRIPT -->
        <script data-main="/shared/oae/api/oae.bootstrap.js" data-loadmodule="/ui/js/search.js" src="/shared/vendor/js/requirejs/require-jquery.js"></script>

    </body>
</html><|MERGE_RESOLUTION|>--- conflicted
+++ resolved
@@ -36,7 +36,6 @@
                 </form>
             </div>
 
-<<<<<<< HEAD
             <div class="oae-main-content">
 
                 <!-- EVERYWHERE / MY STUFF ONLY -->
@@ -87,59 +86,6 @@
                                     {/for}
                                 --></div>
                             </div>
-=======
-            <!-- CONTENT -->
-            <div>
-                <div id="search-content-container" class="row">
-                    <div class="oae-lhnavigation">
-                        <ul id="search-refine-type" class="nav nav-list">
-                            <li class="nav-header">__MSG__REFINE_SEARCH_BY_TYPE_COLON__</li>
-                            <li>
-                                <label class="checkbox"><input type="checkbox" data-type="user" />__MSG__PEOPLE__</label>
-                            </li>
-                            <li>
-                                <label class="checkbox"><input type="checkbox" data-type="group" />__MSG__GROUPS__</label>
-                            </li>
-                            <li>
-                                <label class="checkbox"><input type="checkbox" data-type="content" />__MSG__CONTENT__</label>
-                            </li>
-                            <li>
-                                <label class="checkbox"><input type="checkbox" data-type="folder" />__MSG__FOLDERS__</label>
-                            </li>
-                            <li>
-                                <label class="checkbox"><input type="checkbox" data-type="discussion" />__MSG__DISCUSSIONS__</label>
-                            </li>
-                            <li>
-                                <label class="checkbox"><input type="checkbox" data-type="meeting" />__MSG__MEETINGS__</label>
-                            </li>
-                        </ul>
-                    </div>
-                    <div class="clearfix oae-page">
-                        <div class="oae-list-container">
-                            <div id="search-list-header"><!-- --></div>
-                            <ul class="oae-list oae-list-grid"><!-- --></ul>
-
-                            <div id="search-list-header-template"><!--
-                                ${listHeader('__MSG__SEARCH_RESULTS__', false, null, false)}
-                            --></div>
-
-                            <div id="search-noresults-template"><!--
-                                <div class="alert alert-info">
-                                    {if query}
-                                        {var query = oae.api.util.security().encodeForHTML(query)}
-                                        __MSG__SEARCH_QUERY_EMPTY__
-                                    {else}
-                                        __MSG__SEARCH_EMPTY__
-                                    {/if}
-                                </div>
-                            --></div>
-
-                            <div id="search-template"><!--
-                                {for result in results}
-                                    ${listItem(result)}
-                                {/for}
-                            --></div>
->>>>>>> 7f0be633
                         </div>
 
                         <div id="search-lhnavigation-template"><!--
@@ -176,6 +122,12 @@
                                         <span>__MSG__DISCUSSIONS__</span>
                                     </label>
                                 </li>
+                                <li class="search-refine-type-meeting">
+                                    <label class="checkbox">
+                                        <input type="checkbox" data-type="meeting" />
+                                        <span>__MSG__MEETINGS__</span>
+                                    </label>
+                                </li>
                             </ul>
                             <ul id="search-refine-tenant" class="nav nav-list">
                                 <li class="nav-header">__MSG__SEARCH_ONLY_WITHIN_COLON__</li>
