<!DOCTYPE HTML>
<html xmlns="http://www.w3.org/1999/xhtml">
    <head>

        <meta name="viewport" content="width=device-width">
        <meta http-equiv="Content-Type" content="text/html; charset=utf-8" />
        <meta http-equiv="X-UA-Compatible" content="IE=edge,chrome=1" />
        <noscript>
            <meta http-equiv="Refresh" content="1; URL=/noscript">
        </noscript>

        <!-- CORE CSS -->
        <link rel="stylesheet" type="text/css" href="/shared/oae/css/oae.core.css" />
        <link rel="stylesheet" type="text/css" href="/api/ui/skin" />

        <!-- PAGE CSS -->
        <link rel="stylesheet" type="text/css" href="/ui/css/oae.discussion.css" />

    </head>
    <body>

        <!-- HEADER -->
        <div data-widget="topnavigation"><!-- --></div>

        <!-- BODY -->
        <main class="oae-main-content" role="main">

            <!-- CLIPS -->
            <div class="oae-clip-container">
                <div id="discussion-clip-container" class="oae-clip-container-left"><!-- --></div>
                <div id="discussion-clip-template"><!--
                    <div class="oae-clip">
                        <div class="oae-clip-fold">
                            <div class="oae-clip-fold-inner"></div>
                            <div class="oae-clip-fold-outer"></div>
                        </div>
                        <div class="oae-clip-content">
                            <button type="button">
                                ${renderThumbnail(discussion, displayOptions)}
                                <div>
                                    <div>
                                        <h1 class="oae-threedots">${discussion.displayName|encodeForHTML}</h1>
                                        <i class="fa fa-caret-down"></i>
                                        <small class="oae-threedots">__MSG__DISCUSSION__</small>
                                    </div>
                                </div>
                            </button>
                            <div>
                                <ul>
<<<<<<< HEAD
                                    <li><button class="discussion-trigger-manageaccess"><i class="fa fa-lock"></i>__MSG__MANAGE_ACCESS__</button></li>
                                    <li><button class="oae-trigger-editdiscussion"><i class="fa fa-pencil"></i>__MSG__EDIT_DETAILS__</button></li>
                                    <li><button class="oae-trigger-deleteresource"><i class="fa fa-trash-o"></i>__MSG__DELETE__</button></li>
=======
                                    {if discussion.isManager}
                                        <li><button class="discussion-trigger-manageaccess"><i class="icon-lock"></i>__MSG__MANAGE_ACCESS__</button></li>
                                        <li><button class="oae-trigger-editdiscussion"><i class="icon-pencil"></i>__MSG__EDIT_DETAILS__</button></li>
                                        <li><button class="oae-trigger-deleteresource"><i class="icon-trash"></i>__MSG__DELETE__</button></li>
                                    {else}
                                        <li><button class="oae-trigger-aboutdiscussion"><i class="icon-info-sign"></i>__MSG__ABOUT__</button></li>
                                        <li><button class="oae-trigger-discussionshared"><i class="icon-group"></i>__MSG__SHARED_WITH__</button></li>
                                    {/if}
>>>>>>> 39296959
                                </ul>
                            </div>
                        </div>
                    </div>
                --></div>

                <div id="discussion-actions-clip-container" class="oae-clip-container-right oae-hide-when-anonymous"><!-- --></div>
                <div id="discussion-actions-clip-template"><!--
                    {if discussion.canShare}
                        <div class="hidden-xs hidden-sm oae-clip oae-clip-flipped">
                            <div class="oae-clip-fold">
                                <div class="oae-clip-fold-inner"></div>
                                <div class="oae-clip-fold-outer"></div>
                            </div>
                            <div class="oae-clip-content">
                                <button type="button" class="oae-trigger-share" data-id="${discussion.id}" data-resourceType="${discussion.resourceType}">
                                    <div>
                                        <i class="fa fa-share-square-o pull-left"></i>
                                        <h1>__MSG__SHARE__</h1>
                                    </div>
                                </button>
                            </div>
                        </div>
                    {/if}

                    <div class="hidden-xs hidden-sm oae-clip oae-clip-secondary oae-clip-flipped">
                        <div class="oae-clip-fold">
                            <div class="oae-clip-fold-inner"></div>
                            <div class="oae-clip-fold-outer"></div>
                        </div>
                        <div class="oae-clip-content">
                            <button type="button" class="comments-focus-new-comment">
                                <div>
                                    <i class="fa fa-comments pull-left"></i>
                                    <h1>__MSG__COMMENT__</h1>
                                </div>
                            </button>
                        </div>
                    </div>
                --></div>
            </div>

            <!-- NAVIGATION -->
            <div data-widget="lhnavigation"><!-- --></div>

        </main>

        <!-- FOOTER -->
        <div data-widget="footer"><!-- --></div>

        <!-- JAVASCRIPT -->
        <script data-main="/shared/oae/api/oae.bootstrap.js" data-loadmodule="/ui/js/discussion.js" src="/shared/vendor/js/requirejs/require-jquery.js"></script>

    </body>
</html><|MERGE_RESOLUTION|>--- conflicted
+++ resolved
@@ -47,20 +47,14 @@
                             </button>
                             <div>
                                 <ul>
-<<<<<<< HEAD
+                                    {if discussion.isManager}
                                     <li><button class="discussion-trigger-manageaccess"><i class="fa fa-lock"></i>__MSG__MANAGE_ACCESS__</button></li>
                                     <li><button class="oae-trigger-editdiscussion"><i class="fa fa-pencil"></i>__MSG__EDIT_DETAILS__</button></li>
                                     <li><button class="oae-trigger-deleteresource"><i class="fa fa-trash-o"></i>__MSG__DELETE__</button></li>
-=======
-                                    {if discussion.isManager}
-                                        <li><button class="discussion-trigger-manageaccess"><i class="icon-lock"></i>__MSG__MANAGE_ACCESS__</button></li>
-                                        <li><button class="oae-trigger-editdiscussion"><i class="icon-pencil"></i>__MSG__EDIT_DETAILS__</button></li>
-                                        <li><button class="oae-trigger-deleteresource"><i class="icon-trash"></i>__MSG__DELETE__</button></li>
                                     {else}
                                         <li><button class="oae-trigger-aboutdiscussion"><i class="icon-info-sign"></i>__MSG__ABOUT__</button></li>
                                         <li><button class="oae-trigger-discussionshared"><i class="icon-group"></i>__MSG__SHARED_WITH__</button></li>
                                     {/if}
->>>>>>> 39296959
                                 </ul>
                             </div>
                         </div>
