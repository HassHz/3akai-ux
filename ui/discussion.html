--- conflicted
+++ resolved
@@ -44,13 +44,8 @@
                             </button>
                             <div>
                                 <ul>
-<<<<<<< HEAD
-                                    <li><button><i class="icon-lock"></i>__MSG__MANAGE_ACCESS__</button></li>
+                                    <li><button class="discussion-trigger-manageaccess"><i class="icon-lock"></i>__MSG__MANAGE_ACCESS__</button></li>
                                     <li><button class="oae-trigger-editdiscussion"><i class="icon-pencil"></i>__MSG__EDIT_DETAILS__</button></li>
-=======
-                                    <li><button class="discussion-trigger-manageaccess"><i class="icon-lock"></i>__MSG__MANAGE_ACCESS__</button></li>
-                                    <li><button><i class="icon-pencil"></i>__MSG__EDIT_DETAILS__</button></li>
->>>>>>> f4339554
                                     <li><button><i class="icon-trash"></i>__MSG__DELETE__</button></li>
                                 </ul>
                             </div>
