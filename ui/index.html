--- conflicted
+++ resolved
@@ -27,43 +27,6 @@
                     </div>
                     <div class="oae-clip-content">
                         <button type="button">
-<<<<<<< HEAD
-                            <img src="/ui/img/dummy/live-search-results-preview-item2.png" alt="Ecology in water research" class="clip-avatar pull-left"/>
-                            <i class="icon-lock"></i>
-                            <div class="action-icon pull-left" id="create">
-                                <h1>Ecology in water research</h1>
-                                <i class="icon-caret-down pull-right"></i>
-                                <i class="icon-caret-up pull-right hide"></i>
-                                <small class="clip-description">PDF</small>
-=======
-                            <div class="oae-visibility-avatar">
-                                <img src="/ui/img/dummy/profile-pic-john.png" alt="John Librarian"/>
-                            </div>
-                            <div>
-                                <div>
-                                    <h1>John Librarian</h1>
-                                    <i class="icon-caret-down"></i>
-                                    <small>Professor of Typography</small>
-                                </div>
-                            </div>
-                        </button>
-                        <div>
-                            <ul class="oae-clip-menulisting">
-                                <li><button type="button"><i class="icon-user"></i>Profile</button></li>
-                                <li><button type="button"><i class="icon-envelope"></i>Messages</button></li>
-                                <li><button type="button"><i class="icon-wrench"></i>Account</button></li>
-                            </ul>
-                        </div>
-                    </div>
-                </div>
-
-                <div class="oae-clip">
-                    <div class="oae-clip-fold">
-                        <div class="oae-clip-fold-inner"></div>
-                        <div class="oae-clip-fold-outer"></div>
-                    </div>
-                    <div class="oae-clip-content">
-                        <button type="button">
                             <div class="oae-visibility-avatar">
                                 <img src="/ui/img/dummy/live-search-results-preview-item2.png" alt="Ecology in water research"/>
                                 <i class="icon-oae-public"></i>
@@ -74,7 +37,6 @@
                                     <i class="icon-caret-down"></i>
                                     <small>PDF</small>
                                 </div>
->>>>>>> 2b17a390
                             </div>
                         </button>
                         <div>
@@ -140,42 +102,7 @@
                     </div>
                 </div>
             </div>
-<<<<<<< HEAD
 
-=======
-            <div class="oae-clip-container pull-right">
-                <div class="oae-clip oae-clip-secondary oae-flipped">
-                    <div class="oae-clip-fold">
-                        <div class="oae-clip-fold-inner"></div>
-                        <div class="oae-clip-fold-outer"></div>
-                    </div>
-                    <div class="oae-clip-content">
-                        <button type="button">
-                            <div>
-                                <div>
-                                    <h1>Ask a question</h1>
-                                </div>
-                            </div>
-                        </button>
-                    </div>
-                </div>
-                <div class="oae-clip oae-flipped">
-                    <div class="oae-clip-fold">
-                        <div class="oae-clip-fold-inner"></div>
-                        <div class="oae-clip-fold-outer"></div>
-                    </div>
-                    <div class="oae-clip-content">
-                        <button type="button">
-                            <div>
-                                <div>
-                                    <h1>Ask a question</h1>
-                                </div>
-                            </div>
-                        </button>
-                    </div>
-                </div>
-            </div>
->>>>>>> 2b17a390
             <div id="index-content">
                 <div class="row-fluid">
                     <div class="span12 oae-panel-tertiary index-search-container">
