--- conflicted
+++ resolved
@@ -20,9 +20,6 @@
         <!-- BODY -->
         <div id="index-container" class="oae-main-content">
             <div class="oae-clip-container pull-left">
-<<<<<<< HEAD
-                <div class="oae-clip flipped black">
-=======
                 <div class="oae-clip oae-clip-primary flipped">
                     <div class="oae-clip-fold pull-right">
                         <div class="pull-left oae-clip-fold-inner"></div>
@@ -30,47 +27,13 @@
                     </div>
                     <div class="oae-clip-content">
                         <button type="button">
-                            <img src="/ui/img/dummy/profile-pic-john.png" alt="John Librarian" class="clip-avatar pull-left"/>
-                            <div class="action-icon pull-left" id="create">
-                                <h1>John Librarian</h1>
-                                <i class="icon-caret-down pull-right"></i>
-                                <i class="icon-caret-up pull-right hide"></i>
-                                <small class="clip-description">Professor of Typography</small>
-                            </div>
-                        </button>
-                        <div class="">
-                            <ul class="clip-menulisting">
-                                <li><button type="button"><i class="icon-user icon-x2"></i>Profile</button></li>
-                                <li><button type="button"><i class="icon-envelope icon-x2"></i>Messages</button></li>
-                                <li><button type="button"><i class="icon-wrench icon-x2"></i>Account</button></li>
-                            </ul>
-                        </div>
-                    </div>
-                </div>
-
-                <div class="oae-clip oae-clip-primary flipped">
->>>>>>> aa0c8151
-                    <div class="oae-clip-fold pull-right">
-                        <div class="pull-left oae-clip-fold-inner"></div>
-                        <div class="pull-right oae-clip-fold-outer"></div>
-                    </div>
-                    <div class="oae-clip-content">
-                        <button type="button">
                             <img src="/ui/img/dummy/live-search-results-preview-item2.png" alt="Ecology in water research" class="clip-avatar pull-left"/>
-<<<<<<< HEAD
-                            <div class="oae-visibility-loggedin"></div>
-                            <div class="action-icon pull-left" id="create">Ecology in water research
-                                <i class="icon-caret-down pull-right"></i>
-                                <i class="icon-caret-up pull-right hide"></i>
-                                <div class="clip-description">PDF</div>
-=======
                             <i class="icon-lock"></i>
                             <div class="action-icon pull-left" id="create">
                                 <h1>Ecology in water research</h1>
                                 <i class="icon-caret-down pull-right"></i>
                                 <i class="icon-caret-up pull-right hide"></i>
                                 <small class="clip-description">PDF</small>
->>>>>>> aa0c8151
                             </div>
                         </button>
                         <div class="">
@@ -86,11 +49,7 @@
                     </div>
                 </div>
 
-<<<<<<< HEAD
-                <div class="oae-clip flipped black">
-=======
                 <div class="oae-clip oae-clip-primary flipped">
->>>>>>> aa0c8151
                     <div class="oae-clip-fold pull-right">
                         <div class="pull-left oae-clip-fold-inner"></div>
                         <div class="pull-right oae-clip-fold-outer"></div>
@@ -98,19 +57,11 @@
                     <div class="oae-clip-content">
                         <button type="button">
                             <img src="/ui/img/dummy/live-search-results-preview-item6.png" alt="John Librarian" class="clip-avatar pull-left"/>
-<<<<<<< HEAD
-                            <div class="oae-visibility-public"></div>
-                            <div class="action-icon pull-left" id="create">Water Testing Project
-                                <i class="icon-caret-down pull-right"></i>
-                                <i class="icon-caret-up pull-right hide"></i>
-                                <div class="clip-description">Project</div>
-=======
                             <div class="action-icon pull-left" id="create">
                                 <h1>Water Testing Project</h1>
                                 <i class="icon-caret-down pull-right"></i>
                                 <i class="icon-caret-up pull-right hide"></i>
                                 <small class="clip-description">Project</small>
->>>>>>> aa0c8151
                             </div>
                         </button>
                         <div class="">
@@ -122,8 +73,6 @@
                         </div>
                     </div>
                 </div>
-<<<<<<< HEAD
-=======
 
                 <div class="oae-clip oae-clip-primary flipped">
                     <div class="oae-clip-fold pull-right">
@@ -148,35 +97,7 @@
                     </div>
                 </div>
             </div>
-            <div class="oae-clip-container pull-right">
-                <div class="oae-clip oae-clip-secundary">
-                    <div class="oae-clip-fold pull-left">
-                        <div class="pull-left oae-clip-fold-inner"></div>
-                        <div class="pull-right oae-clip-fold-outer"></div>
-                    </div>
-                    <div class="oae-clip-content">
-                        <button type="button">
-                            <div class="action-icon" id="create">
-                                <h1>Ask a question</h1>
-                            </div>
-                        </button>
-                    </div>
-                </div>
-                <div class="oae-clip oae-clip-primary">
-                    <div class="oae-clip-fold pull-left">
-                        <div class="pull-left oae-clip-fold-inner"></div>
-                        <div class="pull-right oae-clip-fold-outer"></div>
-                    </div>
-                    <div class="oae-clip-content">
-                        <button type="button">
-                            <div class="action-icon" id="create">
-                                <h1>Ask a question</h1>
-                            </div>
-                        </button>
-                    </div>
-                </div>
->>>>>>> aa0c8151
-            </div>
+
             <div id="index-content">
                 <div class="row-fluid">
                     <div class="span12 oae-panel-tertiary index-search-container">
