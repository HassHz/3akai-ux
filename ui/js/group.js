/*!
 * Copyright 2014 Apereo Foundation (AF) Licensed under the
 * Educational Community License, Version 2.0 (the "License"); you may
 * not use this file except in compliance with the License. You may
 * obtain a copy of the License at
 *
 *     http://opensource.org/licenses/ECL-2.0
 *
 * Unless required by applicable law or agreed to in writing,
 * software distributed under the License is distributed on an "AS IS"
 * BASIS, WITHOUT WARRANTIES OR CONDITIONS OF ANY KIND, either express
 * or implied. See the License for the specific language governing
 * permissions and limitations under the License.
 */

require(['jquery', 'oae.core'], function($, oae) {

    // Get the group id from the URL. The expected URL is `/group/<tenantId>/<resourceId>`.
    // The group id will then be `g:<tenantId>:<resourceId>`
    var groupId = 'g:' + $.url().segment(2) + ':' + $.url().segment(3);

    // Variable used to cache the requested group's profile
    var groupProfile = null;
    // Variable used to cache the group's base URL
    var baseUrl = '/group/' + $.url().segment(2) + '/' + $.url().segment(3);


    //////////////////////////////////
    // GROUP PROFILE INITIALIZATION //
    //////////////////////////////////

    /**
     * Get the group's basic profile and set up the screen. If the group
     * can't be found or is private to the current user, the appropriate
     * error page will be shown
     */
    var getGroupProfile = function() {
        oae.api.group.getGroup(groupId, function(err, profile) {
            if (err && err.code === 404) {
                oae.api.util.redirect().notfound();
            } else if (err && err.code === 401) {
                oae.api.util.redirect().accessdenied();
            }

            // Cache the group profile data
            groupProfile = profile;
            // Set the browser title
            oae.api.util.setBrowserTitle(groupProfile.displayName);
            // Render the entity information
            setUpClip();
            // Set up the context event exchange
            setUpContext();

            // When the current user is not a member and the group is private and joinable, we show the join screen
            if (!groupProfile.isMember && groupProfile.visibility === 'private' && groupProfile.canJoin) {
                $('#group-join-view').show();
            } else {
                // Render the navigation
                setUpNavigation();
            }
        });
    };

    /**
     * The `oae.context.get` or `oae.context.get.<widgetname>` event can be sent by widgets
     * to get hold of the current context (i.e. group profile). In the first case, a
     * `oae.context.send` event will be sent out as a broadcast to all widgets listening
     * for the context event. In the second case, a `oae.context.send.<widgetname>` event
     * will be sent out and will only be caught by that particular widget. In case the widget
     * has put in its context request before the profile was loaded, we also broadcast it out straight away.
     */
    var setUpContext = function() {
        $(document).on('oae.context.get', function(ev, widgetId) {
            if (widgetId) {
                $(document).trigger('oae.context.send.' + widgetId, groupProfile);
            } else {
                $(document).trigger('oae.context.send', groupProfile);
            }
        });
        $(document).trigger('oae.context.send', groupProfile);
    };

    /**
     * Render the group's clip, containing the profile picture, display name as well as the
     * group's admin options
     */
    var setUpClip = function() {
        oae.api.util.template().render($('#group-clip-template'), {'group': groupProfile}, $('#group-clip-container'));

        // Only show the create and upload clips to managers
        if (groupProfile.isManager) {
            $('#group-manager-actions').show();
        // Show the join clip to non-members when the group is joinable
        } else if (!groupProfile.isMember && groupProfile.canJoin) {
            $('#group-join-actions').show();
        }
    };

    /**
     * Set up the left hand navigation with the group space page structure
     */
    var setUpNavigation = function() {
<<<<<<< HEAD
        // Structure that will be used to construct the left hand navigation
        var lhNavigation = [];
        // Add the upload and create clips for managers
        if (groupProfile.isManager) {
            lhNavigation.push({
                'icon': 'icon-cloud-upload',
                'title': oae.api.i18n.translate('__MSG__UPLOAD__'),
                'trigger': 'oae.trigger.upload',
                'class': 'oae-lhnavigation-border hidden-md hidden-lg'
=======
        // Structure that will be used to construct the left hand navigation actions
        var lhNavActions = [];

        // Add the upload and create clips for managers
        if (groupProfile.isManager) {
            lhNavActions.push({
                'icon': 'icon-cloud-upload',
                'title': oae.api.i18n.translate('__MSG__UPLOAD__'),
                'class': 'oae-lhnavigation-border oae-trigger-upload'
>>>>>>> 7bf892f4
            },
            {
                'icon': 'icon-plus-sign',
                'title': oae.api.i18n.translate('__MSG__CREATE__'),
<<<<<<< HEAD
                'class': 'oae-lhnavigation-border hidden-md hidden-lg',
=======
                'class': 'oae-lhnavigation-border',
>>>>>>> 7bf892f4
                'children': [
                    {
                        'icon': 'icon-link',
                        'title': oae.api.i18n.translate('__MSG__LINK__'),
<<<<<<< HEAD
                        'trigger': 'oae.trigger.createlink',
                        'class': 'hidden-md hidden-lg'
=======
                        'class': 'oae-trigger-createlink'
>>>>>>> 7bf892f4
                    },
                    {
                        'icon': 'icon-edit',
                        'title': oae.api.i18n.translate('__MSG__DOCUMENT__'),
<<<<<<< HEAD
                        'trigger': 'oae.trigger.createcollabdoc',
                        'class': 'hidden-md hidden-lg'
=======
                        'class': 'oae-trigger-createcollabdoc'
>>>>>>> 7bf892f4
                    },
                    {
                        'icon': 'icon-comments',
                        'title': oae.api.i18n.translate('__MSG__DISCUSSION__'),
<<<<<<< HEAD
                        'trigger': 'oae.trigger.creatediscussion',
                        'class': 'hidden-md hidden-lg'
=======
                        'class': 'oae-trigger-creatediscussion'
>>>>>>> 7bf892f4
                    }
                ]
            });
        }

        // Add the join clip when not a member and user can join
        if (!groupProfile.isMember && groupProfile.canJoin) {
<<<<<<< HEAD
            lhNavigation.push({
                'icon': 'icon-pushpin',
                'title': oae.api.i18n.translate('__MSG__JOIN_GROUP__'),
                'trigger': 'oae.trigger.join',
                'class': 'hidden-md hidden-lg'
            });
        }

=======
            lhNavActions.push({
                'icon': 'icon-pushpin',
                'title': oae.api.i18n.translate('__MSG__JOIN_GROUP__'),
                'class': 'oae-group-join'
            });
        }

        // Structure that will be used to construct the left hand navigation pages
        var lhNavPages = [];

>>>>>>> 7bf892f4
        // Only show the recent activity to group members
        if (groupProfile.isMember) {
            lhNavPages.push({
                'id': 'activity',
                'default': true,
                'title': oae.api.i18n.translate('__MSG__RECENT_ACTIVITY__'),
                'icon': 'icon-dashboard',
                'layout': [
                    {
                        'width': 'col-md-12',
                        'widgets': [
                            {
                                'id': 'activity',
                                'settings': {
                                    'principalId': groupProfile.id,
                                    'canManage': groupProfile.isManager
                                }
                            }
                        ]
                    }
                ]
            });
        }

        lhNavPages.push(
            {
                'id': 'library',
                'default': true,
                'title': oae.api.i18n.translate('__MSG__LIBRARY__'),
                'icon': 'icon-briefcase',
                'layout': [
                    {
                        'width': 'col-md-12',
                        'widgets': [
                            {
                                'id': 'contentlibrary',
                                'settings': {
                                    'principalId': groupProfile.id,
                                    'canManage': groupProfile.isManager
                                }
                            }
                        ]
                    }
                ]
            },
            {
                'id': 'discussions',
                'title': oae.api.i18n.translate('__MSG__DISCUSSIONS__'),
                'icon': 'icon-comments',
                'layout': [
                    {
                        'width': 'col-md-12',
                        'widgets': [
                            {
                                'id': 'discussionslibrary',
                                'settings': {
                                    'principalId': groupProfile.id,
                                    'canManage': groupProfile.isManager
                                }
                            }
                        ]
                    }
                ]
            },
            {
                'id': 'members',
                'title': oae.api.i18n.translate('__MSG__MEMBERS__'),
                'icon': 'icon-user',
                'layout': [
                    {
                        'width': 'col-md-12',
                        'widgets': [
                            {
                                'id': 'members',
                                'settings': {
                                    'principalId': groupProfile.id,
                                    'canManage': groupProfile.isManager
                                }
                            }
                        ]
                    }
                ]
            }
        );

<<<<<<< HEAD
        $(window).trigger('oae.trigger.lhnavigation', [lhNavigation, baseUrl, true]);
        $(window).on('oae.ready.lhnavigation', function() {
            $(window).trigger('oae.trigger.lhnavigation', [lhNavigation, baseUrl, true]);
=======
        $(window).trigger('oae.trigger.lhnavigation', [lhNavPages, lhNavActions, baseUrl, true]);
        $(window).on('oae.ready.lhnavigation', function() {
            $(window).trigger('oae.trigger.lhnavigation', [lhNavPages, lhNavActions, baseUrl, true]);
>>>>>>> 7bf892f4
        });
    };


    ///////////////////
    // MANAGE ACCESS //
    ///////////////////

    /**
     * Creates the widgetData object to send to the manageaccess widget that contains all
     * variable values needed by the widget.
     *
     * @return {Object}    The widgetData to be passed into the manageaccess widget
     * @see manageaccess#initManageAccess
     */
    var getManageAccessData = function() {
        return {
            'contextProfile': groupProfile,
            'messages': {
                'accessNotUpdatedBody': oae.api.i18n.translate('__MSG__GROUP_ACCESS_COULD_NOT_BE_UPDATED__'),
                'accessNotUpdatedTitle': oae.api.i18n.translate('__MSG__GROUP_ACCESS_NOT_UPDATED__'),
                'accessUpdatedBody': oae.api.i18n.translate('__MSG__GROUP_ACCESS_SUCCESSFULLY_UPDATED__'),
                'accessUpdatedTitle': oae.api.i18n.translate('__MSG__GROUP_ACCESS_UPDATED__'),
                'membersTitle': oae.api.i18n.translate('__MSG__GROUP_MEMBERS__'),
                'private': oae.api.i18n.translate('__MSG__MEMBERS_ONLY__'),
                'loggedin': oae.api.util.security().encodeForHTML(groupProfile.tenant.displayName),
                'public': oae.api.i18n.translate('__MSG__PUBLIC__'),
                'privateDescription': oae.api.i18n.translate('__MSG__GROUP_PRIVATE_DESCRIPTION_PRESENT__'),
                'loggedinDescription': oae.api.i18n.translate('__MSG__GROUP_LOGGEDIN_DESCRIPTION__', null, {'tenant': oae.api.util.security().encodeForHTML(groupProfile.tenant.displayName)}),
                'publicDescription': oae.api.i18n.translate('__MSG__GROUP_PUBLIC_DESCRIPTION_PRESENT__')
            },
            'roles': {
                'member': oae.api.i18n.translate('__MSG__MEMBER__'),
                'manager': oae.api.i18n.translate('__MSG__MANAGER__')
            },
            'api': {
                'getMembersURL': '/api/group/' + groupProfile.id + '/members',
                'setMembers': oae.api.group.updateMembers,
                'setVisibility': oae.api.group.updateGroup
            }
        };
    };

    /**
     * Triggers the manageaccess widget and passes in context data
     */
    $(document).on('click', '.group-trigger-manageaccess', function() {
        $(document).trigger('oae.trigger.manageaccess', getManageAccessData());
    });

    /**
     * Triggers the manageaccess widget in `add members` view and passes in context data
     */
    $(document).on('click', '.group-trigger-manageaccess-add', function() {
        $(document).trigger('oae.trigger.manageaccess-add', getManageAccessData());
    });

    /**
     * Re-render the group's clip when the permissions have been updated.
     */
    $(document).on('oae.manageaccess.done', function(ev) {
        setUpClip();
    });


    ////////////////
    // JOIN GROUP //
    ////////////////

    /**
     * Join the current group.
     * If successful, a notification will be displayed and the page will be reloaded after 2 seconds.
     */
    var joinGroup = function() {
        // Disable the join buttons
        $('.oae-group-join').prop('disabled', true);

        // Join the group
        oae.api.group.joinGroup(groupProfile.id, function(err) {
            if (!err) {
                // Show a success notification
                oae.api.util.notification(
                    oae.api.i18n.translate('__MSG__GROUP_JOINED__'),
                    oae.api.i18n.translate('__MSG__GROUP_JOIN_SUCCESS__')
                );

                // Reload the page after 2 seconds to re-render the group as a member
                setTimeout(function() {
                    document.location.reload();
                }, 2000);
            } else {
                // Show a failure notification
                oae.api.util.notification(
                    oae.api.i18n.translate('__MSG__GROUP_JOIN_FAILED__'),
                    oae.api.i18n.translate('__MSG__GROUP_NOT_JOINED__'),
                    'error'
                );

                // Re-enable the join buttons.
                $('.oae-group-join').prop('disabled', false);
            }
        });
    };

    // Bind to the join event
    $(document).on('oae.trigger.join', joinGroup);
    // Bind to the click on the join clip
<<<<<<< HEAD
    $('.group-join').on('click', joinGroup);
=======
    $(document).on('click', '.oae-group-join', joinGroup);
>>>>>>> 7bf892f4


    ////////////////
    // EDIT GROUP //
    ////////////////

    $(document).on('oae.editgroup.done', function(ev, data) {
        groupProfile = data;
        setUpClip();
    });


    getGroupProfile();

});<|MERGE_RESOLUTION|>--- conflicted
+++ resolved
@@ -100,17 +100,6 @@
      * Set up the left hand navigation with the group space page structure
      */
     var setUpNavigation = function() {
-<<<<<<< HEAD
-        // Structure that will be used to construct the left hand navigation
-        var lhNavigation = [];
-        // Add the upload and create clips for managers
-        if (groupProfile.isManager) {
-            lhNavigation.push({
-                'icon': 'icon-cloud-upload',
-                'title': oae.api.i18n.translate('__MSG__UPLOAD__'),
-                'trigger': 'oae.trigger.upload',
-                'class': 'oae-lhnavigation-border hidden-md hidden-lg'
-=======
         // Structure that will be used to construct the left hand navigation actions
         var lhNavActions = [];
 
@@ -120,46 +109,26 @@
                 'icon': 'icon-cloud-upload',
                 'title': oae.api.i18n.translate('__MSG__UPLOAD__'),
                 'class': 'oae-lhnavigation-border oae-trigger-upload'
->>>>>>> 7bf892f4
             },
             {
                 'icon': 'icon-plus-sign',
                 'title': oae.api.i18n.translate('__MSG__CREATE__'),
-<<<<<<< HEAD
-                'class': 'oae-lhnavigation-border hidden-md hidden-lg',
-=======
                 'class': 'oae-lhnavigation-border',
->>>>>>> 7bf892f4
                 'children': [
                     {
                         'icon': 'icon-link',
                         'title': oae.api.i18n.translate('__MSG__LINK__'),
-<<<<<<< HEAD
-                        'trigger': 'oae.trigger.createlink',
-                        'class': 'hidden-md hidden-lg'
-=======
                         'class': 'oae-trigger-createlink'
->>>>>>> 7bf892f4
                     },
                     {
                         'icon': 'icon-edit',
                         'title': oae.api.i18n.translate('__MSG__DOCUMENT__'),
-<<<<<<< HEAD
-                        'trigger': 'oae.trigger.createcollabdoc',
-                        'class': 'hidden-md hidden-lg'
-=======
                         'class': 'oae-trigger-createcollabdoc'
->>>>>>> 7bf892f4
                     },
                     {
                         'icon': 'icon-comments',
                         'title': oae.api.i18n.translate('__MSG__DISCUSSION__'),
-<<<<<<< HEAD
-                        'trigger': 'oae.trigger.creatediscussion',
-                        'class': 'hidden-md hidden-lg'
-=======
                         'class': 'oae-trigger-creatediscussion'
->>>>>>> 7bf892f4
                     }
                 ]
             });
@@ -167,16 +136,6 @@
 
         // Add the join clip when not a member and user can join
         if (!groupProfile.isMember && groupProfile.canJoin) {
-<<<<<<< HEAD
-            lhNavigation.push({
-                'icon': 'icon-pushpin',
-                'title': oae.api.i18n.translate('__MSG__JOIN_GROUP__'),
-                'trigger': 'oae.trigger.join',
-                'class': 'hidden-md hidden-lg'
-            });
-        }
-
-=======
             lhNavActions.push({
                 'icon': 'icon-pushpin',
                 'title': oae.api.i18n.translate('__MSG__JOIN_GROUP__'),
@@ -187,12 +146,10 @@
         // Structure that will be used to construct the left hand navigation pages
         var lhNavPages = [];
 
->>>>>>> 7bf892f4
         // Only show the recent activity to group members
         if (groupProfile.isMember) {
             lhNavPages.push({
                 'id': 'activity',
-                'default': true,
                 'title': oae.api.i18n.translate('__MSG__RECENT_ACTIVITY__'),
                 'icon': 'icon-dashboard',
                 'layout': [
@@ -215,7 +172,6 @@
         lhNavPages.push(
             {
                 'id': 'library',
-                'default': true,
                 'title': oae.api.i18n.translate('__MSG__LIBRARY__'),
                 'icon': 'icon-briefcase',
                 'layout': [
@@ -273,15 +229,9 @@
             }
         );
 
-<<<<<<< HEAD
-        $(window).trigger('oae.trigger.lhnavigation', [lhNavigation, baseUrl, true]);
-        $(window).on('oae.ready.lhnavigation', function() {
-            $(window).trigger('oae.trigger.lhnavigation', [lhNavigation, baseUrl, true]);
-=======
         $(window).trigger('oae.trigger.lhnavigation', [lhNavPages, lhNavActions, baseUrl, true]);
         $(window).on('oae.ready.lhnavigation', function() {
             $(window).trigger('oae.trigger.lhnavigation', [lhNavPages, lhNavActions, baseUrl, true]);
->>>>>>> 7bf892f4
         });
     };
 
@@ -389,11 +339,7 @@
     // Bind to the join event
     $(document).on('oae.trigger.join', joinGroup);
     // Bind to the click on the join clip
-<<<<<<< HEAD
-    $('.group-join').on('click', joinGroup);
-=======
     $(document).on('click', '.oae-group-join', joinGroup);
->>>>>>> 7bf892f4
 
 
     ////////////////
