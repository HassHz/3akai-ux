--- conflicted
+++ resolved
@@ -123,17 +123,13 @@
                 'title': oae.api.i18n.translate('__MSG__CREATE__'),
                 'children': [
                     {
-<<<<<<< HEAD
-                        'icon': 'icon-folder-open',
+                        'icon': 'fa-folder-open',
                         'title': oae.api.i18n.translate('__MSG__FOLDER__'),
                         'closeNav': true,
                         'class': 'oae-trigger-createfolder'
                     },
                     {
-                        'icon': 'icon-link',
-=======
                         'icon': 'fa-link',
->>>>>>> 34cd8e8c
                         'title': oae.api.i18n.translate('__MSG__LINK__'),
                         'closeNav': true,
                         'class': 'oae-trigger-createlink'
