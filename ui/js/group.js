--- conflicted
+++ resolved
@@ -16,11 +16,7 @@
 require(['jquery', 'oae.core'], function($, oae) {
 
     //  Get the group id from the URL. The expected URL is /group/<groupId>
-<<<<<<< HEAD
     var groupId = $.url().segment(2);
-=======
-    var groupId = window.location.pathname.split('/')[2];
->>>>>>> 0915c5bd
     if (!groupId) {
         oae.api.util.redirect().login();
     }
