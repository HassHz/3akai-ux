--- conflicted
+++ resolved
@@ -51,16 +51,10 @@
      * Render the group's profile picture and name
      */
     var renderEntity = function() {
-<<<<<<< HEAD
-        oae.api.util.renderTemplate($('#oae_entity_template'), groupProfile, $('#oae_entity_container'));
+        // TODO: Unwrap the data from the group variable when the profile pictures are no longer top-level props
+        oae.api.util.renderTemplate($('#oae_entity_template'), {'group': groupProfile}, $('#oae_entity_container'));
         $(document).on('click', '.group_permissions_trigger', function() {
             $(document).trigger('init.grouppermissions.sakai', {'group': groupProfile});
-=======
-        // TODO: Unwrap the data from the group variable when the profile pictures are no longer top-level props
-        oae.api.util.renderTemplate($('#oae_entity_template'), {'group': groupProfile}, $('#oae_entity_container'));
-        $('#entity_group_permissions').on('click', function() {
-            $('body').trigger('init.grouppermissions.sakai', { 'group': groupProfile });
->>>>>>> 0f46a84f
         });
     };
     
