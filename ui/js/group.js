--- conflicted
+++ resolved
@@ -39,38 +39,37 @@
                 oae.api.util.redirect().accessdenied();
             }
 
+            // Cache the group profile data
             groupProfile = profile;
-            setUpClip();
-            setUpNavigation();
-            setUpContext();
             // Set the browser title
             oae.api.util.setBrowserTitle(groupProfile.displayName);
+            // Render the entity information
+            setUpClip();
+            // Render the navigation
+            setUpNavigation();
+            // Set up the context event exchange
+            setUpContext();
         });
     };
 
-<<<<<<< HEAD
     /**
-     * The `oae.context.get` event can be sent by widgets to get hold off the current
-     * context (i.e. group profile), which will be send as a `oae.context.send` event. 
-     * In case the widget has put in its context request before the profile was loaded,
-     * we also broadcast it out straight away.
+     * The `oae.context.get` or `oae.context.get.<widgetname>` event can be sent by widgets 
+     * to get hold of the current context (i.e. group profile). In the first case, a
+     * `oae.context.send` event will be sent out as a broadcast to all widgets listening
+     * for the context event. In the second case, a `oae.context.send.<widgetname>` event
+     * will be sent out and will only be caught by that particular widget. In case the widget
+     * has put in its context request before the profile was loaded, we also broadcast it out straight away.
      */
     var setUpContext = function() {
-        $(document).on('oae.context.get', function() {
-            $(document).trigger('oae.context.send', groupProfile);
+        $(document).on('oae.context.get', function(ev, widgetId) {
+            if (widgetId) {
+                $(document).trigger('oae.context.send.' + widgetId, groupProfile);
+            } else {
+                $(document).trigger('oae.context.send', groupProfile);
+            }
         });
         $(document).trigger('oae.context.send', groupProfile);
     };
-=======
-    $(document).on('oae.context.get', function(ev, widgetId) {
-        if (widgetId) {
-            $(document).trigger('oae.context.send.' + widgetId, groupProfile);
-        } else {
-            $(document).trigger('oae.context.send', groupProfile);
-        }
-    });
-    $(document).trigger('oae.context.send', groupProfile);
->>>>>>> c9a09034
 
     /**
      * Render the group's clip, containing the profile picture, display name as well as the
