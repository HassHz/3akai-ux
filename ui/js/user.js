/*!
 * Copyright 2014 Apereo Foundation (AF) Licensed under the
 * Educational Community License, Version 2.0 (the "License"); you may
 * not use this file except in compliance with the License. You may
 * obtain a copy of the License at
 *
 *     http://opensource.org/licenses/ECL-2.0
 *
 * Unless required by applicable law or agreed to in writing,
 * software distributed under the License is distributed on an "AS IS"
 * BASIS, WITHOUT WARRANTIES OR CONDITIONS OF ANY KIND, either express
 * or implied. See the License for the specific language governing
 * permissions and limitations under the License.
 */

require(['jquery', 'oae.core'], function($, oae) {

    // Get the user id from the URL. The expected URL is `/user/<tenantId>/<resourceId>`.
    // The user id will then be `u:<tenantId>:<resourceId>`
    var userId = 'u:' + $.url().segment(2) + ':' + $.url().segment(3);

    // Redirect to /me if the requested user is the currently logged in user
    if (userId === oae.data.me.id) {
        window.location = '/me';
    }

    // Variable used to cache the user's base URL
    var baseUrl = '/user/' + $.url().segment(2) + '/' + $.url().segment(3);

    // Variable used to cache the requested user's profile
    var userProfile = null;

    /**
     * Get the user's basic profile and set up the screen. If the user
     * can't be found or is private to the current user, the appropriate
     * error page will be shown
     */
    var getUserProfile = function() {
        oae.api.user.getUser(userId, function(err, profile) {
            if (err && err.code === 404) {
                oae.api.util.redirect().notfound();
            } else if (err && err.code === 401) {
                oae.api.util.redirect().accessdenied();
            }

            // Cache the user profile data
            userProfile = profile;
            // Set the browser title
            oae.api.util.setBrowserTitle(userProfile.displayName);
            // Render the entity information
            setUpClip();
            // Render the navigation
            setUpNavigation();
            // Set up the context event exchange
            setUpContext();
        });
    };

    /**
     * The `oae.context.get` or `oae.context.get.<widgetname>` event can be sent by widgets
     * to get hold of the current context (i.e. user profile). In the first case, a
     * `oae.context.send` event will be sent out as a broadcast to all widgets listening
     * for the context event. In the second case, a `oae.context.send.<widgetname>` event
     * will be sent out and will only be caught by that particular widget. In case the widget
     * has put in its context request before the profile was loaded, we also broadcast it out straight away.
     */
    var setUpContext = function() {
        $(document).on('oae.context.get', function(ev, widgetId) {
            if (widgetId) {
                $(document).trigger('oae.context.send.' + widgetId, userProfile);
            } else {
                $(document).trigger('oae.context.send', userProfile);
            }
        });
        $(document).trigger('oae.context.send', userProfile);
    };

    /**
     * Render the user's clip, containing the profile picture, display name and affiliation
     */
    var setUpClip = function() {
        oae.api.util.template().render($('#user-clip-left-template'), {'user': userProfile}, $('#user-clip-left-container'));
        oae.api.util.template().render($('#user-clip-right-template'), {'user': userProfile}, $('#user-clip-right-container'));
    };

    /**
     * Set up the left hand navigation with the user space page structure
     */
    var setUpNavigation = function() {
        // Structure that will be used to construct the left hand navigation actions
        var lhNavActions = [];
        // Add the follow button if the user can be followed
        if (userProfile.following && userProfile.following.canFollow) {
            lhNavActions.push({
                'icon': 'icon-bookmark',
                'title': oae.api.i18n.translate('__MSG__FOLLOW__'),
                'class': 'user-follow'
            });
        }

        // Structure that will be used to construct the left hand navigation pages
        lhNavPages = [];
        // Add the rest of the navigation
        lhNavPages.push({
            'id': 'library',
            'title': oae.api.i18n.translate('__MSG__LIBRARY__'),
            'icon': 'icon-briefcase',
            'layout': [
                {
                    'width': 'col-md-12',
                    'widgets': [
                        {
                            'id': 'contentlibrary',
                            'settings': {
                                'context': userProfile
                            }
                        }
                    ]
                }
            ]
        },
        {
            'id': 'discussions',
            'title': oae.api.i18n.translate('__MSG__DISCUSSIONS__'),
            'icon': 'icon-comments',
            'layout': [
                {
                    'width': 'col-md-12',
                    'widgets': [
                        {
                            'id': 'discussionslibrary',
                            'settings': {
                                'context': userProfile
                            }
                        }
                    ]
                }
            ]
        },
        {
            'id': 'groups',
            'title': oae.api.i18n.translate('__MSG__GROUPS__'),
            'icon': 'icon-group',
            'layout': [
                {
                    'width': 'col-md-12',
                    'widgets': [
                        {
                            'id': 'memberships',
                            'settings': {
                                'context': userProfile
                            }
                        }
                    ]
                }
            ]
        },
        {
            'id': 'network',
            'title': oae.api.i18n.translate('__MSG__NETWORK__'),
            'icon': 'icon-random',
            'layout': [
                {
                    'width': 'span12',
                    'widgets': [
                        {
                            'id': 'network',
                            'settings': {
                                'context': userProfile
                            }
                        }
                    ]
                }
            ]
        });

        $(window).trigger('oae.trigger.lhnavigation', [lhNavPages, lhNavActions, baseUrl]);
<<<<<<< HEAD
        $(window).on('oae.ready.lhnavigation', function() {
            $(window).trigger('oae.trigger.lhnavigation', [lhNavPages, lhNavActions, baseUrl]);
=======
        $('.oae-page').addClass('oae-anon-toggle');
        $(window).on('oae.ready.lhnavigation', function() {
            $(window).trigger('oae.trigger.lhnavigation', [lhNavPages, lhNavActions, baseUrl]);
            $('.oae-page').addClass('oae-anon-toggle');
>>>>>>> 2a81fcde
        });
    };


    /////////////////
    // FOLLOW USER //
    /////////////////

    /**
     * Follow a user
     */
    var followUser = function() {
        oae.api.follow.follow(userProfile.id, function(err) {
            if (!err) {
                // Show a success notification
                oae.api.util.notification(
                    oae.api.i18n.translate('__MSG__FOLLOWING_SUCCEEDED__'),
                    oae.api.i18n.translate('__MSG__FOLLOWING_YOU_ARE_NOW_FOLLOWING__', null, {
                        'displayName': userProfile.displayName
                    })
                );
                $('#user-follow-actions').detach();
                $('li.user-follow').detach();
            } else {
                // Show an error notification
                oae.api.util.notification(
                    oae.api.i18n.translate('__MSG__FOLLOWING_FAILED__'),
                    oae.api.i18n.translate('__MSG__FOLLOWING_COULD_NOT_FOLLOW__', null, {
                        'displayName': userProfile.displayName
                    }),
                    'error'
                );
            }
        });
    };

    // Follow the user when the `follow` button is clicked
    $(document).on('click', '.user-follow', followUser);

    getUserProfile();

});<|MERGE_RESOLUTION|>--- conflicted
+++ resolved
@@ -175,15 +175,10 @@
         });
 
         $(window).trigger('oae.trigger.lhnavigation', [lhNavPages, lhNavActions, baseUrl]);
-<<<<<<< HEAD
-        $(window).on('oae.ready.lhnavigation', function() {
-            $(window).trigger('oae.trigger.lhnavigation', [lhNavPages, lhNavActions, baseUrl]);
-=======
         $('.oae-page').addClass('oae-anon-toggle');
         $(window).on('oae.ready.lhnavigation', function() {
             $(window).trigger('oae.trigger.lhnavigation', [lhNavPages, lhNavActions, baseUrl]);
             $('.oae-page').addClass('oae-anon-toggle');
->>>>>>> 2a81fcde
         });
     };
 
