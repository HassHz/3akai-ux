--- conflicted
+++ resolved
@@ -24,12 +24,8 @@
      */
     var setUpSearch = function() {
         $(document).on('submit', '#index-search-form', function() {
-<<<<<<< HEAD
-            window.location = '/search#q=' + $('#index-search-query', $(this)).val();
-=======
             // Filter out slashes before redirecting
-            document.location = '/search#q=' + $.trim($('#index-search-query', $(this)).val()).replace(/\//g, '');
->>>>>>> b7938efb
+            window.location = '/search#q=' + $.trim($('#index-search-query', $(this)).val()).replace(/\//g, '');
             return false;
         });
     };
