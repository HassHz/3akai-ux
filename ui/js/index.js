/*!
 * Copyright 2012 Sakai Foundation (SF) Licensed under the
 * Educational Community License, Version 2.0 (the "License"); you may
 * not use this file except in compliance with the License. You may
 * obtain a copy of the License at
 *
 *     http://www.osedu.org/licenses/ECL-2.0
 *
 * Unless required by applicable law or agreed to in writing,
 * software distributed under the License is distributed on an "AS IS"
 * BASIS, WITHOUT WARRANTIES OR CONDITIONS OF ANY KIND, either express
 * or implied. See the License for the specific language governing
 * permissions and limitations under the License.
 */

require(['jquery','oae.core'], function($, oae) {

    // Set the page title
    oae.api.util.setBrowserTitle('__MSG__WELCOME__');

    /**
     * Set up the main search form. When the form is submitted, the user will be
     * redirected to the search page using the entered search query
     */
    var setUpSearch = function() {
        $(document).on('submit', '#index-search-form', function() {
<<<<<<< HEAD
            var query = $.trim($('#index-search-query', $(this)).val());
            document.location = '/search/' + oae.api.util.security().encodeForURL(query);
=======
            // Filter out slashes before redirecting
            window.location = '/search#q=' + $.trim($('#index-search-query', $(this)).val()).replace(/\//g, '');
>>>>>>> 0915c5bd
            return false;
        });
    };

    setUpSearch();

});<|MERGE_RESOLUTION|>--- conflicted
+++ resolved
@@ -24,13 +24,8 @@
      */
     var setUpSearch = function() {
         $(document).on('submit', '#index-search-form', function() {
-<<<<<<< HEAD
             var query = $.trim($('#index-search-query', $(this)).val());
-            document.location = '/search/' + oae.api.util.security().encodeForURL(query);
-=======
-            // Filter out slashes before redirecting
-            window.location = '/search#q=' + $.trim($('#index-search-query', $(this)).val()).replace(/\//g, '');
->>>>>>> 0915c5bd
+            window.location = '/search/' + oae.api.util.security().encodeForURL(query);
             return false;
         });
     };
