/*!
 * Copyright 2014 Apereo Foundation (AF) Licensed under the
 * Educational Community License, Version 2.0 (the "License"); you may
 * not use this file except in compliance with the License. You may
 * obtain a copy of the License at
 *
 *     http://opensource.org/licenses/ECL-2.0
 *
 * Unless required by applicable law or agreed to in writing,
 * software distributed under the License is distributed on an "AS IS"
 * BASIS, WITHOUT WARRANTIES OR CONDITIONS OF ANY KIND, either express
 * or implied. See the License for the specific language governing
 * permissions and limitations under the License.
 */

require(['jquery','oae.core'], function($, oae) {

    // Redirect the user back to the landing page if he is not logged in
    if (oae.data.me.anon) {
        oae.api.util.redirect().login();
    }

    // Variable used to cache the current page's base URL
    var baseUrl = '/me';

    // Structure that will be used to construct the left hand navigation actions
    var lhNavActions = [{
        'icon': 'fa-cloud-upload',
        'title': oae.api.i18n.translate('__MSG__UPLOAD__'),
        'closeNav': true,
        'class': 'oae-trigger-upload'
    },
    {
        'icon': 'fa-plus-circle',
        'title': oae.api.i18n.translate('__MSG__CREATE__'),
        'children': [
            {
                'icon': 'fa-users',
                'title': oae.api.i18n.translate('__MSG__GROUP__'),
                'closeNav': true,
                'class': 'oae-trigger-creategroup'
            },
            {
<<<<<<< HEAD
                'icon': 'icon-folder-open',
                'title': oae.api.i18n.translate('__MSG__FOLDER__'),
                'closeNav': true,
                'class': 'oae-trigger-createfolder'
            },
            {
                'icon': 'icon-link',
=======
                'icon': 'fa-link',
>>>>>>> 34cd8e8c
                'title': oae.api.i18n.translate('__MSG__LINK__'),
                'closeNav': true,
                'class': 'oae-trigger-createlink'
            },
            {
                'icon': 'fa-pencil-square-o',
                'title': oae.api.i18n.translate('__MSG__DOCUMENT__'),
                'closeNav': true,
                'class': 'oae-trigger-createcollabdoc'
            },
            {
                'icon': 'fa-comments',
                'title': oae.api.i18n.translate('__MSG__DISCUSSION__'),
                'closeNav': true,
                'class': 'oae-trigger-creatediscussion'
            }
        ]
    }];

    // Structure that will be used to construct the left hand navigation pages
    var lhNavPages = [
        {
            'id': 'dashboard',
            'title': oae.api.i18n.translate('__MSG__RECENT_ACTIVITY__'),
            'icon': 'fa-tachometer',
            'closeNav': true,
            'layout': [
                {
                    'width': 'col-md-12',
                    'widgets': [
                        {
                            'name': 'activity',
                            'settings': {
                                'context': oae.data.me,
                                'canManage': true
                            }
                        }
                    ]
                }
            ]
        },
        {
            'id': 'library',
            'title': oae.api.i18n.translate('__MSG__MY_LIBRARY__'),
            'icon': 'fa-briefcase',
            'closeNav': true,
            'layout': [
                {
                    'width': 'col-md-12',
                    'widgets': [
                        {
                            'name': 'contentlibrary',
                            'settings': {
                                'context': oae.data.me,
                                'canManage': true
                            }
                        }
                    ]
                }
            ]
        },
        {
            'id': 'discussions',
            'title': oae.api.i18n.translate('__MSG__MY_DISCUSSIONS__'),
            'icon': 'fa-comments',
            'closeNav': true,
            'layout': [
                {
                    'width': 'col-md-12',
                    'widgets': [
                        {
                            'name': 'discussionslibrary',
                            'settings': {
                                'context': oae.data.me,
                                'canManage': true
                            }
                        }
                    ]
                }
            ]
        },
        {
            'id': 'groups',
            'title': oae.api.i18n.translate('__MSG__MY_GROUPS__'),
            'icon': 'fa-users',
            'closeNav': true,
            'layout': [
                {
                    'width': 'col-md-12',
                    'widgets': [
                        {
                            'name': 'memberships',
                            'settings': {
                                'context': oae.data.me,
                                'canManage': true
                            }
                        }
                    ]
                }
            ]
        },
        {
            'id': 'network',
            'title': oae.api.i18n.translate('__MSG__MY_NETWORK__'),
            'icon': 'fa-random',
            'closeNav': true,
            'layout': [
                {
                    'width': 'col-md-12',
                    'widgets': [
                        {
                            'name': 'network',
                            'settings': {
                                'context': oae.data.me,
                                'canManage': true
                            }
                        }
                    ]
                }
            ]
        }
    ];

    /**
     * Set up the left hand navigation with the me space page structure
     */
    var setUpNavigation = function() {
        $(window).trigger('oae.trigger.lhnavigation', [lhNavPages, lhNavActions, baseUrl]);
        $(window).on('oae.ready.lhnavigation', function() {
            $(window).trigger('oae.trigger.lhnavigation', [lhNavPages, lhNavActions, baseUrl]);
        });
    };

    /**
     * Render the clips
     */
    var setUpClip = function() {
        oae.api.util.template().render($('#me-clip-template'), {
            'displayOptions': {
                'addVisibilityIcon': false,
                'addLink': false
            }
        }, $('#me-clip-container'));
    };

    /**
     * Show the `preferences` widget when the URL search parameter is set to `emailpreferences`
     */
    var showPreferences = function() {
        if ($.url().attr('query') === 'emailpreferences') {
            $(document).trigger('oae.trigger.preferences');
        }
    };

    /**
     * The `oae.context.get` or `oae.context.get.<widgetname>` event can be sent by widgets
     * to get hold of the current context (i.e. current user's profile). In the first case, a
     * `oae.context.send` event will be sent out as a broadcast to all widgets listening
     * for the context event. In the second case, a `oae.context.send.<widgetname>` event
     * will be sent out and will only be caught by that particular widget. In case the widget
     * has put in its context request before the profile was loaded, we also broadcast it out straight away.
     */
    $(document).on('oae.context.get', function(ev, widgetId) {
        if (widgetId) {
            $(document).trigger('oae.context.send.' + widgetId, oae.data.me);
        } else {
            $(document).trigger('oae.context.send', oae.data.me);
        }
    });
    $(document).trigger('oae.context.send', oae.data.me);


    ////////////////////////////
    // CHANGE PROFILE PICTURE //
    ////////////////////////////

    /**
     * Cache the updated profile picture after it has been changed
     */
    $(document).on('oae.changepic.update', function(ev, data) {
        oae.data.me.picture = data.picture;
    });


    //////////////////
    // EDIT PROFILE //
    //////////////////

    /**
     * Re-render the me clip when the user profile has been updated. The updated
     * user object will be passed into the event
     */
    $(document).on('oae.editprofile.done', function(ev, data) {
        $.extend(oae.data.me, data);
        setUpClip();
    });


    setUpClip();
    setUpNavigation();
    showPreferences();

});<|MERGE_RESOLUTION|>--- conflicted
+++ resolved
@@ -35,23 +35,19 @@
         'title': oae.api.i18n.translate('__MSG__CREATE__'),
         'children': [
             {
-                'icon': 'fa-users',
+                'icon': 'fa-group',
                 'title': oae.api.i18n.translate('__MSG__GROUP__'),
                 'closeNav': true,
                 'class': 'oae-trigger-creategroup'
             },
             {
-<<<<<<< HEAD
-                'icon': 'icon-folder-open',
+                'icon': 'fa-folder-open',
                 'title': oae.api.i18n.translate('__MSG__FOLDER__'),
                 'closeNav': true,
                 'class': 'oae-trigger-createfolder'
             },
             {
-                'icon': 'icon-link',
-=======
                 'icon': 'fa-link',
->>>>>>> 34cd8e8c
                 'title': oae.api.i18n.translate('__MSG__LINK__'),
                 'closeNav': true,
                 'class': 'oae-trigger-createlink'
