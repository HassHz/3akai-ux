--- conflicted
+++ resolved
@@ -102,27 +102,22 @@
         oae.api.util.template().render($('#me-clip-template'), null, $('#me-clip-container'));
     };
 
-<<<<<<< HEAD
     /**
-     * The `oae.context.get` event can be sent by widgets to get hold off the current
-     * context (i.e. current user's profile), which will be send as a `oae.context.send` event. 
-     * In case the widget has put in its context request before this file was executed,
-     * we also broadcast it out straight away.
+     * The `oae.context.get` or `oae.context.get.<widgetname>` event can be sent by widgets 
+     * to get hold of the current context (i.e. current user's profile). In the first case, a
+     * `oae.context.send` event will be sent out as a broadcast to all widgets listening
+     * for the context event. In the second case, a `oae.context.send.<widgetname>` event
+     * will be sent out and will only be caught by that particular widget. In case the widget
+     * has put in its context request before the profile was loaded, we also broadcast it out straight away.
      */
-    $(document).on('oae.context.get', function() {
-        $(document).trigger('oae.context.send');
-=======
-    $(document).on('oae.changepic.finished', setUpClip);
-
     $(document).on('oae.context.get', function(ev, widgetId) {
         if (widgetId) {
             $(document).trigger('oae.context.send.' + widgetId, oae.data.me);
         } else {
             $(document).trigger('oae.context.send', oae.data.me);
         }
->>>>>>> c9a09034
     });
-    $(document).trigger('oae.context.send');
+    $(document).trigger('oae.context.send', oae.data.me);
 
     setUpClip();
     setUpNavigation();
