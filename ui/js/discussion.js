--- conflicted
+++ resolved
@@ -57,13 +57,8 @@
 
         var lhNavPages = [{
             'id': 'discussion',
-<<<<<<< HEAD
-            'title': oae.api.i18n.translate('__MSG__DISCUSSION__'),
+            'title': discussionProfile.displayName,
             'icon': 'fa fa-comments',
-=======
-            'title': discussionProfile.displayName,
-            'icon': 'icon-comments',
->>>>>>> d5cb7f1d
             'closeNav': true,
             'class': 'hide',
             'layout': [
