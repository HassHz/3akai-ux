--- conflicted
+++ resolved
@@ -152,19 +152,6 @@
         }
     };
 
-<<<<<<< HEAD
-=======
-    /**
-     * Render the discussions's topic, if available
-     */
-    var setUpTopic = function() {
-        if (discussionProfile.description) {
-            var topic = oae.api.util.security().encodeForHTMLWithLinks(discussionProfile.description).replace(/\n/g, '<br/>');
-            $('#discussion-topic').html(topic);
-            $('#discussion-topic-container').show();
-        }
-    };
-
     /**
      * Subscribe to discussion activity push notifications, allowing for updating the discussion profile when changes to the discussion
      * are made by a different user after the initial page load
@@ -185,7 +172,6 @@
         });
     };
 
->>>>>>> 8c4cd80c
 
     ///////////////////
     // MANAGE ACCESS //
