--- conflicted
+++ resolved
@@ -26,16 +26,9 @@
      * Set up the left hand navigation with the content space page structure
      */
     var setUpNavigation = function() {
-<<<<<<< HEAD
-        var lhNavigation = [
-            {
-                'id': 'discussion',
-                'default': true,
-=======
         var lhNavPages = [
             {
                 'id': 'discussion',
->>>>>>> 7bf892f4
                 'title': oae.api.i18n.translate('__MSG__DISCUSSION__'),
                 'icon': 'icon-comments',
                 'class': 'hide',
@@ -61,14 +54,6 @@
             }
         ];
 
-<<<<<<< HEAD
-        if (!oae.data.me.anon) {
-            lhNavigation.push({
-                'icon': 'icon-comments',
-                'title': oae.api.i18n.translate('__MSG__COMMENT__'),
-                'trigger': 'oae.trigger.comment.focus',
-                'class': 'oae-lhnavigation-border hidden-md hidden-lg'
-=======
         var lhNavActions = [];
 
         if (!oae.data.me.anon) {
@@ -76,17 +61,11 @@
                 'icon': 'icon-comments',
                 'title': oae.api.i18n.translate('__MSG__COMMENT__'),
                 'class': 'comments-focus-new-comment oae-lhnavigation-border'
->>>>>>> 7bf892f4
             },
             {
                 'icon': 'icon-share',
                 'title': oae.api.i18n.translate('__MSG__SHARE__'),
-<<<<<<< HEAD
-                'trigger': 'oae.trigger.share',
-                'class': 'oae-lhnavigation-border oae-trigger-share hidden-md hidden-lg',
-=======
                 'class': 'oae-lhnavigation-border oae-trigger-share',
->>>>>>> 7bf892f4
                 'data': {
                     'data-id': discussionProfile.id,
                     'data-resourcetype': discussionProfile.resourceType,
@@ -98,15 +77,9 @@
         // If the user is anonymous the discussion profile has no navigation
         var hasNav = !oae.data.me.anon;
 
-<<<<<<< HEAD
-        $(window).trigger('oae.trigger.lhnavigation', [lhNavigation, null, hasNav]);
-        $(window).on('oae.ready.lhnavigation', function() {
-            $(window).trigger('oae.trigger.lhnavigation', [lhNavigation, null, hasNav]);
-=======
         $(window).trigger('oae.trigger.lhnavigation', [lhNavPages, lhNavActions, null, hasNav]);
         $(window).on('oae.ready.lhnavigation', function() {
             $(window).trigger('oae.trigger.lhnavigation', [lhNavPages, lhNavActions, null, hasNav]);
->>>>>>> 7bf892f4
         });
     };
 
