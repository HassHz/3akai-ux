/*!
 * Copyright 2013 Sakai Foundation (SF) Licensed under the
 * Educational Community License, Version 2.0 (the "License"); you may
 * not use this file except in compliance with the License. You may
 * obtain a copy of the License at
 *
 *     http://www.osedu.org/licenses/ECL-2.0
 *
 * Unless required by applicable law or agreed to in writing,
 * software distributed under the License is distributed on an "AS IS"
 * BASIS, WITHOUT WARRANTIES OR CONDITIONS OF ANY KIND, either express
 * or implied. See the License for the specific language governing
 * permissions and limitations under the License.
 */

require(['jquery','oae.core'], function($, oae) {

    // Get the discussion id from the URL. The expected URL is `/discussion/<tenantId>/<resourceId>`.
    // The discussion id will then be `d:<tenantId>:<resourceId>`
    var discussionId = 'd:' + $.url().segment(2) + ':' + $.url().segment(3);

    // Variable used to cache the requested discussion profile
    var discussionProfile = null;


    ///////////////////////////////////////
    // DISCUSSION PROFILE INITIALIZATION //
    ///////////////////////////////////////

    /**
     * Get the discussion's basic profile and set up the screen. If the discussion
     * can't be found or is private to the current user, the appropriate
     * error page will be shown
     */
    var getDiscussionProfile = function() {
        oae.api.discussion.getDiscussion(discussionId, function(err, profile) {
            if (err) {
                if (err.code === 401) {
                    oae.api.util.redirect().accessdenied();
                } else {
                    oae.api.util.redirect().notfound();
                }
                return;
            }

            // Cache the discussion profile data
            discussionProfile = profile;
            // Set the browser title
            oae.api.util.setBrowserTitle(discussionProfile.displayName);
            // Render the entity information
            setUpClip();
            // Render the discussion topic
            setUpTopic();
            // Set up the context event exchange
            setUpContext();
            // We can now unhide the page
            oae.api.util.showPage();
        });
    };

    /**
     * The `oae.context.get` or `oae.context.get.<widgetname>` event can be sent by widgets
     * to get hold of the current context (i.e. discussion profile). In the first case, a
     * `oae.context.send` event will be sent out as a broadcast to all widgets listening
     * for the context event. In the second case, a `oae.context.send.<widgetname>` event
     * will be sent out and will only be caught by that particular widget. In case the widget
     * has put in its context request before the profile was loaded, we also broadcast it out straight away.
     */
    var setUpContext = function() {
        $(document).on('oae.context.get', function(ev, widgetId) {
            if (widgetId) {
                $(document).trigger('oae.context.send.' + widgetId, discussionProfile);
            } else {
                $(document).trigger('oae.context.send', discussionProfile);
            }
        });
        $(document).trigger('oae.context.send', discussionProfile);
    };

    /**
     * Render the discussion's clip, containing the thumbnail, display name as well as the
     * discussion's admin options
     */
    var setUpClip = function() {
        oae.api.util.template().render($('#discussion-clip-template'), {'discussion': discussionProfile}, $('#discussion-clip-container'));
    };

    /**
     * Render the discussions's topic, if available
     */
    var setUpTopic = function() {
        if (discussionProfile.description) {
            var topic = oae.api.util.security().encodeForHTML(discussionProfile.description).replace(/\n/g, '<br/>');
            $('#discussion-topic').html(topic);
            $('#discussion-topic-container').show();
        }
    };

<<<<<<< HEAD
    $(document).on('done.editdiscussion.oae', function(ev, data) {
        // TODO: remove once https://github.com/sakaiproject/Hilary/issues/519 is merged
        data.canShare = discussionProfile.canShare;
        data.canPost = discussionProfile.canPost;
        data.isManager = discussionProfile.isManager;

        discussionProfile = data;
        setUpClip();
        setUpTopic();
    });

=======

    ///////////////////
    // MANAGE ACCESS //
    ///////////////////

    /**
     * Creates the widgetData object to send to the manageaccess widget that contains all
     * variable values needed by the widget.
     *
     * @return {Object}    The widgetData to be passed into the manageaccess widget
     * @see manageaccess#initManageAccess
     */
    var getManageAccessData = function() {
        return {
            'contextProfile': discussionProfile,
            'messages': {
                'accessNotUpdatedBody': oae.api.i18n.translate('__MSG__DISCUSSION_ACCESS_COULD_NOT_BE_UPDATED__'),
                'accessNotUpdatedTitle': oae.api.i18n.translate('__MSG__DISCUSSION_ACCESS_NOT_UPDATED__'),
                'accessUpdatedBody': oae.api.i18n.translate('__MSG__DISCUSSION_ACCESS_SUCCESSFULLY_UPDATED__'),
                'accessUpdatedTitle': oae.api.i18n.translate('__MSG__DISCUSSION_ACCESS_UPDATED__'),
                'membersTitle': oae.api.i18n.translate('__MSG__SHARE_WITH__'),
                'private': oae.api.i18n.translate('__MSG__PRIVATE__'),
                'loggedin': oae.api.util.security().encodeForHTML(discussionProfile.tenant.displayName),
                'public': oae.api.i18n.translate('__MSG__PUBLIC__'),
                'privateDescription': oae.api.i18n.translate('__MSG__DISCUSSION_PRIVATE_DESCRIPTION__'),
                'loggedinDescription': oae.api.i18n.translate('__MSG__DISCUSSION_LOGGEDIN_DESCRIPTION__', null, {'tenant': oae.api.util.security().encodeForHTML(discussionProfile.tenant.displayName)}),
                'publicDescription': oae.api.i18n.translate('__MSG__DISCUSSION_PUBLIC_DESCRIPTION__')
            },
            'roles': {
                'member': oae.api.i18n.translate('__MSG__CAN_VIEW__'),
                'manager': oae.api.i18n.translate('__MSG__CAN_MANAGE__')
            },
            'api': {
                'getMembersURL': '/api/discussion/'+ discussionProfile.id + '/members',
                'setMembers': oae.api.discussion.updateMembers,
                'setVisibility': oae.api.discussion.updateDiscussion
            }
        };
    };

    /**
     * Triggers the manageaccess widget and passes in context data
     */
    $(document).on('click', '.discussion-trigger-manageaccess', function() {
        $(document).trigger('oae.trigger.manageaccess', getManageAccessData());
    });

    /**
     * Re-render the discussion's clip when the permissions have been updated.
     */
    $(document).on('oae.manageaccess.done', function(ev) {
        setUpClip();
    });


>>>>>>> f4339554
    getDiscussionProfile();

});<|MERGE_RESOLUTION|>--- conflicted
+++ resolved
@@ -96,8 +96,12 @@
         }
     };
 
-<<<<<<< HEAD
-    $(document).on('done.editdiscussion.oae', function(ev, data) {
+
+    /////////////////////
+    // EDIT DISCUSSION //
+    /////////////////////
+
+    $(document).on('oae.editdiscussion.done', function(ev, data) {
         // TODO: remove once https://github.com/sakaiproject/Hilary/issues/519 is merged
         data.canShare = discussionProfile.canShare;
         data.canPost = discussionProfile.canPost;
@@ -108,7 +112,6 @@
         setUpTopic();
     });
 
-=======
 
     ///////////////////
     // MANAGE ACCESS //
@@ -163,8 +166,6 @@
         setUpClip();
     });
 
-
->>>>>>> f4339554
     getDiscussionProfile();
 
 });