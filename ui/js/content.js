--- conflicted
+++ resolved
@@ -26,43 +26,6 @@
      * Set up the left hand navigation with the content space page structure
      */
     var setUpNavigation = function(previewWidgetID) {
-<<<<<<< HEAD
-        var lhNavigation = [
-            {
-                'id': 'content',
-                'default': true,
-                'title': oae.api.i18n.translate('__MSG__CONTENT__'),
-                'icon': 'icon-comments',
-                'class': 'hide',
-                'layout': [
-                    {
-                        'width': 'col-md-12',
-                        'widgets': [
-                            {
-                                'id': previewWidgetID,
-                                'settings': contentProfile
-                            }
-                        ]
-                    },
-                    {
-                        'width': 'col-md-12',
-                        'widgets': [
-                            {
-                                'id': 'comments'
-                            }
-                        ]
-                    }
-                ]
-            }
-        ];
-
-        if (!oae.data.me.anon) {
-            lhNavigation.push({
-                'icon': 'icon-comments',
-                'title': oae.api.i18n.translate('__MSG__COMMENT__'),
-                'trigger': 'oae.trigger.comment.focus',
-                'class': 'oae-lhnavigation-border hidden-md hidden-lg'
-=======
         var lhNavPages = [{
             'id': 'content',
             'title': oae.api.i18n.translate('__MSG__CONTENT__'),
@@ -96,17 +59,11 @@
                 'icon': 'icon-comments',
                 'title': oae.api.i18n.translate('__MSG__COMMENT__'),
                 'class': 'comments-focus-new-comment oae-lhnavigation-border'
->>>>>>> 7bf892f4
             },
             {
                 'icon': 'icon-share',
                 'title': oae.api.i18n.translate('__MSG__SHARE__'),
-<<<<<<< HEAD
-                'trigger': 'oae.trigger.share',
-                'class': 'oae-lhnavigation-border oae-trigger-share hidden-md hidden-lg',
-=======
                 'class': 'oae-lhnavigation-border oae-trigger-share',
->>>>>>> 7bf892f4
                 'data': {
                     'data-id': contentProfile.id,
                     'data-resourcetype': contentProfile.resourceType,
@@ -118,15 +75,9 @@
         // If the user is anonymous the content profile has no navigation
         var hasNav = !oae.data.me.anon;
 
-<<<<<<< HEAD
-        $(window).trigger('oae.trigger.lhnavigation', [lhNavigation, null, hasNav]);
-        $(window).on('oae.ready.lhnavigation', function() {
-            $(window).trigger('oae.trigger.lhnavigation', [lhNavigation, null, hasNav]);
-=======
         $(window).trigger('oae.trigger.lhnavigation', [lhNavPages, lhNavActions, null, hasNav]);
         $(window).on('oae.ready.lhnavigation', function() {
             $(window).trigger('oae.trigger.lhnavigation', [lhNavPages, lhNavActions, null, hasNav]);
->>>>>>> 7bf892f4
         });
     };
 
