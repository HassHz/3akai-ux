/*!
 * Copyright 2012 Sakai Foundation (SF) Licensed under the
 * Educational Community License, Version 2.0 (the "License"); you may
 * not use this file except in compliance with the License. You may
 * obtain a copy of the License at
 *
 *     http://www.osedu.org/licenses/ECL-2.0
 *
 * Unless required by applicable law or agreed to in writing,
 * software distributed under the License is distributed on an "AS IS"
 * BASIS, WITHOUT WARRANTIES OR CONDITIONS OF ANY KIND, either express
 * or implied. See the License for the specific language governing
 * permissions and limitations under the License.
 */

// TODO: Remove this once we have a better way of sharing data
var sakai_global = sakai_global || {};

require(['jquery','oae.core'], function($, oae) {

    //  Get the content id from the URL. The expected URL is `/content/<contentId>`
    var contentId = $.url().segment(2);
    if (!contentId) {
        oae.api.util.redirect().login();
    }

    // Variable used to cache the requested content profile
    var contentProfile = null;

    /**
     * Shows or keeps hidden actions for the content profile
     */
    var showActions = function() {
        // If the resourceSubType is `file` a revision can be uploaded
        if (contentProfile.resourceSubType === 'file' && contentProfile.isManager) {
            $('li .oae-trigger-uploadnewversion').show();
        }
    };

    /**
     * Get the content's basic profile and set up the screen. If the content
     * can't be found or is private to the current user, the appropriate
     * error page will be shown
     */
    var getContentProfile = function() {
        oae.api.content.getContent(contentId, function(err, profile) {
            if (err) {
                if (err.code === 401) {
                    oae.api.util.redirect().accessdenied();
                    return;
                } else {
                    oae.api.util.redirect().notfound();
                    return;
                }
            }

            contentProfile = profile;

            // TODO: Remove this
            sakai_global.contentProfile = contentProfile;
            $(window).trigger('ready.content.oae');

            // Render the entity information
            setUpClip();

            // Insert the preview
            oae.api.widget.insertWidget('contentpreview', null, $('#content_preview_container'), null, contentProfile);
            // Set the browser title
            oae.api.util.setBrowserTitle(contentProfile.displayName);
            // Set up context communication
            setUpContext();
            // We can now unhide the page
            oae.api.util.showPage();
<<<<<<< HEAD
        });
    };

    /**
     * The `oae.context.get` event can be sent by widgets to get hold off the current
     * context (i.e. content profile), which will be send as a `oae.context.send` event. 
     * In case the widget has put in its context request before the profile was loaded,
     * we also broadcast it out straight away.
     */
    var setUpContext = function() {
        $(document).on('oae.context.get', function() {
=======
            // Show or keep certain actions hidden
            showActions();
            // Fire off an event to widgets that passes the content profile data
>>>>>>> d6dad6e7
            $(document).trigger('oae.context.send', contentProfile);
        });
        $(document).trigger('oae.context.send', contentProfile);
    };

    /**
     * Refresh the content's basic profile and update widgets that need the updated information.
     */
    var refreshContentProfile = function() {
        oae.api.content.getContent(contentId, function(err, profile) {
            if (err) {
                if (err.code === 401) {
                    oae.api.util.redirect().accessdenied();
                    return;
                } else {
                    oae.api.util.redirect().notfound();
                    return;
                }
            }

            contentProfile = profile;

            // TODO: Remove this
            sakai_global.contentProfile = contentProfile;

            // Refresh the preview
            $('#content_preview_container').html('');
            oae.api.widget.insertWidget('contentpreview', null, $('#content_preview_container'), null, contentProfile);
        });
    };

    // Catches the `upload new version complete` event and refreshes the content profile
    $(document).on('oae-uploadnewversion-complete', refreshContentProfile);

    /**
     * Render the content's clip, containing the thumbnail, display name as well as the
     * content's admin options
     */
    var setUpClip = function() {
        oae.api.util.template().render($('#content-clip-template'), {'content': contentProfile}, $('#content-clip-container'));
    };

    getContentProfile();

});<|MERGE_RESOLUTION|>--- conflicted
+++ resolved
@@ -60,18 +60,20 @@
             sakai_global.contentProfile = contentProfile;
             $(window).trigger('ready.content.oae');
 
+            // Set the browser title
+            oae.api.util.setBrowserTitle(contentProfile.displayName);
             // Render the entity information
             setUpClip();
+            // Show or keep certain actions hidden
+            showActions();
 
             // Insert the preview
             oae.api.widget.insertWidget('contentpreview', null, $('#content_preview_container'), null, contentProfile);
-            // Set the browser title
-            oae.api.util.setBrowserTitle(contentProfile.displayName);
+
             // Set up context communication
             setUpContext();
             // We can now unhide the page
             oae.api.util.showPage();
-<<<<<<< HEAD
         });
     };
 
@@ -83,11 +85,6 @@
      */
     var setUpContext = function() {
         $(document).on('oae.context.get', function() {
-=======
-            // Show or keep certain actions hidden
-            showActions();
-            // Fire off an event to widgets that passes the content profile data
->>>>>>> d6dad6e7
             $(document).trigger('oae.context.send', contentProfile);
         });
         $(document).trigger('oae.context.send', contentProfile);
