/*!
 * Copyright 2012 Sakai Foundation (SF) Licensed under the
 * Educational Community License, Version 2.0 (the "License"); you may
 * not use this file except in compliance with the License. You may
 * obtain a copy of the License at
 *
 *     http://www.osedu.org/licenses/ECL-2.0
 *
 * Unless required by applicable law or agreed to in writing,
 * software distributed under the License is distributed on an "AS IS"
 * BASIS, WITHOUT WARRANTIES OR CONDITIONS OF ANY KIND, either express
 * or implied. See the License for the specific language governing
 * permissions and limitations under the License.
 */

require(['jquery','oae.core'], function($, oae) {

    //  Get the content id from the URL. The expected URL is `/content/<contentId>`
    var contentId = $.url().segment(2);
    if (!contentId) {
        oae.api.util.redirect().login();
    }

    // Variable used to cache the requested content profile
    var contentProfile = null;

    /**
     * Renders the content preview.
     * If the user has no access to the profile or the content has not been found, they will be redirected.
     */
    var showContentProfilePreview = function() {
        // Refresh the preview
        $('#content_preview_container').html('');
        // Insert the preview
        oae.api.widget.insertWidget('contentpreview', null, $('#content_preview_container'), null, contentProfile);
    };

    /**
     * Get the content's basic profile and set up the screen. If the content
     * can't be found or is private to the current user, the appropriate
     * error page will be shown
     */
    var getContentProfile = function() {
        oae.api.content.getContent(contentId, function(err, profile) {
            if (err) {
                if (err.code === 401) {
                    oae.api.util.redirect().accessdenied();
                } else {
                    oae.api.util.redirect().notfound();
                }
                return;
            }

            // Cache the content profile data
            contentProfile = profile;
<<<<<<< HEAD

            // Set the browser title
            oae.api.util.setBrowserTitle(contentProfile.displayName);

            // Render the entity information
            setUpClip();
            // Show or keep certain actions hidden
            showActions();

            // Insert the preview
            oae.api.widget.insertWidget('contentpreview', null, $('#content_preview_container'), null, contentProfile);

            // Set up context communication
            setUpContext();
            // We can now unhide the page
            oae.api.util.showPage();
        });
    };

    /**
     * The `oae.context.get` event can be sent by widgets to get hold off the current
     * context (i.e. content profile), which will be send as a `oae.context.send` event. 
     * In case the widget has put in its context request before the profile was loaded,
     * we also broadcast it out straight away.
     */
    var setUpContext = function() {
        $(document).on('oae.context.get', function() {
=======
            // Show the content preview
            showContentProfilePreview();
            // Render the entity information
            setUpClip();
            // Set the browser title
            oae.api.util.setBrowserTitle(contentProfile.displayName);
            // We can now unhide the page
            oae.api.util.showPage();
            // Fire off an event to widgets that passes the content profile data
>>>>>>> c9a09034
            $(document).trigger('oae.context.send', contentProfile);
        });
        $(document).trigger('oae.context.send', contentProfile);
    };

    /**
     * Refresh the content's basic profile and update widgets that need the updated information.
     */
    var refreshContentProfile = function() {
        oae.api.content.getContent(contentId, function(err, profile) {
            // Cache the content profile data
            contentProfile = profile;
            // Show the content preview
            showContentProfilePreview();
        });
    };

<<<<<<< HEAD
=======
    // Bind to the context requests coming in from widgets and send back the content profile data
    $(document).on('oae.context.get', function(ev, widgetId) {
        if (widgetId) {
            $(document).trigger('oae.context.send.' + widgetId, contentProfile);
        } else {
            $(document).trigger('oae.context.send', contentProfile);
        }
    });

>>>>>>> c9a09034
    // Catches the `upload new version complete` event and refreshes the content profile
    $(document).on('oae.uploadnewversion.complete', refreshContentProfile);

    /**
     * Render the content's clip, containing the thumbnail, display name as well as the
     * content's admin options
     */
    var setUpClip = function() {
        oae.api.util.template().render($('#content-clip-template'), {'content': contentProfile}, $('#content-clip-container'));
    };

    getContentProfile();

});<|MERGE_RESOLUTION|>--- conflicted
+++ resolved
@@ -26,12 +26,11 @@
 
     /**
      * Renders the content preview.
-     * If the user has no access to the profile or the content has not been found, they will be redirected.
      */
-    var showContentProfilePreview = function() {
-        // Refresh the preview
+    var setUpContentProfilePreview = function() {
+        // Remove the old preview widget
         $('#content_preview_container').html('');
-        // Insert the preview
+        // Insert a new preview widget and pass in the updated content profile data
         oae.api.widget.insertWidget('contentpreview', null, $('#content_preview_container'), null, contentProfile);
     };
 
@@ -53,48 +52,17 @@
 
             // Cache the content profile data
             contentProfile = profile;
-<<<<<<< HEAD
-
             // Set the browser title
             oae.api.util.setBrowserTitle(contentProfile.displayName);
-
             // Render the entity information
             setUpClip();
-            // Show or keep certain actions hidden
-            showActions();
-
-            // Insert the preview
-            oae.api.widget.insertWidget('contentpreview', null, $('#content_preview_container'), null, contentProfile);
-
-            // Set up context communication
-            setUpContext();
+            // Show the content preview
+            setUpContentProfilePreview();
+            // Set up the context event exchange
+            setUpContext
             // We can now unhide the page
             oae.api.util.showPage();
         });
-    };
-
-    /**
-     * The `oae.context.get` event can be sent by widgets to get hold off the current
-     * context (i.e. content profile), which will be send as a `oae.context.send` event. 
-     * In case the widget has put in its context request before the profile was loaded,
-     * we also broadcast it out straight away.
-     */
-    var setUpContext = function() {
-        $(document).on('oae.context.get', function() {
-=======
-            // Show the content preview
-            showContentProfilePreview();
-            // Render the entity information
-            setUpClip();
-            // Set the browser title
-            oae.api.util.setBrowserTitle(contentProfile.displayName);
-            // We can now unhide the page
-            oae.api.util.showPage();
-            // Fire off an event to widgets that passes the content profile data
->>>>>>> c9a09034
-            $(document).trigger('oae.context.send', contentProfile);
-        });
-        $(document).trigger('oae.context.send', contentProfile);
     };
 
     /**
@@ -105,22 +73,29 @@
             // Cache the content profile data
             contentProfile = profile;
             // Show the content preview
-            showContentProfilePreview();
+            setUpContentProfilePreview();
         });
     };
 
-<<<<<<< HEAD
-=======
-    // Bind to the context requests coming in from widgets and send back the content profile data
-    $(document).on('oae.context.get', function(ev, widgetId) {
-        if (widgetId) {
-            $(document).trigger('oae.context.send.' + widgetId, contentProfile);
-        } else {
-            $(document).trigger('oae.context.send', contentProfile);
-        }
-    });
+    /**
+     * The `oae.context.get` or `oae.context.get.<widgetname>` event can be sent by widgets 
+     * to get hold of the current context (i.e. content profile). In the first case, a
+     * `oae.context.send` event will be sent out as a broadcast to all widgets listening
+     * for the context event. In the second case, a `oae.context.send.<widgetname>` event
+     * will be sent out and will only be caught by that particular widget. In case the widget
+     * has put in its context request before the profile was loaded, we also broadcast it out straight away.
+     */
+    var setUpContext = function() {
+        $(document).on('oae.context.get', function(ev, widgetId) {
+            if (widgetId) {
+                $(document).trigger('oae.context.send.' + widgetId, contentProfile);
+            } else {
+                $(document).trigger('oae.context.send', contentProfile);
+            }
+        });
+        $(document).trigger('oae.context.send', contentProfile);
+    };
 
->>>>>>> c9a09034
     // Catches the `upload new version complete` event and refreshes the content profile
     $(document).on('oae.uploadnewversion.complete', refreshContentProfile);
 
