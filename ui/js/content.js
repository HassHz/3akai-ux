--- conflicted
+++ resolved
@@ -66,23 +66,7 @@
      */
     var getContentProfile = function() {
         oae.api.content.getContent(contentId, function(err, profile) {
-<<<<<<< HEAD
             showContentProfilePreview(err, profile);
-            $(window).trigger('ready.content.oae');
-=======
-            if (err) {
-                if (err.code === 401) {
-                    oae.api.util.redirect().accessdenied();
-                    return;
-                } else {
-                    oae.api.util.redirect().notfound();
-                    return;
-                }
-            }
-
-            contentProfile = profile;
-
->>>>>>> 0739b28e
             // Render the entity information
             setUpClip();
             // Set the browser title
@@ -100,27 +84,7 @@
      * Refresh the content's basic profile and update widgets that need the updated information.
      */
     var refreshContentProfile = function() {
-<<<<<<< HEAD
         oae.api.content.getContent(contentId, showContentProfilePreview);
-=======
-        oae.api.content.getContent(contentId, function(err, profile) {
-            if (err) {
-                if (err.code === 401) {
-                    oae.api.util.redirect().accessdenied();
-                    return;
-                } else {
-                    oae.api.util.redirect().notfound();
-                    return;
-                }
-            }
-
-            contentProfile = profile;
-
-            // Refresh the preview
-            $('#content_preview_container').html('');
-            oae.api.widget.insertWidget('contentpreview', null, $('#content_preview_container'), null, contentProfile);
-        });
->>>>>>> 0739b28e
     };
 
     // Bind to the context requests coming in from widgets and send back the content profile data
