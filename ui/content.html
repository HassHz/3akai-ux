<!DOCTYPE HTML>
<html xmlns="http://www.w3.org/1999/xhtml">
    <head>

        <meta name="viewport" content="width=device-width">
        <meta http-equiv="Content-Type" content="text/html; charset=utf-8" />
        <meta http-equiv="X-UA-Compatible" content="IE=edge,chrome=1" />
        <noscript>
            <meta http-equiv="Refresh" content="1; URL=/noscript">
        </noscript>

        <!-- CORE CSS -->
        <link rel="stylesheet" type="text/css" href="/shared/oae/css/oae.core.css" />
        <link rel="stylesheet" type="text/css" href="/api/ui/skin" />
        <!-- PAGE CSS -->
        <link rel="stylesheet" type="text/css" href="/ui/css/oae.content.css" />

    </head>
    <body>

        <!-- HEADER -->
        <div data-widget="topnavigation"><!-- --></div>

        <!-- BODY -->
        <main class="oae-main-content" role="main">

            <!-- CLIPS -->
            <div class="oae-clip-container">
                <div id="content-clip-container" class="oae-clip-container-left"><!-- --></div>
                <div id="content-clip-template"><!--
                    <div class="oae-clip">
                        <div class="oae-clip-fold">
                            <div class="oae-clip-fold-inner"></div>
                            <div class="oae-clip-fold-outer"></div>
                        </div>
                        <div class="oae-clip-content">
                            <button type="button">
                                ${renderThumbnail(content, displayOptions)}
                                <div>
                                    <div>
                                        <h1 class="oae-threedots">${content.displayName|encodeForHTML}</h1>
                                        <i class="fa fa-caret-down"></i>
                                        <small class="oae-threedots">${oae.api.content.getMimeTypeDescription(content)}</small>
                                    </div>
                                </div>
                            </button>
                            <div>
                                <ul>
<<<<<<< HEAD
                                    <li><button class="content-trigger-manageaccess"><i class="fa fa-lock"></i>__MSG__MANAGE_ACCESS__</button></li>
                                    <li><button class="oae-trigger-editcontent"><i class="fa fa-pencil"></i>__MSG__EDIT_DETAILS__</button></li>
                                    {if content.resourceSubType === 'file'}
                                        <li><button class="oae-trigger-uploadnewversion"><i class="fa fa-arrow-circle-o-up"></i>__MSG__UPLOAD_NEW_VERSION__</button></li>
                                    {/if}
                                    {if content.resourceSubType === 'file' ||
                                        content.resourceSubType === 'collabdoc'}
                                        <li><button class="oae-trigger-revisions"><i class="fa fa-undo"></i>__MSG__REVISIONS__</button></li>
                                    {/if}
                                    <li><button class="oae-trigger-deleteresource"><i class="fa fa-trash-o"></i>__MSG__DELETE__</button></li>
=======
                                    {if content.resourceSubType === 'file'}
                                        <li><a href="${content.downloadPath}"><i class="icon-download"></i>__MSG__DOWNLOAD__</a></li>
                                    {/if}
                                    {if content.isManager}
                                        <li><button class="oae-trigger-manageaccess"><i class="icon-lock"></i>__MSG__MANAGE_ACCESS__</button></li>
                                        <li><button class="oae-trigger-editcontent"><i class="icon-pencil"></i>__MSG__EDIT_DETAILS__</button></li>
                                        {if content.resourceSubType === 'file'}
                                            <li><button class="oae-trigger-uploadnewversion"><i class="icon-upload"></i>__MSG__UPLOAD_NEW_VERSION__</button></li>
                                        {/if}
                                        {if content.resourceSubType === 'file' || content.resourceSubType === 'collabdoc'}
                                            <li><button class="oae-trigger-revisions"><i class="icon-undo"></i>__MSG__REVISIONS__</button></li>
                                        {/if}
                                        <li><button class="oae-trigger-deleteresource"><i class="icon-trash"></i>__MSG__DELETE__</button></li>
                                    {else}
                                        <li><button class="oae-trigger-aboutcontent"><i class="icon-info-sign"></i>__MSG__ABOUT__</button></li>
                                        <li><button class="oae-trigger-contentshared"><i class="icon-group"></i>__MSG__SHARED_WITH__</button></li>
                                    {/if}
>>>>>>> 39296959
                                </ul>
                            </div>
                        </div>
                    </div>
                --></div>

                <div id="content-actions-clip-container" class="hidden-xs hidden-sm oae-clip-container-right oae-hide-when-anonymous"><!-- --></div>
                <div id="content-actions-clip-template"><!--
                    {if content.canShare}
                        <div class="oae-clip oae-clip-flipped">
                            <div class="oae-clip-fold">
                                <div class="oae-clip-fold-inner"></div>
                                <div class="oae-clip-fold-outer"></div>
                            </div>
                            <div class="oae-clip-content">
                                <button type="button" class="oae-trigger-share" data-id="${content.id}" data-resourceType="${content.resourceType}" data-resourceSubType="${content.resourceSubType}">
                                    <div>
                                        <i class="fa fa-share-square-o pull-left"></i>
                                        <h1>__MSG__SHARE__</h1>
                                    </div>
                                </button>
                            </div>
                        </div>
                    {/if}

                    <div id="content-share-clip-template" class="oae-clip oae-clip-secondary oae-clip-flipped">
                        <div class="oae-clip-fold">
                            <div class="oae-clip-fold-inner"></div>
                            <div class="oae-clip-fold-outer"></div>
                        </div>
                        <div class="oae-clip-content">
                            <button type="button" class="comments-focus-new-comment">
                                <div>
                                    <i class="fa fa-comments pull-left"></i>
                                    <h1>__MSG__COMMENT__</h1>
                                </div>
                            </button>
                        </div>
                    </div>
                --></div>
            </div>

            <!-- NAVIGATION -->
            <div data-widget="lhnavigation"><!-- --></div>

        </main>

        <!-- FOOTER -->
        <div data-widget="footer"><!-- --></div>

        <!-- JAVASCRIPT -->
        <script data-main="/shared/oae/api/oae.bootstrap.js" data-loadmodule="/ui/js/content.js" src="/shared/vendor/js/requirejs/require-jquery.js"></script>

    </body>
</html><|MERGE_RESOLUTION|>--- conflicted
+++ resolved
@@ -46,36 +46,24 @@
                             </button>
                             <div>
                                 <ul>
-<<<<<<< HEAD
-                                    <li><button class="content-trigger-manageaccess"><i class="fa fa-lock"></i>__MSG__MANAGE_ACCESS__</button></li>
-                                    <li><button class="oae-trigger-editcontent"><i class="fa fa-pencil"></i>__MSG__EDIT_DETAILS__</button></li>
-                                    {if content.resourceSubType === 'file'}
-                                        <li><button class="oae-trigger-uploadnewversion"><i class="fa fa-arrow-circle-o-up"></i>__MSG__UPLOAD_NEW_VERSION__</button></li>
-                                    {/if}
-                                    {if content.resourceSubType === 'file' ||
-                                        content.resourceSubType === 'collabdoc'}
-                                        <li><button class="oae-trigger-revisions"><i class="fa fa-undo"></i>__MSG__REVISIONS__</button></li>
-                                    {/if}
-                                    <li><button class="oae-trigger-deleteresource"><i class="fa fa-trash-o"></i>__MSG__DELETE__</button></li>
-=======
                                     {if content.resourceSubType === 'file'}
                                         <li><a href="${content.downloadPath}"><i class="icon-download"></i>__MSG__DOWNLOAD__</a></li>
                                     {/if}
                                     {if content.isManager}
                                         <li><button class="oae-trigger-manageaccess"><i class="icon-lock"></i>__MSG__MANAGE_ACCESS__</button></li>
                                         <li><button class="oae-trigger-editcontent"><i class="icon-pencil"></i>__MSG__EDIT_DETAILS__</button></li>
-                                        {if content.resourceSubType === 'file'}
-                                            <li><button class="oae-trigger-uploadnewversion"><i class="icon-upload"></i>__MSG__UPLOAD_NEW_VERSION__</button></li>
+                                    {if content.resourceSubType === 'file'}
+                                        <li><button class="oae-trigger-uploadnewversion"><i class="fa fa-arrow-circle-o-up"></i>__MSG__UPLOAD_NEW_VERSION__</button></li>
                                         {/if}
                                         {if content.resourceSubType === 'file' || content.resourceSubType === 'collabdoc'}
                                             <li><button class="oae-trigger-revisions"><i class="icon-undo"></i>__MSG__REVISIONS__</button></li>
-                                        {/if}
+                                    {/if}
                                         <li><button class="oae-trigger-deleteresource"><i class="icon-trash"></i>__MSG__DELETE__</button></li>
                                     {else}
                                         <li><button class="oae-trigger-aboutcontent"><i class="icon-info-sign"></i>__MSG__ABOUT__</button></li>
                                         <li><button class="oae-trigger-contentshared"><i class="icon-group"></i>__MSG__SHARED_WITH__</button></li>
                                     {/if}
->>>>>>> 39296959
+                                    <li><button class="oae-trigger-deleteresource"><i class="fa fa-trash-o"></i>__MSG__DELETE__</button></li>
                                 </ul>
                             </div>
                         </div>
