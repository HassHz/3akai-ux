language: node_js
node_js:
  - 0.10

branches:
  only:
    - master

before_install:
  - sudo sed -e 's/^\(127\.0\.0\.1.*\)$/\1 admin.oae.com cam.oae.com/' --in-place /etc/hosts
  - sudo sed -e 's/^\(::1.*\)$/\1 admin.oae.com cam.oae.com/' --in-place /etc/hosts
  - cd ../
<<<<<<< HEAD
  - sudo apt-get install phantomjs
=======
  - wget https://phantomjs.googlecode.com/files/phantomjs-1.9.2-linux-i686.tar.bz2 
  - tar xjf phantomjs-1.9.2-linux-i686.tar.bz2
  - sudo ln -fs pwd/phantomjs-1.9.2-linux-i686/bin/phantomjs /usr/local/bin/phantomjs
>>>>>>> 4f97bb75
  - git clone git://github.com/n1k0/casperjs.git
  - cd casperjs
  - git checkout 1.0.3
  - sudo ln -sf `pwd`/bin/casperjs /usr/local/bin/casperjs
  - cd ../3akai-ux
  - npm install -d
  - "echo '{\"NGINX_USER\": \"root\",\"NGINX_GROUP\": \"root\",\"NGINX_HOSTNAME\": \"admin.oae.com\",\"UX_HOME\": \"/home/travis/build/oaeproject/3akai-ux\",\"LOCAL_FILE_STORAGE_DIRECTORY\": \"/home/travis/build/oaeproject/files\"}' > nginx/nginx.json"
  - grunt configNginx
  - sudo apt-get -y install python-software-properties
  - sudo add-apt-repository -y ppa:nginx/stable
  - sudo apt-get update
  - sudo apt-get install nginx-full
  - sudo cp ./target/optimized/nginx/nginx.conf /etc/nginx/nginx.conf
  - sudo mkdir /usr/share/nginx/logs
  - sudo service nginx start
  - cd ../
  - sudo sh -c "echo 'JVM_OPTS=\"\${JVM_OPTS} -Djava.net.preferIPv4Stack=false\"' >> /usr/local/cassandra/conf/cassandra-env.sh"
  - sudo service cassandra stop
  - sudo service cassandra start
  - sudo service cassandra status
  - sudo service mysql stop
  - sudo service memcached stop
  - sudo service postgresql stop
  - sudo apt-get install -qq graphicsmagick
  - npm install -g grunt-cli
  - git clone git://github.com/ether/etherpad-lite --branch master etherpad-lite
  - cd etherpad-lite
  - echo "13SirapH8t3kxUh5T5aqWXhXahMzoZRA" > APIKEY.txt
  - ./bin/installDeps.sh
  - "sed -i 's/defaultPadText\" : \".*\"/defaultPadText\" : \"\"/g' settings.json"
  - node src/node/server.js &
  - git clone git://github.com/oaeproject/Hilary.git --branch master ../Hilary
  - cd ../Hilary
  - npm install -d
  - node app.js &
  - sleep 20
  - ADMIN_COOKIE=$(curl -s --cookie-jar - -d"username=administrator" -d"password=administrator"  -e "/" http://admin.oae.com/api/auth/login | grep connect.sess | cut -f 7)
  - curl --cookie connect.sess=${ADMIN_COOKIE} -e "/" -d"alias=cam" -d"displayName=Cambridge" -d"host=cam.oae.com" http://admin.oae.com/api/tenant/create
  - curl --cookie connect.sess=${ADMIN_COOKIE} -e "/" -d"oae-principals/recaptcha/enabled=false" http://admin.oae.com/api/config
  - cd ../3akai-ux

services:
  - cassandra
  - elasticsearch
  - rabbitmq
  - redis-server

script:
  - grunt test --qunit-host cam.oae.com

notifications:
  email:
    - oae-team@collab.sakaiproject.org
  irc: "irc.freenode.org#sakai"<|MERGE_RESOLUTION|>--- conflicted
+++ resolved
@@ -10,13 +10,9 @@
   - sudo sed -e 's/^\(127\.0\.0\.1.*\)$/\1 admin.oae.com cam.oae.com/' --in-place /etc/hosts
   - sudo sed -e 's/^\(::1.*\)$/\1 admin.oae.com cam.oae.com/' --in-place /etc/hosts
   - cd ../
-<<<<<<< HEAD
-  - sudo apt-get install phantomjs
-=======
-  - wget https://phantomjs.googlecode.com/files/phantomjs-1.9.2-linux-i686.tar.bz2 
+  - wget https://phantomjs.googlecode.com/files/phantomjs-1.9.2-linux-i686.tar.bz2
   - tar xjf phantomjs-1.9.2-linux-i686.tar.bz2
   - sudo ln -fs pwd/phantomjs-1.9.2-linux-i686/bin/phantomjs /usr/local/bin/phantomjs
->>>>>>> 4f97bb75
   - git clone git://github.com/n1k0/casperjs.git
   - cd casperjs
   - git checkout 1.0.3
