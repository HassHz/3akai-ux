--- conflicted
+++ resolved
@@ -306,10 +306,6 @@
         grunt.task.run('copyReleaseArtifacts:' + outputDir);
     });
 
-<<<<<<< HEAD
-    // Override the test task with the grunt-ghost task that runs casperjs
-    grunt.registerTask('test', ['ghost']);
-=======
     // Wrap the QUnit task
     grunt.renameTask('qunit', 'contrib-qunit');
     grunt.registerTask('qunit', function(host) {
@@ -328,8 +324,8 @@
     });
 
     // Run the CasperJS and QUnit tests
-    grunt.registerTask('test', ['casperjs', 'qunit']);
->>>>>>> b5b7e651
+    grunt.registerTask('test', ['ghost', 'qunit']);
+
 
     // Default task for production build
     grunt.registerTask('default', ['clean', 'copy', 'git-describe', 'requirejs', 'hashFiles', 'writeVersion', 'configNginx']);
