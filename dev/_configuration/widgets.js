--- conflicted
+++ resolved
@@ -43,34 +43,21 @@
         }
     },
     widgets: {
-<<<<<<< HEAD
-        addtocontacts: {
-            description:"Add a contact",
-            id:"addtocontacts",
-=======
         addtocontacts : {
             description:"Add a contact",
             name:"Add a contact",
->>>>>>> 4ec0cd85
             i18n: {
                 "default": "/devwidgets/addtocontacts/bundles/default.json",
                 "en_US": "/devwidgets/addtocontacts/bundles/en_US.json",
                 "zh_CN": "/devwidgets/addtocontacts/bundles/zh_CN.json"
             },
-<<<<<<< HEAD
-            name:"Add a contact",
-=======
             id:"addtocontacts",
->>>>>>> 4ec0cd85
             url:"/devwidgets/addtocontacts/addtocontacts.html"
         },
         changepic: {
             i18n: {
                 "default": "/devwidgets/changepic/bundles/default.json",
-<<<<<<< HEAD
-=======
                 "en_US": "/devwidgets/changepic/bundles/en_US.json",
->>>>>>> 4ec0cd85
                 "zh_CN": "/devwidgets/changepic/bundles/zh_CN.json"
             },
             id:"changepic",
@@ -94,10 +81,7 @@
             id:"createsite",
             i18n: {
                 "default": "/devwidgets/createsite/bundles/default.json",
-<<<<<<< HEAD
-=======
                 "en_US": "/devwidgets/createsite/bundles/en_US.json",
->>>>>>> 4ec0cd85
                 "zh_CN": "/devwidgets/createsite/bundles/zh_CN.json"
             },
             url:"/devwidgets/createsite/createsite.html"
@@ -145,8 +129,6 @@
             showinsakaigoodies:true,
             url:"/devwidgets/pickers/folderpicker.html"
         },
-<<<<<<< HEAD
-=======
         googledocs: {
             description: "Google docs - Show your recent google documents",
             id:"googledocs",
@@ -156,7 +138,6 @@
             scrolling: false,
             url:"http://docs.google.com/API/IGoogle?up_numDocuments=5&browserok=true"
         },
->>>>>>> 4ec0cd85
         googlemaps: {
             ca:true,
             description:"Google maps",
@@ -167,11 +148,7 @@
             },
             id:"googlemaps",
             img:"/devwidgets/googlemaps/images/googlemaps.png",
-<<<<<<< HEAD
-            name:"Googlemaps",
-=======
             name:"Google maps",
->>>>>>> 4ec0cd85
             showinsakaigoodies:true,
             url:"/devwidgets/googlemaps/googlemaps.html"
         },
@@ -179,10 +156,6 @@
             description:"Sakai Hackathon Example",
             hasSettings:true,
             id:"helloworld",
-<<<<<<< HEAD
-            img:"/dev/img/myprofile.png",
-=======
->>>>>>> 4ec0cd85
             name:"Hello World",
             url:"/devwidgets/helloworld/helloworld.html"
         },
@@ -191,23 +164,18 @@
             gwt:true,
             hasSettings:true,
             id:"helloworldwow",
-<<<<<<< HEAD
-            img:"/dev/img/myprofile.png",
-=======
->>>>>>> 4ec0cd85
             name:"Hello World GWT",
             url:"/devwidgets/helloworldwow/war/Helloworldwow.html"
         },
         myfriends: {
             description:"A list of my connections",
-<<<<<<< HEAD
+            id:"myfriends",
+            multipleinstance: false,
             i18n: {
                 "default": "/devwidgets/myfriends/bundles/default.json",
+                "en_US": "/devwidgets/myfriends/bundles/en_US.json",
                 "zh_CN": "/devwidgets/myfriends/bundles/zh_CN.json"
             },
-            id:"myfriends",
-            img:"/dev/img/myprofile.png",
-            multipleinstance: false,
             name:"My Contacts",
             personalportal:true,
             url:"/devwidgets/myfriends/myfriends.html"
@@ -217,27 +185,7 @@
             name:"My Profile",
             id:"myprofile",
             personalportal:true,
-            img:"/dev/img/myprofile.png",
-            i18n: {
-=======
-            id:"myfriends",
-            multipleinstance: false,
-            i18n: {
-                "default": "/devwidgets/myfriends/bundles/default.json",
-                "en_US": "/devwidgets/myfriends/bundles/en_US.json",
-                "zh_CN": "/devwidgets/myfriends/bundles/zh_CN.json"
-            },
-            name:"My Contacts",
-            personalportal:true,
-            url:"/devwidgets/myfriends/myfriends.html"
-        },
-        myprofile: {
-            description:"My Personal Profile",
-            name:"My Profile",
-            id:"myprofile",
-            personalportal:true,
-            i18n: {
->>>>>>> 4ec0cd85
+            i18n: {
                 "default": "/devwidgets/myprofile/bundles/default.json",
                 "en_US": "/devwidgets/myprofile/bundles/en_US.json",
                 "zh_CN": "/devwidgets/myprofile/bundles/zh_CN.json"
@@ -283,8 +231,6 @@
             showinsakaigoodies:true,
             url:"/devwidgets/quiz/quiz.html"
         },
-<<<<<<< HEAD
-=======
         recentmessages: {
             description:"Your recent messages",
             i18n: {
@@ -296,7 +242,6 @@
             personalportal:true,
             url:"/devwidgets/recentmessages/recentmessages.html"
         },
->>>>>>> 4ec0cd85
         remotecontent: {
             ca:true,
             description:"Remote Content",
@@ -375,16 +320,6 @@
             showinsakaigoodies:true,
             url:"/devwidgets/tangler/tangler.html"
         },
-<<<<<<< HEAD
-        tagpicker: {
-            description:"Pick a tag.",
-            id:"tagpicker",
-            img:"/devwidgets/discussion/images/discussion.png",
-            name:"Tag",
-            url:"/devwidgets/pickers/tagpicker.html"
-        },
-=======
->>>>>>> 4ec0cd85
         twitter: {
             description:"Twitter Widget",
             hasSettings:true,
@@ -394,10 +329,6 @@
                 "zh_CN": "/devwidgets/twitter/bundles/zh_CN.json"
             },
             id:"twitter",
-<<<<<<< HEAD
-            img:"/dev/img/myprofile.png",
-=======
->>>>>>> 4ec0cd85
             name:"Twitter",
             personalportal:true,
             url:"/devwidgets/twitter/twitter.html"
@@ -424,11 +355,7 @@
             ca:true,
             description:"wookieforum",
             id:"wookieforum",
-<<<<<<< HEAD
-            img:"/devwidgets/wookieforum/images/wookieforum.png",
-=======
             img:"/devwidgets/wookieforum/images/icon.png",
->>>>>>> 4ec0cd85
             name:"Wookie Forum",
             url:"/devwidgets/wookieforum/wookieforum.html"
         },
