/*
 * Licensed to the Sakai Foundation (SF) under one
 * or more contributor license agreements. See the NOTICE file
 * distributed with this work for additional information
 * regarding copyright ownership. The SF licenses this file
 * to you under the Apache License, Version 2.0 (the
 * "License"); you may not use this file except in compliance
 * with the License. You may obtain a copy of the License at
 *
 *     http://www.apache.org/licenses/LICENSE-2.0
 *
 * Unless required by applicable law or agreed to in writing,
 * software distributed under the License is distributed on an
 * "AS IS" BASIS, WITHOUT WARRANTIES OR CONDITIONS OF ANY
 * KIND, either express or implied. See the License for the
 * specific language governing permissions and limitations under the License.
 */

var Config = {

    URL : {
        API_GOOGLE_CHARTS: "http://chart.apis.google.com/chart",
<<<<<<< HEAD
=======
        BATCH_GET: "/system/batch/get",
>>>>>>> 4ec0cd85
        BUNDLE_ROOT: "/dev/_bundle/",
        CONTENT_MEDIA_URL: "/dev/content_media.html",
        COURSES_SITES_PAGE: "/dev/courses_sites.html",
        GENERAL_SEARCH_SERVICE: "/var/search/page.json",
        GATEWAY_URL: "/dev/index.html",
        LOGOUT_URL : "/dev/logout.html",
        MY_DASHBOARD: "/dev/my_sakai.html",
        PATCH_PROFILE_URL: "/_user/public/__USERID__/authprofile",
        PEOPLE_URL: "/dev/people.html",
        PROFILE_URL: "/dev/profile.html",
        PUBLIC_INSTITUTIONAL_LOGIN_PAGE: "/dev/i_index.html",
        PUBLIC_MY_SAKAI_PAGE: "/dev/public_my_sakai.html",
        PUBLIC_PEOPLE_PAGE: "/dev/public_people.html",
        PUBLIC_COURSES_SITES_PAGE: "/dev/public_courses_sites.html",
        PUBLIC_CONTENT_MEDIA: "/dev/public_content_media.html",
        PUBLIC_SEARCH: "/dev/public_search.html",
<<<<<<< HEAD
        SEARCH_ALL_FILES: "/var/search/files/allfiles.json",
=======
>>>>>>> 4ec0cd85
        SEARCH_CONTENT_URL: "/dev/search_content.html",
        SEARCH_GENERAL_URL: "/dev/search.html",
        SEARCH_MY_BOOKMARKS: "/var/search/files/mybookmarks.json",
        SEARCH_MY_CONTACTS: "/var/search/files/mycontacts.json",
        SEARCH_MY_FILES: "/var/search/files/myfiles.json",
        SEARCH_MY_SITES: "/var/search/files/mysites.json",
        SEARCH_PEOPLE_URL: "search_people.html",
        SEARCH_SITES_URL: "search_sites.html",
        PERSON_ICON_URL: "/dev/_images/person_icon.jpg",
        POLL_DROPDOWN_ICON_URL : "/devwidgets/poll/images/poll_drop_down.gif",
        RECENT_SITES_URL: "/_user/private/__USERSTORAGEPREFIX__recentsites.json",
        SAKAI2_TOOLS_SERVICE: "/var/proxy/s23/site.json?siteid=__SITEID__",
        SDATA_FETCH: "/",
        SDATA_FETCH_BASIC_URL: "/sites/__PLACEMENT__/__TUID__",
        SDATA_FETCH_PLACEMENT_URL: "/sites/__PLACEMENT__",
        SDATA_FETCH_PRIVATE_URL: "/_user/private",
        SDATA_FETCH_PUBLIC_URL: "/_user/public/__USERID__",
        SDATA_FETCH_URL: "/sites/__PLACEMENT__/__TUID__/__NAME__",
        SDATA_FUNCTION_PROPERTIES: "/sdata/f/__URL__?f=pr",
        SDATA_FUNCTION_PERMISSIONS: "/sdata/f/__URL__?f=pe",
        SITE_GROUPDEF_URL: "/sites/__SITEID__/groupdef.json",
        SITE_CONFIGFOLDER: "/sites/__SITEID__",
        SITE_FILES_URL: "/sites/__SITEID__/_files",
        SITE_PAGECONFIGURATION: "/sites/__SITEID__/pageconfiguration",
        SITE_NAVIGATION: "/sites/__SITEID__/_navigation",
        SITE_NAVIGATION_CONTENT: "/sites/__SITEID__/_navigation/content",
        SITE_PRINT_URL: "/dev/print.html?pagetitle=__CURRENTSITENAME__",
        SITE_URL: "/dev/site.html",
        SITE_URL_SITEID: "/dev/site.html?siteid=__SITEID__",
        TINY_MCE_CONTENT_CSS: "/dev/_css/FSS/fss-base.css,/dev/_css/sakai/sakai.core.2.css,/dev/_css/sakai/sakai.css,/dev/_css/sakai/sakai.editor.css",
        UPLOAD_URL: "/_user/files.upload.json",
        WEBDAV_PRIVATE_URL: "/webdav/_private",

        CHAT_GET_SERVICE: "/_user/message/chat/__KIND__.json",
        CHAT_UPDATE_SERVICE: "/_user/message.chatupdate.json",
        CREATE_USER_SERVICE: "/system/userManager/user.create.html",
        DISCUSSION_INITIALPOSTS_SERVICE: "/var/search/discussions/initialdiscussionposts.json?path=__PATH__&items=__ITEMS__&page=__PAGE__",
        DISCUSSION_GETPOSTS_THREADED: "/var/search/discussions/threaded.json?path=__PATH__&marker=__MARKER__",
        FRIEND_STATUS_SERVICE: "/rest/friend/status",
        FRIEND_CONNECT_SERVICE: "/rest/friend/connect/request",
        FRIEND_ACCEPTED_SERVICE: "/_user/contacts/accepted.json",
        IMAGE_SERVICE: "/var/image/cropit",
        LOGIN_SERVICE: "/system/sling/formlogin",
        LOGOUT_SERVICE : "/system/sling/formlogin",
        ME_SERVICE: "/system/me",
        ME_SERVICE_USERS: "/rest/me/__USERS__",
        MESSAGES_CREATE_SERVICE: "/_user/message.create.html",
        MESSAGES_COUNT_SERVICE: "/_user/message.count.json?filters=sakai:messagebox,sakai:read&values=inbox,false",
        MESSAGES_GET_SERVICE: "/_user/message/__ID__",
        MESSAGES_SEND_SERVICE: "/_rest/messages/send",
        MESSAGES_MESSAGES_SERVICE: "/_rest/messages/messages",
        MESSAGES_DELETE_SERVICE : "/_rest/messages/delete",
        PATCH_SERVICE: "/rest/patch",
        PRESENCE_CONTACTS_SERVICE: "/_user/presence.contacts.json",
        PROXY_SERVICE: "/var/proxy/rss.json?rss=",
        SEARCH_USERS: "/var/search/users",
        SEARCH_USERS_ACCEPTED: "/_user/contacts/find.json?s=",
        SEARCH_ALL_FILES_SERVICE: "/var/search/files/allfiles.json",
        SEARCH_CONTENT_SERVICE: "/var/search/content.json",
        SEARCH_CONTENT_COMPREHENSIVE_SERVICE: "/var/search/sitecontent.json",
        SITE_GET_SERVICE: "/_rest/site/get",
        SITE_CREATE_SERVICE: "/_rest/site/create",
        SITE_UPDATE_SERVICE: "/_rest/site/update/sites/__SITEID__",
        SITE_GET_MEMBERS_SERVICE: "/sites/__SITE__.members.json",
        SITE_ADD_MEMBERS_SERVICE: "/_rest/site/members/add/__SITE__",
        SITE_REMOVE_MEMBERS_SERVICE: "/_rest/site/members/remove/__SITE__",
        SITES_SERVICE: "/system/sling/membership",
        USER_EXISTENCE_SERVICE: "/system/userManager/user/__USERID__.json",
        USER_CHANGEPASS_SERVICE: "/system/userManager/user/__USERID__.changePassword.html",
        USER_CHANGELOCALE_SERVICE: "/rest/user/changelocale/__USERID__",
        TEMPLATES: "/_user/private/_templates/pages",
        TEMPLATES_CONFIG: "/_user/private/_templates/pages/configuration",
        TWITTER_GET_URL: "/var/proxy/twitter/status.json",
        TWITTER_POST_URL: "/var/proxy/twitter/update_status.json"
    },

    SakaiDomain : window.location.protocol + "//" + window.location.host,
    Profile : {
        // Fields that cannot be edited and so controlled by LDAP, ...
           uneditable : ["txt_firstname","txt_lastname"]
    },

    Connections : {
        /*
         * Email message that will be sent when inviting someone to become a connection.
         * ${user} will be replaced by the name of the current user and ${comment} will
         * be replaced by the personal message left by the inviter.
         */
        Invitation : {
            title : "${user} has invited you to become a connection",
            body : "Hi, \n\n ${user} has invited you to become a connection. \nHe/She has also left the following message: \n\n ${comment} \n\nTo accept this invitation, please click on the accept button. \n\nKind regards,\n\nThe Sakai Team"
        }
    },

    Site : {
        Styles : {
            original : {
                name : "Original sakai theme",
                image : "_images/sakai_grey.png",
                URL : "/dev/_skins/original/original.html"
            },
            camuniversity : {
                name : "Cambridge University theme",
                image : "/dev/_skins/camuniversity/images/camuniversity.png",
                URL : "/dev/_skins/camuniversity/camuniversity.html"
            }
        }
    },

    Messages : {
        Types : {
            inbox : "inbox",
            sent : "sent",
            trash : "trash"
        },
        Categories : {
            message: 'Message',
            announcement: 'Announcement',
            chat: 'Chat',
            invitation: 'Invitation'
        },
        Subject : "subject",
        Type : "type",
        Body : "body",
        To : "to",
        read : "read"
    },

    L10N: {
        DateFormat: "dd/MM/yyyy",
        TimeFormat: "HH:mm:ss",
        DateTimeFormat: "EEEEE, d MMMMM yy",
        DecimalPoint: ",",
        NumberSeparator: "."
    },

    MimeTypes : {
        "application/doc" : {
            URL : "/dev/_images/mimetypes/doc.png",
            description : "Word document"
        },
        "application/pdf" : {
            URL : "/dev/_images/mimetypes/pdf.png",
            description : "PDF document"
        },
        "text/plain" : {
            URL : "/dev/_images/mimetypes/txt.png",
            description : "Text document"
        },
        "image/png" : {
            URL : "/dev/_images/mimetypes/images.png",
            description : "Png image"
        },
        "image/gif" : {
            URL : "/dev/_images/mimetypes/images.png",
            description : "Gif image"
        },
        "image/jpeg" : {
            URL : "/dev/_images/mimetypes/images.png",
            description : "Jpg image"
        },
        folder : {
            URL : "http://www.ocf.berkeley.edu/~wwu/images/leopard-folder-big.png",
            description : "Folder"
        },
        other : {
            URL : "/dev/_images/mimetypes/unknown.png",
            description : "Other document"
        }
    },

    displayDebugInfo: true
};<|MERGE_RESOLUTION|>--- conflicted
+++ resolved
@@ -20,10 +20,7 @@
 
     URL : {
         API_GOOGLE_CHARTS: "http://chart.apis.google.com/chart",
-<<<<<<< HEAD
-=======
         BATCH_GET: "/system/batch/get",
->>>>>>> 4ec0cd85
         BUNDLE_ROOT: "/dev/_bundle/",
         CONTENT_MEDIA_URL: "/dev/content_media.html",
         COURSES_SITES_PAGE: "/dev/courses_sites.html",
@@ -40,10 +37,6 @@
         PUBLIC_COURSES_SITES_PAGE: "/dev/public_courses_sites.html",
         PUBLIC_CONTENT_MEDIA: "/dev/public_content_media.html",
         PUBLIC_SEARCH: "/dev/public_search.html",
-<<<<<<< HEAD
-        SEARCH_ALL_FILES: "/var/search/files/allfiles.json",
-=======
->>>>>>> 4ec0cd85
         SEARCH_CONTENT_URL: "/dev/search_content.html",
         SEARCH_GENERAL_URL: "/dev/search.html",
         SEARCH_MY_BOOKMARKS: "/var/search/files/mybookmarks.json",
