--- conflicted
+++ resolved
@@ -20,11 +20,7 @@
     //get the amount of properties
     var objCount=0;
     for(var p in dummyObject){
-<<<<<<< HEAD
-        if(dummyObjects.hasOwnProperty(p)){
-=======
         if(dummyObject.hasOwnProperty(p)){
->>>>>>> f6540569
             objCount++;
         }
     }
