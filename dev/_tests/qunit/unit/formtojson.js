--- conflicted
+++ resolved
@@ -11,15 +11,9 @@
     //check if it is the same as expected
     var counter = 0;
     for(var d in data){
-<<<<<<< HEAD
-    	if(data.hasOwnProperty(d)){
-    		counter++;
-    	}
-=======
         if(data.hasOwnProperty(d)){
             counter++;
         }
->>>>>>> f6540569
     }
     same(counter,5, "Check that there are five fields");
     ok(data.color,"The object contains a color property");
