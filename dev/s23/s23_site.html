--- conflicted
+++ resolved
@@ -22,11 +22,7 @@
     <script type="text/javascript" language="JavaScript" src="/dev/_lib/jquery/jquery.js"></script>        
     <script type="text/javascript" language="JavaScript" src="/dev/_lib/jquery/jquery-ui.custom.js"></script>        
     <script type="text/javascript" language="JavaScript" src="/dev/_lib/Fluid/3akai_Infusion.js"></script>        
-<<<<<<< HEAD
-    <script type="text/javascript" language="JavaScript" src="/dev/_lib/jquery/jquery.json-2.2.js"></script>
-=======
     <script type="text/javascript" language="JavaScript" src="/dev/_lib/Jquery/plugins/jquery.json.js"></script>
->>>>>>> 29a4c8a8
 
     <!-- Sakai Core JS -->
     <script type="text/javascript" language="JavaScript" src="/dev/_lib/sakai_util/sakai_magic.js"></script>
