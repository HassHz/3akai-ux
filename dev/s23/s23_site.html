<!DOCTYPE html PUBLIC "-//W3C//DTD XHTML 1.0 Transitional//EN" "http://www.w3.org/TR/xhtml1/DTD/xhtml1-transitional.dtd" >
<html xmlns="http://www.w3.org/1999/xhtml">
    <head>

        <meta http-equiv="Content-Type" content="text/html; charset=utf-8" />
        <title>Sakai 3 R&amp;D - Sakai 2 site</title>

        <!-- Sakai Core CSS -->
        <link rel="stylesheet" type="text/css" href="/dev/css/FSS/fss-base.css" />
        <link rel="stylesheet" type="text/css" href="/dev/css/sakai/sakai.base.css" />
        <link rel="stylesheet" type="text/css" href="/dev/css/sakai/sakai.core.2.css" />
        <link rel="stylesheet" type="text/css" href="/dev/css/sakai/sakai.3.css" />

        <!-- Sakai Page CSS -->
        <link rel="stylesheet" type="text/css" href="/dev/css/sakai/sakai.my_sakai.css" />

        <link rel="stylesheet" type="text/css" href="/dev/css/sakai/sakai.search.css" />
        <link rel="stylesheet" type="text/css" href="/dev/s23/css/s23_site.css" />
        <link rel="stylesheet" type="text/css" href="/devwidgets/topnavigation/css/topnavigation.css" />

        <!-- 3rd party CSS -->
        <link rel="stylesheet" type="text/css" href="/dev/lib/jquery/plugins/gritter/css/jquery.gritter.css" />

        <!-- Sakai Config JS -->
        <script type="text/javascript" src="/dev/configuration/widgets.js"></script>
        <script type="text/javascript" src="/var/widgets.json?callback=sakai.storeWidgets"></script>
        <script type="text/javascript" src="/dev/configuration/config.js"></script>
        <script type="text/javascript" src="/dev/configuration/config_custom.js"></script>

        <!-- Core 3rd-party JS -->
        <script type="text/javascript" src="/dev/lib/jquery/jquery.js"></script>
        <script type="text/javascript" src="/dev/lib/jquery/jquery-ui.full.js"></script>
<<<<<<< HEAD
        <script type="text/javascript" src="/dev/lib/Fluid/3akai_Infusion.js"></script>
        <script type="text/javascript" src="/dev/lib/i10n/globalization.js"></script>
        <script type="text/javascript" src="/dev/lib/jquery/plugins/jquery.json.js"></script>

        <!-- Sakai Core JS -->
        <script type="text/javascript" src="/dev/lib/sakai_util/sakai_magic.js"></script>
        <script type="text/javascript" src="/dev/lib/sakai_util/site_authz.js"></script>

        <!-- 3rd party JS -->
        <script type="text/javascript" src="/dev/lib/sakai_util/trimpath.template.js"></script>
        <script type="text/javascript" src="/dev/lib/sakai_util/querystring.js"></script>
        <script type="text/javascript" src="/dev/lib/jquery/plugins/jqmodal.sakai-edited.js"></script>
        <script type="text/javascript" src="/dev/lib/jquery/plugins/jquery.cookie.js"></script>
        <script type="text/javascript" src="/dev/lib/Fluid/ProgressiveEnhancement.js"></script>
        <script type="text/javascript" src="/dev/lib/google/html-sanitizer-minified.js"></script>
=======
        <script type="text/javascript" src="/dev/lib/fluid/3akai_Infusion.js"></script>
        <script type="text/javascript" src="/dev/lib/misc/l10n/globalization.js"></script>
        <script type="text/javascript" src="/dev/lib/jquery/plugins/jquery.json.js"></script>
        <script type="text/javascript" src="/dev/lib/misc/google/html-sanitizer-minified.js"></script>

        <!-- Sakai Core JS -->
        <script type="text/javascript" src="/dev/lib/sakai/sakai.api.core.js"></script>
        <script type="text/javascript" src="/dev/lib/sakai/sakai.api.util.js"></script>
        <script type="text/javascript" src="/dev/lib/sakai/sakai.api.i18n.js"></script>
        <script type="text/javascript" src="/dev/lib/sakai/sakai.api.l10n.js"></script>
        <script type="text/javascript" src="/dev/lib/sakai/sakai.api.user.js"></script>
        <script type="text/javascript" src="/dev/lib/sakai/sakai.api.widgets.js"></script>
        <script type="text/javascript" src="/dev/lib/sakai/sakai.api.groups.js"></script>
        <script type="text/javascript" src="/dev/lib/sakai/sakai.api.communication.js"></script>
        <script type="text/javascript" src="/dev/lib/sakai/sakai.api.content.js"></script>

        <!-- 3rd party JS -->
        <script type="text/javascript" src="/dev/lib/misc/trimpath.template.js"></script>
        <script type="text/javascript" src="/dev/lib/misc/querystring.js"></script>
        <script type="text/javascript" src="/dev/lib/jquery/plugins/jqmodal.sakai-edited.js"></script>
        <script type="text/javascript" src="/dev/lib/jquery/plugins/jquery.cookie.js"></script>
        <script type="text/javascript" src="/dev/lib/jquery/plugins/gritter/jquery.gritter.js"></script>
>>>>>>> bbfea088

        <!-- to support sakai2 legacy frame resizing -->
        <script type="text/javascript" src="/library/js/headscripts.js"></script>
    </head>
    <body id="root" class="body-container fl-centered fl-container i18nable my-sakai s23_site">

        <!-- TOP BANNER -->
        <div id="top_banner"><!-- --></div>

        <!-- NAVIGATION -->
        <div id="widget_topnavigation" class="widget_inline"></div>

        <!-- MESSAGES -->
        <span id="s23_gritter_notification_title" style="display:none;">__MSG__YOU_ARE_USING_SAKAI2_SITE__</span>
        <span id="s23_gritter_notification_message" style="display:none;"><a href="#" class="s23_gritter_notification_cancel">__MSG__DONT_SHOW_THIS_MESSAGE_AGAIN__</a></span>
        <!-- HEADER -->
        <div class="fl-container-flex header">
            <div class="fl-fix fl-centered fixed-container">
                <div class="decor"><!-- --></div>
                <!-- GREETING -->
                <div class="fl-col fl-container-500 s3d-site-heading">
                    <h1 id="s23_site_title" class="fl-force-left">Title</h1>
                    <div id="s23_site_title_info">Sakai 2 site</div>
                </div>
                <a class="s23_site_back" href="/dev/my_sakai.html">&laquo; Back to My Sakai</a>
            </div>
        </div>

        <!-- MAIN CONTAINER -->
        <div class="fl-container-flex" id="s23_site_container">
            <div class="fl-fix fl-centered fixed-container">
                <hr />
                <div id="s23_site_menu_container"><!-- --></div>
                <div id="s23_site_iframe_container"><!-- --></div>
            </div>
        </div>

        <!-- TEMPLATES -->
        <div id="s23_site_menu_container_template"><!--
            {if site.pages.length > 0}
                <ul>
                {for tool in site.pages}
                    <li class="s23_site_menu_item"><a href="/portal/site/${site.id}/page/${tool.id}" class="${tool.iconclass}" id="s23_site_menu_item_${tool.id}">${tool.name}</a></li>
                {/for}
                </ul>
            {else}
                <span id="s23_site_notools">There are no tools available</span>
            {/if}
        --></div>

        <div id="s23_site_iframe_container_template"><!--
            <div id="s23_site_page_container_${xid}" class="s23_site_page_container">
                {for tool in tools}
                    <div class="s23_site_iframe_title">
                        <a class="s23_site_iframe_title_reset" title="Reset" target="Main${tool.xid}" href="${sakai.config.SakaiDomain}/portal/tool-reset/${tool.url}?panel=Main"><span>Reset</span></a><h2>${tool.title}</h2>
                    </div>
                    <iframe name="Main${tool.xid}" id="Main${tool.xid}" class="s23_site_iframe" scrolling="auto" frameborder="0" src="${sakai.config.SakaiDomain}/portal/tool/${tool.url}?panel=Main" title="${tool.title}"></iframe>
                {/for}
            </div>
        --></div>

        <!-- FOOTER WIDGET -->
        <div id="widget_footer" class="widget_inline footercontainer"></div>

        <!-- CHAT -->
        <div id="widget_chat" class="widget_inline"></div>

        <!-- JAVASCRIPT -->
        <script type="text/javascript" src="/dev/s23/javascript/s23_site.js"></script>
    </body>
</html><|MERGE_RESOLUTION|>--- conflicted
+++ resolved
@@ -30,23 +30,6 @@
         <!-- Core 3rd-party JS -->
         <script type="text/javascript" src="/dev/lib/jquery/jquery.js"></script>
         <script type="text/javascript" src="/dev/lib/jquery/jquery-ui.full.js"></script>
-<<<<<<< HEAD
-        <script type="text/javascript" src="/dev/lib/Fluid/3akai_Infusion.js"></script>
-        <script type="text/javascript" src="/dev/lib/i10n/globalization.js"></script>
-        <script type="text/javascript" src="/dev/lib/jquery/plugins/jquery.json.js"></script>
-
-        <!-- Sakai Core JS -->
-        <script type="text/javascript" src="/dev/lib/sakai_util/sakai_magic.js"></script>
-        <script type="text/javascript" src="/dev/lib/sakai_util/site_authz.js"></script>
-
-        <!-- 3rd party JS -->
-        <script type="text/javascript" src="/dev/lib/sakai_util/trimpath.template.js"></script>
-        <script type="text/javascript" src="/dev/lib/sakai_util/querystring.js"></script>
-        <script type="text/javascript" src="/dev/lib/jquery/plugins/jqmodal.sakai-edited.js"></script>
-        <script type="text/javascript" src="/dev/lib/jquery/plugins/jquery.cookie.js"></script>
-        <script type="text/javascript" src="/dev/lib/Fluid/ProgressiveEnhancement.js"></script>
-        <script type="text/javascript" src="/dev/lib/google/html-sanitizer-minified.js"></script>
-=======
         <script type="text/javascript" src="/dev/lib/fluid/3akai_Infusion.js"></script>
         <script type="text/javascript" src="/dev/lib/misc/l10n/globalization.js"></script>
         <script type="text/javascript" src="/dev/lib/jquery/plugins/jquery.json.js"></script>
@@ -69,7 +52,6 @@
         <script type="text/javascript" src="/dev/lib/jquery/plugins/jqmodal.sakai-edited.js"></script>
         <script type="text/javascript" src="/dev/lib/jquery/plugins/jquery.cookie.js"></script>
         <script type="text/javascript" src="/dev/lib/jquery/plugins/gritter/jquery.gritter.js"></script>
->>>>>>> bbfea088
 
         <!-- to support sakai2 legacy frame resizing -->
         <script type="text/javascript" src="/library/js/headscripts.js"></script>
