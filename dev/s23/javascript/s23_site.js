--- conflicted
+++ resolved
@@ -115,20 +115,10 @@
 
         var pageid = $.bbq.getState('page');
         if (pageid) {
-<<<<<<< HEAD
-=======
-
-            // Remove the active class from the previous selected item
-            $(s23SiteMenuItems).closest('li').removeClass(s23SiteMenuActive);
-
-            // Set the active class to the item you just clicked on
-            $('#' + s23SiteMenuItemTag + pageid.replace(/([~!])/g, '_')).closest('li').addClass(s23SiteMenuActive);
->>>>>>> 0d3af6f8
             // Get the page info for a certain page and store it in a variable
             var page = getPageInfo(pageid);
 
             // Check if the page actually exists
-<<<<<<< HEAD
             if (page && !page.popup) {
             
                 // Remove the active class from the previous selected item
@@ -136,10 +126,6 @@
 
                 // Set the active class to the item you just clicked on
                 $('#' + s23SiteMenuItemTag + pageid.replace(/([~!])/g, '_')).closest('li').addClass(s23SiteMenuActive);
-=======
-            if (page) {
-
->>>>>>> 0d3af6f8
                 // Hide the content & tools from the other pages
                 $(s23SitePageContainerClass, s23SiteIframeContainer).hide();
 
