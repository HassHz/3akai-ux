<!DOCTYPE HTML>
<html xmlns="http://www.w3.org/1999/xhtml">
<head>

    <meta http-equiv="Content-Type" content="text/html; charset=utf-8" />
    <title>Sakai 3 R&amp;D - My Messages</title>

    <!-- Sakai Core CSS -->
    <link rel="stylesheet" type="text/css" href="_css/FSS/fss-base.css" />
    <link rel="stylesheet" type="text/css" href="_css/sakai/sakai.base.css" />
    <link rel="stylesheet" type="text/css" href="_css/sakai/sakai.core.2.css" />
    <link rel="stylesheet" type="text/css" href="_css/sakai/sakai.3.css" />

    <!-- Sakai Page CSS -->
    <link rel="stylesheet" type="text/css" href="_css/sakai/sakai.inbox.css" />

    <!-- 3rd party CSS -->
    <link rel="stylesheet" type="text/css" href="_css/sakai/sakai.components.jq_pager.css" />

    <!-- Sakai Config JS -->
    <script type="text/javascript" src="_configuration/widgets.js"></script>
    <script type="text/javascript" src="_configuration/config.js"></script>

    <!-- Core 3rd-party JS -->
    <script type="text/javascript" src="_lib/jquery/jquery.js"></script>
    <script type="text/javascript" src="_lib/jquery/jquery-ui.custom.js"></script>
    <script type="text/javascript" src="_lib/Fluid/3akai_Infusion.js"></script>
    <script type="text/javascript" src="_lib/jquery/plugins/jquery.json.js"></script>

    <!-- Sakai Core JS -->
    <script type="text/javascript" src="_lib/sakai_util/sakai_magic.js"></script>
    <script type="text/javascript" src="_lib/sakai_util/sdata.js"></script>
    <script type="text/javascript" src="_lib/sakai_util/i18n.js"></script>
    <script type="text/javascript" src="_lib/sakai_util/notifications.js"></script>

    <!-- 3rd party JS -->
    <script type="text/javascript" src="/dev/_lib/sakai_util/trimpath.template.js"></script>
    <script type="text/javascript" src="/dev/_lib/sakai_util/querystring.js"></script>
    <script type="text/javascript" src="/dev/_lib/jquery/plugins/jqmodal.js"></script>
    <script type="text/javascript" src="/dev/_lib/jquery/plugins/jquery.cookie.js"></script>
    <script type="text/javascript" src="/dev/_lib/jquery/plugins/jquery.pager.js"></script>
    <script type="text/javascript" src="_lib/AutoComplete/jquery.bgiframe.min.js"></script>
    <script type="text/javascript" src="_lib/AutoComplete/jquery.ajaxQueue.js"></script>
    <script type="text/javascript" src="_lib/AutoComplete/thickbox-compressed.js"></script>
    <script type="text/javascript" src="_lib/AutoComplete/jquery.autocomplete.min.js"></script>
    <script type="text/javascript" src="_lib/sakai_util/BrowserDetect.js"></script>
    <script type="text/javascript" src="_lib/AutoComplete/jquery.autocomplete.min.js"></script>


</head>

<body class="fl-centered inbox_main inbox_detail i18nable">

    <!-- EXPLORE BAR -->
    <div id="widget_navigationchat" class="widget_inline"></div>

    <!-- HEADER -->
    <div class="fl-container-flex header">
        <div class="fl-fix fl-centered fixed-container">
            <div class="decor"></div>

            <!-- TITLE BAR  -->
            <div class="s3d-site-heading">
                <h1 id="sitetitle">__MSG__MY_MESSAGES__</h1>
            </div>
        </div>
    </div>

    <!-- CONTENT -->
    <div class="fl-fix fl-centered fixed-container">

        <!-- MAIN PAGE -->
        <div class="fl-fix fl-col-mixed main_container">

            <!-- Nav -->
            <div class="fl-col fl-fix side_panel">

                <!-- DROP DOWN -->
                <div class="drop-menu" id="inbox_compose_new">
                    <a class="compose_new_link" href="javascript:;">__MSG__COMPOSE_A_NEW__ ...</a>
                    <div class="drop-box" id="inbox_compose_new_panel" style="display:none;">
                        <ul>
                            <li id="inbox_compose_message"><a href="javascript:;">__MSG__MESSAGE__</a></li>
                            <li id="inbox_compose_announcement"><a href="javascript:;">__MSG__ANNOUNCEMENT__</a></li>
                    </ul>
                    </div>
                </div>

                <!-- FOLDERS -->

                <div class="inbox-folders" id="inbox_folders">

                    <div class="if_titlebar">
                        <div class="if_titlebar_inner"><h2 class="if_title">__MSG__INBOX__</h2></div>
                    </div>
                    <div class="if_content">

                        <div class="tab"><div><a href="javascript:;" class="inbox_filter" id="inbox_filter_inbox">__MSG__INBOX__</a></div></div>

                        <ul>
                            <li><a href="javascript:;" class="inbox_filter" id="inbox_filter_messages">__MSG__MESSAGE__</a> <span id="inbox_unread_nr_messages"></span></li>
                            <li><a href="javascript:;" class="inbox_filter" id="inbox_filter_announcements">__MSG__ANNOUNCEMENTS__</a> <span id="inbox_unread_nr_announcements"></span></li>
                            <li><a href="javascript:;" class="inbox_filter" id="inbox_filter_chats">__MSG__CHATS__</a> <span id="inbox_unread_nr_chats"></span></li>
                            <li><a href="javascript:;" class="inbox_filter" id="inbox_filter_invitations">__MSG__INVITATIONS__</a> <span id="inbox_unread_nr_invitations"></span></li>
                        </ul>

                        <div class="tab"><div><a href="javascript:;" class="inbox_filter" id="inbox_filter_sent">__MSG__SENT__</a></div></div>

                        <div class="tab"><div><a href="javascript:;" class="inbox_filter" id="inbox_filter_trash">__MSG__TRASH__</a></div></div>

                    </div>
                    <div class="if_bottom">
                        <div class="if_bottom_inner"></div>
                    </div>

                </div>

            </div>

            <!-- Main -->
            <div class="col-main">

                <!-- MAIN INBOX -->
                <div id="inbox_pane_inbox" class="inbox_pane">

                    <form name="my-inbox" action="" method="post">

                        <!-- Buttons -->
                        <div class="top_button_bar">
                            <!-- General msg -->
                            <span class="light-button">
                                <a href="javascript:;" id="inbox_general_message" style="display:none;">The conversation has been marked as read.</a>
                            </span>

                            <!-- Delete-->
                            <a class="inbox_inbox_delete" href="javascript:;" id="inbox_inbox_delete">__MSG__DELETE__</a>
                        </div>

                        <div class="top_decor">
                            <!-- Header -->
                            <div class="inbox-heading inbox_inbox_header" id="inbox_inbox">__MSG__INBOX__</div>
                            <div class="inbox-heading inbox_inbox_header" id="inbox_sent" style="display:none;">__MSG__SENT_MESSAGES__</div>
                            <div class="inbox-heading inbox_inbox_header" id="inbox_trash" style="display:none;">__MSG__TRASH__</div>
                        </div>

                        <!-- Inbox -->
                        <div class="main_content_container">
                            <table class="inbox-table" id="inbox_table" summary="All your messages.">
                                <tr class="different">
                                    <th class="inbox-checkbox" id="inbox_tableHeader_chk"><input type="checkbox" id="inbox_inbox_checkAll" title="Check all" /></th>
                                    <th class="inbox_inbox_table_header_sort" id="inbox_table_header_from"><span>__MSG__FROM__</span></th>
                                    <th class="inbox_inbox_table_header_sort" id="inbox_table_header_subject"><span>__MSG__SUBJECT__</span></th>
                                    <th class="inbox_inbox_table_header_sort" id="inbox_table_header_type"><span>__MSG__TYPE__</span></th>
                                    <th class="inbox_inbox_table_header_sort" id="inbox_table_header_date"><span>__MSG__DATE_ARRIVED__</span></th>
                                </tr>
                            </table>
                        </div>

                        <div class="bottom_decor"></div>

                        <div id="inbox_inbox_sort_up" style="display:none;"><img src="_images/arrow_up_inbox.png" alt="__MSG__UP__" class="inbox_arrow" /></div>
                        <div id="inbox_inbox_sort_down" style="display:none;"><img src="_images/arrow_down_inbox.png" alt="__MSG__DOWN__" class="inbox_arrow" /></div>

                        <div id="inbox_inbox_messages_template" title=""><!--
                        {for m in messages}
                            {var readClass="inbox-subject-unread"}
                            {if m.read}
                                {var readClass="inbox-subject-read"}
                            {/if}
                            <tr class="inbox_message ${readClass}" id="inbox_table_message_${m.id}">
<<<<<<< HEAD
                            <td><input type="checkbox" class="inbox_inbox_check_message" value="${m['jcr:path']}" id="inbox_check_delete_${m.id}" title="Checkbox __MSG__DELETE__" ></input></td>
=======

                                <td><input type="checkbox" class="inbox_inbox_check_message" value="${m['jcr:path']}" id="inbox_check_delete_${m.id}" /></td>

>>>>>>> db58a9bf
                                {if m.messagebox === "outbox"}
                                    {if m.userTo}
                                        <td>
                                        {for toUser in m.userFrom}
                                            <a class="inbox_inbox_message_from" href="/dev/profile.html?user=${m['sakai:to']}">${toUser.firstName} ${toUser.lastName}</a>
                                        {/for}
                                        </td>
                                    {else}
                                        <td><a class="inbox_inbox_message_from" href="/dev/profile.html?user=${m.to}">${m.to}</a></td>
                                    {/if}
                                {else}
                                    {if m.userFrom}
                                        <td>
                                        {for fromUser in m.userFrom}
                                            <a class="inbox_inbox_message_from" href="/dev/profile.html?user=${m['sakai:from']}">${fromUser.firstName} ${fromUser.lastName}</a></td>
                                        {/for}
                                        </td>
                                    {else}
                                        <td><a class="inbox_inbox_message_from" href="/dev/profile.html?user=${m['sakai:from']}">${m.from}</a></td>
                                    {/if}
                                {/if}
                                <td id="inbox_table_subject_${m.id}"><a href="javascript:;" class="inbox_inbox_message" id="inbox_inbox_message_${m.id}">${m.subject}</a></td>
                                <td>${m.category}</td>
                                <td>${m.date}</td>
                            </tr>
                        {forelse}
                            <tr class="inbox_message">
                                <td colspan="5" class="inbox_message_none">__MSG__NO_MESSAGES_FOUND__.</td>
                            </tr>
                        {/for}
                        --></div>

                        <div id="inbox_table_preloader"><!--
                            <tr class="inbox_message">
                            <td colspan="5" class="inbox_message_none"><img src="/dev/_images/ajax-loader-gray.gif" alt="__MSG__LOADING_PLEASE_HOLD_ON__." /></td>
                            </tr>
                        --></div>

                        <div id="inbox_pager" class="jq_pager"></div>
                        <div id="inbox_results"></div>
                    </form>
                </div>

                <!-- VIEW A SPECIFIC MESSAGE -->
                <div id="inbox_pane_message" class="inbox_pane" style="display:none;">

                    <!-- Header -->
                    <div class="top_toolbar fl-fix">
                        <div class="fl-force-left sender-options">
                            <a href="javascript:;" id="inbox_message_back_to_inbox"><span>&laquo;</span> Back to Inbox</a>
                        </div>

                        <div class="fl-force-right sender-options">
                            <a href="javascript:;" id="inbox_message_option_delete">Delete</a>
                        </div>
                    </div>

                    <div class="top_decor">
                        <div class="inbox-heading">__MSG__MESSAGE__</div>
                    </div>

                    <div class="main_content_container">
                        <!-- Sender details -->
                        <div class="sender_details">
                            <div class="sender_picture_container">
                                <a href="javascript:;" title="__MSG__TO_SEE_THE_SENDERS_PROFILE__"><img src="/dev/_images/profile_picture.gif" class="sender-picture" id="inbox_message_picture" alt="__MSG__SENDERS_PROFILE_PIC__" /></a>
                            </div>
                            <div class="inbox_message_user">
                                <a href="javascript:;" class="sender-name" id="inbox_message_from" title="From"></a>
                                <br />
                                <div class="sender-timestamp">Sent this on <span id="inbox_message_date"></span></div>
                            </div>
                        </div>

                        <!-- Message -->
                        <div class="sender-body">
                            <div class="message-arrow"></div>

                            <div class="sender-message">
                                <div class="message-body">

                                    <div class="message-header" id="inbox_message_subject"></div>

                                    <div id="inbox_message_body"></div>

                                    <div class="message-options">
                                        <span id="inbox-invitation-accept" style="display:none"><a href="javascript:;" id="inbox_message_accept_invitation">Accept Invitation</a> |</span>
                                        <span id="inbox-invitation-already" style="display:none; color: #666">You have accepted this person as a contact |</span>
                                        <a href="javascript:;" id="inbox_message_option_reply">Reply</a>
                                    </div>

                                </div>
                            </div>
                        </div>

                        <h4 id="inbox_message_previous_messages">Previous messages</h4>

                        <div id="inbox_message_replies"></div>
                        <div id="inbox_message_replies_template"><!--
                        {macro showReply(r)}
                        <div style="padding: 10px 0px;">
                            <span style="float:left;">
                                <a href="javascript:;" title="__MSG__TO_SEE_THE_PERSON_PROFILE__">
                                {if r.userFrom.picture}
                                    <img src="/_user/public/${r["sakai:from"]}/${r.userFrom.photo}" alt="To see the user's profile information" class="sender-picture" id="inbox_message_picture" />
                                {else}
                                    <img src="/dev/_images/person_icon.jpg" class="sender-picture" alt="To see the user's profile information" id="inbox_message_picture" />
                                {/if}
                            </span>
                            <div class="inbox_message_user">
                                {for fromUser in r.userFrom}
                                    <a href="/dev/profile.html?user=${r["sakai:from"]}" class="sender-name" id="inbox_message_from">${fromUser.firstName} ||  ${fromUser.lastName}</a><br />
                                {/for}
                                <div class="sender-timestamp">Sent this on <span id="inbox_message_date">${r.date}</span></div>
                            </div>
                        </div>

                        <div class="sender-body">
                            <div class="message-arrow">
                            </div>
                            <div class="sender-message">
                                <div class="message-body" style="padding-top:0px">
                                    <div class="message-header" id="inbox_message_subject">${r["sakai:subject"]}</div>
                                    <div id="inbox_message_body">${r["sakai:body"]}</div>
                                    <div class="message-options" style="display:none">
                                        <a href="javascript:;" id="inbox_message_option_reply_${r["sakai:id"]}">Reply</a>
                                    </div>
                                </div>
                            </div>
                        </div>

                        {if r["sakai:previousmessage"]}
                            ${showReply(r["sakai:previousmessage"])}
                        {/if}

                        {/macro}

                        ${showReply(message["sakai:previousmessage"])}
                        --></div>

                        <div id="inbox_compose_replies_template_chats"><!--
                            {for r in replies}
                                ${r.date} -
                                {for fromUser in r.userFrom}
                                    ${fromUser.profile.firstName} ${fromUser.profile.lastName}
                                {/for}
                                : ${r.bodyText}<br />
                            {/for}
                        --></div>

                        <!-- compose Message -->
                        <div class="compose-message" id="inbox_message_compose" style="display:none;">
                            <form class="compose-form" method="post" action="">
                                <div>
                                    <label for="inbox_message_compose_subject">__MSG__SUBJECT__</label><br />
                                    <input type="text" maxlength="255" class="compose-subject" id="inbox_message_compose_subject" />
                                </div>
                                <div>
                                    <label for="inbox_message_compose_body">__MSG__BODY__</label><br />
                                    <textarea class="compose-body" id="inbox_message_compose_body" rows="0" cols="0"></textarea>
                                </div>

                                <div class="button_container">
                                    <div class="greybutton"><a class="button-default submit_button inbox_bold" href="javascript:;" id="inbox_message_compose_send">__MSG__SEND_MESSAGE__</a></div>
                                    <div class="lightgreybutton"><a class="button-default cancel-button" href="javascript:;" id="inbox_message_compose_cancel">__MSG__CANCEL__</a></div>
                                </div>

                            </form>
                        </div>
                    </div>

                    <div class="bottom_decor"></div>

                </div>

                <!-- NEW MESSAGE -->
                <div id="inbox_pane_compose" class="inbox_pane" style="display:none;">

                    <div class="top_decor">
                        <!-- Header -->
                        <div class="inbox-heading">__MSG__COMPOSE_A_NEW_MESSAGE__</div>
                    </div>

                    <!-- Compose message -->
                    <div class="main_content_container">

                        <div class="compose-message">
                            <form class="compose-form" method="post" action="" id="inbox_compose_new_container">
                                <div id="sendmessagecontainer">
                                    <div id="widget_sendmessage" class="widget_inline"></div>
                                </div>
                            </form>
                        </div>

                    </div>

                    <div class="bottom_decor"></div>

                </div>

            </div>
        </div>
    </div>

    <!-- FOOTER WIDGET -->
    <div id="widget_footer" class="widget_inline footercontainer"></div>

    <!-- ERRORS AND MESSAGES -->
    <div id="inbox_generalmessages_error_general" style="display:none;"><b>__MSG__AN_ERROR_HAS_OCCURRED__.</b> Please try again later.</div>
    <span id="inbox_generalmessages_error_read_fail" style="display:none;">__MSG__FAILED_TO_MARK_THIS_MESSAGE_AS_READ__.</span>
    <span id="inbox_generalmessages_error_send_fail" style="display:none;">__MSG__UNABLE_TO_SEND_YOUR_MESSAGE__.</span>
    <span id="inbox_generalmessages_deleted_1" style="display:none;">__MSG__THE_MESSAGE_HAS_BEEN_DELETED__.</span>
    <span id="inbox_generalmessages_deleted_x" style="display:none;"> __MSG__MESSAGES_HAVE_BEEN_DELETED__.</span>
    <span id="inbox_generalmessages_deleted_failed" style="display:none;">__MSG__UNABLE_TO_DELETE_MESSAGES__.</span>
    <div id="inbox_generalmessages_nr_new_messages" style="display:none;"> <span class="inbox_bold inbox_filter_nrMessages">(__NR__)</span></div>
    <span id="inbox_generalmessages_sent" style="display:none;">__MSG__YOUR_MESSAGE_HAS_BEEN_SENT__.</span>

    <script type="text/javascript" src="_javascript/inbox.js"></script>

</body>
</html><|MERGE_RESOLUTION|>--- conflicted
+++ resolved
@@ -168,13 +168,7 @@
                                 {var readClass="inbox-subject-read"}
                             {/if}
                             <tr class="inbox_message ${readClass}" id="inbox_table_message_${m.id}">
-<<<<<<< HEAD
-                            <td><input type="checkbox" class="inbox_inbox_check_message" value="${m['jcr:path']}" id="inbox_check_delete_${m.id}" title="Checkbox __MSG__DELETE__" ></input></td>
-=======
-
-                                <td><input type="checkbox" class="inbox_inbox_check_message" value="${m['jcr:path']}" id="inbox_check_delete_${m.id}" /></td>
-
->>>>>>> db58a9bf
+                            <td><input type="checkbox" class="inbox_inbox_check_message" value="${m['jcr:path']}" id="inbox_check_delete_${m.id}" title="Checkbox __MSG__DELETE__" /></td>
                                 {if m.messagebox === "outbox"}
                                     {if m.userTo}
                                         <td>
