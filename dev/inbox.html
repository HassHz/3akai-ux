<!DOCTYPE HTML>
<html xmlns="http://www.w3.org/1999/xhtml">
<head>

    <meta http-equiv="Content-Type" content="text/html; charset=utf-8" />
    <title>Sakai 3 R&amp;D - My Messages</title>

    <!-- Sakai Core CSS -->
    <link rel="stylesheet" type="text/css" href="_css/FSS/fss-base.css" />
    <link rel="stylesheet" type="text/css" href="_css/sakai/sakai.base.css" />
    <link rel="stylesheet" type="text/css" href="_css/sakai/sakai.core.2.css" />
    <link rel="stylesheet" type="text/css" href="_css/sakai/sakai.3.css" />

    <!-- Sakai Page CSS -->
    <link rel="stylesheet" type="text/css" href="_css/sakai/sakai.inbox.css" />

    <!-- 3rd party CSS -->
    <link rel="stylesheet" type="text/css" href="_css/sakai/sakai.components.jq_pager.css" />

    <!-- Sakai Config JS -->
    <script type="text/javascript" src="_configuration/widgets.js"></script>
    <script type="text/javascript" src="_configuration/config.js"></script>

    <!-- Core 3rd-party JS -->
    <script type="text/javascript" src="_lib/jquery/jquery.js"></script>
    <script type="text/javascript" src="_lib/jquery/jquery-ui.custom.js"></script>
    <script type="text/javascript" src="_lib/Fluid/3akai_Infusion.js"></script>
    <script type="text/javascript" src="_lib/jquery/plugins/jquery.json.js"></script>

    <!-- Sakai Core JS -->
    <script type="text/javascript" src="_lib/sakai_util/sakai_magic.js"></script>
    <script type="text/javascript" src="_lib/sakai_util/sdata.js"></script>
    <script type="text/javascript" src="_lib/sakai_util/i18n.js"></script>
    <script type="text/javascript" src="_lib/sakai_util/notifications.js"></script>

    <!-- 3rd party JS -->
    <script type="text/javascript" src="/dev/_lib/sakai_util/trimpath.template.js"></script>
    <script type="text/javascript" src="/dev/_lib/sakai_util/querystring.js"></script>
    <script type="text/javascript" src="/dev/_lib/jquery/plugins/jqmodal.js"></script>
    <script type="text/javascript" src="/dev/_lib/jquery/plugins/jquery.cookie.js"></script>
    <script type="text/javascript" src="/dev/_lib/jquery/plugins/jquery.pager.js"></script>
    <script type="text/javascript" src="_lib/AutoComplete/jquery.bgiframe.min.js"></script>
    <script type="text/javascript" src="_lib/AutoComplete/jquery.ajaxQueue.js"></script>
    <script type="text/javascript" src="_lib/AutoComplete/thickbox-compressed.js"></script>
    <script type="text/javascript" src="_lib/AutoComplete/jquery.autocomplete.min.js"></script>
    <script type="text/javascript" src="_lib/sakai_util/BrowserDetect.js"></script>
    <script type="text/javascript" src="_lib/AutoComplete/jquery.autocomplete.min.js"></script>


</head>

<body class="fl-centered inbox_main inbox_detail i18nable">

    <!-- EXPLORE BAR -->
    <div id="widget_navigationchat" class="widget_inline"></div>

    <!-- HEADER -->
    <div class="fl-container-flex header">
        <div class="fl-fix fl-centered fixed-container">
            <div class="decor"></div>

            <!-- TITLE BAR  -->
            <div class="s3d-site-heading">
                <h1 id="sitetitle">__MSG__MY_MESSAGES__</h1>
            </div>
        </div>
    </div>

    <!-- CONTENT -->
    <div class="fl-fix fl-centered fixed-container">

        <!-- MAIN PAGE -->
        <div class="fl-fix fl-col-mixed main_container">

            <!-- Nav -->
            <div class="fl-col fl-fix side_panel">

                <!-- DROP DOWN -->
                <div class="drop-menu" id="inbox_compose_new">
                    <a class="compose_new_link" href="javascript:;">__MSG__COMPOSE_A_NEW__ ...</a>
                    <div class="drop-box" id="inbox_compose_new_panel" style="display:none;">
                        <ul>
                            <li id="inbox_compose_message"><a href="javascript:;">__MSG__MESSAGE__</a></li>
                            <li id="inbox_compose_announcement"><a href="javascript:;">__MSG__ANNOUNCEMENT__</a></li>
                    </ul>
                    </div>
                </div>

                <!-- FOLDERS -->

                <div class="inbox-folders" id="inbox_folders">

                    <div class="if_titlebar">
                        <div class="if_titlebar_inner"><h2 class="if_title">__MSG__INBOX__</h2></div>
                    </div>
                    <div class="if_content">

                        <div class="tab"><div><a href="javascript:;" class="inbox_filter" id="inbox_filter_inbox">__MSG__INBOX__</a></div></div>

                        <ul>
                            <li><a href="javascript:;" class="inbox_filter" id="inbox_filter_messages">__MSG__MESSAGE__</a> <span id="inbox_unread_nr_messages"></span></li>
                            <li><a href="javascript:;" class="inbox_filter" id="inbox_filter_announcements">__MSG__ANNOUNCEMENTS__</a> <span id="inbox_unread_nr_announcements"></span></li>
                            <li><a href="javascript:;" class="inbox_filter" id="inbox_filter_chats">__MSG__CHATS__</a> <span id="inbox_unread_nr_chats"></span></li>
                            <li><a href="javascript:;" class="inbox_filter" id="inbox_filter_invitations">__MSG__INVITATIONS__</a> <span id="inbox_unread_nr_invitations"></span></li>
                        </ul>

                        <div class="tab"><div><a href="javascript:;" class="inbox_filter" id="inbox_filter_sent">__MSG__SENT__</a></div></div>

                        <div class="tab"><div><a href="javascript:;" class="inbox_filter" id="inbox_filter_trash">__MSG__TRASH__</a></div></div>

                    </div>
                    <div class="if_bottom">
                        <div class="if_bottom_inner"></div>
                    </div>

                </div>

            </div>

            <!-- Main -->
            <div class="col-main">

                <!-- MAIN INBOX -->
                <div id="inbox_pane_inbox" class="inbox_pane">

                    <form name="my-inbox" action="" method="post">

                        <!-- Buttons -->
                        <div class="top_button_bar">
                            <!-- General msg -->
                            <span class="light-button">
                                <a href="javascript:;" id="inbox_general_message" style="display:none;">__MSG__THE_CONVERSATION_HAS_BEEN_MARKED_AS_READ__.</a>
                            </span>

                            <!-- Delete-->
                            <a class="inbox_inbox_delete" href="javascript:;" id="inbox_inbox_delete">__MSG__DELETE__</a>
                        </div>

                        <div class="top_decor">
                            <!-- Header -->
                            <div class="inbox-heading inbox_inbox_header" id="inbox_inbox">__MSG__INBOX__</div>
                            <div class="inbox-heading inbox_inbox_header" id="inbox_sent" style="display:none;">__MSG__SENT_MESSAGES__</div>
                            <div class="inbox-heading inbox_inbox_header" id="inbox_trash" style="display:none;">__MSG__TRASH__</div>
                        </div>

                        <!-- Inbox -->
                        <div class="main_content_container">
                            <table class="inbox-table" id="inbox_table" summary="All your messages.">
                                <tr class="different">
<<<<<<< HEAD
                                    <th class="inbox-checkbox" id="inbox_tableHeader_chk"><input type="checkbox" id="inbox_inbox_checkAll" title="Check all" /></th>
=======
                                    <th class="inbox-checkbox" id="inbox_tableHeader_chk"><input type="checkbox" id="inbox_inbox_checkAll" title="__MSG__CHECK_ALL__" /></th>
>>>>>>> 84e51f91
                                    <th class="inbox_inbox_table_header_sort" id="inbox_table_header_from"><span>__MSG__FROM__</span></th>
                                    <th class="inbox_inbox_table_header_sort" id="inbox_table_header_subject"><span>__MSG__SUBJECT__</span></th>
                                    <th class="inbox_inbox_table_header_sort" id="inbox_table_header_type"><span>__MSG__TYPE__</span></th>
                                    <th class="inbox_inbox_table_header_sort" id="inbox_table_header_date"><span>__MSG__DATE_ARRIVED__</span></th>
                                </tr>
                            </table>
                        </div>

                        <div class="bottom_decor"></div>

                        <div id="inbox_inbox_sort_up" style="display:none;"><img src="_images/arrow_up_inbox.png" alt="__MSG__UP__" class="inbox_arrow" /></div>
                        <div id="inbox_inbox_sort_down" style="display:none;"><img src="_images/arrow_down_inbox.png" alt="__MSG__DOWN__" class="inbox_arrow" /></div>

                        <div id="inbox_inbox_messages_template" title=""><!--
                        {for m in messages}
                            {var readClass="inbox-subject-unread"}
                            {if m.read}
                                {var readClass="inbox-subject-read"}
                            {/if}
                            <tr class="inbox_message ${readClass}" id="inbox_table_message_${m.id}">
<<<<<<< HEAD
<<<<<<< HEAD
                                <td><input type="checkbox" class="inbox_inbox_check_message" value="${m.id}" id="inbox_check_delete_${m.id}" title="uncheck" /></td>
=======
                            <td><input type="checkbox" class="inbox_inbox_check_message" value="${m['jcr:path']}" id="inbox_check_delete_${m.id}" /></td>
>>>>>>> oszkarnagy/master
=======
                            <td><input type="checkbox" class="inbox_inbox_check_message" value="${m['jcr:path']}" id="inbox_check_delete_${m.id}" title="Checkbox __MSG__DELETE__" /></td>
>>>>>>> 84e51f91
                                {if m.messagebox === "outbox"}
                                    {if m.userTo}
                                        <td>
                                        {for toUser in m.userFrom}
                                            <a class="inbox_inbox_message_from" href="/dev/profile.html?user=${m['sakai:to']}">${toUser.firstName} ${toUser.lastName}</a>
                                        {/for}
                                        </td>
                                    {else}
                                        <td><a class="inbox_inbox_message_from" href="/dev/profile.html?user=${m.to}">${m.to}</a></td>
                                    {/if}
                                {else}
                                    {if m.userFrom}
                                        <td>
                                        {for fromUser in m.userFrom}
                                            <a class="inbox_inbox_message_from" href="/dev/profile.html?user=${m['sakai:from']}">${fromUser.firstName} ${fromUser.lastName}</a></td>
                                        {/for}
                                        </td>
                                    {else}
                                        <td><a class="inbox_inbox_message_from" href="/dev/profile.html?user=${m['sakai:from']}">${m.from}</a></td>
                                    {/if}
                                {/if}
                                <td id="inbox_table_subject_${m.id}"><a href="javascript:;" class="inbox_inbox_message" id="inbox_inbox_message_${m.id}">${m.subject}</a></td>
                                <td>${m.category}</td>
                                <td>${m.date}</td>
                            </tr>
                        {forelse}
                            <tr class="inbox_message">
                                <td colspan="5" class="inbox_message_none">__MSG__NO_MESSAGES_FOUND__.</td>
                            </tr>
                        {/for}
                        --></div>

                        <div id="inbox_table_preloader"><!--
                            <tr class="inbox_message">
                            <td colspan="5" class="inbox_message_none"><img src="/dev/_images/ajax-loader-gray.gif" alt="__MSG__LOADING_PLEASE_HOLD_ON__." /></td>
                            </tr>
                        --></div>

                        <div id="inbox_pager" class="jq_pager"></div>
                        <div id="inbox_results"></div>
                    </form>
                </div>

                <!-- VIEW A SPECIFIC MESSAGE -->
                <div id="inbox_pane_message" class="inbox_pane" style="display:none;">

                    <!-- Header -->
                    <div class="top_toolbar fl-fix">
                        <div class="fl-force-left sender-options">
                            <a href="javascript:;" id="inbox_message_back_to_inbox"><span>&laquo;</span> __MSG__BACK_TO_INBOX__</a>
                        </div>

                        <div class="fl-force-right sender-options">
                            <a href="javascript:;" id="inbox_message_option_delete">__MSG__DELETE__</a>
                        </div>
                    </div>

                    <div class="top_decor">
                        <div class="inbox-heading">__MSG__MESSAGE__</div>
                    </div>

                    <div class="main_content_container">
                        <!-- Sender details -->
                        <div class="sender_details">
                            <div class="sender_picture_container">
                                <a href="javascript:;" title="__MSG__TO_SEE_THE_SENDERS_PROFILE__"><img src="/dev/_images/profile_picture.gif" class="sender-picture" id="inbox_message_picture" alt="__MSG__SENDERS_PROFILE_PIC__" /></a>
                            </div>
                            <div class="inbox_message_user">
<<<<<<< HEAD
                                <a href="javascript:;" class="sender-name" id="inbox_message_from" title="From"></a>
=======
                                <a href="javascript:;" class="sender-name" id="inbox_message_from" title="__MSG__FROM__"></a>
>>>>>>> 84e51f91
                                <br />
                                <div class="sender-timestamp">__MSG__SENT_THIS_ON__ <span id="inbox_message_date"></span></div>
                            </div>
                        </div>

                        <!-- Message -->
                        <div class="sender-body">
                            <div class="message-arrow"></div>

                            <div class="sender-message">
                                <div class="message-body">

                                    <div class="message-header" id="inbox_message_subject"></div>

                                    <div id="inbox_message_body"></div>

                                    <div class="message-options">
                                        <span id="inbox-invitation-accept" style="display:none"><a href="javascript:;" id="inbox_message_accept_invitation">__MSG__ACCEPT_INVITATION__</a> |</span>
                                        <span id="inbox-invitation-already" style="display:none; color: #666">__MSG__YOU_HAVE_ACCEPTED_THIS_PERSON_AS_A_CONTACT__ |</span>
                                        <a href="javascript:;" id="inbox_message_option_reply">__MSG__REPLY__</a>
                                    </div>

                                </div>
                            </div>
                        </div>

                        <h4 id="inbox_message_previous_messages">__MSG__PREVIOUS_MESSAGES__</h4>

                        <div id="inbox_message_replies"></div>
                        <div id="inbox_message_replies_template"><!--
                        {macro showReply(r)}
                        <div style="padding: 10px 0px;">
                            <span style="float:left;">
                                <a href="javascript:;" title="__MSG__TO_SEE_THE_PERSON_PROFILE__">
                                {if r.userFrom.picture}
<<<<<<< HEAD
                                    <img src="/_user/public/${r["sakai:from"]}/${r.userFrom.photo}" alt="To see the user's profile information" class="sender-picture" id="inbox_message_picture" />
                                {else}
                                    <img src="/dev/_images/person_icon.jpg" class="sender-picture" alt="To see the user's profile information" id="inbox_message_picture" />
=======
                                    <img src="/_user/public/${r["sakai:from"]}/${r.userFrom.photo}" alt="__MSG__TO_SEE_THE_USERS_PROFILE_INFORMATION__" class="sender-picture" id="inbox_message_picture" />
                                {else}
                                    <img src="/dev/_images/person_icon.jpg" class="sender-picture" alt="__MSG__TO_SEE_THE_USERS_PROFILE_INFORMATION__" id="inbox_message_picture" />
>>>>>>> 84e51f91
                                {/if}
                            </span>
                            <div class="inbox_message_user">
                                {for fromUser in r.userFrom}
                                    <a href="/dev/profile.html?user=${r["sakai:from"]}" class="sender-name" id="inbox_message_from">${fromUser.firstName} ||  ${fromUser.lastName}</a><br />
                                {/for}
                                <div class="sender-timestamp">Sent this on <span id="inbox_message_date">${r.date}</span></div>
                            </div>
                        </div>

                        <div class="sender-body">
                            <div class="message-arrow">
                            </div>
                            <div class="sender-message">
                                <div class="message-body" style="padding-top:0px">
                                    <div class="message-header" id="inbox_message_subject">${r["sakai:subject"]}</div>
                                    <div id="inbox_message_body">${r["sakai:body"]}</div>
                                    <div class="message-options" style="display:none">
                                        <a href="javascript:;" id="inbox_message_option_reply_${r["sakai:id"]}">Reply</a>
                                    </div>
                                </div>
                            </div>
                        </div>

                        {if r["sakai:previousmessage"]}
                            ${showReply(r["sakai:previousmessage"])}
                        {/if}

                        {/macro}

                        ${showReply(message["sakai:previousmessage"])}
                        --></div>

                        <div id="inbox_compose_replies_template_chats"><!--
                            {for r in replies}
                                ${r.date} -
                                {for fromUser in r.userFrom}
                                    ${fromUser.profile.firstName} ${fromUser.profile.lastName}
                                {/for}
                                : ${r.bodyText}<br />
                            {/for}
                        --></div>

                        <!-- compose Message -->
                        <div class="compose-message" id="inbox_message_compose" style="display:none;">
                            <form class="compose-form" method="post" action="">
                                <div>
                                    <label for="inbox_message_compose_subject">__MSG__SUBJECT__</label><br />
                                    <input type="text" maxlength="255" class="compose-subject" id="inbox_message_compose_subject" />
                                </div>
                                <div>
                                    <label for="inbox_message_compose_body">__MSG__BODY__</label><br />
                                    <textarea class="compose-body" id="inbox_message_compose_body" rows="0" cols="0"></textarea>
                                </div>

                                <div class="button_container">
                                    <div class="greybutton"><a class="button-default submit_button inbox_bold" href="javascript:;" id="inbox_message_compose_send">__MSG__SEND_MESSAGE__</a></div>
                                    <div class="lightgreybutton"><a class="button-default cancel-button" href="javascript:;" id="inbox_message_compose_cancel">__MSG__CANCEL__</a></div>
                                </div>

                            </form>
                        </div>
                    </div>

                    <div class="bottom_decor"></div>

                </div>

                <!-- NEW MESSAGE -->
                <div id="inbox_pane_compose" class="inbox_pane" style="display:none;">

                    <div class="top_decor">
                        <!-- Header -->
                        <div class="inbox-heading">__MSG__COMPOSE_A_NEW_MESSAGE__</div>
                    </div>

                    <!-- Compose message -->
                    <div class="main_content_container">

                        <div class="compose-message">
                            <form class="compose-form" method="post" action="" id="inbox_compose_new_container">
                                <div id="sendmessagecontainer">
                                    <div id="widget_sendmessage" class="widget_inline"></div>
                                </div>
                            </form>
                        </div>

                    </div>

                    <div class="bottom_decor"></div>

                </div>

            </div>
        </div>
    </div>

    <!-- FOOTER WIDGET -->
    <div id="widget_footer" class="widget_inline footercontainer"></div>

    <!-- ERRORS AND MESSAGES -->
    <div id="inbox_generalmessages_error_general" style="display:none;"><b>__MSG__AN_ERROR_HAS_OCCURRED__.</b> Please try again later.</div>
    <span id="inbox_generalmessages_error_read_fail" style="display:none;">__MSG__FAILED_TO_MARK_THIS_MESSAGE_AS_READ__.</span>
    <span id="inbox_generalmessages_error_send_fail" style="display:none;">__MSG__UNABLE_TO_SEND_YOUR_MESSAGE__.</span>
    <span id="inbox_generalmessages_deleted_1" style="display:none;">__MSG__THE_MESSAGE_HAS_BEEN_DELETED__.</span>
    <span id="inbox_generalmessages_deleted_x" style="display:none;"> __MSG__MESSAGES_HAVE_BEEN_DELETED__.</span>
    <span id="inbox_generalmessages_deleted_failed" style="display:none;">__MSG__UNABLE_TO_DELETE_MESSAGES__.</span>
    <div id="inbox_generalmessages_nr_new_messages" style="display:none;"> <span class="inbox_bold inbox_filter_nrMessages">(__NR__)</span></div>
    <span id="inbox_generalmessages_sent" style="display:none;">__MSG__YOUR_MESSAGE_HAS_BEEN_SENT__.</span>

    <script type="text/javascript" src="_javascript/inbox.js"></script>

</body>
</html><|MERGE_RESOLUTION|>--- conflicted
+++ resolved
@@ -147,11 +147,7 @@
                         <div class="main_content_container">
                             <table class="inbox-table" id="inbox_table" summary="All your messages.">
                                 <tr class="different">
-<<<<<<< HEAD
-                                    <th class="inbox-checkbox" id="inbox_tableHeader_chk"><input type="checkbox" id="inbox_inbox_checkAll" title="Check all" /></th>
-=======
                                     <th class="inbox-checkbox" id="inbox_tableHeader_chk"><input type="checkbox" id="inbox_inbox_checkAll" title="__MSG__CHECK_ALL__" /></th>
->>>>>>> 84e51f91
                                     <th class="inbox_inbox_table_header_sort" id="inbox_table_header_from"><span>__MSG__FROM__</span></th>
                                     <th class="inbox_inbox_table_header_sort" id="inbox_table_header_subject"><span>__MSG__SUBJECT__</span></th>
                                     <th class="inbox_inbox_table_header_sort" id="inbox_table_header_type"><span>__MSG__TYPE__</span></th>
@@ -172,15 +168,7 @@
                                 {var readClass="inbox-subject-read"}
                             {/if}
                             <tr class="inbox_message ${readClass}" id="inbox_table_message_${m.id}">
-<<<<<<< HEAD
-<<<<<<< HEAD
-                                <td><input type="checkbox" class="inbox_inbox_check_message" value="${m.id}" id="inbox_check_delete_${m.id}" title="uncheck" /></td>
-=======
-                            <td><input type="checkbox" class="inbox_inbox_check_message" value="${m['jcr:path']}" id="inbox_check_delete_${m.id}" /></td>
->>>>>>> oszkarnagy/master
-=======
                             <td><input type="checkbox" class="inbox_inbox_check_message" value="${m['jcr:path']}" id="inbox_check_delete_${m.id}" title="Checkbox __MSG__DELETE__" /></td>
->>>>>>> 84e51f91
                                 {if m.messagebox === "outbox"}
                                     {if m.userTo}
                                         <td>
@@ -249,11 +237,7 @@
                                 <a href="javascript:;" title="__MSG__TO_SEE_THE_SENDERS_PROFILE__"><img src="/dev/_images/profile_picture.gif" class="sender-picture" id="inbox_message_picture" alt="__MSG__SENDERS_PROFILE_PIC__" /></a>
                             </div>
                             <div class="inbox_message_user">
-<<<<<<< HEAD
-                                <a href="javascript:;" class="sender-name" id="inbox_message_from" title="From"></a>
-=======
                                 <a href="javascript:;" class="sender-name" id="inbox_message_from" title="__MSG__FROM__"></a>
->>>>>>> 84e51f91
                                 <br />
                                 <div class="sender-timestamp">__MSG__SENT_THIS_ON__ <span id="inbox_message_date"></span></div>
                             </div>
@@ -289,15 +273,9 @@
                             <span style="float:left;">
                                 <a href="javascript:;" title="__MSG__TO_SEE_THE_PERSON_PROFILE__">
                                 {if r.userFrom.picture}
-<<<<<<< HEAD
-                                    <img src="/_user/public/${r["sakai:from"]}/${r.userFrom.photo}" alt="To see the user's profile information" class="sender-picture" id="inbox_message_picture" />
-                                {else}
-                                    <img src="/dev/_images/person_icon.jpg" class="sender-picture" alt="To see the user's profile information" id="inbox_message_picture" />
-=======
                                     <img src="/_user/public/${r["sakai:from"]}/${r.userFrom.photo}" alt="__MSG__TO_SEE_THE_USERS_PROFILE_INFORMATION__" class="sender-picture" id="inbox_message_picture" />
                                 {else}
                                     <img src="/dev/_images/person_icon.jpg" class="sender-picture" alt="__MSG__TO_SEE_THE_USERS_PROFILE_INFORMATION__" id="inbox_message_picture" />
->>>>>>> 84e51f91
                                 {/if}
                             </span>
                             <div class="inbox_message_user">
