--- conflicted
+++ resolved
@@ -8,81 +8,6 @@
 .content_b{position:relative;top:-15px;}
 
 /* Button */
-<<<<<<< HEAD
-.search_add_content_button, .search_add_group_button {
-    float:right;
-}
-
-.search_content_wrapper {
-    padding: 0;
-    margin: 0 0 20px 0;
-}
-.search_content_main {
-    margin: 0;
-    padding: 10px;
-    min-height: 350px;
-}
-.search_tab_content_top {
-    background: url("/dev/images/dashboard_sprite.png") no-repeat scroll right -1567px transparent;
-    padding: 0 5px 0 0;
-    margin: 0;
-}
-.search_tab_content_top_inner {
-    background: url("/dev/images/dashboard_sprite.png") no-repeat scroll -10px -1393px transparent;
-    margin: 0;
-    height: 6px;
-}
-.search_bar {
-    padding: 20px 5px;
-}
-.search_bar #introduction_text h4 {
-    font-weight: normal;
-    font-size: 1.1em;
-    color: #999;
-    padding: 0;
-    margin: 0 0 10px 0;
-}
-
-.search_content_main .search_bar {
-    width: auto;
-}
-.search_content_main .search_results {
-    display: block;
-}
-.search_content_main .search_results_faceted {
-    float: left;
-    width: 24%;
-}
-.search_content_main .search_results_container {
-    padding: 0;
-    margin: 0 0 10px 0;
-    display: none;
-    float: left;
-    width: 100%;
-}
-
-.search_content_main .search_results_container .s3d-highlight_area_background_tl, .search_content_main .search_results_container .s3d-highlight_area_background_tinner, .search_content_main .search_results_container .s3d-highlight_area_background_bl, .search_content_main .search_results_container .s3d-highlight_area_background_binner {
-    margin-left:0;
-    margin-right:0;
-}
-
-.search_content_main .search_results_container_sub {
-    width: 74% !important;
-}
-.search_result_title {
-    text-align: left;
-    margin: 10px;
-    font-weight: normal;
-    font-size: 1.0em;
-    color: #828e9c;
-}
-.search_result_title strong,
-.search_result_title span {
-    background-color: transparent;
-    color: #828e9c;
-    font-weight: bold;
-}
-=======
 .search_add_content_button,.search_add_group_button{float:right;}
 .search_content_wrapper{padding:0;margin:0 0 20px;}
 .search_content_main{margin:0;padding:10px;min-height:350px;}
@@ -98,7 +23,6 @@
 .search_content_main .search_results_container_sub{width:74%!important;}
 .search_result_title{text-align:left;margin:10px;font-weight:normal;font-size:1em;color:#828e9c;}
 .search_result_title strong,.search_result_title span{background-color:transparent;color:#828e9c;font-weight:bold;}
->>>>>>> 5f0fb355
 
 /* 1px padding to avoid scroll bar in older Webkit browsers */
 .search_results_part{padding:0 10px;}
