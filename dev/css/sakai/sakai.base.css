/**
 * Licensed to the Sakai Foundation (SF) under one
 * or more contributor license agreements. See the NOTICE file
 * distributed with this work for additional information
 * regarding copyright ownership. The SF licenses this file
 * to you under the Apache License, Version 2.0 (the
 * "License"); you may not use this file except in compliance
 * with the License. You may obtain a copy of the License at
 *
 *     http://www.apache.org/licenses/LICENSE-2.0
 *
 * Unless required by applicable law or agreed to in writing,
 * software distributed under the License is distributed on an
 * "AS IS" BASIS, WITHOUT WARRANTIES OR CONDITIONS OF ANY
 * KIND, either express or implied. See the License for the
 * specific language governing permissions and limitations under the License.
 */

/*
 * GLOBAL RULES
 */
body, button {
	font-family: Arial, Helvetica, sans-serif !important;
	line-height: 120%;
}
.section_header {
	font-weight: bold;
	border-bottom: 1px solid #ebebeb;
	font-size: 17px;
	padding-bottom: 3px;
}

/* adding a visible outline on focus for accessibility */
*:focus {
	outline: 1px dotted #000;
}

/*apply to any container that needs to be rendered off-screen, but available to screen readers*/
.s3d-aural-text {
	position: absolute;
	clip: rect(1px, 1px, 1px, 1px);
	overflow: hidden;
	width: 1px;
	height: 1px;
}

/* HTML TAG OVERRIDES - on top of the FSS reset */
h1 {
	font-family: Arial, Helvetica, sans-serif;
	font-size: 18px;
	color: #333;
	font-weight: bold;
	line-height: normal;
}
h2 {
	font-family: Arial, Helvetica, sans-serif;
	font-size: 20px;
	color: #666;
}
h3 {
	font-family: Arial, Helvetica, sans-serif;
	font-size: 18px;
	color: #666;
	font-weight: bold;
}
h4 {
	font-family: Arial, Helvetica, sans-serif;
	font-size: 13px;
	color: #aaa;
	text-transform: uppercase;
}
h5 {
	font-family: Arial, Helvetica, sans-serif;
	font-size: 18px;
	color: #aaa;
	font-weight: bold;
}
h6 {
	font-family: Arial, Helvetica, sans-serif;
	font-size: 18px;
	color: #aaa;
}
blockquote {
	font-family: Arial;
	font-size: 14px;
	color: #666;
}
.caption {
	font-family: Arial;
	font-size: 11px;
	color: #666;
}

/*
 * PAGE LAYOUT
 */
.fixed-container {
	padding: 0 20px;
	width: 920px;
	overflow: hidden;
}
.s3d-header .fixed-container {
	background-color: #FFF;
}
.s3d-header .fixed-container .decor_left {
	background: url("/dev/images/dashboard_sprite.png") no-repeat scroll left -10px transparent;
	float: left;
	height: 5px;
	margin-left: -20px;
	width: 5px;
}
.s3d-header .fixed-container .decor {
	background: url("/dev/images/dashboard_sprite.png") no-repeat scroll right -10px transparent;
	height: 5px;
	margin-right: -20px;
}
.grep {
	color: #666 !important;
	font-weight: bold;
}
.s3d-gray {
	color: #666;
}
.s3d-lowercase {
	text-transform: lowercase;
}
.block_image_left {
	float: left;
}
.block_image_right {
	float: right;
}
.s3d-force-hidden {
    display: none !important;
}

/* GENERAL WIDGET CSS */
/* Widget settings */
#widget_settings_menu {
	position: absolute;
	top: 0;
	left: 0;
	margin-top: 10px;
}
.s3d-dropdown-list {
    background: #fefefe;
    background: -moz-linear-gradient(top, #fefefe 0%, #f5f5f5 100%);
    background: -webkit-gradient(linear, left top, left bottom, color-stop(0%,#fefefe), color-stop(100%,#f5f5f5));
    background: -webkit-linear-gradient(top, #fefefe 0%,#f5f5f5 100%);
    background: -o-linear-gradient(top, #fefefe 0%,#f5f5f5 100%);
    background: -ms-linear-gradient(top, #fefefe 0%,#f5f5f5 100%);
    background: linear-gradient(top, #fefefe 0%,#f5f5f5 100%);
	border: 1px solid #aaa;
	border-radius: 5px;
	-moz-border-radius: 5px;
	-webkit-border-radius: 5px;
	box-shadow: 0 0 6px 0 #666;
}
.s3d-dropdown-list ul {
	padding: 0;
	margin: 5px;
}
.s3d-dropdown-list ul li {
	padding: 2px 5px;
	margin: 0;
	font-size: 12px;
	list-style-type: none;
	cursor: pointer;
}
.s3d-dropdown-list ul li button, .s3d-dropdown-list ul li a {
	color: #2683bc;
	font-size: 11px;
	font-weight: bold;
	text-decoration: none;
}
.s3d-dropdown-list ul li a:hover {
	color: #999;
}
.s3d-dropdown-list .s3d-dropdown-list-arrow-up {
	background: url("/dev/images/dropdown_list_arrow_up.png") no-repeat scroll left top transparent;
	height: 20px;
	margin-top: -20px;
	position: absolute;
	right: 8px;
	width: 25px;
}
.s3d-dropdown-list .s3d-dropdown-hassubnav {
	background: url("/dev/images/arrow_right.png") no-repeat right 7px transparent;
	padding-right: 12px;
}
.s3d-dropdown-list .s3d-dropdown-hassubnav:hover ul {
	display: block;!important;
}
.s3d-dropdown-list .s3d-dropdown-hassubnav ul {
	padding: 5px;
	display: none;
	box-shadow: 2px 0 7px -2px #666;
	left: 87px;
	margin-top: -18px;
	position: absolute;
}
.s3d-dropdown-list .s3d-dropdown-hassubnav ul li {
	white-space: nowrap;
}

/* NEW WIDGETS */
.s3d-widget-container .fl-widget-titlebar .settings {
	position: relative;
	height: 18px;
	margin: 8px 0 0;
	text-indent: 0 !important;
	color: #666 !important;
}
.s3d-widget-container .fl-widget-titlebar .settings:hover {
	color: #2683BC !important;
}
.s3d-widget-container {
	border: solid 1px #dfdfdf;
	border-top: none;
	-moz-border-radius: 0 0 5px 5px;
	-webkit-border-radius: 0 0 5px 5px;
	border-radius: 0 0 5px 5px;
	margin-bottom: 10px;
}
.s3d-widget-container .s3d-contentpage-title {
	border-bottom: none;
    background: #ececec;
    background: -moz-linear-gradient(top, #ececec 0%, #e2e2e2 100%);
    background: -webkit-gradient(linear, left top, left bottom, color-stop(0%,#ececec), color-stop(100%,#e2e2e2));
    background: -webkit-linear-gradient(top, #ececec 0%,#e2e2e2 100%);
    background: -o-linear-gradient(top, #ececec 0%,#e2e2e2 100%);
    background: -ms-linear-gradient(top, #ececec 0%,#e2e2e2 100%);
    background: linear-gradient(top, #ececec 0%,#e2e2e2 100%);
	height: 34px;
	line-height: 34px;
	padding: 0 12px;
	color: #666;
	font-weight: bold;
	font-size: 13px;
}
.s3d-widget-container .s3d-contentpage-title:hover {
	cursor: pointer
}
.s3d-widget-container .hiddenwidget .s3d-contentpage-title {
	margin-bottom: 0;
}
.s3d-widget-footer {
	min-height: 14px;
    background: #ececec;
    background: -moz-linear-gradient(top, #ececec 0%, #e2e2e2 100%);
    background: -webkit-gradient(linear, left top, left bottom, color-stop(0%,#ececec), color-stop(100%,#e2e2e2));
    background: -webkit-linear-gradient(top, #ececec 0%,#e2e2e2 100%);
    background: -o-linear-gradient(top, #ececec 0%,#e2e2e2 100%);
    background: -ms-linear-gradient(top, #ececec 0%,#e2e2e2 100%);
    background: linear-gradient(top, #ececec 0%,#e2e2e2 100%);
	-moz-border-radius: 0 0 5px 5px;
	-webkit-border-radius: 0 0 5px 5px;
	border-radius: 0 0 5px 5px;
	margin-top: 7px;
	padding: 7px 12px;
	box-shadow: 0 1px 0 0 #bbb;
}
.s3d-widget-footer a, .s3d-widget-footer span {
	float: right;
}
.s3d-widget-footer-divider {
	font-size: 11px;
	color: #999999;
	padding-left: 5px;
}

/* Change layout */
#change_layout_dialog {
	width: 840px !important;
	margin-left: -420px !important;
}
#change_layout_dialog .elf-right-up {
	padding: 25px 0
}
#change_layout_dialog .add-tools-right {
	width: 100%;
}
#change_layout_dialog .layout_container {
	float: left;
	padding-left: 25px;
	padding-right: 13px;
}
#change_layout_dialog .layout_picker_item {
	width: 114px;
	height: 62px;
	border: 2px solid #3399CC;
	border-right: 2px solid #3399CC;
	background-color: #EEFFFF;
}
#change_layout_dialog .layout_picker_item_column {
	border-right: 1px solid #3399CC;
}
#change_layout_dialog .layout_picker_item_radio {
	margin-left: 50px;
	margin-top: 10px;
}
#change_layout_dialog .layout_container_unselected {
	float: left;
	padding-left: 25px;
	padding-right: 13px;
}
#change_layout_dialog .layout_picker_item_unselected {
	width: 114px;
	height: 62px;
	border: 2px solid #dddfe1;
	border-right: 2px solid #dddfe1;
	background-color: #F8F8F8;
}
#change_layout_dialog .layout_picker_item_column_unselected {
	border-right: 1px solid #dddfe1;
}
#change_layout_dialog .layout_picker_item_radio_unselected {
	margin-left: 50px;
	margin-top: 10px;
}
#change_layout_dialog #layouts_list {
	display: block;
}

/* Add Sakai Goodies */
#add_goodies_dialog {
	width: 520px;
	height: 374px;
	margin-left: -260px;
}
.add_goodies .s3d-button {
	margin: 0;
	height: 23px;
}
.add_goodies .dialog_body {
	height: 308px;
	overflow-y: auto;
	overflow-x: hidden;
	position: relative;
	width: 471px;
}
.add_goodies  ul {
	margin: 0;
}
.add_goodies  ul li {
	border-bottom: 1px solid #efefef;
	line-height: 30px;
	list-style: none;
	padding: 0 12px;
}
.add_goodies  ul li:hover {
	background-color: #dbeefc;
}
.add_goodies .dialog_add_goodies_description {
	color: #333;
	font-size: 13px;
	font-weight: normal;
}
.add_goodies .dialog_remove_goodies_title {
	color: #999;
	font-size: 14px;
	font-weight: bold;
}
.add_goodies .dialog_remove_goodies_description {
	color: #999999;
	font-size: 12px;
	font-weight: 100;
}
.add_goodies .dialog_add_goodies_title {
	color: #333;
	font-size: 13px;
	font-weight: bold;
}
.add_goodies .remove_add_column {
	float: right;
	width: 100px;
}

/* D&D Classes */
.ui-draggable, .orderable-hover {
	cursor: move;
}
.orderable-dragging {
	opacity: 0.2;
	width: auto;
}
.orderable-selected {
}
.orderable-avatar {
	background-color: #666666;
	border: 1px solid #666666;
	height: 25px;
	width: 50px;
	z-index: 65535;
}
div .orderable-drop-marker {
	background-color: #FA7019;
	height: 10px !important;
}
.drop-warning {
	background-color: #FFD7D7;
	border: 2px solid red;
	display: none;
	left: 10px;
	margin: 5px;
	padding: 10px;
	position: absolute;
	top: 50px;
	z-index: 65535;
}
.orderable-drop-marker-box {
	background-color: #FFFFFF;
	border: 2px dashed #AAAAAA;
	height: 200px !important;
	margin-bottom: 1em;
	width: 97%;
}

/*
 * INSERT MORE DROPDOWN
 */
.insert_more_menu {
	position: absolute;
	left: 5px;
	top: 5px;
	border: 1px solid #ccc;
	background-color: #fff;
	font-size: .95em !important;
}
.insert_more_menu_border {
	border-bottom: 1px solid #ccc;
}
.insert_more_menu ul {
	padding: 5px 15px 5px 7px;
	margin: 0;
}
.insert_more_menu li {
	list-style-type: none;
}
.insert_more_menu_inactive {
	color: #aaa;
}

/*
 * DROPDOWN MENU
 */
.s3d-dropdown-menu {
	display: inline-block;
	list-style: none outside none;
	margin-top: 4px;
	padding: 0;
	cursor: pointer;
	margin-left: -2px;
}
.s3d-dropdown-menu:hover {
<<<<<<< HEAD
    background: #57c9fa;
=======
    background: #3b8ec0;
>>>>>>> 2cde9639
    background: -moz-linear-gradient(top, #57c9fa 0%, #50bbec 22%, #3b8ec0 69%, #3581b3 89%, #3480b2 100%);
    background: -webkit-gradient(linear, left top, left bottom, color-stop(0%,#57c9fa), color-stop(22%,#50bbec), color-stop(69%,#3b8ec0), color-stop(89%,#3581b3), color-stop(100%,#3480b2));
    background: -webkit-linear-gradient(top, #57c9fa 0%,#50bbec 22%,#3b8ec0 69%,#3581b3 89%,#3480b2 100%);
    background: -o-linear-gradient(top, #57c9fa 0%,#50bbec 22%,#3b8ec0 69%,#3581b3 89%,#3480b2 100%);
    background: -ms-linear-gradient(top, #57c9fa 0%,#50bbec 22%,#3b8ec0 69%,#3581b3 89%,#3480b2 100%);
    background: linear-gradient(top, #57c9fa 0%,#50bbec 22%,#3b8ec0 69%,#3581b3 89%,#3480b2 100%);
	-moz-border-radius: 2px 2px 2px 2px;
	border-radius: 2px 2px 2px 2px;
	-webkit-border-radius: 2px 2px 2px 2px;
	padding: 0px;
}
.s3d-dropdown-menu ul, .s3d-dropdown-menu .s3d-dropdown-menu-content-container {
	margin: 0;
	padding: 10px 7px;
	display: block;
	background-color: #F3F3F3;
	-moz-border-radius: 2px;
	border-radius: 2px;
	-webkit-border-radius: 2px;
}
.s3d-dropdown-menu ul li {
	display: block;
	list-style: none;
	padding: 1px;
	margin: 0 2px;
	cursor: pointer;
	color: #636363;
	text-decoration: none;
	font-weight: normal;
}
.s3d-dropdown-menu ul li:hover {
    background: #3ab8ef;
    background: -moz-linear-gradient(top, #3ab8ef 0%, #35b5ed 19%, #19a5e2 78%, #12a0df 100%);
    background: -webkit-gradient(linear, left top, left bottom, color-stop(0%,#3ab8ef), color-stop(19%,#35b5ed), color-stop(78%,#19a5e2), color-stop(100%,#12a0df));
    background: -webkit-linear-gradient(top, #3ab8ef 0%,#35b5ed 19%,#19a5e2 78%,#12a0df 100%);
    background: -o-linear-gradient(top, #3ab8ef 0%,#35b5ed 19%,#19a5e2 78%,#12a0df 100%);
    background: -ms-linear-gradient(top, #3ab8ef 0%,#35b5ed 19%,#19a5e2 78%,#12a0df 100%);
    background: linear-gradient(top, #3ab8ef 0%,#35b5ed 19%,#19a5e2 78%,#12a0df 100%);
}
.s3d-dropdown-menu ul li a, .s3d-dropdown-menu ul li button {
	text-decoration: none;
	display: block;
	padding: 5px 6px;
	color: #2683bc;
	font-size: 12px;
}
.s3d-dropdown-menu ul li button {
    width:100%;
}
.s3d-dropdown-menu ul li:hover a, .s3d-dropdown-menu ul li:hover button {
	color: #f3f3f3;
}
.s3d-dropdown-menu .s3d-dropdown-container {
<<<<<<< HEAD
    background: #56c9fb;
=======
    background: #3b8ec0;
>>>>>>> 2cde9639
    background: -moz-linear-gradient(top, #3480b2 0%, #2d77a8 23%, #155986 72%, #0b4e79 100%);
    background: -webkit-gradient(linear, left top, left bottom, color-stop(0%,#3480b2), color-stop(23%,#2d77a8), color-stop(72%,#155986), color-stop(100%,#0b4e79));
    background: -webkit-linear-gradient(top, #3480b2 0%,#2d77a8 23%,#155986 72%,#0b4e79 100%);
    background: -o-linear-gradient(top, #3480b2 0%,#2d77a8 23%,#155986 72%,#0b4e79 100%);
    background: -ms-linear-gradient(top, #3480b2 0%,#2d77a8 23%,#155986 72%,#0b4e79 100%);
    background: linear-gradient(top, #3480b2 0%,#2d77a8 23%,#155986 72%,#0b4e79 100%);
	-moz-border-radius: 0 0 5px 5px;
	border-radius: 0 0 5px 5px;
	-webkit-border-radius: 0 0 5px 5px;
	-moz-box-shadow: 0 10px 10px -3px #333333;
	-webkit-box-shadow: 0 10px 10px -3px #333333;
	box-shadow: 0 10px 10px -3px #333333;
	position: absolute;
	z-index: 999;
	min-width: 140px;
	padding: 5px;
	-moz-border-radius: 0 2px 2px 2px;
	border-radius: 0 2px 2px 2px;
	-webkit-border-radius: 0 2px 2px 2px;
	cursor: auto;
}
.s3d-split-line {
	background-color: transparent;
	border: medium none;
	border-top: 1px dotted #d4d4d4;
	height: 1px;
	margin: 3px 9px;
}

/*
 * MARGINS
 */
.s3d-margin-top-3 {
	margin-top: 3px !important;
}
.s3d-margin-top-5 {
	margin-top: 5px !important;
}
.s3d-margin-top-10 {
	margin-top: 10px !important;
}
.s3d-margin-top-15 {
	margin-top: 15px !important;
}
.s3d-margin-top-20 {
	margin-top: 20px !important;
}
.s3d-button.s3d-margin-top-5 {
	height: 19px;
	line-height: 19px;
}
.s3d-button.s3d-no-margin-top {
	margin-top: 0;
	height: 18px !important;
	line-height: 18px;
}

/*
 * LINKS
 */
a {
	color: #333;
	text-decoration: none;
}
a:hover {
	text-decoration: underline;
}
.s3d-add_another_location {
	clear: both;
	color: #39C;
	font-size: 13px;
	font-weight: bold;
	background: url(/dev/images/icons_sprite.png) no-repeat scroll left -21px transparent;
	float: left;
	width: 16px;
	height: 16px;
	display: block;
	margin-right: 6px;
}
.s3d-add_another_location_container {
	clear: both;
	display: block;
	padding: 7px 0;
	width: 200px;
}
.s3d-hidden, .i18nable {
	display: none;
}
.s3d-bold {
	font-weight: bold;
}
a.s3d-regular-links, span.s3d-regular-links, .s3d-regular-links a, button.s3d-regular-links, .s3d-regular-links button, .contentauthoring_cell_element a {
	color: #2683bc;
}
a.s3d-widget-links, span.s3d-widget-links, .s3d-widget-links a, button.s3d-widget-links, .s3d-widget-links button {
	color: #2683bc;
	font-size: 0.9em;
}
.s3d-regular-light-links, .s3d-regular-light-links a, .s3d-regular-light-links button {
	color: #058EC4 !important;
}
.s3d-content-type-link a {
	color: #5FB3D2;
}
.s3d-remove-links {
	float: right;
	margin-right: 10px;
	height: 16px;
}
.s3d-tab-active a {
	background-color: #FFF !important;
	color: #000 !important;
	font-weight: 400 !important;
	border-color: #DDD #DDD #EEE;
	border-style: solid;
	border-width: 1px;
}

/* new path used when creating pages */
.content_container .new_page_path {
	line-height: 3em;
	color: #999;
}
.content_container .new_page_path span {
	color: #000;
}

/* PAGE HEADERS */
.s3d-page-header-top-row {
	clear: both;
	margin-bottom: 10px;
}
.s3d-page-header-top-row .s3d-search-inputfield {
	width: 220px;
}
.s3d-page-header-top-row .s3d-page-header-sort-area {
	float: right;
}
.s3d-page-header-top-row .s3d-page-header-sort-area select {
	border: 1px solid #999;
}
.s3d-page-header-bottom-row {
	line-height: 30px;
	margin-bottom: 15px;
}
.s3d-page-header-bottom-row button, .s3d-page-header-bottom-row .s3d-page-header-selectall {
	margin-top: 6px;
}
.s3d-page-header-bottom-row .s3d-page-header-selectall {
	height: 21px !important;
	line-height: 23px;
	padding: 0 6px 0 5px;
	width: 13px;
	float: left;
}
.s3d-page-header-bottom-row .s3d-button .s3d-page-header-add-to-icon {
	background: url("/dev/images/savecontent_button_icon_16x16.png") no-repeat scroll left center transparent;
	display: block;
	float: right;
	height: 18px;
	margin-left: 5px;
	width: 16px;
}
.s3d-page-header-bottom-row .s3d-button:hover .s3d-page-header-add-to-icon {
    background: url("/dev/images/savecontent_button_icon_16x16_hover.png") no-repeat scroll left center transparent;
}
.s3d-page-header-bottom-row .s3d-button[disabled]:hover .s3d-page-header-add-to-icon {
    background: url("/dev/images/savecontent_button_icon_16x16.png") no-repeat scroll left center transparent;
}

/* LIST VIEW OPTIONS */
.s3d-listview-options {
    float: right;
    padding: 0 !important;
    height: 19px !important;
    margin-top: 4px;
    margin-left: 20px;
    border-radius: 3px !important;
    -moz-border-radius: 3px !important;
    -webkit-border-radius: 3px !important;
}
.s3d-listview-options:hover,
.s3d-bar-options:hover {
    background: #fff !important;
    box-shadow: 0 0 4px -2px #A8A8A8 inset !important;
}
.s3d-listview-options > div {
    float: left;
    height: 15px;
    padding: 3px 4px 2px;
}
.s3d-listview-options > div.selected, .s3d-listview-options > div:hover {
    background: #ffffff;
    background: -moz-linear-gradient(top, #ffffff 0%, #ffffff 4%, #e9edf0 8%, #feffff 100%);
    background: -webkit-gradient(linear, left top, left bottom, color-stop(0%,#ffffff), color-stop(4%,#ffffff), color-stop(8%,#e9edf0), color-stop(100%,#feffff));
    background: -webkit-linear-gradient(top, #ffffff 0%,#ffffff 4%,#e9edf0 8%,#feffff 100%);
    background: -o-linear-gradient(top, #ffffff 0%,#ffffff 4%,#e9edf0 8%,#feffff 100%);
    background: -ms-linear-gradient(top, #ffffff 0%,#ffffff 4%,#e9edf0 8%,#feffff 100%);
    background: linear-gradient(top, #ffffff 0%,#ffffff 4%,#e9edf0 8%,#feffff 100%);
    box-shadow: 0 0 4px -2px #A8A8A8 inset;
}
.s3d-listview-options > div:last-child,
.s3d-bar-options > button:last-child {
    border-radius: 0 3px 3px 0;
}
.s3d-listview-options > div:first-child,
.s3d-bar-options > button:first-child {
    border-radius: 3px 0 0 3px;
}

/* BAR STYLED OPTIONS */
.s3d-bar-options {
	border-radius: 3px !important;
	-moz-border-radius: 3px !important;
	-webkit-border-radius: 3px !important;
    float: left;
    height: 25px !important;
    line-height: 25px !important;
    padding: 0 !important;
}

.s3d-bar-options > button {
    color: #666666;
    float: left;
    font-size: 11px;
    font-weight: bold;
    height: 27px;
    padding: 0 10px;
}

.s3d-bar-options > button.selected {
    background: url("/dev/images/button_header_hover.png") repeat-x scroll left -1px transparent;
    border: 1px solid #E0E3E5;
    box-shadow: none;
    margin-top: -1px;
    padding: 1px 9px 0;
}

.s3d-bar-options > button.selected {
    color:#999;
}

.s3d-bar-options > button.selected:first-child {
	margin-left: -1px;
}

.s3d-bar-options > button.selected:last-child {
	margin-right: -1px;
}


/*
 * BUTTONS
 */
.s3d-sprites-buttons {
	background-color: #FFF;
	padding: 0;
	position: absolute;
	left: 0;
	top: 0;
	display: block;
	width: 106px;
	margin: 0;
}
.s3d-sprites-buttons ul {
	margin: 0;
	border: 1px solid #cbd0d4;
	-moz-border-radius: 4px;
	-webkit-border-radius: 4px;
	border-radius: 4px;
}
.s3d-sprites-buttons ul li {
	padding: 5px 0 5px 9px;
	list-style-type: none;
}
.s3d-sprites-buttons ul li:hover {
	background-color: #dbeefc;
	cursor: pointer;
}
.s3d-sprites-buttons ul li a {
	font-weight: 400;
	font-size: 12px;
}
.s3d-sprites-buttons ul li a:hover {
	text-decoration: none;
}
.s3d-sprites-buttons ul li.more_option {
	border-bottom: 1px solid #cbd0d4;
}
.s3d-sprites-buttons ul li.more_option.option_last {
	border-bottom: 0;
}
.s3d-sprites-buttons .more_link {
	background: transparent url("/dev/images/more_bg_18.png") top left no-repeat;
	padding: 1px 21px 2px 12px;
}

/* New button style */
/* General */
.s3d-button {
	border-radius: 5px 5px 5px 5px;
	color: #666;
	height: 27px;
	padding: 1px 12px 0;
	cursor: pointer;
	font-weight: bold;
	font-size: 11px;
	text-align: center;
	margin-right: 5px;
	border: none;
}
button.s3d-button:focus {
	box-shadow: 0 0 2px 1px #2683BC;
}
a.s3d-button {
	text-decoration: none;
}

/* Link buttons */
.s3d-link-button {
	margin: 0;
	padding: 0;
	background: none repeat scroll 0 0 transparent;
	border: medium none;
	color: #2683bc;
	font-family: Arial, Helvetica, sans-serif;
	font-size: 13px;
	display: inline-block;
	text-align: left;
	font-size: 11px;
}
.s3d-link-button:disabled {
	cursor: default !important;
	color: #999;
}
.s3d-link-button:focus {
	box-shadow: none !important;
}
.s3d-link-button:hover {
	cursor: pointer;
	text-decoration: none;
	color: #999;
}
.s3d-link-button::-moz-focus-inner {
	padding: 0;
	margin: 0;
	border: 0;
}

/* Header buttons */
.s3d-button.s3d-header-button {
	background: #fff;
	box-shadow: 0 0 4px -2px #A8A8A8 inset;
	border: 1px solid #e0e3e5;
}
.s3d-button.s3d-header-button:hover, .s3d-button.s3d-header-button.selected {
	background: url("/dev/images/button_header_hover.png") repeat-x scroll left -1px transparent;
	border: 1px solid #E0E3E5;
	box-shadow: none;
}
.s3d-button.s3d-header-button:disabled {
	background: #fff;
	cursor: auto;
	color: #ccc
}
.s3d-button.s3d-header-button:disabled:hover {
	background: #fff;
	box-shadow: 0 0 4px -2px #A8A8A8 inset;
	border: 1px solid #e0e3e5;
}
a.s3d-button.s3d-header-button {
	height: 24px;
	line-height: 24px;
}

/* Left pop out buttons */
.s3d-popout-button-shadow {
	background: url("/dev/images/button_popout_border_shadow.png") no-repeat scroll left top transparent;
	float: left;
	height: 56px;
	margin-left: -10px;
	margin-top: -12px;
	position: absolute;
	width: 20px;
}
.s3d-button.s3d-header-button.s3d-popout-button {
	color: #666;
	padding: 0 5px 0 10px;
	font-size: 13px;
	height: 30px;
}
.s3d-button.s3d-header-button.s3d-popout-button:hover {
    background: #4cb1dc;
    background: -moz-linear-gradient(top, #4cb1dc 0%, #50beed 7%, #50c3f6 14%, #4ec4f7 17%, #16a3e1 90%, #15a1df 93%, #1098d5 100%);
    background: -webkit-gradient(linear, left top, left bottom, color-stop(0%,#4cb1dc), color-stop(7%,#50beed), color-stop(14%,#50c3f6), color-stop(17%,#4ec4f7), color-stop(90%,#16a3e1), color-stop(93%,#15a1df), color-stop(100%,#1098d5));
    background: -webkit-linear-gradient(top, #4cb1dc 0%,#50beed 7%,#50c3f6 14%,#4ec4f7 17%,#16a3e1 90%,#15a1df 93%,#1098d5 100%);
    background: -o-linear-gradient(top, #4cb1dc 0%,#50beed 7%,#50c3f6 14%,#4ec4f7 17%,#16a3e1 90%,#15a1df 93%,#1098d5 100%);
    background: -ms-linear-gradient(top, #4cb1dc 0%,#50beed 7%,#50c3f6 14%,#4ec4f7 17%,#16a3e1 90%,#15a1df 93%,#1098d5 100%);
    background: linear-gradient(top, #4cb1dc 0%,#50beed 7%,#50c3f6 14%,#4ec4f7 17%,#16a3e1 90%,#15a1df 93%,#1098d5 100%);
	border: 1px solid #31b2eb;
	color: #fff;
}
.s3d-button.s3d-header-button.s3d-popout-button:disabled {
	background: #fff;
	cursor: auto;
	color: #ccc
}
.s3d-button.s3d-header-button.s3d-popout-button:disabled:hover {
	background: #fff;;
	border: 1px solid #E0E3E5;
	box-shadow: 0 0 4px -2px #A8A8A8 inset;
}
.s3d-button.s3d-header-button.s3d-popout-button > span {
	display: inline-block;
	float: right;
	font-size: 18px;
	margin-left: 4px;
}

/* Header buttons, smaller */
.s3d-button.s3d-header-button.s3d-header-smaller-button, a.s3d-button.s3d-header-button.s3d-header-smaller-button {
	font-size: 10px;
	height: 23px;
	padding: 0 5px;
	line-height: 19px;
}
a.s3d-button.s3d-header-button.s3d-header-smaller-button {
	display: inline-block;
	height: 22px;
	padding: 0 8px;
}

/* Regular in-page buttons */
.s3d-button.s3d-regular-button {
	background: url("/dev/images/button_regular_default.png") repeat-x scroll left top transparent;
	height: 24px;
	padding: 0 7px;
	border: 1px solid #e0e3e5;
	color: #666;
	box-shadow: 0 1px 1px 0 #999;
	text-shadow: 0 2px 3px #fff;
}
.s3d-button.s3d-regular-button:hover {
	background: url("/dev/images/button_regular_hover.png") repeat-x scroll left top transparent;
}
a.s3d-button.s3d-regular-button {
	height: 24px;
	line-height: 24px;
}

/* Large in-page buttons */
.s3d-button.s3d-large-button {
    background: #f6f6f5;
    background: -moz-linear-gradient(top, #f6f6f5 0%, #e0e0e0 93%, #e0e0e0 97%, #e9e9e9 100%);
    background: -webkit-gradient(linear, left top, left bottom, color-stop(0%,#f6f6f5), color-stop(93%,#e0e0e0), color-stop(97%,#e0e0e0), color-stop(100%,#e9e9e9));
    background: -webkit-linear-gradient(top, #f6f6f5 0%,#e0e0e0 93%,#e0e0e0 97%,#e9e9e9 100%);
    background: -o-linear-gradient(top, #f6f6f5 0%,#e0e0e0 93%,#e0e0e0 97%,#e9e9e9 100%);
    background: -ms-linear-gradient(top, #f6f6f5 0%,#e0e0e0 93%,#e0e0e0 97%,#e9e9e9 100%);
    background: linear-gradient(top, #f6f6f5 0%,#e0e0e0 93%,#e0e0e0 97%,#e9e9e9 100%);
	height: 31px;
	padding: 0 7px;
	border: 1px solid #e0e3e5;
	color: #2683bc;
	box-shadow: 0 1px 1px 0 #999;
	text-shadow: 0 2px 3px #fff;
	font-size: 13px;
}
.s3d-button.s3d-large-button:hover {
    background: #ffffff;
    background: -moz-linear-gradient(top, #ffffff 0%, #e8edf0 97%, #e0e3e5 100%);
    background: -webkit-gradient(linear, left top, left bottom, color-stop(0%,#ffffff), color-stop(97%,#e8edf0), color-stop(100%,#e0e3e5));
    background: -webkit-linear-gradient(top, #ffffff 0%,#e8edf0 97%,#e0e3e5 100%);
    background: -o-linear-gradient(top, #ffffff 0%,#e8edf0 97%,#e0e3e5 100%);
    background: -ms-linear-gradient(top, #ffffff 0%,#e8edf0 97%,#e0e3e5 100%);
    background: linear-gradient(top, #ffffff 0%,#e8edf0 97%,#e0e3e5 100%);
	color: #999;
}
.s3d-button.s3d-large-button.grey {
	color: #666;
}
a.s3d-button.s3d-large-button {
	line-height: 31px;
}

/* Overlay buttons */
.s3d-button.s3d-overlay-button {
    background: #f5f5f4;
    background: -moz-linear-gradient(top, #f5f5f4 0%, #e0e0e0 96%, #e7e7e7 100%);
    background: -webkit-gradient(linear, left top, left bottom, color-stop(0%,#f5f5f4), color-stop(96%,#e0e0e0), color-stop(100%,#e7e7e7));
    background: -webkit-linear-gradient(top, #f5f5f4 0%,#e0e0e0 96%,#e7e7e7 100%);
    background: -o-linear-gradient(top, #f5f5f4 0%,#e0e0e0 96%,#e7e7e7 100%);
    background: -ms-linear-gradient(top, #f5f5f4 0%,#e0e0e0 96%,#e7e7e7 100%);
    background: linear-gradient(top, #f5f5f4 0%,#e0e0e0 96%,#e7e7e7 100%);
	border: 1px solid #E0E3E5;
	font-size: 11px;
	font-weight: bold;
	height: 24px;
	margin-left: 15px;
	box-shadow: 0 1px 1px 0 #999;
	text-shadow: 0 2px 3px #fff;
	color: #2683bc;
}
.s3d-button.s3d-overlay-button:hover {
    background: #fefefe;
    background: -moz-linear-gradient(top, #fefefe 0%, #e9edf0 96%, #e2e5e7 100%);
    background: -webkit-gradient(linear, left top, left bottom, color-stop(0%,#fefefe), color-stop(96%,#e9edf0), color-stop(100%,#e2e5e7));
    background: -webkit-linear-gradient(top, #fefefe 0%,#e9edf0 96%,#e2e5e7 100%);
    background: -o-linear-gradient(top, #fefefe 0%,#e9edf0 96%,#e2e5e7 100%);
    background: -ms-linear-gradient(top, #fefefe 0%,#e9edf0 96%,#e2e5e7 100%);
    background: linear-gradient(top, #fefefe 0%,#e9edf0 96%,#e2e5e7 100%);
}
.s3d-button.s3d-overlay-button:disabled {
	color: #ccc;
}
.s3d-button.s3d-overlay-button:disabled:hover {
    background: url("/dev/images/button_overlay_default.png") repeat-x scroll left top transparent !important;
	cursor: auto;
}
a.s3d-button.s3d-overlay-button {
	display: inline-block;
	height: 21px;
	line-height: 21px;
}

.s3d-button.s3d-overlay-button.large {
    background: url("/dev/images/button_overlay_large_default.png") repeat-x scroll left top #DFDFDF;
}

.s3d-button.s3d-overlay-button.large:hover {
    background: url("/dev/images/button_overlay_large_hover.png") repeat-x scroll left top #e2e5e7;
}

/* Overlay Action buttons */
.s3d-button.s3d-overlay-action-button {
    background: #666666;
    background: -moz-linear-gradient(top, #666666 0%, #606060 20%, #424242 80%, #3c3c3c 100%);
    background: -webkit-gradient(linear, left top, left bottom, color-stop(0%,#666666), color-stop(20%,#606060), color-stop(80%,#424242), color-stop(100%,#3c3c3c));
    background: -webkit-linear-gradient(top, #666666 0%,#606060 20%,#424242 80%,#3c3c3c 100%);
    background: -o-linear-gradient(top, #666666 0%,#606060 20%,#424242 80%,#3c3c3c 100%);
    background: -ms-linear-gradient(top, #666666 0%,#606060 20%,#424242 80%,#3c3c3c 100%);
    background: linear-gradient(top, #666666 0%,#606060 20%,#424242 80%,#3c3c3c 100%);
	font-size: 11px;
	font-weight: bold;
	height: 25px;
	margin-left: 15px;
	box-shadow: 0 1px 2px 0 #222;
	color: #fff;
	padding: 0 5px;
}
.s3d-button.s3d-overlay-action-button:hover, .s3d-button.s3d-overlay-action-button:focus {
    background: #3c3c3c;
    background: -moz-linear-gradient(top, #3c3c3c 0%, #2e2e2e 28%, #090909 80%, #000000 100%);
    background: -webkit-gradient(linear, left top, left bottom, color-stop(0%,#3c3c3c), color-stop(28%,#2e2e2e), color-stop(80%,#090909), color-stop(100%,#000000));
    background: -webkit-linear-gradient(top, #3c3c3c 0%,#2e2e2e 28%,#090909 80%,#000000 100%);
    background: -o-linear-gradient(top, #3c3c3c 0%,#2e2e2e 28%,#090909 80%,#000000 100%);
    background: -ms-linear-gradient(top, #3c3c3c 0%,#2e2e2e 28%,#090909 80%,#000000 100%);
    background: linear-gradient(top, #3c3c3c 0%,#2e2e2e 28%,#090909 80%,#000000 100%);
	color: #22AAE7;
}
.s3d-button.s3d-overlay-action-button:disabled {
	color: #ccc;
}
.s3d-button.s3d-overlay-action-button:disabled:hover {
    background: #666666;
    background: -moz-linear-gradient(top, #666666 0%, #606060 20%, #424242 80%, #3c3c3c 100%);
    background: -webkit-gradient(linear, left top, left bottom, color-stop(0%,#666666), color-stop(20%,#606060), color-stop(80%,#424242), color-stop(100%,#3c3c3c));
    background: -webkit-linear-gradient(top, #666666 0%,#606060 20%,#424242 80%,#3c3c3c 100%);
    background: -o-linear-gradient(top, #666666 0%,#606060 20%,#424242 80%,#3c3c3c 100%);
    background: -ms-linear-gradient(top, #666666 0%,#606060 20%,#424242 80%,#3c3c3c 100%);
    background: linear-gradient(top, #666666 0%,#606060 20%,#424242 80%,#3c3c3c 100%);
	cursor: auto;
}
.s3d-button.s3d-overlay-button.grey, .s3d-button.s3d-overlay-action-button.grey {
	color: #666;
}

/* No text buttons */
.s3d-button.s3d-button-no-text {
	padding: 0 !important;
}

/* Button in another button */
.s3d-button .s3d-button-in-button {
    background: #949aa0;
    background: -moz-linear-gradient(top, #949aa0 0%, #8a9096 21%, #676c71 79%, #5d6267 100%);
    background: -webkit-gradient(linear, left top, left bottom, color-stop(0%,#949aa0), color-stop(21%,#8a9096), color-stop(79%,#676c71), color-stop(100%,#5d6267));
    background: -webkit-linear-gradient(top, #949aa0 0%,#8a9096 21%,#676c71 79%,#5d6267 100%);
    background: -o-linear-gradient(top, #949aa0 0%,#8a9096 21%,#676c71 79%,#5d6267 100%);
    background: -ms-linear-gradient(top, #949aa0 0%,#8a9096 21%,#676c71 79%,#5d6267 100%);
    background: linear-gradient(top, #949aa0 0%,#8a9096 21%,#676c71 79%,#5d6267 100%);
	color: #fff;
	display: inline;
	height: 15px;
	line-height: 15px;
	margin: 0 0 0 5px;
	padding: 2px 4px;
	border: 1px solid #4f4f4f;
}
.s3d-button .s3d-button-in-button-lighter {
    background: #c4c4c4;
    background: -moz-linear-gradient(top, #c4c4c4 0%, #cecccc 85%, #cecccc 92%, #cbc9c9 100%);
    background: -webkit-gradient(linear, left top, left bottom, color-stop(0%,#c4c4c4), color-stop(85%,#cecccc), color-stop(92%,#cecccc), color-stop(100%,#cbc9c9));
    background: -webkit-linear-gradient(top, #c4c4c4 0%,#cecccc 85%,#cecccc 92%,#cbc9c9 100%);
    background: -o-linear-gradient(top, #c4c4c4 0%,#cecccc 85%,#cecccc 92%,#cbc9c9 100%);
    background: -ms-linear-gradient(top, #c4c4c4 0%,#cecccc 85%,#cecccc 92%,#cbc9c9 100%);
    background: linear-gradient(top, #c4c4c4 0%,#cecccc 85%,#cecccc 92%,#cbc9c9 100%);
	border: 1px solid #B5B5B5;
	color: #fff;
	display: inline;
	height: 12px;
	line-height: 12px;
	margin: 2px 9px 0 -3px;
	padding: 0 4px;
	float: left;
}
.s3d-button.s3d-overlay-action-button .s3d-button-in-button {
	display: inline-block;
	margin-top: -3px;
}

/*
 * WIDGET LAYOUT
 */
.s3d-widget-titlebar {
	background: url(/dev/images/dashboard_sprite.png) no-repeat scroll right -473px transparent;
	padding: 0 10px 0 0;
	min-height: 49px;
}
.s3d-widget-titlebar-inner {
	background: url(/dev/images/dashboard_sprite.png) no-repeat scroll -10px -570px transparent;
	padding: 0 0 0 5px;
	min-height: 50px;
}
.s3d-widget .s3d-widget-content, .s3d-content {
	padding: 10px 0;
	margin: 0 !important;
	border-left: 3px solid #D4DADE;
	border-right: 3px solid #D4DADE;
}
.s3d-widget .s3d-widget-options-footer-left {
	background: url(/dev/images/dashboard_sprite.png) no-repeat scroll -70px -436px #D5DBDF;
	height: 12px;
}
.s3d-widget-small-content {
	padding: 5px 0 !important;
}
.fl-widget {
	margin-bottom: 7px;
}
.fl-widget .fl-widget-options-footer-top {
	background: url(/dev/images/dashboard_sprite.png) no-repeat scroll -10px -528px #D5DBDF;
	height: 16px;
}
.fl-widget .fl-widget-options .fl-widget-options-top-right {
	background: url(/dev/images/dashboard_sprite.png) no-repeat scroll right -432px transparent;
	float: right;
	height: 16px;
	padding: 0 0 7px 14px;
	width: 16px;
}
.s3d-widget .s3d-widget-options-footer-right {
	background: url(/dev/images/dashboard_sprite.png) no-repeat scroll right -456px #D5DBDF;
	float: right;
	height: 12px;
	width: 16px;
}
.s3d-widget .s3d-widget-no-options, .s3d-no-options {
	background: url(/dev/images/dashboard_sprite.png) no-repeat scroll right -1453px transparent;
	padding: 0 5px 0 0;
	margin: 0;
}
.s3d-widget .s3d-widget-no-options-inner, .s3d-no-options-inner {
	background: url(/dev/images/dashboard_sprite.png) no-repeat scroll -10px -1433px transparent;
	margin: 0;
	height: 6px;
}
.fl-col-flex2 .fl-col {
	margin-left: 5px;
	margin-right: 0;
	padding-left: 0;
	padding-right: 0;
	width: 348px;
	margin-right: 8px;
}
.fl-col-flex2 .fl-col:last-child {
	margin-right: 0;
}
.fl-col-flex3 .fl-col {
	margin-left: 5px;
	margin-right: 0;
	padding-left: 0;
	padding-right: 0;
	width: 228px;
	margin-right: 8px;
}
.fl-col-flex3 .fl-col:last-child {
	margin-right: 0;
}
.s3d-inset-shadow-container {
	background-color: #ededed;
	border: 1px solid #ededed;
	border-radius: 5px;
	-moz-border-radius: 5px;
	-webkit-border-radius: 5px;
	box-shadow: inset 0 5px 5px -5px #888888;
	-moz-box-shadow: inset 0 5px 5px -5px #888888;
	-webkit-box-shadow: inset 0 5px 5px -5px #888888;
}
.s3d-outer-shadow-container {
	background-color: #FFF;
	border-radius: 4px;
	box-shadow: 0 1px 1px 0 #BBB;
	-moz-box-shadow: 0 1px 1px 0 #BBB;
	-webkit-box-shadow: 0 1px 1px 0 #BBB;
	margin: 0 3px 3px 0;
	padding: 15px 13px 11px;
}

/*
 * SEARCH BOXES
 */
.s3d-search-container .s3d-search-inputfield {
	height: 22px;
	padding: 0 4px;
	color: #333;
	font-size: 12px;
	border: 1px solid #ccc !important;
	float: left;
}
.s3d-search-container input::-webkit-input-placeholder {
	color: #7c7b7b;
	font-style: italic;
	font-size: 11px !important;
}
.s3d-search-container input:-moz-placeholder {
	color: #7c7b7b;
	font-style: italic;
	font-size: 11px !important;
}
.s3d-search-container .s3d-search-button {
	height: 25px !important;
	width: 24px;
	padding: 3px 0 0 0 !important;
	margin-left: 2px;
	background: none !important;
	border: none !important;
	box-shadow: none !important;
	-moz-box-shadow: none !important;
	-webkit-box-shadow: none !important;
}
.s3d-search-container .s3d-search-button:hover, .s3d-search-container .s3d-search-button:focus {
    background: #fefefe;
    background: -moz-linear-gradient(top, #fefefe 0%, #e8edf0 100%);
    background: -webkit-gradient(linear, left top, left bottom, color-stop(0%,#fefefe), color-stop(100%,#e8edf0));
    background: -webkit-linear-gradient(top, #fefefe 0%,#e8edf0 100%);
    background: -o-linear-gradient(top, #fefefe 0%,#e8edf0 100%);
    background: -ms-linear-gradient(top, #fefefe 0%,#e8edf0 100%);
    background: linear-gradient(top, #fefefe 0%,#e8edf0 100%);
	border: 1px solid #ccc !important;
}
.s3d-search-container .s3d-search-button img {
	margin: 0 auto;
}
.s3d-search-container .s3d-search-button .s3d-search-button-icon {
	margin: 0 auto;
	display: block;
	width: 16px;
	height: 19px;
	background: url("/dev/images/search_icon.png") no-repeat top left transparent;
}
.s3d-search-container .s3d-search-result-count {
    color: #666666;
    position: relative;
    top: -4px;
}

/*
 * NO RESULTS VIEW (When a widget feed doesn't return any results)
 */
.s3d-no-results-container {
	background: url("/dev/images/noresults_bg.png") repeat scroll left top transparent;
	-moz-border-radius: 5px;
	border-radius: 5px;
	padding: 20px;
	margin: 30px 0px 0px;
	list-style: none
}
.s3d-no-results-container .s3d-no-results-arrow-up {
	background: url("/dev/images/noresults_arrow_up.png") no-repeat top left transparent;
	position: absolute;
	margin-top: -44px;
	width: 36px;
	height: 24px;
}
.s3d-no-results-container h1 {
	color: #666;
	font-size: 18px;
	font-weight: normal;
	margin: 5px 0 10px 0 !important;
}
.s3d-no-results-container h1 button {
	font-size: 18px;
}
.s3d-no-results-container .s3d-no-results-icon {
	width: 55px;
	height: 50px;
	float: left;
	margin: 0 12px 0 0;
}
.s3d-no-results-container .s3d-no-results-icon.less-margin {
	margin: -8px 12px 0 0;
}
.s3d-no-results-container .s3d-no-results-magnifier {
	background: url("/dev/images/magnifier_icon_55x55.png") no-repeat top left transparent;
}
.s3d-no-results-container .s3d-no-results-world {
	background: url("/dev/images/world_icon_55x55.png") no-repeat top left transparent;
}
.s3d-no-results-container .s3d-no-results-people {
	background: url("/dev/images/person_icon_55x55.png") no-repeat top left transparent;
}
.s3d-no-results-container .s3d-no-results-content {
	background: url("/dev/images/content_icon_55x55.png") no-repeat top left transparent;
}
.s3d-no-results-container .s3d-no-results-content-small {
	background: url("/dev/images/content_icon_42x46.png") no-repeat top left transparent;
	width: 46px;
	height: 42px;
}
.s3d-no-results-container .s3d-no-results-memberships {
	background: url("/dev/images/memberships_icon_60x55.png") no-repeat top left transparent;
	width: 60px;
}
.s3d-no-results-container .s3d-no-results-memberships-small {
	background: url("/dev/images/memberships_icon_42x46.png") no-repeat top left transparent;
	width: 46px;
	height: 42px;
}
.s3d-no-results-container .s3d-no-results-contacts {
	background: url("/dev/images/contacts_icon_60x55.png") no-repeat top left transparent;
	width: 60px;
}
.s3d-no-results-container .s3d-no-results-contacts-small {
	background: url("/dev/images/contacts_icon_42x46.png") no-repeat top left transparent;
	width: 46px;
	height: 42px;
}
.s3d-no-results-container .s3d-no-results-replied {
	background: url("/dev/images/replied_icon_55x55.png") no-repeat top left transparent;
}
.s3d-no-results-container .s3d-no-results-trash {
	background: url("/dev/images/trash_icon_55x55.png") no-repeat top left transparent;
}
.s3d-no-results-container .s3d-no-results-upload {
	background: url("/dev/images/upload_icon_42x46.png") no-repeat top left transparent;
	width: 46px;
	height: 42px;
}
.s3d-no-results-container .s3d-no-results-search-messages {
	background: url("/dev/images/no-messages-found-icon.png") no-repeat top left transparent;
	width: 46px;
	height: 42px;
}
.s3d-no-results-container .s3d-no-results-search-world {
	background: url("/dev/images/world_search_icon_55x55.png") no-repeat scroll left top transparent;
}
.s3d-no-results-container .s3d-no-results-search-people {
	background: url("/dev/images/people_search_icon_55x55.png") no-repeat scroll left top transparent;
}
.s3d-no-results-container .s3d-no-results-search-content {
	background: url("/dev/images/content_search_icon_55x55.png") no-repeat scroll left top transparent;
}
.s3d-no-results-container .s3d-no-results-sakai2sites {
	background: url("/dev/images/sakai2_icon_43x40.png") no-repeat top left transparent;
	width: 46px;
	height: 45px;
}
.s3d-action-icon {
	width: 16px;
	height: 16px;
	cursor: pointer;
	margin-top: -2px;
}
.s3d-action-icon-spacing-right {
	margin-right: 7px;
}
.s3d-action-icon-spacing-left {
	margin-left: 7px;
}
.s3d-action-icon.disabled {
	display: none;
}
.s3d-actions-delete {
	background: url("/dev/images/delete_icon_default.png") no-repeat top left transparent;
}
.s3d-actions-delete:hover {
	background: url("/dev/images/delete_icon_hover.png") no-repeat top left transparent;
}
.s3d-actions-addtolibrary {
	background: url("/dev/images/addtolibrary_icon_default.png") no-repeat top left transparent;
	width: 17px;
	height: 25px;
}
.s3d-actions-addtolibrary:hover {
	background: url("/dev/images/addtolibrary_icon_hover.png") no-repeat top left transparent;
}
.s3d-actions-author {
	background: url("/dev/images/author_icon_default.png") no-repeat scroll left top transparent;
	width: 32px !important;
}
.s3d-actions-author:hover {
	background: url("/dev/images/author_icon_hover.png") no-repeat scroll left top transparent;
}
.s3d-actions-share {
	background: url("/dev/images/share_icon_default.png") no-repeat scroll left top transparent;
	width: 23px !important;
}
.s3d-actions-share:hover {
	background: url("/dev/images/share_icon_hover.png") no-repeat scroll left top transparent;
}
.s3d-actions-message {
	background: url("/dev/images/message_icon_default.png") no-repeat scroll left top transparent;
}
.s3d-actions-message:hover {
	background: url("/dev/images/message_icon_hover.png") no-repeat scroll left top transparent;
}
.s3d-button:hover .s3d-actions-message {
	background: url("/dev/images/message_icon_hover.png") no-repeat scroll left top transparent;
}
.s3d-button:disabled:hover .s3d-actions-message {
	background: url("/dev/images/message_icon_default.png") no-repeat scroll left top transparent;
}
.s3d-black-check-icon {
	background: url("/dev/images/black_check_icon.png") no-repeat scroll left top transparent;
}
.s3d-above-icon {
	background: url("/dev/images/above_icon_16x16.png") no-repeat scroll left top transparent;
}
.s3d-below-icon {
	background: url("/dev/images/below_icon_16x16.png") no-repeat scroll left top transparent;
}

/*
 * CONTENT LAYOUT
 */
.s3d-header .s3d-fixed-container .s3d-decor-left {
	background: url(/dev/images/dashboard_sprite.png) no-repeat scroll 0 -10px transparent;
	float: left;
	height: 5px;
	margin-left: -20px;
	overflow: visible;
	width: 5px;
}
.s3d-header .s3d-fixed-container .s3d-decor {
	background: url(/dev/images/dashboard_sprite.png) no-repeat scroll right -10px transparent;
	float: right;
	height: 5px;
	margin-right: -20px;
	width: 5px;
	position: relative;*
	right: -15px;
}
.s3d-main-container {
	background: #fff;
}

/*
 * CHROME STYLES
 * HEADINGS
 */
.s3d-site-heading {
	padding: 10px 0;
	font-weight: bold;
	color: #454A4F;
}
.s3d-site-heading h1 {
	margin: 0;
	padding: 0;
}

/* PROGRAMMATICALLY SET STYLES
 * styles used to programmatically set placement of widgets on the page
 */
.inline_class_widget_rightfloat {
	float: right;
	padding: 5px 0px 5px 10px;
}
.inline_class_widget_leftfloat {
	float: left;
	padding: 5px 10px 5px 0px;
}

/*
 * ACTIONS
 * links used to trigger an action
 * default styling: bold blue link
 * Variants:
 * - action series: links are inside list items, each list item is separated by a divider
 */
a.s3d-action, .s3d-actions a {
	color: #2683bc;
	font-weight: bold;
	font-size: 13px;
}
a.s3d-action-seeall {
	font-size: 11px !important;
}
/* Primary button */
.s3d-button-primary {
	background-position: right -110px;
}
.s3d-button-primary .s3d-button-inner {
	background-position: left -110px;
}
/* Search button */
.s3d-search-button {
	padding-right: 8px;
}
.s3d-search-button .s3d-button-icon-right {
	padding-right: 22px;
	background-image: url(/dev/images/dashboard_sprite.png);
	background-position: 42px -394px;
	display: inline;
}

/*
 * CONTEXT MENU FOR DROPDOWNS
 */
.context_menu {
	left: 18px;
	padding: 0;
	position: absolute;
	top: 124px;
}
.context_menu img {
	border: 1px solid #555;
	border-bottom: none;
}
.context_menu ul {
	margin: 0;
	margin-top: -3px;
	background-color: #eee;
	border: 1px solid #555;
}
.context_menu ul li {
	list-style-type: none;
}
.context_menu ul li a {
	color: #666;
	font-size: .95em;
	display: block;
	padding: 2px 20px 2px 4px;
}

/*
 * INPUT FIELDS
 */
input[type=text], input[type=password], input[type=email], input[type=url], textarea {
	border: 1px solid #A9A9A9;
}

/*
 * CONTENT AREA TOP TABS
 */
.s3d-primary-tabs {
	background: url(/dev/images/dashboard_sprite.png) no-repeat scroll right -1622px transparent;
}
.s3d-primary-tabs, .s3d-primary-tabs-inner {
	height: 25px;
	border: none;
	padding: 2px 5px 0;
	display: block;
}
.s3d-primary-tabs ul.fl-tabs {
	border: none;
	padding: 0;
	margin: 0;
	float: right;
	background: url(/dev/images/dashboard_sprite.png) no-repeat scroll left -1592px transparent;
	padding-left: 20px;
}
.s3d-primary-tabs .fl-tabs-right li {
	margin-top: 3px;
}
.s3d-primary-tabs ul.fl-tabs-left {
	float: left;
	padding: 1px 0 0 3px;
}
.s3d-primary-tabs ul li {
	margin: 0;
	margin-top: 2px;
	padding: 0;
	background: transparent;
	border: none;
	display: block;
	float: left;
}
.s3d-primary-tabs ul li a {
	padding: 2px 18px 4px 13px;
	line-height: 20px;
	background: transparent;
	border: none;
	font-weight: bold;
	color: #000;
	display: block;
	float: left;
	margin: 0;
	position: relative;
	bottom: 0 !important;
}
.s3d-primary-tabs ul li.fl-tabs-active, .s3d-primary-tabs ul li.fl-tabs-active a {
	background-color: #FFF;
	background-image: url(/dev/images/dashboard_sprite.png);
	background-attachment: scroll;
	height: 30px;
	bottom: 0 !important;
	position: relative;
}
.s3d-primary-tabs ul li.fl-tabs-active {
	padding-left: 5px;
	background-position: left -1664px;
}
.s3d-primary-tabs ul li.fl-tabs-active a {
	background-position: right -1714px;
	font-weight: 400;
	border: none;
	padding-left: 15px;
	margin: 0;
}
.fl-tab-content {
	border: none;
	margin: 0;
}

/*
 * AUTOSUGGEST
 */
.requireUser ul.as-selections {
	box-shadow: none;
	-webkit-box-shadow: none;
	-moz-box-shadow: none;
	border: 1px solid #a9a9a9;
}
ul.as-selections.loading {
	background: #fff url(../../../dev/images/ajax_load.gif) center center no-repeat;
}
ul.as-selections li.as-original input {
	border: 0;
}
ul.as-selections textarea.as-input, ul.as-selections input.as-input {
	border: 0;
	resize: none;
}
ul.as-selections textarea.as-input {
	padding: 0;
}
.autosuggest_wrapper {
	float: left;
	position: relative;
	width: 100%;
}
.autosuggest_wrapper ul.as-list {
	top: 100%;
	margin-top: -15px;
}
.autosuggest_wrapper .list_categories {
	float: right;
}
.autosuggest_wrapper textarea {
	overflow: hidden;
}
/* http://blogs.sitepoint.com/2005/02/26/simple-clearing-of-floats/ */
.clearfix {
	overflow: auto;
}

/*
 * OLD DIALOG LAYOUT
 */
.dialog {
	color: #333;
	display: none;
	left: 50%;
	margin-left: -250px;
	position: absolute;
	top: 12%;
	width: 500px;
}
.jqmOverlay {
	background-color: #000;
	opacity: 0.6 !important
}

/* Dialog header */
.dialog_header {
	background: url(/dev/images/dashboard_sprite.png) no-repeat scroll right -641px transparent;
	padding: 0 8px 0 0;
}
.dialog_header_inner {
	background: url(/dev/images/dashboard_sprite.png) no-repeat scroll -10px -819px transparent;
}
.dialog_header h1 {
	color: #fff;
	display: block;
	font-size: 1.1em;
	margin: 0;
	padding: 15px 20px;
}
.dialog_header .dialog_close_image {
	background: url(/dev/images/dashboard_sprite.png) no-repeat scroll -40px -641px transparent;
	cursor: pointer;
	display: block;
	height: 15px;
	overflow: hidden;
	position: absolute;
	right: 20px;
	top: 17px;
	text-indent: -5000px;
	width: 14px;
}

/* Dialog content */
.dialog_content {
	background-color: #fff;
	border-left: 3px #454a4f solid;
	border-right: 3px #454a4f solid;
	padding: 7px 20px;
}
.dialog_content h1 {
	font-size: 1.1em;
	font-weight: bold;
	color: #333;
	margin: 0;
	padding: 5px 0;
}
.dialog_content textarea {
	height: 80px;
	width: 98%;
	padding: 5px;
}

/* Dialog buttons */
.dialog_buttons {
	clear: both;
	margin-top: 20px;
	float: right;
}

/* Dialog footer */
.dialog_footer {
	background: url(/dev/images/dashboard_sprite.png) no-repeat scroll right -957px transparent;
	padding: 0 8px 0 0;
}
.dialog_footer_inner {
	background: url(/dev/images/dashboard_sprite.png) no-repeat scroll -10px -937px transparent;
	height: 6px;
}

/* Dialog tooltip header */
.dialog_tooltip_header_arrow {
	background: url(/dev/images/tour_sprite.png) no-repeat scroll -254px -76px transparent;
	height: 18px;
	margin: 0 0 0 20px;
	width: 35px;
}
.dialog_tooltip_header {
	background: url(/dev/images/tour_sprite.png) no-repeat scroll right -20px transparent;
	padding: 0 22px 0 0;
}
.dialog_tooltip_header_inner {
	background: url(/dev/images/tour_sprite.png) no-repeat scroll left top transparent;
	height: 14px;
}

/* Dialog tooltip content */
.dialog_tooltip_close {
	float: right;
}
.dialog_tooltip_content {
	background: url(/dev/images/tour_sprite.png) no-repeat scroll left -80px transparent;
	padding: 7px 20px 0;
}
.dialog_tooltip_content h2 {
	font-size: 1.1em;
	font-weight: bold;
	color: #333;
	margin: 0;
	padding: 0 0 5px;
}
.dialog_tooltip_content p {
	font-size: .9em;
}
.dialog_tooltip_content textarea {
	height: 80px;
	width: 98%;
}

/* Dialog tooltip footer */
.dialog_tooltip_footer {
	background: url(/dev/images/tour_sprite.png) no-repeat scroll right -60px transparent;
	padding: 0 22px 0 0;
}
.dialog_tooltip_footer_inner {
	background: url(/dev/images/tour_sprite.png) no-repeat scroll left -40px transparent;
	height: 14px;
}
.dialog_tooltip_footer_arrow {
	background: url(/dev/images/tour_sprite.png) no-repeat scroll -217px -80px transparent;
	width: 35px;
	height: 18px;
	margin: 0 0 0 20px;
}

/*
 * NEW DIALOG LAYOUT
 */
.s3d-dialog {
	color: #333;
	display: none;
	left: 50%;
	margin-left: -250px;
	position: absolute;
	top: 50px;
	width: 500px;
}
.s3d-dialog-container {
	background-color: #fff;
	border: 1px solid #a9a9a9;
	-moz-border-radius: 5px;
	border-radius: 5px;
	padding: 7px 20px 12px;
	box-shadow: 0 0 10px #000;
	-moz-box-shadow: 0 0 10px #000;
	-webkit-box-shadow: 0 0 10px #000;
	color: #424242;
	font-size: 12px;
}
.s3d-dialog-container .s3d-dialog-close {
	background: url("/dev/images/dialog_close.png") no-repeat top left transparent;
	width: 19px;
	height: 17px;
	float: right;
	cursor: pointer;
	margin: -2px -15px 0 0;
}
.s3d-dialog-container .s3d-dialog-close:hover {
	background: url("/dev/images/dialog_close.png") no-repeat left -19px transparent;
}
.s3d-dialog-container h1.s3d-dialog-header {
	border-bottom: 1px dotted #d4d4d4;
	color: #666;
	font-size: 19px;
	font-weight: normal;
	padding-bottom: 11px;
	margin-bottom: 15px;
}

/* Widget bar item counts */
.s3d-counts-outer {
	padding: 3px 2px;
	background: #fff;
	border: 1px solid #D6D9DB;
	border-radius: 5px;
	-moz-border-radius: 5px;
	-webkit-border-radius: 5px;
	box-shadow: 0 0 4px -2px #A8A8A8 inset;
	-webkit-box-shadow: 0 0 4px -2px #A8A8A8 inset;
	-moz-box-shadow: 0 0 4px -2px #A8A8A8 inset;
	font-size: 11px;
	position: relative;
	top: -1px;
	margin-left: 5px;
}
.s3d-counts-outer a {
	padding-right: 6px;
	color: #707070;
}
.s3d-counts-inner {
	color: #fff;
	padding: 0px 4px;
	background: #D4D4D4;
	border: 1px solid #CACACA;
	border-radius: 5px;
	-moz-border-radius: 5px;
	-webkit-border-radius: 5px;
	box-shadow: 0 0 4px -2px #A2A2A2 inset;
	-webkit-box-shadow: 0 0 4px -2px #A2A2A2 inset;
	-moz-box-shadow: 0 0 4px -2px #A2A2A2 inset;
}

/*
 * CHAT
 */
.chat_available_status_online {
	background: url(/dev/images/dashboard_sprite.png) no-repeat scroll -33px -395px transparent;
}
.chat_available_status_busy {
	background: url(/dev/images/dashboard_sprite.png) no-repeat scroll -63px -395px transparent;
}
.chat_available_status_offline {
	background: url(/dev/images/dashboard_sprite.png) no-repeat scroll -93px -395px transparent;
}
.chat_available_status_offline, .chat_available_status_busy, .chat_available_status_online {
	padding-left: 15px;
}

/*
 * LISTS
 */
.s3d-list-item {
	list-style: none outside none;
	padding: 5px 0 5px 10px !important;
	margin: 0 !important;
	clear: both;
	overflow: hidden;
}
.s3d-list-entity-picture {
	float: left;
	height: 32px;
	margin-right: 10px;
	width: 32px;
}
.s3d-entity-displayname {
	padding-top: 4px;
	margin: 4px 0 0 8px;
	float: left;
}
.s3d-list-link-full-space {
	clear: both;
	height: 100%;
}
ul li.s3d-list-item:hover {
	background-color: #f1f9fd;
}
.s3d-dropdownlistone-text {
	padding: 0 7px;
	border-right: none;
	color: #fff;
	font-size: 11px;
}
.s3d-dropdownlistone-text .dropdownlistone_arrow {
	background: url(/dev/images/dashboard_sprite.png) no-repeat scroll -149px -394px transparent;
	padding-right: 17px;
	padding-left: 8px;
}
.s3d-dropdownlistone-menu {
	background-color: #868a8d;
	line-height: 16px;
	position: absolute;
	z-index: 500;
	padding: 0 0 6px;
	min-width: 100px;
}
.s3d-dropdownlistone-menu div {
	margin-top: 5px;
}
.s3d-dropdownlistone-menu ul {
	margin: 0;
	padding: 0;
}
.s3d-dropdownlistone-menu li {
	display: block;
	list-style-type: none;
	margin: 0;
	padding: 3px 5px 6px 13px;
}
.s3d-dropdownlistone-menu li a {
	border: none;
	color: #fff;
	padding: 0;
}
.s3d-dropdownlistone-menu li a:hover, .s3d-dropdownlistone-menu li button:hover {
	color: #ddd;
}
.s3d-dropdownlistone-menu-border {
	border-bottom: 1px solid #777;
}
.s3d-dropdownlistone-link-inactive {
	color: #aaa;
}
.s3d-dropdownlisttwo-text {
	color: #666666;
}
.s3d-dropdownlisttwo-text span {
	float: left;
}
.s3d-dropdownlisttwo-text .s3d-dropdownlisttwo-arrow-down {
	background: url(/dev/images/dashboard_sprite.png) no-repeat scroll -128px -400px transparent;
	float: left;
	height: 10px;
	margin: 6px 0 0 6px;
	width: 10px;
}
.s3d-dropdownlisttwo-text .s3d-dropdownlisttwo-arrow-up {
	background: url(/dev/images/dashboard_sprite.png) no-repeat scroll -218px -400px transparent;
	float: left;
	height: 10px;
	margin: 6px 0 0 6px;
	width: 10px;
}
.s3d-dropdownlisttwo-menu {
	font-size: .95em !important;
	left: 110px;
	list-style-image: none;
	position: absolute;
	top: 29px;
	z-index: 10;
	margin: 0;
}
.s3d-dropdownlisttwo-menu ul {
	background-color: #fff;
	border: 1px solid #CCC;
	margin: 0;
	padding: 5px 15px 5px 7px;
}
.s3d-dropdownlisttwo-menu li {
	list-style-type: none;
	padding: 0;
}

/*
 * POPOVERS
 */
.s3d-popover-container {
	border: 1px solid #EAEBEC;
	border-top: none;
	border-radius: 5px;
	-moz-border-radius: 5px;
	-webkit-border-radius: 5px;
	box-shadow: 0px 0px 5px #454545;
	-moz-box-shadow: 0px 0px 5px #454545;
	-webkit-box-shadow: 0px 0px 5px #454545;
    background: #e6e6e6;
    background: -moz-linear-gradient(top, #e6e6e6 0%, #f4f4f4 100%);
    background: -webkit-gradient(linear, left top, left bottom, color-stop(0%,#e6e6e6), color-stop(100%,#f4f4f4));
    background: -webkit-linear-gradient(top, #e6e6e6 0%,#f4f4f4 100%);
    background: -o-linear-gradient(top, #e6e6e6 0%,#f4f4f4 100%);
    background: -ms-linear-gradient(top, #e6e6e6 0%,#f4f4f4 100%);
    background: linear-gradient(top, #e6e6e6 0%,#f4f4f4 100%);
	font-size: 13px;
}
.s3d-popover-container .s3d-popover-inner {
	padding: 10px;
	word-wrap: break-word;
}
.s3d-popover-arrowup {
	background: url("/dev/images/popover_arrowup.png") no-repeat scroll left top transparent;
	height: 13px;
	margin-left: 110px;
	position: relative;
	width: 33px;
}

/*
 * TAGLISTS
 */
.s3d-taglist-container {
	max-height: 53px;
	overflow-y: hidden;
}
.s3d-taglist {
	margin: 3px 0 0 20px;
	text-indent: -20px;
}
.s3d-taglist li {
	display: inline;
	list-style: disc;
	padding: 0;
	margin: 0;
	list-style-position: inside;
}
.s3d-taglist li a {
	font-size: 11px !important;
	font-weight: normal !important;
}
.s3d-taglist li:before {
	content: '\0020\00b7\0020'
}
.s3d-taglist li:first-child:before {
	content: ''
}
.s3d-taglist li:first-child {
	list-style: none;
	background: url("/devwidgets/entity/images/entity_tags_icon.png") no-repeat scroll 0 -1px transparent;
	padding-left: 20px;
}

/*
 * HIGHLIGHTED AREAS
 */
.s3d-highlight_area_background {
	background-color: #EFF2F4;
	padding: 0 10px;
	margin: 0 0 15px;
}
.s3d-highlight_area_background_tl {
	height: 7px;
	margin-left: -10px;
	background: url(/dev/images/dashboard_sprite.png) no-repeat scroll -10px -1037px transparent;
}
.s3d-highlight_area_background_tinner {
	height: 7px;
	margin-right: -10px;
	background: url(/dev/images/dashboard_sprite.png) no-repeat scroll right -1047px transparent;
}
.s3d-highlight_area_background_bl {
	clear: both;
	height: 7px;
	margin-left: -10px;
	background: url(/dev/images/dashboard_sprite.png) no-repeat scroll -10px -1057px transparent;
}
.s3d-highlight_area_background_binner {
	clear: both;
	height: 7px;
	margin-right: -10px;
	background: url(/dev/images/dashboard_sprite.png) no-repeat scroll right -1067px transparent;
}
.s3d-highlight_area_background_white_content_tl {
	height: 7px;
	margin-left: -10px;
	background: url(/dev/images/dashboard_sprite.png) no-repeat scroll -10px -1198px transparent;
}
.s3d-highlight_area_background_white_content_tinner {
	height: 7px;
	margin-right: -10px;
	background: url(/dev/images/dashboard_sprite.png) no-repeat scroll right -1208px transparent;
}
.s3d-highlight_area_background_white_content_bl {
	clear: both;
	height: 7px;
	margin-left: -10px;
	background: url(/dev/images/dashboard_sprite.png) no-repeat scroll -10px -1217px transparent;
}
.s3d-highlight_area_background_white_content_binner {
	clear: both;
	height: 7px;
	margin-right: -10px;
	background: url(/dev/images/dashboard_sprite.png) no-repeat scroll right -1227px transparent;
}
.s3d-highlight_area_background_darker1 {
	background-color: #d5dbdf;
	padding: 0 10px;
	margin: 0 0 15px;
}
.s3d-highlight_area_background_darker1_tl {
	height: 7px;
	margin-left: -10px;
	background: url(/dev/images/dashboard_sprite.png) no-repeat scroll -10px -1077px transparent;
}
.s3d-highlight_area_background_darker1_tinner {
	height: 7px;
	margin-right: -10px;
	background: url(/dev/images/dashboard_sprite.png) no-repeat scroll right -1087px transparent;
}
.s3d-highlight_area_background_darker1_bl {
	height: 7px;
	margin-left: -10px;
	background: url(/dev/images/dashboard_sprite.png) no-repeat scroll -10px -1097px transparent;
}
.s3d-highlight_area_background_darker1_binner {
	height: 7px;
	margin-right: -10px;
	background: url(/dev/images/dashboard_sprite.png) no-repeat scroll right -1107px transparent;
}
.s3d-highlight_area_background_darker1_white_content_tl {
	height: 7px;
	margin-left: -10px;
	background: url(/dev/images/dashboard_sprite.png) no-repeat scroll -10px -1117px transparent;
}
.s3d-highlight_area_background_darker1_white_content_tinner {
	height: 7px;
	margin-right: -10px;
	background: url(/dev/images/dashboard_sprite.png) no-repeat scroll right -1127px transparent;
}
.s3d-highlight_area_background_darker1_white_content_bl {
	clear: both;
	height: 7px;
	margin-left: -10px;
	background: url(/dev/images/dashboard_sprite.png) no-repeat scroll -10px -1137px transparent;
}
.s3d-highlight_area_background_darker1_white_content_binner {
	clear: both;
	height: 7px;
	margin-right: -10px;
	background: url(/dev/images/dashboard_sprite.png) no-repeat scroll right -1147px transparent;
}

/*
 * SEARCH
 */

/* SEARCH BAR */
.s3d-search-bar {
	margin-left: 205px;
	position: relative;
	top: -10px;
}
.s3d-search-bar input {
	color: #6d6d6d !important;
	width: 500px;
	font-size: 1.2em !important;
	display: block;
}

/* SEARCH HEADER */
.s3d-search-header {
	text-align: left;
	font-weight: normal;
	font-size: 1em;
	color: #666;
	width: 700px;
}
.s3d-search-header {
	margin-bottom: 5px;
	padding: 5px 5px 8px 10px;
	background-color: #f5f5f5;
	border-radius: 2px;
	-moz-border-radius: 2px;
	-webkit-border-radius: 2px;
	box-shadow: 0 1px 1px 1px #CCC;
	-webkit-box-shadow: 0 1px 1px 1px #CCC;
	-moz-box-shadow: 0 1px 1px 1px #CCC;
}
.s3d-search-header .s3d-search-header-type {
	display: inline-block;
	padding-top: 2px;
}
.s3d-search-header .s3d-search-selects {
	float: right;
}
.s3d-search-header .s3d-search-selects div {
	display: inline;
	float: left;
}
.s3d-search-header .s3d-search-selects select {
	border: 1px solid #CCCCCC;
	margin: 0;
}
.s3d-search-header .s3d-search-selects .s3d-search-sort {
	margin-left: 10px;
}

/* SEARCH REFINE BY TAGS */
.s3d-search-tag {
	padding: 0;
	margin: 5px 2px 0 2px;
}
.s3d-search-activetags span, .s3d-search-refineby span {
	display: inline-block;
}
.s3d-search-activetags button {
	color: #6C6C6C;
	cursor: pointer;
	border: 1px solid #b4b5b5;
	border-radius: 10px;
	-moz-border-radius: 10px;
	-webkit-border-radius: 10px;
	background-color: #FEFEFE;
}
.s3d-search-activetags button img {
	margin-left: 8px;
}
.s3d-search-refineby-list {
	margin-bottom: 15px;
}
.s3d-search-refineby .s3d-search-refineby-title {
	margin-bottom: 5px;
	display: block;
	color: #64707E;
}
.s3d-search-refineby button {
	cursor: pointer;
	color: #585858;
	border: 1px solid #A5BECF;
	border-radius: 10px;
	-moz-border-radius: 10px;
	-webkit-border-radius: 10px;
    background: #dceefe;
    background: -moz-linear-gradient(top, #dceefe 0%, #c1e0f1 100%);
    background: -webkit-gradient(linear, left top, left bottom, color-stop(0%,#dceefe), color-stop(100%,#c1e0f1));
    background: -webkit-linear-gradient(top, #dceefe 0%,#c1e0f1 100%);
    background: -o-linear-gradient(top, #dceefe 0%,#c1e0f1 100%);
    background: -ms-linear-gradient(top, #dceefe 0%,#c1e0f1 100%);
    background: linear-gradient(top, #dceefe 0%,#c1e0f1 100%);
}

/* SEARCH RESULTS */
.s3d-search-results {
	display: block;
	overflow: hidden;
	width: 715px;
}
.s3d-search-results .s3d-search-results-container {
	margin: 10px 0 0;
	padding: 0;
	border-top: 1px solid #e9e9e9;
}
.s3d-search-result {
	color: #333;
	padding: 10px;
	border-bottom: 1px dotted #cccccc;
	list-style: none
}
.s3d-search-result a img {
	float: left;
	padding: 0 10px 5px 0;
	max-width: 40px;
	max-height: 60px;
}
.s3d-search-result-right {
	margin-left: 80px;
}
.s3d-search-results .jq_pager {
	clear: both;
	border-bottom: 1px solid #e9e9e9;
}
.s3d-search-result-detail-separator {
	color: #cccccc;
	margin: 0 5px;
}
.s3d-search-result:hover {
	background-color: #f2f9fc;
}

/* search results common elements in content people and group results */
.s3d-search-result-content .searchcontent_result_usedin_icon, .s3d-search-result-group .searchgroups_result_usedin_icon {
	background: url("/devwidgets/entity/images/entity_used_by_icon.png") no-repeat scroll left top transparent;
}
.s3d-search-result-content .searchcontent_result_comments_icon, .s3d-search-result-group .searchgroups_result_comments_icon {
	background: url("/devwidgets/entity/images/entity_comment_icon.png") no-repeat scroll left top transparent;
}
.s3d-search-result-content .searchcontent_result_left_filler, .s3d-search-result-person .searchpeople_result_left_filler, .s3d-search-result-group .searchgroups_result_left_filler {
	margin: 1px 8px 0 0;
	display: inline;
	float: left;
	height: 25px;
	width: 17px;
}
.s3d-search-result-content .searchcontent_result_plus, .s3d-search-result-person .searchpeople_result_plus, .s3d-search-result-group .searchgroups_result_plus {
	color: #e4e4e4;
	font-size: x-large;
	font-weight: 100;
	margin: -5px 10px 10px -2px;
}
.s3d-search-result-content .searchcontent_result_icon, .s3d-search-result-person .searchpeople_result_icon, .s3d-search-result-group .searchgroups_result_icon {
	display: inline-block;
	height: 10px;
	width: 15px;
}
.s3d-search-result-content .searchcontent_result_description, .s3d-search-result-person .searchperson_result_description, .s3d-search-result-group .searchgroup_result_description {
	word-wrap: break-word;
}

/* search results hide elements used in grid view by default */
.s3d-search-result-content .searchcontent_result_description_grid, .s3d-search-result-person .searchpeople_result_description_grid, .s3d-search-result-group .searchgroups_result_description_grid, .s3d-search-result-name-grid, .s3d-search-result-tag-grid, .s3d-search-result-avatar-large, .s3d-search-result-content .searchcontent_result_by_name_grid {
	display: none;
}

/* search results content */
.s3d-search-result-content .searchcontent_result_description {
	margin: 0 0 5px;
	color: #333;
	font-size: 11px;
	padding: 6px 0;
	word-wrap: break-word;
}
.s3d-search-result-content .searchcontent_result_mimetype {
	font-size: smaller;
	white-space: pre;
	text-transform: uppercase;
}
.s3d-search-result-content .searchcontent_result_by {
	padding: 3px 0;
	font-size: 11px;
}
.s3d-search-result-content .searchcontent_result_detail_separator {
	color: #cccccc;
}
.s3d-search-result-content .searchcontent_result_usedin {
	margin-top: 2px;
	font-size: 11px;
}
.s3d-search-result-content .searchcontent_result_share_icon {
	display: inline-block;
	float: right;
	margin-left: 10px;
}
.s3d-search-result-content .searchcontent_result_author_icon {
	margin-left: 8px;
	display: inline-block;
	float: right;
}

/* search results people */
.s3d-search-result-person .searchpeople_result_person {
	margin: 5px 8px 10px;
	padding: 10px;
	width: 280px;
	background-color: #FFF;
	height: 50px;
	float: left;
	border: none;
	overflow: hidden;
}
.s3d-search-result-person .searchpeople_result_person_picture {
	float: left;
	display: block;
	width: 48px;
	height: 48px;
	padding: 0;
	margin: 0;
}
.s3d-search-result-person .searchpeople_result_dot {
	display: block;
	float: left;
	position: relative;
	left: 5px;
}
.s3d-search-result-person .searchpeople_result_person_dept {
	display: block;
	color: #999;
	font-size: .85em;
	margin: 0 0 4px 57px;
	line-height: 12px;
}
.s3d-search-result-person .searchpeople_result_person_links {
	margin-left: 57px;
}
.s3d-search-result-person .searchpeople_result_person_link {
	font-size: .85em;
}
.s3d-search-result-person .searchpeople_result_person_divider {
	color: #ddd;
	margin: 0 0 0 0px !important;
}
.s3d-search-result-person .searchpeople_result_person_threedots {
	display: block;
	width: 150px;
}
.s3d-search-result-person .searchpeople_result_counts {
	padding: 3px 0;
	font-size: 11px;
}
.s3d-search-result-person .searchpeople_result_message_icon {
	display: inline-block;
	float: right;
}

/* search results groups */
.s3d-search-result-group .searchgroups_result_grouptype {
	font-size: smaller;
	white-space: pre;
}
.s3d-search-result-group .searchgroups_result_message_icon {
	display: inline-block;
	float: right;
}
.s3d-search-result-group .searchgroups_result_usedin {
	font-size: 11px;
	padding: 3px 0;
}
.s3d-search-result-group .searchgroups_result_comments_icon {
	margin-left: 8px;
}
.s3d-search-result-group .searchgroups_result_description {
	color: #333;
	font-size: .90em;
	padding: 3px 0;
	word-wrap: break-word;
}
.s3d-search-result-group .searchgroups_result_plus {
	margin: 1px 8px 0 0;
	display: inline;
	float: left;
	height: 17px;
	width: 17px;
}
.s3d-search-result-group .searchgroups_result_plus:hover {
	cursor: pointer;
}

/* search results grid */
.s3d-search-results-grid {
	border: 0 !important;
	border-top: 1px solid #ddd !important;
	padding-top: 5px;
	border-spacing: 10px;
}
.s3d-search-results-grid .s3d-search-result {
	width: 150px;
	height: 232px;
	overflow: hidden;
	border: 1px solid #FFFFFF !important;
	float: left;
	position: relative;
	margin: 0 5px 8px 0;
	clear: none;
}
.s3d-search-results-grid .s3d-search-result a img {
	float: left !important;
	padding: 0 !important;
	margin-left: 24px;
	max-width: 100px !important;
	max-height: 100px !important;
	position: absolute;
}
.s3d-search-results-grid .s3d-search-result-anonuser {
	display: none !important;
}
.s3d-search-results-grid .s3d-search-result-right {
	margin: 135px 0 0 7px;
}
.s3d-search-results-grid .s3d-search-result-user-functions {
	position: absolute;
	float: left !important;
	margin: 110px 0 0 21px !important;
	left: 10px;
}
.s3d-search-results-grid .s3d-search-result-content .s3d-actions-addtolibrary {
	margin-right: 8px;
}
.s3d-search-results-grid .s3d-search-result-content .s3d-actions-author {
	margin-right: 20px;
}
.s3d-search-results-grid .s3d-search-result-content .searchcontent_result_usedin_line {
	display: block;
	margin-bottom: 2px;
}
.s3d-search-results-grid .s3d-search-result-person .s3d-actions-message, .s3d-search-results-grid .s3d-search-result-group .s3d-actions-message {
	margin-left: 60px;
}
.s3d-search-results-grid .s3d-search-result-detail-separator {
	display: block;
}
.s3d-search-results-grid .s3d-search-result-detail-separator span {
	display: none;
}
.s3d-search-results-grid .searchpeople_result_description, .s3d-search-results-grid .searchgroups_result_description, .s3d-search-results-grid .searchcontent_result_description, .s3d-search-results-grid .s3d-search-result-name, .s3d-search-results-grid .s3d-search-result-tag, .s3d-search-results-grid .searchcontent_result_by_name {
	display: none;
}
.s3d-search-results-grid .searchpeople_result_description_grid, .s3d-search-results-grid .searchgroups_result_description_grid, .s3d-search-results-grid .searchcontent_result_description_grid {
	display: none;
	word-wrap: break-word;
}
.s3d-search-results-grid .s3d-search-result-name-grid, .s3d-search-results-grid .s3d-search-result-tag-grid, .s3d-search-results-grid .s3d-search-result-avatar-large, .s3d-search-results-grid .searchcontent_result_by_name_grid {
	display: inline;
}
.s3d-search-results-grid .jq_pager {
	border: 0;
}
.s3d-search-results-grid .s3d-search-result:hover {
	border: 1px solid #e9e9e9;
	border-radius: 3px;
	-moz-border-radius: 3px;
	-webkit-border-radius: 3px;
}

/* search results anon user */
.s3d-search-results-anon .s3d-search-result-user-functions {
	display: none;
}
.s3d-search-results-anon .s3d-search-result-anonuser {
	display: inline;
	float: left;
	height: 15px;
	width: 15px;
}
.s3d-search-results-anon .s3d-search-results-grid .s3d-search-result-right {
	margin: 110px 0 0 0;
}

/* Search list or grid view buttons */
.s3d-search-listview-options {
	float: right;
	padding: 0 !important;
	height: 19px !important;
	margin-left: 20px;
}
.s3d-search-listview-options:hover {
	background: #fff !important;
	box-shadow: 0 0 4px -2px #A8A8A8 inset !important;
}
.s3d-search-listview-options > div {
	float: left;
	height: 15px;
	padding: 3px 4px 2px;
}
.s3d-search-listview-options > div.selected, .s3d-search-listview-options > div:hover {
	background: url("/dev/images/button_header_hover.png") repeat-x scroll left -1px transparent;
	box-shadow: 0 0 4px -2px #A8A8A8 inset;
}
.s3d-search-listview-options .search_view_list {
	border-radius: 0 5px 5px 0;
}
.s3d-search-listview-options .search_view_grid {
	border-radius: 5px 0 0 5px;
}
.s3d-search-listview-options .s3d-action-icon {
	display: block !important;
}

/* Search icons */
.s3d-search-results-gridview {
	background: url('/dev/images/search_grid_16x16.png') no-repeat top left transparent;
}
.s3d-search-results-gridview:hover {
	background: url('/dev/images/search_grid_16x16_hover.png') no-repeat top left transparent;
}
.s3d-search-results-gridview.selected {
	background: url('/dev/images/search_grid_16x16_hover.png') no-repeat top left transparent;
}
.s3d-search-results-listview {
	background: url('/dev/images/search_list_16x16.png') no-repeat top left transparent;
}
.s3d-search-results-listview:hover {
	background: url('/dev/images/search_list_16x16_hover.png') no-repeat top left transparent;
}
.s3d-search-results-listview.selected {
	background: url('/dev/images/search_list_16x16_hover.png') no-repeat top left transparent;
}
.s3d-search-results-carouselview {
	background: url('/dev/images/search_carousel_16x16.png') no-repeat top left transparent;
	margin-top: -2px;
}
.s3d-search-results-carouselview:hover {
	background: url('/dev/images/search_carousel_16x16_hover.png') no-repeat top left transparent;
}
.s3d-search-results-carouselview.selected {
	background: url('/dev/images/search_carousel_16x16_hover.png') no-repeat top left transparent;
}
.s3d-search-results-blogview {
	background: url('/dev/images/search_blog_16x16.png') no-repeat top left transparent;
	margin-top: -1px;
}
.s3d-search-results-blogview:hover {
	background: url('/dev/images/search_blog_16x16_hover.png') no-repeat top left transparent;
}
.s3d-search-results-blogview.selected {
	background: url('/dev/images/search_blog_16x16_hover.png') no-repeat top left transparent;
}

/*
 * Progress indicator
 */
#sakai_progressindicator {
	margin-top: 25px;
}
#sakai_progressindicator h1, #sakai_progressindicator p {
	text-align: center;
}
#sakai_progressindicator .s3d-inset-shadow-container {
	height: 50px;
	padding-top: 30px;
}
#sakai_progressindicator .s3d-inset-shadow-container img {
	display: block;
	height: 20px;
	margin-left: auto;
	margin-right: auto;
	width: 188px;
}

/*
 * ICONS
 */
.s3d-icon-16 {
	width: 16px;
	height: 16px;
}
.s3d-icon-25 {
	width: 25px;
	height: 25px;
}
.s3d-icon-32 {
	width: 32px;
	height: 32px;
}
.s3d-icon-40 {
	width: 40px;
	height: 40px;
}
.s3d-icon-50 {
	width: 50px;
	height: 50px;
}
.s3d-icon-64 {
	width: 64px;
	height: 64px;
}
.s3d-icon-128 {
	width: 128px;
	height: 128px;
}
.icon-audio-sprite {
	background: url(/dev/images/icons_sprite.png) no-repeat scroll -958px 0 transparent;
}
.icon-doc-sprite {
	background: url(/dev/images/icons_sprite.png) no-repeat scroll -112px 0 transparent;
}
.icon-pdf-sprite {
	background: url(/dev/images/icons_sprite.png) no-repeat scroll -750px 0 transparent;
}
.icon-pps-sprite {
	background: url(/dev/images/icons_sprite.png) no-repeat scroll -463px 0 transparent;
}
.icon-swf-sprite {
	background: url(/dev/images/icons_sprite.png) no-repeat scroll -1040px 0 transparent;
}
.icon-zip-sprite {
	background: url(/dev/images/icons_sprite.png) no-repeat scroll -1056px 0 transparent;
}
.icon-spreadsheet-sprite {
	background: url(/dev/images/icons_sprite.png) no-repeat scroll -560px 0 transparent;
}
.icon-txt-sprite {
	background: url(/dev/images/icons_sprite.png) no-repeat scroll -1086px 0 transparent;
}
.icon-image-sprite {
	background: url(/dev/images/icons_sprite.png) no-repeat scroll -320px 0 transparent;
}
.icon-html-sprite {
	background: url(/dev/images/icons_sprite.png) no-repeat scroll -302px 0 transparent;
}
.icon-video-sprite {
	background: url(/dev/images/icons_sprite.png) no-repeat scroll -1118px 0 transparent;
}
.icon-sound-sprite {
	background: url(/dev/images/icons_sprite.png) no-repeat scroll -622px 0 transparent;
}
.icon-kmultiple-sprite {
	background: url(/dev/images/icons_sprite.png) no-repeat scroll -430px 0 transparent;
}
.icon-url-sprite {
	background: url(/dev/images/icons_sprite.png) no-repeat scroll -304px 0 transparent;
}
.icon-sakaidoc-sprite {
	background: url(/dev/images/icons_sprite.png) no-repeat scroll -1185px 0 transparent;
}
.icon-unknown-sprite {
	background: url(/dev/images/icons_sprite.png) no-repeat scroll -143px 0 transparent;
}
.icon-collection-sprite {
	background: url(/dev/images/icons_sprite.png) no-repeat scroll -430px 0 transparent;
}

/*
 * Forms and Validation
 */
.s3d-form-field-wrapper {
	position: relative;
}
.s3d-form-field-wrapper input, .s3d-form-field-wrapper textarea, .s3d-form-field-wrapper select, .s3d-form-field-wrapper ul.as-selections {
	float: left;
	clear: right;
	margin-bottom: 15px;
}
.s3d-form-field-wrapper input, .s3d-form-field-wrapper textarea {
	width: 55%;
	padding: 0 5px;
}
.s3d-form-field-wrapper ul.as-selections input {
	padding: 0px;
}
.s3d-form-field-wrapper textarea {
	padding: 5px;
}
.s3d-form-field-wrapper input.s3d-input-full-width, .s3d-form-field-wrapper textarea.s3d-input-full-width {
	width: 96%;
	clear: both;
}
.s3d-form-field-wrapper ul.as-selections {
	padding: 0px 5px;
	width: 98%;
}
.s3d-form-field-wrapper input {
	height: 21px;
}
.s3d-form-field-wrapper label.s3d-input-label {
	float: left;
	width: 35%;
	clear: left;
	text-align: right;
	padding: 5px 2%;
	color: #666;
}
.s3d-form-field-wrapper label.s3d-input-label-above {
	width: 100%;
	clear: both;
	text-align: left;
	padding: 0;
}
.s3d-form-field-wrapper input.s3d-error, .s3d-form-field-wrapper textarea.s3d-error, .s3d-form-field-wrapper input.s3d-error-after, .s3d-form-field-wrapper textarea.s3d-error-after, .s3d-form-field-wrapper ul.as-selections.s3d-error {
	border: 3px solid #cc0000;
}
.s3d-form-field-wrapper span.s3d-error {
	clear: both;
	background-color: #cc0000;
	color: #fff;
	padding: 0 5px;
	width: 55%;
	float: left;
	margin-left: 39%;
	border: 3px solid #cc0000;
	font-size: 11px;
}
.s3d-form-field-wrapper span.s3d-error-after {
	clear: both;
	background-color: #cc0000;
	color: #fff;
	padding: 0 5px;
	width: 98%;
	float: left;
	margin-left: 0;
	border: 3px solid #cc0000;
	font-size: 11px;
}
.s3d-form-field-wrapper input::-webkit-input-placeholder, .s3d-form-field-wrapper textarea::-webkit-input-placeholder {
	color: #aaa;
	font-size: 12px;
}
.s3d-form-field-wrapper input:-moz-placeholder, .s3d-form-field-wrapper textarea:-moz-placeholder {
	color: #aaa;
	font-size: 12px;
}

/*
 * Drag and Drop
 */
.s3d-draggable-draggingitems {
	background-color: #1098d5;
	color: #fff;
	padding: 4px 7px;
	display: inline-block;
	font-size: 11px;
	z-index: 10001;
	box-shadow: 0px 1px 3px 0 #999;
	-moz-box-shadow: 0px 1px 3px 0 #999;
	-webkit-box-shadow: 0px 1px 3px 0 #999;
}
#s3d-draggeditems-container li {
	background: #e9f4f8;
	border: 2px solid #d5e9f3;
	border-radius: 2px;
	-moz-border-radius: 2px;
	-webkit-border-radius: 2px;
	margin-bottom: 2px;
}
#s3d-draggeditems-container .s3d-draggable-hidden {
	display: none;
}<|MERGE_RESOLUTION|>--- conflicted
+++ resolved
@@ -453,11 +453,7 @@
 	margin-left: -2px;
 }
 .s3d-dropdown-menu:hover {
-<<<<<<< HEAD
-    background: #57c9fa;
-=======
     background: #3b8ec0;
->>>>>>> 2cde9639
     background: -moz-linear-gradient(top, #57c9fa 0%, #50bbec 22%, #3b8ec0 69%, #3581b3 89%, #3480b2 100%);
     background: -webkit-gradient(linear, left top, left bottom, color-stop(0%,#57c9fa), color-stop(22%,#50bbec), color-stop(69%,#3b8ec0), color-stop(89%,#3581b3), color-stop(100%,#3480b2));
     background: -webkit-linear-gradient(top, #57c9fa 0%,#50bbec 22%,#3b8ec0 69%,#3581b3 89%,#3480b2 100%);
@@ -511,11 +507,7 @@
 	color: #f3f3f3;
 }
 .s3d-dropdown-menu .s3d-dropdown-container {
-<<<<<<< HEAD
-    background: #56c9fb;
-=======
     background: #3b8ec0;
->>>>>>> 2cde9639
     background: -moz-linear-gradient(top, #3480b2 0%, #2d77a8 23%, #155986 72%, #0b4e79 100%);
     background: -webkit-gradient(linear, left top, left bottom, color-stop(0%,#3480b2), color-stop(23%,#2d77a8), color-stop(72%,#155986), color-stop(100%,#0b4e79));
     background: -webkit-linear-gradient(top, #3480b2 0%,#2d77a8 23%,#155986 72%,#0b4e79 100%);
