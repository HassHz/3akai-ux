/*
 * Licensed to the Sakai Foundation (SF) under one
 * or more contributor license agreements. See the NOTICE file
 * distributed with this work for additional information
 * regarding copyright ownership. The SF licenses this file
 * to you under the Apache License, Version 2.0 (the
 * "License"); you may not use this file except in compliance
 * with the License. You may obtain a copy of the License at
 *
 *     http://www.apache.org/licenses/LICENSE-2.0
 *
 * Unless required by applicable law or agreed to in writing,
 * software distributed under the License is distributed on an
 * "AS IS" BASIS, WITHOUT WARRANTIES OR CONDITIONS OF ANY
 * KIND, either express or implied. See the License for the
 * specific language governing permissions and limitations under the License.
 */
/* Sakai Base */
/* ----------------------------------------------------------------------------
 *    GLOBAL RULES
 * ----------------------------------------------------------------------------
 */
.requireUser {
    background: #75ADD7 url('/dev/images/body_bg.jpg') top left repeat-x;
    font-family: Arial, Helvetica, sans-serif;
    line-height: 120%;
}

.requireAnon { background: #093b52 url(/dev/images/page_bg_water.jpg) top left repeat-x; }

/* adding a visible outline on focus for accessibility */
*:focus {
    outline: 1px dotted #000;
}

/* HTML TAG OVERRIDES - on top of the FSS reset */
h1 {
    font-size: 2em;
    font-family: Arial,Helvetica,sans-serif;
    font-weight: bolder;
    line-height: normal;
}

/* LINKS */
a {
    color: #333;
    text-decoration: none;
}

a:hover {
    text-decoration: underline;
}

/* '+ Add another' link */
.s3d-add_another_location {color:#3399CC; font-size:13px; font-weight:bold; background: url("/dev/images/add_blue_icon.png") left no-repeat; padding-left:25px; height:16px; display:block; margin-right:15px;}
.s3d-add_another_location_container {clear:both; display:block; padding:7px 0; width:200px;}

/* Hidden elements
 ** localization: .i18nable
 * Hide i18nable elements by default until the messages are replaced by the translated
 * strings, and i18n will show the element. Typically this class is applied at body level
 ** functionality: .s3d-hidden
 * user for elements that will then be shown later using jQuery().show()
 */
.s3d-hidden, .i18nable {
    display: none;
}

/*
 *  LINKS
 */

.s3d-bold {
    font-weight: bold;
}

a.s3d-regular-links, .s3d-regular-links a{
    color: #006E96;
}

.s3d-regular-light-links, .s3d-regular-light-links a{
    color:#058EC4;
}

.s3d-content-type-link a{
    color:#5FB3D2;    
}

.s3d-remove-links {
    float:right; 
    margin-right:10px; 
    height:16px;
}

.s3d-tab-active a {
    background-color:#FFF!important;
    color:#000!important;
    font-weight:400!important;
    border-color:#DDD #DDD #EEE;
    border-style:solid;
    border-width:1px;
}

/*
 * SPRITES BUTTON 
 */
.s3d-sprites-buttons {
    background-color: #FFF; 
    padding: 0; 
    position: absolute; 
    left: 0; 
    top: 0; 
    display: block; 
    width: 106px; 
    margin: 0;
}
.s3d-sprites-buttons ul {
    margin:0; 
    border:1px solid #cbd0d4; 
    -moz-border-radius:4px; 
    -webkit-border-radius:4px; 
    border-radius:4px;
}

.s3d-sprites-buttons ul li { 
    padding: 5px 0px 5px 9px; 
    list-style-type: none;
}

.s3d-sprites-buttons ul li:hover { 
    background-color:#dbeefc; 
    cursor:pointer;
}

.s3d-sprites-buttons ul li a { 
    font-weight:normal; 
    font-size:12px;
}

.s3d-sprites-buttons ul li a:hover { 
    text-decoration:none; 
}

.s3d-sprites-buttons ul li.more_option {
    border-bottom:1px solid #cbd0d4;
}

.s3d-sprites-buttons ul li.more_option.option_last {
    border-bottom:0px;
}

.s3d-sprites-buttons .nav_small_spacer
{ height: 20px; }

.s3d-sprites-buttons .more_link { 
    background: transparent url(/dev/images/more_bg_18.png) top left no-repeat; 
    padding: 1px 21px 2px 12px; 
}

/*
 * WIDGET LAYOUT
 */
.s3d-widget-titlebar {
    background:transparent url(/dev/images/block_tr.png) no-repeat scroll right top; 
    padding: 0 10px 0 0; 
    height:50px;
}
.s3d-widget-titlebar-inner {
    background:transparent url(/dev/images/block_tl.png) no-repeat scroll left top; 
    padding: 0px 0 0 5px; 
    height:50px;
}

.s3d-widget .s3d-widget-content, .s3d-content {
    padding: 10px 0 10px 0; 
    margin: 0 !important; 
    border-left: 3px solid #D4DADE; 
    border-right: 3px solid #D4DADE;
}

.s3d-widget .s3d-widget-options-footer-left {
    background-image:url("/dev/images/block_footer_bl.png");
    background-position:left bottom;
    background-repeat:no-repeat;
    height:16px;
    margin-top:-16px;
}

.s3d-widget .s3d-widget-options-footer-right {
    background-image:url("/dev/images/block_footer_br.png");
    background-position:right bottom;
    background-repeat:no-repeat;
    height:16px;
    margin-right:-8px;
}

.s3d-widget .s3d-widget-no-options, .s3d-no-options{
    background: url('/dev/images/content_br.png') top right no-repeat; 
    padding: 0 5px 0 0; 
    margin: 0;
}
.s3d-widget .s3d-widget-no-options-inner, .s3d-no-options-inner {
    background: url('/dev/images/content_bl.png') 0 0 no-repeat; 
    margin: 0; 
    height: 6px;
}
/*
 * CONTENT LAYOUT 
 */
.s3d-header .s3d-fixed-container {
    background:url("/dev/images/header_l.png") no-repeat scroll left top #FFFFFF;
}

.s3d-header .s3d-fixed-container .s3d-decor {
    background:url("/dev/images/header_r.png") no-repeat scroll right top transparent;
    height:5px;
    margin-right:-20px;
} 

.s3d-main-container {
    background: #ffffff;
    padding-bottom: 20px;
}

/*
 * CHROME STYLES    
 * HEADINGS
 */
.s3d-site-heading {
    padding: 10px 0;
    font-weight: bold;
    color: #454A4F;
}

.people .s3d-site-heading, .account_preferences .s3d-site-heading {
    padding: 15px 0;
}

.s3d-site-heading h1 {
    margin: 0;
    padding: 0;
}

.site_secondary_heading {
    font-weight: bold;
    font-size: 20px;
    padding: 30px 0px 20px 25px;
}

.site_secondary_heading a {
    color: #0C91C5;
    font-size: 14px;
    padding-left: 10px;
}

.basic_appearance .site_secondary_heading {
    color: #454A4F;
    padding: 10px 0 20px 0;
    border: none;
}

.basic_appearance .site_secondary_heading a {
    background: #fff url('/dev/images/arrow_left_sm2_blue.gif') center left no-repeat;
    padding: 0 0 0 10px;
}


/* PROGRAMMATICALLY SET STYLES
 * styles used to programmatically set placement of widgets on the page
 */
.inline_class_widget_rightfloat {
    float: right;
}

.inline_class_widget_leftfloat {
    float: left;
}

/* ACTIONS
 * links used to trigger an action
 * default styling: bold blue link
 * Variants:
 * - action series: links are inside list items, each list item is separated by a divider
 */
a.s3d-action, .s3d-actions a {
    color: #006E96;
    font-weight: bold;
    font-size: 13px;
}

.s3d-action-series a {
    font-size: 12px;
    font-weight: bold;
    padding: 0 12px;
}

.s3d-action-series li {
    border-left: 1px solid #CCD1D5;
    padding: 0 0 0 5px;
}

.s3d-action-series li.first {
    border-left: none;
}

/* LOZENGE BUTTONS
 * links used to trigger an action
 * Default styling: lozenge shaped buttons
 * States: normal, hover, disabled
 * Variants:
 * - primary
 * - icon-right
 * - icon-left
 */
.s3d-button {
    display: inline-block;
    position: relative;
    border: none;
    margin: 0 5px 5px 0;
    padding: 0 13px 0 0;
    cursor: pointer;
    overflow: visible; /* removes extra side padding in IE */
    background: url("/dev/images/button-sprite-5state.png") no-repeat scroll right -40px transparent;
    font-size: 0.9em;
    font-weight: bold;
}

.s3d-button:hover, .s3d-button-hover {
    background-position: right -120px;
}

.s3d-button::-moz-focus-inner {
    border: none; /* overrides extra padding in Firefox */
}

.s3d-button .s3d-button-inner {
    position: relative;
    display: block;
    background: url("/dev/images/button-sprite-5state.png") no-repeat scroll left top transparent;
    margin: 0;
    height: 23px;
    line-height: 23px;
    white-space: nowrap !important;
    padding: 0 0 0 15px;
    color: #fff;
}

.s3d-button:hover .s3d-button-inner, .s3d-button-hover .s3d-button-inner {
    background-position: left -80px;
    color: #FFF;
}

html > body .s3d-button .s3d-button-inner {
    white-space: normal; /* only do the white-space fix on IE6 */
}

.s3d-button-primary {
    background-position: right -200px;
}

.s3d-button-primary .s3d-button-inner {
    background-position: left -160px;
}

.s3d-button[disabled], .s3d-disabled {
    background-position: right -280px;
    cursor: default;
}

.s3d-button:hover[disabled], .s3d-disabled.s3d-button-hover {
    background-position: right -280px;
    cursor: default;
}

.s3d-button[disabled] .s3d-button-inner, .s3d-disabled .s3d-button-inner {
    background-position: left -240px;
}

.s3d-button:hover[disabled] .s3d-button-inner, .s3d-disabled.s3d-button-hover .s3d-button-inner  {
    background-position: left -240px;
}

.s3d-button-icon-right, .s3d-button-icon-left {
    display: block;
    background-repeat: no-repeat;
    background-attachment: scroll;
    background-color: transparent;
}

.s3d-button-icon-right {
    background-position: right center;
    padding-right: 18px;
}

.s3d-button-icon-left {
    background-position: left center;
    padding-left: 18px;
}

.s3d-search-button {
    padding-right: 8px;
}

.s3d-search-button .s3d-button-icon-right {
     background-image: url("/dev/images/icon-search-white.png");
}
.s3d-button.s3d-button-inline {
    background-image:none;
    background-color:#fff;
    padding-right:4px;
}
.s3d-button.s3d-button-inline:hover {
    background: url("/dev/images/page-options-button-sprite.png") no-repeat scroll right -49px transparent;
}
.s3d-button.s3d-button-inline.clicked {
    background: url("/dev/images/page-options-button-sprite.png") no-repeat scroll right -107px transparent;
}
.s3d-button.s3d-button-inline .s3d-button-inner span {
    float:left;
    display:inline;
}
.s3d-button.s3d-button-inline .s3d-button-inner {
    background-image:none;
    background-color:#fff;
    color:#454A4F;
    height:28px;
    line-height:26px;
    padding:0px 0px 0px 4px;
    font-size:11px;
}
.s3d-button.s3d-button-inline:hover .s3d-button-inner {
    background: url("/dev/images/page-options-button-sprite.png") no-repeat scroll left -20px transparent;
}
.s3d-button.s3d-button-inline.clicked .s3d-button-inner {
    background: url("/dev/images/page-options-button-sprite.png") no-repeat scroll left -78px transparent;
    color:#fff;
}
.s3d-button.s3d-button-inline .s3d-button-inner .s3d-button-inner-text {
    margin-left:2px;
}
.s3d-button.s3d-button-inline .s3d-button-inner .s3d-button-icon-left {
    width:15px;
    padding:0;
    height:15px;
    margin:7px 0px 0px 5px;
}
.s3d-button.s3d-button-inline .s3d-button-inner .s3d-button-icon-right {
    padding:0;
    height:15px;
    width:15px;
    margin:8px 0px 0px 5px;
}
.s3d-button.s3d-button-inline.clicked .s3d-button-inner .s3d-button-icon-right {
    margin:6px 0px 0px 5px;
}

.s3d-button.s3d-button-tab { background: url("/dev/images/tab_button_bg.png") no-repeat scroll right -25px transparent; margin-top: 3px; }
.s3d-button.s3d-button-tab .s3d-button-inner { background: url("/dev/images/tab_button_bg.png") no-repeat scroll left top transparent; }
.s3d-button.s3d-button-tab .s3d-button-inner { font-size:11px; }

/*
<<<<<<< HEAD
 * Gradient-style button
 */
.s3d-button.s3d-button-grad {
    background:url('/dev/images/gradient_button_bg.png') no-repeat scroll right -24px transparent;
}
.s3d-button.s3d-button-grad .s3d-button-inner {
    background:url('/dev/images/gradient_button_bg.png') no-repeat scroll left top transparent;
    color:#2a2a2a;
}

.s3d-button.s3d-button-grad .s3d-button-inner .s3d-button-icon-right.down {
    background-image: url("/dev/images/arrow_down.png");
}

.s3d-button.s3d-button-grad .s3d-button-inner .s3d-button-icon-right.up {
    background-image: url("/dev/images/arrow_up.png");
=======
 * Light gray button with small corner radius
 */
.s3d-button.s3d-button-light-gray-square {
    background:url('/dev/images/light_gray_soft_square_button.png') no-repeat scroll right -21px transparent;
}

.s3d-button.s3d-button-light-gray-square .s3d-button-inner {
    background:url('/dev/images/light_gray_soft_square_button.png') no-repeat scroll left top transparent;
    color: #292929;
>>>>>>> 84a948e2
}

/*
 * Context Menu for Dropdowns
 */
.context_menu{left:18px;padding:0;position:absolute;top:124px;}
.context_menu img{border:1px solid #555;border-bottom:none;}
.context_menu ul{margin:0;margin-top:-3px;background-color:#eee;border:1px solid #555;}
.context_menu ul li{list-style-type:none;}
.context_menu ul li a{color:#666;font-size:0.95em;display:block;padding:2px 20px 2px 4px;}

/* Input fields */
input[type="text"]:hover, input[type="password"]:hover, textarea:hover{background:none repeat scroll 0 0 #D3EDF5;}

/* ----------------------------------------------------------------------------
 *    CONTENT AREA TOP TABS
 * ----------------------------------------------------------------------------
 */

/*
 *  background-color: #D6DBDF;
 *  background-image: url('/dev/images/primary-tabs-sprite.png');
 *  background-attachment: scroll;
 *  background-position: left -80px;
 */

.s3d-primary-tabs {
    background:url("/dev/images/tab_bg.png") no-repeat scroll right -30px transparent;
}

.s3d-primary-tabs, .s3d-primary-tabs-inner {
    height: 25px;
    border: none;
    padding: 2px 5px 0 5px;
    display: block;
}

.s3d-primary-tabs ul.fl-tabs {
    border: none;
    padding: 0;
    margin: 0;
    float: right;
    background:url("/dev/images/tab_bg.png") no-repeat scroll left top transparent;
    padding-left:20px;
}

.s3d-primary-tabs ul.fl-tabs-left {
    float: left;
    padding: 1px 0 0 3px;
}

.s3d-primary-tabs ul li {
    margin: 0;
    margin-top:2px;
    padding: 0;
    background: transparent;
    border: none;
    display: block;
    float: left;
}

.s3d-primary-tabs ul li a {
    padding: 4px 18px 4px 13px;
    line-height: 20px;
    background: transparent;
    border: none;
    font-weight: bold;
    color: #000;
    display: block;
    float: left;
    margin: 0;
    position: relative;
    bottom: 0px !important;
}

.s3d-primary-tabs ul li.fl-tabs-active, .s3d-primary-tabs ul li.fl-tabs-active a {
    background-color: #FFF;
    background-image: url('/dev/images/primary-tabs-sprite.png');
    background-attachment: scroll;
    height: 30px;
    bottom: 0px !important;
    position: relative;
}

.s3d-primary-tabs ul li.fl-tabs-active {
    padding-left: 5px;
    background-position: left top;
}

.s3d-primary-tabs ul li.fl-tabs-active a {
    background-position: right -40px;
    font-weight: normal;
    border: none;
    padding-left: 15px;
    margin: 0;
}

.fl-tab-content {
    border: none;
    margin: 0px;
}

/* AutoSuggest */
ul.as-selections.loading {background:#fff url(/dev/images/ajax_load.gif) center center no-repeat;}


/* Validation */
input.error, textarea.error {border-color:#9f3333;background-color:#ffdede;}
label.error {color:#9f3333;font-weight:bold;}

/* http://blogs.sitepoint.com/2005/02/26/simple-clearing-of-floats/ */
.clearfix { overflow:auto; }

/*

/* ----------------------------------------------------------------------------
 *    DIALOGS
 * ----------------------------------------------------------------------------
 */

/* Dialog */
.dialog{color:#333;display:none;left:50%;margin-left:-250px;position:absolute;top:12%;width:500px;}
.jqmOverlay{background-color:#000;}

/* Dialog header */
.dialog_header{background:url(/dev/images/dialog_tr.png) top right no-repeat;padding:0 8px 0 0;}
.dialog_header_inner{background:url(/dev/images/dialog_tl.png) top left no-repeat;}
.dialog_header h1{color:#fff;display:block;font-size:1.1em;margin:0;padding:15px 20px;}
.dialog_header .dialog_close_image{background:url(/dev/images/close_dialog.png) no-repeat top right;cursor:pointer;display:block;height:15px;overflow:hidden;position:absolute;right:20px;top:17px;text-indent:-5000px;width:14px;}

/* Dialog content */
.dialog_content{background-color:#fff;border-left:3px #454a4f solid;border-right:3px #454a4f solid;padding:20px;}
.dialog_content h1{font-size:1.1em;font-weight:bold;color:#333;margin:0;padding:5px 0;}
.dialog_content textarea {height:80px;width:98%;}

/* Dialog buttons */
.dialog_buttons{clear:both;margin-top:20px;}

/* Dialog footer */
.dialog_footer{background:url(/dev/images/dialog_br.png) top right no-repeat;padding:0 8px 0 0;}
.dialog_footer_inner{background:url(/dev/images/dialog_bl.png) top left no-repeat;height:6px;}

/* highlighted areas */
.s3d-highlight_area_background {background-color:#EFF2F4; padding: 10px; margin: 0 0 15px 0;}

/** Chat bullets **/
.chat_available_status_online { background: url("/dev/images/bullet_green.png") no-repeat scroll -3px -1px transparent; }
.chat_available_status_busy {background:url("/dev/images/bullet_orange.png") no-repeat scroll -3px -1px transparent; }
.chat_available_status_offline {background:url("/dev/images/bullet_red.png") no-repeat scroll -3px -1px transparent; }
.chat_available_status_offline, .chat_available_status_busy, .chat_available_status_online {padding-left:15px;}<|MERGE_RESOLUTION|>--- conflicted
+++ resolved
@@ -459,7 +459,6 @@
 .s3d-button.s3d-button-tab .s3d-button-inner { font-size:11px; }
 
 /*
-<<<<<<< HEAD
  * Gradient-style button
  */
 .s3d-button.s3d-button-grad {
@@ -476,9 +475,8 @@
 
 .s3d-button.s3d-button-grad .s3d-button-inner .s3d-button-icon-right.up {
     background-image: url("/dev/images/arrow_up.png");
-=======
- * Light gray button with small corner radius
- */
+}
+
 .s3d-button.s3d-button-light-gray-square {
     background:url('/dev/images/light_gray_soft_square_button.png') no-repeat scroll right -21px transparent;
 }
@@ -486,7 +484,6 @@
 .s3d-button.s3d-button-light-gray-square .s3d-button-inner {
     background:url('/dev/images/light_gray_soft_square_button.png') no-repeat scroll left top transparent;
     color: #292929;
->>>>>>> 84a948e2
 }
 
 /*
