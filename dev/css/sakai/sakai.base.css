--- conflicted
+++ resolved
@@ -124,35 +124,19 @@
     font-weight: bold;
 }
 h4 {
-<<<<<<< HEAD
-	font-family: Arial, Helvetica, sans-serif;
-    font-size: 18px;
-	color: #aaa;
-=======
     font-family: Arial, Helvetica, sans-serif;
     font-size: 16px;
     color: #aaa;
-    text-transform: uppercase;
 }
 h5 {
     font-family: Arial, Helvetica, sans-serif;
-    font-size: 16px;
+    font-size: 14px;
     color: #aaa;
->>>>>>> d24c2cd2
     font-weight: bold;
-}
-h5 {
-	font-family: Arial, Helvetica, sans-serif;
-	font-size: 18px;
-	color: #aaa;
 }
 h6 {
     font-family: Arial, Helvetica, sans-serif;
-<<<<<<< HEAD
-    font-size: 13px;
-=======
-    font-size: 14px;
->>>>>>> d24c2cd2
+    font-size: 12px;
     color: #aaa;
     text-transform: uppercase;
 }
