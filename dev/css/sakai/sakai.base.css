/*
 * Licensed to the Sakai Foundation (SF) under one
 * or more contributor license agreements. See the NOTICE file
 * distributed with this work for additional information
 * regarding copyright ownership. The SF licenses this file
 * to you under the Apache License, Version 2.0 (the
 * "License"); you may not use this file except in compliance
 * with the License. You may obtain a copy of the License at
 *
 *     http://www.apache.org/licenses/LICENSE-2.0
 *
 * Unless required by applicable law or agreed to in writing,
 * software distributed under the License is distributed on an
 * "AS IS" BASIS, WITHOUT WARRANTIES OR CONDITIONS OF ANY
 * KIND, either express or implied. See the License for the
 * specific language governing permissions and limitations under the License.
<<<<<<< HEAD
 */
/* Sakai Base */
/* ----------------------------------------------------------------------------
 *    GLOBAL RULES
 * ----------------------------------------------------------------------------
 */
.requireUser {
    background: url("/dev/images/body_bg_sprite.png") repeat-x scroll left -91px #75ADD7;
    font-family: Arial, Helvetica, sans-serif;
    line-height: 120%;
}
=======
 *//* Sakai Base */
>>>>>>> 5f0fb355


/*
 * GLOBAL RULES
 */
.requireUser{background:url(/dev/images/body_bg_sprite.png) repeat-x scroll left -91px #75ADD7;font-family:Arial, Helvetica, sans-serif;line-height:120%;}
.requireAnon{background:#093b52 url(/dev/images/page_bg_water.jpg) top left repeat-x;}
.section_header{font-weight:bold;border-bottom:1px solid #ebebeb;font-size:17px;padding-bottom:3px;}

/* adding a visible outline on focus for accessibility */
*:focus{outline:1px dotted #000;}

/* HTML TAG OVERRIDES - on top of the FSS reset */
h1{font-size:2em;font-family:Arial,Helvetica,sans-serif;font-weight:bolder;line-height:normal;}


/* 
 * PAGE LAYOUT
 */
.fixed-container {padding:0 20px;width: 920px;overflow:hidden;}
.s3d-header .fixed-container { background-color: #FFF;}
.s3d-header .fixed-container .decor_left {background:url("/dev/images/dashboard_sprite.png") no-repeat scroll left -10px transparent; float:left; height:5px; margin-left:-20px; width:5px;}
.s3d-header .fixed-container .decor { background: url("/dev/images/dashboard_sprite.png") no-repeat scroll right -10px transparent; height: 5px; margin-right: -20px; }
.grep {color:#666 !important;font-weight:bold;}


/* GENERAL WIDGET CSS */
.fl-widget {padding: 0;}
.fl-widget .fl-widget-titlebar h2 {padding-left:3px}
.fl-widget .fl-widget-titlebar {background: url("/dev/images/dashboard_sprite.png") no-repeat scroll right -473px transparent; padding: 0 4px 0 0; width: auto;}
.fl-widget .fl-widget-titlebar .widget-titlebar-inner {background: url("/dev/images/dashboard_sprite.png") no-repeat scroll -10px -570px transparent; height: 49px}
.fl-widget .fl-widget-options ul {margin: 0; padding: 0}
.fl-widget .fl-widget-titlebar .widget_title {color: #878a8c; font-size: 1.0em; float: left; padding-left: 24px; line-height: 50px}
.fl-widget .fl-widget-titlebar .widget_title_icon {display: block; float: left; height: 17px; left: 16px; position: relative; top: 17px; width: 17px;}
.fl-widget .fl-widget-titlebar .settings {background: url("/dev/images/dashboard_sprite.png") no-repeat scroll -186px -393px transparent; position: relative; height: 18px; margin-top: 15px}
.fl-widget .fl-widget-options ul li {float: left; margin: 0; padding: 0 6px 0;}
.fl-widget .fl-widget-options ul li a {color: #666; font-size: .85em; font-weight: bold}
.fl-widget .fl-widget-options .pipe_divider {font-size: .85em}
.fl-widget .fl-widget-content {background-color: #fff; }
.fl-widget .fl-widget-content ul {margin: 0;}
.fl-widget .widget-options-inner {padding: 3px 10px 0}
.hiddenwidget {border-bottom: 3px solid #D5DBDF;}

/* Widget settings */
#widget_settings_menu {position: absolute;top: 0;left: 0;background: #D4DADE;margin-top: 22px;}
#widget_settings_menu ul {padding: 0;margin: 0;}
#widget_settings_menu ul li {padding: 4px 5px;margin: 0;font-size: 12px;list-style-type: none;}

/* Change layout */
#change_layout_dialog {width: 840px !important; margin-left: -420px !important;}
#change_layout_dialog .elf-right-up {padding: 25px 0}
#change_layout_dialog .add-tools-right {width:100%;}
#change_layout_dialog .layout_container {float:left;  padding-left:25px;  padding-right:13px;    }
#change_layout_dialog .layout_picker_item {width:114px; height: 62px; border: 2px solid #3399CC; border-right: 2px solid #3399CC; background-color: #EEFFFF;}
#change_layout_dialog .layout_picker_item_column {border-right: 1px solid #3399CC;}
#change_layout_dialog .layout_picker_item_radio {margin-left:50px; margin-top:10px;}
#change_layout_dialog .layout_container_unselected {float:left; padding-left:25px; padding-right:13px;}
#change_layout_dialog .layout_picker_item_unselected {width:114px; height: 62px; border: 2px solid #dddfe1; border-right: 2px solid #dddfe1; background-color: #F8F8F8;}
#change_layout_dialog .layout_picker_item_column_unselected {border-right: 1px solid #dddfe1;}
#change_layout_dialog .layout_picker_item_radio_unselected {margin-left:50px; margin-top: 10px;}
#change_layout_dialog #layouts_list {display:block;}

/* Add Sakai Goodies */
#add_goodies_dialog {width:520px; height: 374px; margin-left: -260px;}
.add_goodies .s3d-button {margin: 0px}
.add_goodies .dialog_body {border:1px solid #E5E5E5; height:307px; overflow:auto; position:relative; width:471px;}
.add_goodies .dialog_body table {width: 471px; margin-bottom:0; border-spacing: 0; *border-collapse: collapse; }
.add_goodies .dialog_body td {padding: 5px; border-bottom: 1px solid #efefef;}
.add_goodies .dialog_body .dialog_add_goodies_description {color:#333;font-size:13px;font-weight:normal;}
.add_goodies .dialog_body .dialog_remove_goodies_title {color:#999;font-size:14px;font-weight:bold;}
.add_goodies .dialog_body .dialog_remove_goodies_description {color:#999999;font-size:12px;font-weight:100;}
.add_goodies .dialog_body .dialog_add_goodies_title {color:#333;font-size:13px;font-weight:bold;}
.add_goodies .remove_add_column {text-align:right; width:100px;}

/* D&D Classes */
.ui-draggable, .orderable-hover {cursor:move;}
.orderable-dragging {opacity:0.2; width:auto;}
.orderable-selected {}
.orderable-avatar {background-color:#666666; border:1px solid #666666; height:25px; width:50px; z-index:65535;}
div .orderable-drop-marker {background-color:#FA7019; height:10px !important;}
.orderable-avatar-clone {height:200px; opacity:0.6; width:400px;}
.drop-warning {background-color:#FFD7D7; border:2px solid red; display:none; left:10px; margin:5px; padding:10px; position:absolute; top:50px; z-index:65535;}
.orderable-drop-marker-box {background-color:#FFFFFF; border:2px dashed #AAAAAA; height:200px !important; margin-bottom:1em; width:100%;}
.orderable-mouse-drag {display:none;}


<<<<<<< HEAD
.s3d-bold {
    font-weight: bold;
}

a.s3d-regular-links, .s3d-regular-links a{
    color: #006E96;
}

.s3d-regular-light-links, .s3d-regular-light-links a{
    color:#058EC4;
}

.s3d-content-type-link a{
    color:#5FB3D2;    
}

.s3d-remove-links {
    float:right; 
    margin-right:10px; 
    height:16px;
}

.s3d-tab-active a {
    background-color:#FFF!important;
    color:#000!important;
    font-weight:400!important;
    border-color:#DDD #DDD #EEE;
    border-style:solid;
    border-width:1px;
}
=======
/*
 * INSERT MORE DROPDOWN
 */
.insert_more_menu{position:absolute;left:5px;top:5px;border:1px solid #ccc;background-color:#fff;font-size:.95em!important;}
.insert_more_menu_border{border-bottom:1px solid #ccc;}
.insert_more_menu ul{padding:5px 15px 5px 7px;margin:0;}
.insert_more_menu li{list-style-type:none;}
.insert_more_menu_inactive{color:#aaa;}


/* 
 * LINKS
 */
a{color:#333;text-decoration:none;}
a:hover{text-decoration:underline;}
.s3d-add_another_location{clear:both;color:#39C;font-size:13px;font-weight:bold;background:url(/dev/images/icons_sprite.png) no-repeat scroll left -21px transparent;float:left;width:16px;height:16px;display:block;margin-right:6px;}
.s3d-add_another_location_container{clear:both;display:block;padding:7px 0;width:200px;}
.s3d-hidden,.i18nable{display:none;}
.s3d-bold{font-weight:bold;}
a.s3d-regular-links,.s3d-regular-links a{color:#006E96;}
.s3d-regular-light-links,.s3d-regular-light-links a{color:#058EC4;}
.s3d-content-type-link a{color:#5FB3D2;}
.s3d-remove-links{float:right;margin-right:10px;height:16px;}
.s3d-tab-active a{background-color:#FFF!important;color:#000!important;font-weight:400!important;border-color:#DDD #DDD #EEE;border-style:solid;border-width:1px;}

/* new path used when creating pages */
.content_container .new_page_path {line-height: 3em;color:#999;}
.content_container .new_page_path span {color:#000;}

>>>>>>> 5f0fb355

/*
 * BUTTONS 
 */
.s3d-sprites-buttons{background-color:#FFF;padding:0;position:absolute;left:0;top:0;display:block;width:106px;margin:0;}
.s3d-sprites-buttons ul{margin:0;border:1px solid #cbd0d4;-moz-border-radius:4px;-webkit-border-radius:4px;border-radius:4px;}
.s3d-sprites-buttons ul li{padding:5px 0 5px 9px;list-style-type:none;}
.s3d-sprites-buttons ul li:hover{background-color:#dbeefc;cursor:pointer;}
.s3d-sprites-buttons ul li a{font-weight:400;font-size:12px;}
.s3d-sprites-buttons ul li a:hover{text-decoration:none;}
.s3d-sprites-buttons ul li.more_option{border-bottom:1px solid #cbd0d4;}
.s3d-sprites-buttons ul li.more_option.option_last{border-bottom:0;}
.s3d-sprites-buttons .more_link{background:transparent url(/dev/images/more_bg_18.png) top left no-repeat;padding:1px 21px 2px 12px;}


/*
 * WIDGET LAYOUT
 */
<<<<<<< HEAD
.s3d-widget-titlebar {
    background:url("/dev/images/dashboard_sprite.png") no-repeat scroll right -473px transparent;
    padding: 0 10px 0 0; 
    height:49px;
}
.s3d-widget-titlebar-inner {
    background:url("/dev/images/dashboard_sprite.png") no-repeat scroll -10px -570px transparent;
    padding: 0px 0 0 5px; 
    height:50px;
}

.s3d-widget .s3d-widget-content, .s3d-content {
    padding: 10px 0 10px 0; 
    margin: 0 !important; 
    border-left: 3px solid #D4DADE; 
    border-right: 3px solid #D4DADE;
}

.s3d-widget .s3d-widget-options-footer-left { background: url("/dev/images/dashboard_sprite.png") no-repeat scroll -70px -436px #D5DBDF; height: 12px;}
.s3d-widget-small-content {
    padding: 5px 0px !important;
}
.fl-widget .fl-widget-options-footer-top {background:url("/dev/images/dashboard_sprite.png") no-repeat scroll -10px -540px #D5DBDF;height:16px;}
.fl-widget .fl-widget-options .fl-widget-options-top-right {background:url("/dev/images/dashboard_sprite.png") no-repeat scroll right -432px transparent;float:right;height:16px;padding:0 0 7px 14px;width:16px;}

.s3d-widget .s3d-widget-options-footer-right { background: url("/dev/images/dashboard_sprite.png") no-repeat scroll right -456px #D5DBDF; float: right; height: 12px; width: 16px;}

.s3d-widget .s3d-widget-no-options, .s3d-no-options{
    background: url("/dev/images/dashboard_sprite.png") no-repeat scroll right -1453px transparent;
    padding: 0 5px 0 0; 
    margin: 0;
}
.s3d-widget .s3d-widget-no-options-inner, .s3d-no-options-inner {
    background: url("/dev/images/dashboard_sprite.png") no-repeat scroll -10px -1433px transparent;
    margin: 0; 
    height: 6px;
}
/*
 * CONTENT LAYOUT 
 */
.s3d-header .s3d-fixed-container .s3d-decor-left {background: url("/dev/images/dashboard_sprite.png") no-repeat scroll 0 -10px transparent; float: left; height: 5px; margin-left: -20px; overflow: visible; width: 5px;}

.s3d-header .s3d-fixed-container .s3d-decor { background: url("/dev/images/dashboard_sprite.png") no-repeat scroll right -10px transparent; float: right; height: 5px; margin-right: -20px; position: relative; width: 5px;}

.s3d-main-container {
    background: #ffffff;
    padding-bottom: 20px !important;
}
=======
.s3d-widget-titlebar{background:url(/dev/images/dashboard_sprite.png) no-repeat scroll right -473px transparent;padding:0 10px 0 0;height:49px;}
.s3d-widget-titlebar-inner{background:url(/dev/images/dashboard_sprite.png) no-repeat scroll -10px -570px transparent;padding:0 0 0 5px;height:50px;}
.s3d-widget .s3d-widget-content,.s3d-content{padding:10px 0;margin:0!important;border-left:3px solid #D4DADE;border-right:3px solid #D4DADE;}
.s3d-widget .s3d-widget-options-footer-left{background:url(/dev/images/dashboard_sprite.png) no-repeat scroll -70px -436px #D5DBDF;height:12px;}
.s3d-widget-small-content{padding:5px 0!important;}
.fl-widget .fl-widget-options-footer-top{background:url(/dev/images/dashboard_sprite.png) no-repeat scroll -10px -540px #D5DBDF;height:16px;}
.fl-widget .fl-widget-options .fl-widget-options-top-right{background:url(/dev/images/dashboard_sprite.png) no-repeat scroll right -432px transparent;float:right;height:16px;padding:0 0 7px 14px;width:16px;}
.s3d-widget .s3d-widget-options-footer-right{background:url(/dev/images/dashboard_sprite.png) no-repeat scroll right -456px #D5DBDF;float:right;height:12px;width:16px;}
.s3d-widget .s3d-widget-no-options,.s3d-no-options{background:url(/dev/images/dashboard_sprite.png) no-repeat scroll right -1453px transparent;padding:0 5px 0 0;margin:0;}
.s3d-widget .s3d-widget-no-options-inner,.s3d-no-options-inner{background:url(/dev/images/dashboard_sprite.png) no-repeat scroll -10px -1433px transparent;margin:0;height:6px;}


/*
 * CONTENT LAYOUT 
 */
.s3d-header .s3d-fixed-container .s3d-decor-left{background:url(/dev/images/dashboard_sprite.png) no-repeat scroll 0 -10px transparent;float:left;height:5px;margin-left:-20px;overflow:visible;width:5px;}
.s3d-header .s3d-fixed-container .s3d-decor{background:url(/dev/images/dashboard_sprite.png) no-repeat scroll right -10px transparent;float:right;height:5px;margin-right:-20px;position:relative;width:5px;}
.s3d-main-container{background:#fff;padding-bottom:20px;}

>>>>>>> 5f0fb355

/*
 * CHROME STYLES    
 * HEADINGS
 */
<<<<<<< HEAD
.s3d-site-heading {
    padding: 10px 0;
    font-weight: bold;
    color: #454A4F;
}

.people .s3d-site-heading, .account_preferences .s3d-site-heading {
    padding: 15px 0;
}

.s3d-site-heading h1 {
    margin: 0;
    padding: 0;
}
=======
 .s3d-site-heading{padding:10px 0;font-weight:bold;color:#454A4F;}
.s3d-site-heading h1{margin:0;padding:0;}
>>>>>>> 5f0fb355


/* PROGRAMMATICALLY SET STYLES
 * styles used to programmatically set placement of widgets on the page
 */
 .inline_class_widget_rightfloat{float:right;}
.inline_class_widget_leftfloat{float:left;}


/*
 * ACTIONS
 * links used to trigger an action
 * default styling: bold blue link
 * Variants:
 * - action series: links are inside list items, each list item is separated by a divider
 */
<<<<<<< HEAD
a.s3d-action, .s3d-actions a {
    color: #006E96;
    font-weight: bold;
    font-size: 13px;
}

a.s3d-action-seeall {
    font-size: 11px !important;
}

.s3d-action-series a {
    font-size: 12px;
    font-weight: bold;
    padding: 0 12px;
}

.s3d-action-series li {
    border-left: 1px solid #CCD1D5;
    padding: 0 0 0 5px;
}

.s3d-action-series li.first {
    border-left: none;
}

/* LOZENGE BUTTONS
 * links used to trigger an action
 * Default styling: lozenge shaped buttons
 * States: normal, hover, disabled
 * Variants:
 * - primary
 * - icon-right
 * - icon-left
 */
.s3d-button {
    display: inline-block;
    position: relative;
    border: none;
    margin: 0 5px 5px 0;
    padding: 0 13px 0 0;
    cursor: pointer;
    overflow: visible; /* removes extra side padding in IE */
    background: url("/dev/images/dashboard_sprite.png") no-repeat scroll right -30px transparent;
    font-size: 0.9em;
    font-weight: bold;
}

.s3d-button:hover, .s3d-button-hover {
    background-position: right -70px;
}

.s3d-button-link-2-state:hover {
    background-position: right -1357px;
}

.s3d-button::-moz-focus-inner {
    border: none; /* overrides extra padding in Firefox */
}

.s3d-button .s3d-button-inner {
    position: relative;
    display: block;
    background: url("/dev/images/dashboard_sprite.png") no-repeat scroll left -30px transparent;
    margin: 0;
    height: 23px;
    line-height: 23px;
    white-space: nowrap !important;
    padding: 0 0 0 15px;
    color: #fff;
}

.s3d-button:hover .s3d-button-inner, .s3d-button-hover .s3d-button-inner {
    background-position: left -70px;
    color: #FFF;
}

html > body .s3d-button .s3d-button-inner {
    white-space: normal; /* only do the white-space fix on IE6 */
}

.s3d-button-primary {
    background-position: right -110px;
}

.s3d-button-tertiary {
    background-position: right -70px;
}

.s3d-button-primary .s3d-button-inner {
    background-position: left -110px;
}

.s3d-button-tertiary .s3d-button-inner {
    background-position: left -70px;
}

.s3d-button[disabled], .s3d-disabled {
    background-position: right -150px;
    cursor: default;
}

.s3d-button:hover[disabled], .s3d-disabled.s3d-button-hover {
    background-position: right -150px;
    cursor: default;
}

.s3d-button[disabled] .s3d-button-inner, .s3d-disabled .s3d-button-inner {
    background-position: left -150px;
}

, .s3d-button:hover[disabled] .s3d-button-inner, .s3d-disabled.s3d-button-hover .s3d-button-inner  {
    background-position: left -150px;
}

.s3d-button-icon-right, .s3d-button-icon-left {
    display: block;
    background-repeat: no-repeat;
    background-attachment: scroll;
    background-color: transparent;
}

.s3d-button-icon-right {
    background-position: right center;
    padding-right: 18px;
}

.s3d-button-icon-left {
    background-position: left center;
    padding-left: 18px;
}

.s3d-search-button {
    padding-right: 8px;
}

.s3d-search-button .s3d-button-icon-right {
     background-image: url("/dev/images/dashboard_sprite.png");
     background-position: 37px -394px;
     display:inline
}
.s3d-button.s3d-button-inline {
    background-image:none;
    background-color:#fff;
    padding-right:4px;
}
.s3d-button.s3d-button-inline:hover {
    background: url("/dev/images/dashboard_sprite.png") no-repeat scroll right -284px transparent;
}
.s3d-button.s3d-button-inline.clicked {
    background: url("/dev/images/dashboard_sprite.png") no-repeat scroll right -342px transparent;
}
.s3d-button.s3d-button-inline .s3d-button-inner span {
    float:left;
    display:inline;
}
.s3d-button.s3d-button-inline .s3d-button-inner {
    background-image:none;
    background-color:#fff;
    color:#454A4F;
    height:28px;
    line-height:28px;
    padding:0px 0px 0px 4px;
    font-size:11px;
}
.s3d-button.s3d-button-inline:hover .s3d-button-inner {
    background: url("/dev/images/dashboard_sprite.png") no-repeat scroll -10px -255px transparent
}
.s3d-button.s3d-button-inline.clicked .s3d-button-inner {
    background: url("/dev/images/dashboard_sprite.png") no-repeat scroll -10px -313px transparent;
    color:#fff;
}
.s3d-button.s3d-button-inline .s3d-button-inner .s3d-button-inner-text {
    margin-left:2px;
}
.s3d-button.s3d-button-inline .s3d-button-inner .s3d-button-icon-left {
    width:15px;
    padding:0;
    height:15px;
    margin:7px 0px 0px 5px;
}
.s3d-button.s3d-button-inline .s3d-button-inner .s3d-button-icon-right {
    padding:0;
    height:15px;
    width:15px;
    margin:8px 0px 0px 5px;
}
.s3d-button.s3d-button-inline.clicked .s3d-button-inner .s3d-button-icon-right {
    margin:6px 0px 0px 5px;
}

.s3d-button.s3d-button-inline {height:28px;}
.s3d-button.s3d-button-inline .s3d-button-inner {float:left;display:inline;}

.s3d-button.s3d-button-inline .s3d-button-inner .s3d-button-icon-left {
    background: url("/dev/images/dashboard_sprite.png") no-repeat -11px -235px transparent;
}
.s3d-button.s3d-button-inline:hover .s3d-button-inner .s3d-button-icon-left {
    background-position:-31px -235px
}
.s3d-button.s3d-button-inline.clicked .s3d-button-inner .s3d-button-icon-left {
    background-position:-51px -235px;
}
.s3d-button.s3d-button-inline .s3d-button-inner .s3d-button-icon-right {
    background: url("/dev/images/dashboard_sprite.png") no-repeat -68px -235px transparent;
}
.s3d-button.s3d-button-inline.clicked .s3d-button-inner .s3d-button-icon-right {
    background: url("/dev/images/dashboard_sprite.png") no-repeat scroll -155px -394px transparent;
}

/* LINK BUTTON */
.s3d-button-link-2-state {background: url("/dev/images/dashboard_sprite.png") no-repeat scroll right -1277px transparent;}
.s3d-button-link-2-state-inner {background: url("/dev/images/dashboard_sprite.png") no-repeat scroll -10px -1237px transparent !important; margin: 0 !important; color: #333 !important;font-size:11px;}
.s3d-button-link-2-state-inner-secondary {font-size:9px;}
.s3d-button:hover .s3d-button-link-2-state-inner {background:url("/dev/images/dashboard_sprite.png") no-repeat scroll -10px -1317px transparent !important; color: #FFF !important;}

.s3d-primary-tabs .fl-tabs-right li {margin-top:6px;}
/*
 * Gradient-style button
 */
.s3d-button.s3d-button-light-gray-square {
    background:url("/dev/images/dashboard_sprite.png") no-repeat scroll right -1277px transparent;
}

.s3d-button.s3d-button-light-gray-square .s3d-button-inner {
    background:url("/dev/images/dashboard_sprite.png") no-repeat scroll -10px -1237px transparent;
    color: #292929;
}
=======
a.s3d-action,.s3d-actions a{color:#006E96;font-weight:bold;font-size:13px;}
a.s3d-action-seeall{font-size:11px!important;}


/*
 * BUTTONS
 */
.s3d-button{display:inline-block;position:relative;border:none;margin:0 5px 5px 0;padding:0 13px 0 0;cursor:pointer;overflow:visible;/* removes extra side padding in IE */background:url(/dev/images/dashboard_sprite.png) no-repeat scroll right -30px transparent;font-size:.9em;font-weight:bold;}
.s3d-button:hover,.s3d-button-hover{background-position:right -70px;}
.s3d-button::-moz-focus-inner{border:none;/* overrides extra padding in Firefox */}
.s3d-button .s3d-button-inner{position:relative;display:block;background:url(/dev/images/dashboard_sprite.png) no-repeat scroll left -30px transparent;margin:0;height:23px;line-height:23px;white-space:nowrap!important;padding:0 0 0 15px;color:#fff;}
.s3d-button:hover .s3d-button-inner,.s3d-button-hover .s3d-button-inner{background-position:left -70px;color:#FFF;}
.s3d-button[disabled],.s3d-disabled{background-position:right -150px;cursor:default;}
.s3d-button:hover[disabled],.s3d-disabled.s3d-button-hover{background-position:right -150px;cursor:default;}
.s3d-button[disabled] .s3d-button-inner,.s3d-disabled .s3d-button-inner{background-position:left -150px;}
,.s3d-button:hover[disabled] .s3d-button-inner,.s3d-disabled.s3d-button-hover .s3d-button-inner{background-position:left -150px;}
.s3d-button-icon-right,.s3d-button-icon-left{display:block;background-repeat:no-repeat;background-attachment:scroll;background-color:transparent;}
.s3d-button-icon-right{background-position:right center;padding-right:18px;}
.s3d-button-icon-left{background-position:left center;padding-left:18px;}
html > body .s3d-button .s3d-button-inner{white-space:normal;/* only do the white-space fix on IE6 */}

/* Link button */
.s3d-button-link-2-state{background:url(/dev/images/dashboard_sprite.png) no-repeat scroll right -1277px transparent;}
.s3d-button-link-2-state-inner{background:url(/dev/images/dashboard_sprite.png) no-repeat scroll -10px -1237px transparent!important;margin:0!important;color:#333!important;font-size:11px;}
.s3d-button-link-2-state-inner-secondary{font-size:9px;}
.s3d-button:hover .s3d-button-link-2-state-inner{background:url(/dev/images/dashboard_sprite.png) no-repeat scroll -10px -1317px transparent!important;color:#FFF!important;}
.s3d-button-link-2-state:hover{background-position:right -1357px;}

/* Primary button */
.s3d-button-primary{background-position:right -110px;}
.s3d-button-primary .s3d-button-inner{background-position:left -110px;}

/* Tertiary button */
.s3d-button-tertiary{background-position:right -70px;}
.s3d-button-tertiary .s3d-button-inner{background-position:left -70px;}

/* Search button */
.s3d-search-button{padding-right:8px;}
.s3d-search-button .s3d-button-icon-right{background-image:url(/dev/images/dashboard_sprite.png);background-position:37px -394px;display:inline;}

/* Inline button */
.s3d-button.s3d-button-inline{background-image:none;background-color:#fff;padding-right:4px;}
.s3d-button.s3d-button-inline:hover{background:url(/dev/images/dashboard_sprite.png) no-repeat scroll right -284px transparent;}
.s3d-button.s3d-button-inline.clicked{background:url(/dev/images/dashboard_sprite.png) no-repeat scroll right -342px transparent;}
.s3d-button.s3d-button-inline .s3d-button-inner span{float:left;display:inline;}
.s3d-button.s3d-button-inline .s3d-button-inner{background-image:none;background-color:#fff;color:#454A4F;height:28px;line-height:28px;padding:0 0 0 4px;font-size:11px;}
.s3d-button.s3d-button-inline:hover .s3d-button-inner{background:url(/dev/images/dashboard_sprite.png) no-repeat scroll -10px -255px transparent;}
.s3d-button.s3d-button-inline.clicked .s3d-button-inner{background:url(/dev/images/dashboard_sprite.png) no-repeat scroll -10px -313px transparent;color:#fff;}
.s3d-button.s3d-button-inline .s3d-button-inner .s3d-button-inner-text{margin-left:2px;}
.s3d-button.s3d-button-inline .s3d-button-inner .s3d-button-icon-left{width:15px;padding:0;height:15px;margin:7px 0 0 5px;}
.s3d-button.s3d-button-inline .s3d-button-inner .s3d-button-icon-right{padding:0;height:15px;width:15px;margin:8px 0 0 5px;}
.s3d-button.s3d-button-inline.clicked .s3d-button-inner .s3d-button-icon-right{margin:6px 0 0 5px;}
.s3d-button.s3d-button-inline{height:28px;}
.s3d-button.s3d-button-inline .s3d-button-inner{float:left;display:inline;}
.s3d-button.s3d-button-inline .s3d-button-inner .s3d-button-icon-left{background:url(/dev/images/dashboard_sprite.png) no-repeat -11px -235px transparent;}
.s3d-button.s3d-button-inline:hover .s3d-button-inner .s3d-button-icon-left{background-position:-31px -235px;}
.s3d-button.s3d-button-inline.clicked .s3d-button-inner .s3d-button-icon-left{background-position:-51px -235px;}
.s3d-button.s3d-button-inline .s3d-button-inner .s3d-button-icon-right{background:url(/dev/images/dashboard_sprite.png) no-repeat -68px -235px transparent;}
.s3d-button.s3d-button-inline.clicked .s3d-button-inner .s3d-button-icon-right{background:url(/dev/images/dashboard_sprite.png) no-repeat scroll -155px -394px transparent;}

/* Gradient style buttons */
.s3d-button.s3d-button-light-gray-square{background:url(/dev/images/dashboard_sprite.png) no-repeat scroll right -1277px transparent;}
.s3d-button.s3d-button-light-gray-square .s3d-button-inner{background:url(/dev/images/dashboard_sprite.png) no-repeat scroll -10px -1237px transparent;color:#292929;}

>>>>>>> 5f0fb355

/*
 * CONTEXT MENU FOR DROPDOWNS
 */.context_menu{left:18px;padding:0;position:absolute;top:124px;}
.context_menu img{border:1px solid #555;border-bottom:none;}
.context_menu ul{margin:0;margin-top:-3px;background-color:#eee;border:1px solid #555;}
.context_menu ul li{list-style-type:none;}
.context_menu ul li a{color:#666;font-size:.95em;display:block;padding:2px 20px 2px 4px;}


/*
 * INPUT FIELDS
 */input[type="text"]:hover,input[type="password"]:hover,textarea:hover,.as-selections:hover,.as-selections:hover input{background:none repeat scroll 0 0 #D3EDF5;}


/*
 * CONTENT AREA TOP TABS
 */.s3d-primary-tabs{background:url(/dev/images/dashboard_sprite.png) no-repeat scroll right -1622px transparent;}
.s3d-primary-tabs,.s3d-primary-tabs-inner{height:25px;border:none;padding:2px 5px 0;display:block;}
.s3d-primary-tabs ul.fl-tabs{border:none;padding:0;margin:0;float:right;background:url(/dev/images/dashboard_sprite.png) no-repeat scroll left -1592px transparent;padding-left:20px;}
.s3d-primary-tabs .fl-tabs-right li{margin-top:6px;}
.s3d-primary-tabs ul.fl-tabs-left{float:left;padding:1px 0 0 3px;}
.s3d-primary-tabs ul li{margin:0;margin-top:2px;padding:0;background:transparent;border:none;display:block;float:left;}
.s3d-primary-tabs ul li a{padding:4px 18px 4px 13px;line-height:20px;background:transparent;border:none;font-weight:bold;color:#000;display:block;float:left;margin:0;position:relative;bottom:0!important;}
.s3d-primary-tabs ul li.fl-tabs-active,.s3d-primary-tabs ul li.fl-tabs-active a{background-color:#FFF;background-image:url(/dev/images/dashboard_sprite.png);background-attachment:scroll;height:30px;bottom:0!important;position:relative;}
.s3d-primary-tabs ul li.fl-tabs-active{padding-left:5px;background-position:left -1664px;}
.s3d-primary-tabs ul li.fl-tabs-active a{background-position:right -1714px;font-weight:400;border:none;padding-left:15px;margin:0;}
.fl-tab-content{border:none;margin:0;}

<<<<<<< HEAD
.s3d-primary-tabs {
    background:url("/dev/images/dashboard_sprite.png") no-repeat scroll right -1622px transparent;
}

.s3d-primary-tabs, .s3d-primary-tabs-inner {
    height: 25px;
    border: none;
    padding: 2px 5px 0 5px;
    display: block;
}

.s3d-primary-tabs ul.fl-tabs {
    border: none;
    padding: 0;
    margin: 0;
    float: right;
    background:url("/dev/images/dashboard_sprite.png") no-repeat scroll left -1592px transparent;
    padding-left:20px;
}

.s3d-primary-tabs ul.fl-tabs-left {
    float: left;
    padding: 1px 0 0 3px;
}

.s3d-primary-tabs ul li {
    margin: 0;
    margin-top:2px;
    padding: 0;
    background: transparent;
    border: none;
    display: block;
    float: left;
}

.s3d-primary-tabs ul li a {
    padding: 4px 18px 4px 13px;
    line-height: 20px;
    background: transparent;
    border: none;
    font-weight: bold;
    color: #000;
    display: block;
    float: left;
    margin: 0;
    position: relative;
    bottom: 0px !important;
}

.s3d-primary-tabs ul li.fl-tabs-active, .s3d-primary-tabs ul li.fl-tabs-active a {
    background-color: #FFF;
    background-image: url("/dev/images/dashboard_sprite.png");
    background-attachment: scroll;
    height: 30px;
    bottom: 0px !important;
    position: relative;
}

.s3d-primary-tabs ul li.fl-tabs-active {
    padding-left: 5px;
    background-position: left -1664px;
}

.s3d-primary-tabs ul li.fl-tabs-active a {
    background-position: right -1714px;
    font-weight: normal;
    border: none;
    padding-left: 15px;
    margin: 0;
}

.fl-tab-content {
    border: none;
    margin: 0px;
}

/* AutoSuggest */
ul.as-selections.loading {background:#fff url(../../../dev/images/ajax_load.gif) center center no-repeat;}


/* Validation */
input.error, textarea.error {border-color:#9f3333;background-color:#ffdede;}
label.error {color:#9f3333;font-weight:bold;}
=======
>>>>>>> 5f0fb355

/*
 * AUTOSUGGEST
 */ul.as-selections.loading{background:#fff url(../../../dev/images/ajax_load.gif) center center no-repeat;}


/*
 * VALIDATION
 */input.error,textarea.error{border-color:#9f3333;background-color:#ffdede;}
label.error{color:#9f3333;font-weight:bold;}

/* http://blogs.sitepoint.com/2005/02/26/simple-clearing-of-floats/ */
.clearfix{overflow:auto;}


/*
 * DIALOGS
 *//* Dialog */.dialog{color:#333;display:none;left:50%;margin-left:-250px;position:absolute;top:12%;width:500px;}
.jqmOverlay{background-color:#000;}

/* Dialog header */
<<<<<<< HEAD
.dialog_header{background:url("/dev/images/dashboard_sprite.png") no-repeat scroll right -641px transparent;padding:0 8px 0 0;}
.dialog_header_inner{background:url("/dev/images/dashboard_sprite.png") no-repeat scroll -10px -819px transparent;}
.dialog_header h1{color:#fff;display:block;font-size:1.1em;margin:0;padding:15px 20px;}
.dialog_header .dialog_close_image{background:url("/dev/images/dashboard_sprite.png") no-repeat scroll -40px -641px transparent;cursor:pointer;display:block;height:15px;overflow:hidden;position:absolute;right:20px;top:17px;text-indent:-5000px;width:14px;}
=======
.dialog_header{background:url(/dev/images/dashboard_sprite.png) no-repeat scroll right -641px transparent;padding:0 8px 0 0;}
.dialog_header_inner{background:url(/dev/images/dashboard_sprite.png) no-repeat scroll -10px -819px transparent;}
.dialog_header h1{color:#fff;display:block;font-size:1.1em;margin:0;padding:15px 20px;}
.dialog_header .dialog_close_image{background:url(/dev/images/dashboard_sprite.png) no-repeat scroll -40px -641px transparent;cursor:pointer;display:block;height:15px;overflow:hidden;position:absolute;right:20px;top:17px;text-indent:-5000px;width:14px;}
>>>>>>> 5f0fb355

/* Dialog content */
.dialog_content{background-color:#fff;border-left:3px #454a4f solid;border-right:3px #454a4f solid;padding:7px 20px;}
.dialog_content h1{font-size:1.1em;font-weight:bold;color:#333;margin:0;padding:5px 0;}
.dialog_content textarea{height:80px;width:98%;}

/* Dialog buttons */
.dialog_buttons{clear:both;margin-top:20px;}

/* Dialog footer */
<<<<<<< HEAD
.dialog_footer{background:url("/dev/images/dashboard_sprite.png") no-repeat scroll right -957px transparent;padding:0 8px 0 0;}
.dialog_footer_inner{background:url("/dev/images/dashboard_sprite.png") no-repeat scroll -10px -937px transparent;height:6px;}

/** Chat bullets **/
.chat_available_status_online {background: url("/dev/images/dashboard_sprite.png") no-repeat scroll -33px -396px transparent; }
.chat_available_status_busy {background: url("/dev/images/dashboard_sprite.png") no-repeat scroll -63px -396px transparent; }
.chat_available_status_offline {background: url("/dev/images/dashboard_sprite.png") no-repeat scroll -93px -396px transparent; }

/* Lists */
.s3d-list-item {list-style: none outside none; padding: 5px 0 5px 10px !important; margin:0 !important; clear:both; overflow:hidden;}
.s3d-list-entity-picture {float: left; height: 32px; margin-right: 10px; width: 32px;}
.s3d-entity-displayname {padding-top:4px; margin:4px 0 0 8px; float:left;}
.s3d-list-link-full-space {clear: both; height: 100%;}
ul li.s3d-list-item:hover{background-color: #99CCFF;}

/* Dialog tooltip header */
.dialog_tooltip_header_arrow{background: url("/dev/images/tour_sprite.png") no-repeat scroll -254px -76px transparent; height: 18px; margin: 0 0 0 20px; width: 35px;}
.dialog_tooltip_header{background:url("/dev/images/tour_sprite.png") no-repeat scroll right -20px transparent;padding:0 22px 0 0;}
.dialog_tooltip_header_inner{background:url("/dev/images/tour_sprite.png") no-repeat scroll left top transparent;height:14px;}

/* Dialog tooltip content */
.dialog_tooltip_close{float:right;}
.dialog_tooltip_content{background:url("/dev/images/tour_sprite.png") no-repeat scroll left -80px transparent;padding:7px 20px 0 20px;}
.dialog_tooltip_content h2{font-size:1.1em;font-weight:bold;color:#333;margin:0;padding:0 0 5px 0;}
.dialog_tooltip_content p{font-size:0.9em;}
.dialog_tooltip_content textarea {height:80px;width:98%;}

/* Dialog tooltip footer */
.dialog_tooltip_footer{background:url("/dev/images/tour_sprite.png") no-repeat scroll right -60px transparent;padding:0 22px 0 0;}
.dialog_tooltip_footer_inner{background:url("/dev/images/tour_sprite.png") no-repeat scroll left -40px transparent;height:14px;}
.dialog_tooltip_footer_arrow{background:url("/dev/images/tour_sprite.png") no-repeat scroll -217px -80px transparent;width:35px;height:18px;margin:0 0 0 20px;}

/* Highlighted areas */
.s3d-highlight_area_background {background-color:#EFF2F4; padding: 0 10px; margin: 0 0 15px 0;}

.s3d-highlight_area_background_tl {height:7px; margin-left: -10px;  background: url("/dev/images/dashboard_sprite.png") no-repeat scroll -10px -1037px transparent;}
.s3d-highlight_area_background_tinner {height:7px; margin-right: -10px;  background: url("/dev/images/dashboard_sprite.png") no-repeat scroll right -1047px transparent;}
.s3d-highlight_area_background_bl {clear:both; height:7px; margin-left: -10px;  background: url("/dev/images/dashboard_sprite.png") no-repeat scroll -10px -1057px transparent;}
.s3d-highlight_area_background_binner {clear:both; height:7px; margin-right: -10px;  background: url("/dev/images/dashboard_sprite.png") no-repeat scroll right -1067px transparent;}

.s3d-highlight_area_background_white_content_tl {height:7px; margin-left: -10px; background: url("/dev/images/dashboard_sprite.png") no-repeat scroll -10px -1198px transparent;}
.s3d-highlight_area_background_white_content_tinner {height:7px; margin-right: -10px;  background: url("/dev/images/dashboard_sprite.png") no-repeat scroll right -1208px transparent;}
.s3d-highlight_area_background_white_content_bl {clear:both; height:7px; margin-left: -10px;  background: url("/dev/images/dashboard_sprite.png") no-repeat scroll -10px -1217px transparent;}
.s3d-highlight_area_background_white_content_binner {clear:both; height:7px; margin-right: -10px;  background: url("/dev/images/dashboard_sprite.png") no-repeat scroll right -1227px transparent;}

.s3d-highlight_area_background_darker1 {background-color:#d5dbdf; padding: 0 10px; margin: 0 0 15px 0;}
.s3d-highlight_area_background_darker1_tl {height:7px; margin-left: -10px;  background: url("/dev/images/dashboard_sprite.png") no-repeat scroll -10px -1077px transparent;}
.s3d-highlight_area_background_darker1_tinner {height:7px; margin-right: -10px;  background: url("/dev/images/dashboard_sprite.png") no-repeat scroll right -1087px transparent;}
.s3d-highlight_area_background_darker1_bl {height:7px; margin-left: -10px;  background: url("/dev/images/dashboard_sprite.png") no-repeat scroll -10px -1097px transparent;}
.s3d-highlight_area_background_darker1_binner {height:7px; margin-right: -10px;  background: url("/dev/images/dashboard_sprite.png") no-repeat scroll right -1107px transparent;}

.s3d-highlight_area_background_darker1_white_content_tl {height:7px; margin-left: -10px;  background: url("/dev/images/dashboard_sprite.png") no-repeat scroll -10px -1117px transparent;}
.s3d-highlight_area_background_darker1_white_content_tinner {height:7px; margin-right: -10px;  background: url("/dev/images/dashboard_sprite.png") no-repeat scroll right -1127px transparent;}
.s3d-highlight_area_background_darker1_white_content_bl {clear:both; height:7px; margin-left: -10px;  background: url("/dev/images/dashboard_sprite.png") no-repeat scroll -10px -1137px transparent;}
.s3d-highlight_area_background_darker1_white_content_binner {clear:both; height:7px; margin-right: -10px;  background: url("/dev/images/dashboard_sprite.png") no-repeat scroll right -1147px transparent;}

.chat_available_status_offline, .chat_available_status_busy, .chat_available_status_online {padding-left:15px;}


/* ----------------------------------------------------------------------------
 *    MIMETYPE ICONS
 * ----------------------------------------------------------------------------
 */
.icon-doc-sprite {background: url("/dev/images/icons_sprite.png") no-repeat scroll -112px 0 transparent;}
.icon-pdf-sprite {background: url("/dev/images/icons_sprite.png") no-repeat scroll -750px 0 transparent;}
.icon-pps-sprite {background: url("/dev/images/icons_sprite.png") no-repeat scroll -463px 0 transparent;}
.icon-swf-sprite {background: url("/dev/images/icons_sprite.png") no-repeat scroll -1040px 0 transparent;}
.icon-zip-sprite {background: url("/dev/images/icons_sprite.png") no-repeat scroll -1056px 0 transparent;}
.icon-spreadsheet-sprite {background: url("/dev/images/icons_sprite.png") no-repeat scroll -560px 0 transparent;}
.icon-txt-sprite {background: url("/dev/images/icons_sprite.png") no-repeat scroll -1086px 0 transparent;}
.icon-image-sprite {background: url("/dev/images/icons_sprite.png") no-repeat scroll -320px 0 transparent;}
.icon-html-sprite {background: url("/dev/images/icons_sprite.png") no-repeat scroll -302px 0 transparent;}
.icon-video-sprite {background: url("/dev/images/icons_sprite.png") no-repeat scroll -1118px 0 transparent;}
.icon-kmultiple-sprite {background: url("/dev/images/icons_sprite.png") no-repeat scroll -430px 0 transparent;}
.icon-url-sprite {background: url("/dev/images/icons_sprite.png") no-repeat scroll -304px 0 transparent;}
.icon-unknown-sprite {background: url("/dev/images/icons_sprite.png") no-repeat scroll -143px 0 transparent;}
=======
.dialog_footer{background:url(/dev/images/dashboard_sprite.png) no-repeat scroll right -957px transparent;padding:0 8px 0 0;}
.dialog_footer_inner{background:url(/dev/images/dashboard_sprite.png) no-repeat scroll -10px -937px transparent;height:6px;}

/* Dialog tooltip header */
.dialog_tooltip_header_arrow{background:url(/dev/images/tour_sprite.png) no-repeat scroll -254px -76px transparent;height:18px;margin:0 0 0 20px;width:35px;}
.dialog_tooltip_header{background:url(/dev/images/tour_sprite.png) no-repeat scroll right -20px transparent;padding:0 22px 0 0;}
.dialog_tooltip_header_inner{background:url(/dev/images/tour_sprite.png) no-repeat scroll left top transparent;height:14px;}

/* Dialog tooltip content */
.dialog_tooltip_close{float:right;}
.dialog_tooltip_content{background:url(/dev/images/tour_sprite.png) no-repeat scroll left -80px transparent;padding:7px 20px 0;}
.dialog_tooltip_content h2{font-size:1.1em;font-weight:bold;color:#333;margin:0;padding:0 0 5px;}
.dialog_tooltip_content p{font-size:.9em;}
.dialog_tooltip_content textarea{height:80px;width:98%;}

/* Dialog tooltip footer */
.dialog_tooltip_footer{background:url(/dev/images/tour_sprite.png) no-repeat scroll right -60px transparent;padding:0 22px 0 0;}
.dialog_tooltip_footer_inner{background:url(/dev/images/tour_sprite.png) no-repeat scroll left -40px transparent;height:14px;}
.dialog_tooltip_footer_arrow{background:url(/dev/images/tour_sprite.png) no-repeat scroll -217px -80px transparent;width:35px;height:18px;margin:0 0 0 20px;}


/*
 * CHAT
 */
.chat_available_status_online{background:url(/dev/images/dashboard_sprite.png) no-repeat scroll -33px -396px transparent;}
.chat_available_status_busy{background:url(/dev/images/dashboard_sprite.png) no-repeat scroll -63px -396px transparent;}
.chat_available_status_offline{background:url(/dev/images/dashboard_sprite.png) no-repeat scroll -93px -396px transparent;}
.chat_available_status_offline,.chat_available_status_busy,.chat_available_status_online{padding-left:15px;}


/*
 * LISTS
 */
.s3d-list-item{list-style:none outside none;padding:5px 0 5px 10px!important;margin:0!important;clear:both;overflow:hidden;}
.s3d-list-entity-picture{float:left;height:32px;margin-right:10px;width:32px;}
.s3d-entity-displayname{padding-top:4px;margin:4px 0 0 8px;float:left;}
.s3d-list-link-full-space{clear:both;height:100%;}
ul li.s3d-list-item:hover{background-color:#9CF;}


/* 
 * HIGHLIGHTED AREAS
 */
.s3d-highlight_area_background{background-color:#EFF2F4;padding:0 10px;margin:0 0 15px;}
.s3d-highlight_area_background_tl{height:7px;margin-left:-10px;background:url(/dev/images/dashboard_sprite.png) no-repeat scroll -10px -1037px transparent;}
.s3d-highlight_area_background_tinner{height:7px;margin-right:-10px;background:url(/dev/images/dashboard_sprite.png) no-repeat scroll right -1047px transparent;}
.s3d-highlight_area_background_bl{clear:both;height:7px;margin-left:-10px;background:url(/dev/images/dashboard_sprite.png) no-repeat scroll -10px -1057px transparent;}
.s3d-highlight_area_background_binner{clear:both;height:7px;margin-right:-10px;background:url(/dev/images/dashboard_sprite.png) no-repeat scroll right -1067px transparent;}
.s3d-highlight_area_background_white_content_tl{height:7px;margin-left:-10px;background:url(/dev/images/dashboard_sprite.png) no-repeat scroll -10px -1198px transparent;}
.s3d-highlight_area_background_white_content_tinner{height:7px;margin-right:-10px;background:url(/dev/images/dashboard_sprite.png) no-repeat scroll right -1208px transparent;}
.s3d-highlight_area_background_white_content_bl{clear:both;height:7px;margin-left:-10px;background:url(/dev/images/dashboard_sprite.png) no-repeat scroll -10px -1217px transparent;}
.s3d-highlight_area_background_white_content_binner{clear:both;height:7px;margin-right:-10px;background:url(/dev/images/dashboard_sprite.png) no-repeat scroll right -1227px transparent;}
.s3d-highlight_area_background_darker1{background-color:#d5dbdf;padding:0 10px;margin:0 0 15px;}
.s3d-highlight_area_background_darker1_tl{height:7px;margin-left:-10px;background:url(/dev/images/dashboard_sprite.png) no-repeat scroll -10px -1077px transparent;}
.s3d-highlight_area_background_darker1_tinner{height:7px;margin-right:-10px;background:url(/dev/images/dashboard_sprite.png) no-repeat scroll right -1087px transparent;}
.s3d-highlight_area_background_darker1_bl{height:7px;margin-left:-10px;background:url(/dev/images/dashboard_sprite.png) no-repeat scroll -10px -1097px transparent;}
.s3d-highlight_area_background_darker1_binner{height:7px;margin-right:-10px;background:url(/dev/images/dashboard_sprite.png) no-repeat scroll right -1107px transparent;}
.s3d-highlight_area_background_darker1_white_content_tl{height:7px;margin-left:-10px;background:url(/dev/images/dashboard_sprite.png) no-repeat scroll -10px -1117px transparent;}
.s3d-highlight_area_background_darker1_white_content_tinner{height:7px;margin-right:-10px;background:url(/dev/images/dashboard_sprite.png) no-repeat scroll right -1127px transparent;}
.s3d-highlight_area_background_darker1_white_content_bl{clear:both;height:7px;margin-left:-10px;background:url(/dev/images/dashboard_sprite.png) no-repeat scroll -10px -1137px transparent;}
.s3d-highlight_area_background_darker1_white_content_binner{clear:both;height:7px;margin-right:-10px;background:url(/dev/images/dashboard_sprite.png) no-repeat scroll right -1147px transparent;}


/*
 * MIMETYPE ICONS
 */
.icon-doc-sprite{background:url(/dev/images/icons_sprite.png) no-repeat scroll -112px 0 transparent;}
.icon-pdf-sprite{background:url(/dev/images/icons_sprite.png) no-repeat scroll -750px 0 transparent;}
.icon-pps-sprite{background:url(/dev/images/icons_sprite.png) no-repeat scroll -463px 0 transparent;}
.icon-swf-sprite{background:url(/dev/images/icons_sprite.png) no-repeat scroll -1040px 0 transparent;}
.icon-zip-sprite{background:url(/dev/images/icons_sprite.png) no-repeat scroll -1056px 0 transparent;}
.icon-spreadsheet-sprite{background:url(/dev/images/icons_sprite.png) no-repeat scroll -560px 0 transparent;}
.icon-txt-sprite{background:url(/dev/images/icons_sprite.png) no-repeat scroll -1086px 0 transparent;}
.icon-image-sprite{background:url(/dev/images/icons_sprite.png) no-repeat scroll -320px 0 transparent;}
.icon-html-sprite{background:url(/dev/images/icons_sprite.png) no-repeat scroll -302px 0 transparent;}
.icon-video-sprite{background:url(/dev/images/icons_sprite.png) no-repeat scroll -1118px 0 transparent;}
.icon-kmultiple-sprite{background:url(/dev/images/icons_sprite.png) no-repeat scroll -430px 0 transparent;}
.icon-url-sprite{background:url(/dev/images/icons_sprite.png) no-repeat scroll -304px 0 transparent;}
.icon-unknown-sprite{background:url(/dev/images/icons_sprite.png) no-repeat scroll -143px 0 transparent;}
>>>>>>> 5f0fb355
<|MERGE_RESOLUTION|>--- conflicted
+++ resolved
@@ -14,21 +14,7 @@
  * "AS IS" BASIS, WITHOUT WARRANTIES OR CONDITIONS OF ANY
  * KIND, either express or implied. See the License for the
  * specific language governing permissions and limitations under the License.
-<<<<<<< HEAD
- */
-/* Sakai Base */
-/* ----------------------------------------------------------------------------
- *    GLOBAL RULES
- * ----------------------------------------------------------------------------
- */
-.requireUser {
-    background: url("/dev/images/body_bg_sprite.png") repeat-x scroll left -91px #75ADD7;
-    font-family: Arial, Helvetica, sans-serif;
-    line-height: 120%;
-}
-=======
  *//* Sakai Base */
->>>>>>> 5f0fb355
 
 
 /*
@@ -115,38 +101,6 @@
 .orderable-mouse-drag {display:none;}
 
 
-<<<<<<< HEAD
-.s3d-bold {
-    font-weight: bold;
-}
-
-a.s3d-regular-links, .s3d-regular-links a{
-    color: #006E96;
-}
-
-.s3d-regular-light-links, .s3d-regular-light-links a{
-    color:#058EC4;
-}
-
-.s3d-content-type-link a{
-    color:#5FB3D2;    
-}
-
-.s3d-remove-links {
-    float:right; 
-    margin-right:10px; 
-    height:16px;
-}
-
-.s3d-tab-active a {
-    background-color:#FFF!important;
-    color:#000!important;
-    font-weight:400!important;
-    border-color:#DDD #DDD #EEE;
-    border-style:solid;
-    border-width:1px;
-}
-=======
 /*
  * INSERT MORE DROPDOWN
  */
@@ -176,7 +130,6 @@
 .content_container .new_page_path {line-height: 3em;color:#999;}
 .content_container .new_page_path span {color:#000;}
 
->>>>>>> 5f0fb355
 
 /*
  * BUTTONS 
@@ -195,56 +148,6 @@
 /*
  * WIDGET LAYOUT
  */
-<<<<<<< HEAD
-.s3d-widget-titlebar {
-    background:url("/dev/images/dashboard_sprite.png") no-repeat scroll right -473px transparent;
-    padding: 0 10px 0 0; 
-    height:49px;
-}
-.s3d-widget-titlebar-inner {
-    background:url("/dev/images/dashboard_sprite.png") no-repeat scroll -10px -570px transparent;
-    padding: 0px 0 0 5px; 
-    height:50px;
-}
-
-.s3d-widget .s3d-widget-content, .s3d-content {
-    padding: 10px 0 10px 0; 
-    margin: 0 !important; 
-    border-left: 3px solid #D4DADE; 
-    border-right: 3px solid #D4DADE;
-}
-
-.s3d-widget .s3d-widget-options-footer-left { background: url("/dev/images/dashboard_sprite.png") no-repeat scroll -70px -436px #D5DBDF; height: 12px;}
-.s3d-widget-small-content {
-    padding: 5px 0px !important;
-}
-.fl-widget .fl-widget-options-footer-top {background:url("/dev/images/dashboard_sprite.png") no-repeat scroll -10px -540px #D5DBDF;height:16px;}
-.fl-widget .fl-widget-options .fl-widget-options-top-right {background:url("/dev/images/dashboard_sprite.png") no-repeat scroll right -432px transparent;float:right;height:16px;padding:0 0 7px 14px;width:16px;}
-
-.s3d-widget .s3d-widget-options-footer-right { background: url("/dev/images/dashboard_sprite.png") no-repeat scroll right -456px #D5DBDF; float: right; height: 12px; width: 16px;}
-
-.s3d-widget .s3d-widget-no-options, .s3d-no-options{
-    background: url("/dev/images/dashboard_sprite.png") no-repeat scroll right -1453px transparent;
-    padding: 0 5px 0 0; 
-    margin: 0;
-}
-.s3d-widget .s3d-widget-no-options-inner, .s3d-no-options-inner {
-    background: url("/dev/images/dashboard_sprite.png") no-repeat scroll -10px -1433px transparent;
-    margin: 0; 
-    height: 6px;
-}
-/*
- * CONTENT LAYOUT 
- */
-.s3d-header .s3d-fixed-container .s3d-decor-left {background: url("/dev/images/dashboard_sprite.png") no-repeat scroll 0 -10px transparent; float: left; height: 5px; margin-left: -20px; overflow: visible; width: 5px;}
-
-.s3d-header .s3d-fixed-container .s3d-decor { background: url("/dev/images/dashboard_sprite.png") no-repeat scroll right -10px transparent; float: right; height: 5px; margin-right: -20px; position: relative; width: 5px;}
-
-.s3d-main-container {
-    background: #ffffff;
-    padding-bottom: 20px !important;
-}
-=======
 .s3d-widget-titlebar{background:url(/dev/images/dashboard_sprite.png) no-repeat scroll right -473px transparent;padding:0 10px 0 0;height:49px;}
 .s3d-widget-titlebar-inner{background:url(/dev/images/dashboard_sprite.png) no-repeat scroll -10px -570px transparent;padding:0 0 0 5px;height:50px;}
 .s3d-widget .s3d-widget-content,.s3d-content{padding:10px 0;margin:0!important;border-left:3px solid #D4DADE;border-right:3px solid #D4DADE;}
@@ -264,31 +167,13 @@
 .s3d-header .s3d-fixed-container .s3d-decor{background:url(/dev/images/dashboard_sprite.png) no-repeat scroll right -10px transparent;float:right;height:5px;margin-right:-20px;position:relative;width:5px;}
 .s3d-main-container{background:#fff;padding-bottom:20px;}
 
->>>>>>> 5f0fb355
 
 /*
  * CHROME STYLES    
  * HEADINGS
  */
-<<<<<<< HEAD
-.s3d-site-heading {
-    padding: 10px 0;
-    font-weight: bold;
-    color: #454A4F;
-}
-
-.people .s3d-site-heading, .account_preferences .s3d-site-heading {
-    padding: 15px 0;
-}
-
-.s3d-site-heading h1 {
-    margin: 0;
-    padding: 0;
-}
-=======
  .s3d-site-heading{padding:10px 0;font-weight:bold;color:#454A4F;}
 .s3d-site-heading h1{margin:0;padding:0;}
->>>>>>> 5f0fb355
 
 
 /* PROGRAMMATICALLY SET STYLES
@@ -305,235 +190,6 @@
  * Variants:
  * - action series: links are inside list items, each list item is separated by a divider
  */
-<<<<<<< HEAD
-a.s3d-action, .s3d-actions a {
-    color: #006E96;
-    font-weight: bold;
-    font-size: 13px;
-}
-
-a.s3d-action-seeall {
-    font-size: 11px !important;
-}
-
-.s3d-action-series a {
-    font-size: 12px;
-    font-weight: bold;
-    padding: 0 12px;
-}
-
-.s3d-action-series li {
-    border-left: 1px solid #CCD1D5;
-    padding: 0 0 0 5px;
-}
-
-.s3d-action-series li.first {
-    border-left: none;
-}
-
-/* LOZENGE BUTTONS
- * links used to trigger an action
- * Default styling: lozenge shaped buttons
- * States: normal, hover, disabled
- * Variants:
- * - primary
- * - icon-right
- * - icon-left
- */
-.s3d-button {
-    display: inline-block;
-    position: relative;
-    border: none;
-    margin: 0 5px 5px 0;
-    padding: 0 13px 0 0;
-    cursor: pointer;
-    overflow: visible; /* removes extra side padding in IE */
-    background: url("/dev/images/dashboard_sprite.png") no-repeat scroll right -30px transparent;
-    font-size: 0.9em;
-    font-weight: bold;
-}
-
-.s3d-button:hover, .s3d-button-hover {
-    background-position: right -70px;
-}
-
-.s3d-button-link-2-state:hover {
-    background-position: right -1357px;
-}
-
-.s3d-button::-moz-focus-inner {
-    border: none; /* overrides extra padding in Firefox */
-}
-
-.s3d-button .s3d-button-inner {
-    position: relative;
-    display: block;
-    background: url("/dev/images/dashboard_sprite.png") no-repeat scroll left -30px transparent;
-    margin: 0;
-    height: 23px;
-    line-height: 23px;
-    white-space: nowrap !important;
-    padding: 0 0 0 15px;
-    color: #fff;
-}
-
-.s3d-button:hover .s3d-button-inner, .s3d-button-hover .s3d-button-inner {
-    background-position: left -70px;
-    color: #FFF;
-}
-
-html > body .s3d-button .s3d-button-inner {
-    white-space: normal; /* only do the white-space fix on IE6 */
-}
-
-.s3d-button-primary {
-    background-position: right -110px;
-}
-
-.s3d-button-tertiary {
-    background-position: right -70px;
-}
-
-.s3d-button-primary .s3d-button-inner {
-    background-position: left -110px;
-}
-
-.s3d-button-tertiary .s3d-button-inner {
-    background-position: left -70px;
-}
-
-.s3d-button[disabled], .s3d-disabled {
-    background-position: right -150px;
-    cursor: default;
-}
-
-.s3d-button:hover[disabled], .s3d-disabled.s3d-button-hover {
-    background-position: right -150px;
-    cursor: default;
-}
-
-.s3d-button[disabled] .s3d-button-inner, .s3d-disabled .s3d-button-inner {
-    background-position: left -150px;
-}
-
-, .s3d-button:hover[disabled] .s3d-button-inner, .s3d-disabled.s3d-button-hover .s3d-button-inner  {
-    background-position: left -150px;
-}
-
-.s3d-button-icon-right, .s3d-button-icon-left {
-    display: block;
-    background-repeat: no-repeat;
-    background-attachment: scroll;
-    background-color: transparent;
-}
-
-.s3d-button-icon-right {
-    background-position: right center;
-    padding-right: 18px;
-}
-
-.s3d-button-icon-left {
-    background-position: left center;
-    padding-left: 18px;
-}
-
-.s3d-search-button {
-    padding-right: 8px;
-}
-
-.s3d-search-button .s3d-button-icon-right {
-     background-image: url("/dev/images/dashboard_sprite.png");
-     background-position: 37px -394px;
-     display:inline
-}
-.s3d-button.s3d-button-inline {
-    background-image:none;
-    background-color:#fff;
-    padding-right:4px;
-}
-.s3d-button.s3d-button-inline:hover {
-    background: url("/dev/images/dashboard_sprite.png") no-repeat scroll right -284px transparent;
-}
-.s3d-button.s3d-button-inline.clicked {
-    background: url("/dev/images/dashboard_sprite.png") no-repeat scroll right -342px transparent;
-}
-.s3d-button.s3d-button-inline .s3d-button-inner span {
-    float:left;
-    display:inline;
-}
-.s3d-button.s3d-button-inline .s3d-button-inner {
-    background-image:none;
-    background-color:#fff;
-    color:#454A4F;
-    height:28px;
-    line-height:28px;
-    padding:0px 0px 0px 4px;
-    font-size:11px;
-}
-.s3d-button.s3d-button-inline:hover .s3d-button-inner {
-    background: url("/dev/images/dashboard_sprite.png") no-repeat scroll -10px -255px transparent
-}
-.s3d-button.s3d-button-inline.clicked .s3d-button-inner {
-    background: url("/dev/images/dashboard_sprite.png") no-repeat scroll -10px -313px transparent;
-    color:#fff;
-}
-.s3d-button.s3d-button-inline .s3d-button-inner .s3d-button-inner-text {
-    margin-left:2px;
-}
-.s3d-button.s3d-button-inline .s3d-button-inner .s3d-button-icon-left {
-    width:15px;
-    padding:0;
-    height:15px;
-    margin:7px 0px 0px 5px;
-}
-.s3d-button.s3d-button-inline .s3d-button-inner .s3d-button-icon-right {
-    padding:0;
-    height:15px;
-    width:15px;
-    margin:8px 0px 0px 5px;
-}
-.s3d-button.s3d-button-inline.clicked .s3d-button-inner .s3d-button-icon-right {
-    margin:6px 0px 0px 5px;
-}
-
-.s3d-button.s3d-button-inline {height:28px;}
-.s3d-button.s3d-button-inline .s3d-button-inner {float:left;display:inline;}
-
-.s3d-button.s3d-button-inline .s3d-button-inner .s3d-button-icon-left {
-    background: url("/dev/images/dashboard_sprite.png") no-repeat -11px -235px transparent;
-}
-.s3d-button.s3d-button-inline:hover .s3d-button-inner .s3d-button-icon-left {
-    background-position:-31px -235px
-}
-.s3d-button.s3d-button-inline.clicked .s3d-button-inner .s3d-button-icon-left {
-    background-position:-51px -235px;
-}
-.s3d-button.s3d-button-inline .s3d-button-inner .s3d-button-icon-right {
-    background: url("/dev/images/dashboard_sprite.png") no-repeat -68px -235px transparent;
-}
-.s3d-button.s3d-button-inline.clicked .s3d-button-inner .s3d-button-icon-right {
-    background: url("/dev/images/dashboard_sprite.png") no-repeat scroll -155px -394px transparent;
-}
-
-/* LINK BUTTON */
-.s3d-button-link-2-state {background: url("/dev/images/dashboard_sprite.png") no-repeat scroll right -1277px transparent;}
-.s3d-button-link-2-state-inner {background: url("/dev/images/dashboard_sprite.png") no-repeat scroll -10px -1237px transparent !important; margin: 0 !important; color: #333 !important;font-size:11px;}
-.s3d-button-link-2-state-inner-secondary {font-size:9px;}
-.s3d-button:hover .s3d-button-link-2-state-inner {background:url("/dev/images/dashboard_sprite.png") no-repeat scroll -10px -1317px transparent !important; color: #FFF !important;}
-
-.s3d-primary-tabs .fl-tabs-right li {margin-top:6px;}
-/*
- * Gradient-style button
- */
-.s3d-button.s3d-button-light-gray-square {
-    background:url("/dev/images/dashboard_sprite.png") no-repeat scroll right -1277px transparent;
-}
-
-.s3d-button.s3d-button-light-gray-square .s3d-button-inner {
-    background:url("/dev/images/dashboard_sprite.png") no-repeat scroll -10px -1237px transparent;
-    color: #292929;
-}
-=======
 a.s3d-action,.s3d-actions a{color:#006E96;font-weight:bold;font-size:13px;}
 a.s3d-action-seeall{font-size:11px!important;}
 
@@ -598,7 +254,6 @@
 .s3d-button.s3d-button-light-gray-square{background:url(/dev/images/dashboard_sprite.png) no-repeat scroll right -1277px transparent;}
 .s3d-button.s3d-button-light-gray-square .s3d-button-inner{background:url(/dev/images/dashboard_sprite.png) no-repeat scroll -10px -1237px transparent;color:#292929;}
 
->>>>>>> 5f0fb355
 
 /*
  * CONTEXT MENU FOR DROPDOWNS
@@ -628,92 +283,6 @@
 .s3d-primary-tabs ul li.fl-tabs-active a{background-position:right -1714px;font-weight:400;border:none;padding-left:15px;margin:0;}
 .fl-tab-content{border:none;margin:0;}
 
-<<<<<<< HEAD
-.s3d-primary-tabs {
-    background:url("/dev/images/dashboard_sprite.png") no-repeat scroll right -1622px transparent;
-}
-
-.s3d-primary-tabs, .s3d-primary-tabs-inner {
-    height: 25px;
-    border: none;
-    padding: 2px 5px 0 5px;
-    display: block;
-}
-
-.s3d-primary-tabs ul.fl-tabs {
-    border: none;
-    padding: 0;
-    margin: 0;
-    float: right;
-    background:url("/dev/images/dashboard_sprite.png") no-repeat scroll left -1592px transparent;
-    padding-left:20px;
-}
-
-.s3d-primary-tabs ul.fl-tabs-left {
-    float: left;
-    padding: 1px 0 0 3px;
-}
-
-.s3d-primary-tabs ul li {
-    margin: 0;
-    margin-top:2px;
-    padding: 0;
-    background: transparent;
-    border: none;
-    display: block;
-    float: left;
-}
-
-.s3d-primary-tabs ul li a {
-    padding: 4px 18px 4px 13px;
-    line-height: 20px;
-    background: transparent;
-    border: none;
-    font-weight: bold;
-    color: #000;
-    display: block;
-    float: left;
-    margin: 0;
-    position: relative;
-    bottom: 0px !important;
-}
-
-.s3d-primary-tabs ul li.fl-tabs-active, .s3d-primary-tabs ul li.fl-tabs-active a {
-    background-color: #FFF;
-    background-image: url("/dev/images/dashboard_sprite.png");
-    background-attachment: scroll;
-    height: 30px;
-    bottom: 0px !important;
-    position: relative;
-}
-
-.s3d-primary-tabs ul li.fl-tabs-active {
-    padding-left: 5px;
-    background-position: left -1664px;
-}
-
-.s3d-primary-tabs ul li.fl-tabs-active a {
-    background-position: right -1714px;
-    font-weight: normal;
-    border: none;
-    padding-left: 15px;
-    margin: 0;
-}
-
-.fl-tab-content {
-    border: none;
-    margin: 0px;
-}
-
-/* AutoSuggest */
-ul.as-selections.loading {background:#fff url(../../../dev/images/ajax_load.gif) center center no-repeat;}
-
-
-/* Validation */
-input.error, textarea.error {border-color:#9f3333;background-color:#ffdede;}
-label.error {color:#9f3333;font-weight:bold;}
-=======
->>>>>>> 5f0fb355
 
 /*
  * AUTOSUGGEST
@@ -735,17 +304,10 @@
 .jqmOverlay{background-color:#000;}
 
 /* Dialog header */
-<<<<<<< HEAD
-.dialog_header{background:url("/dev/images/dashboard_sprite.png") no-repeat scroll right -641px transparent;padding:0 8px 0 0;}
-.dialog_header_inner{background:url("/dev/images/dashboard_sprite.png") no-repeat scroll -10px -819px transparent;}
-.dialog_header h1{color:#fff;display:block;font-size:1.1em;margin:0;padding:15px 20px;}
-.dialog_header .dialog_close_image{background:url("/dev/images/dashboard_sprite.png") no-repeat scroll -40px -641px transparent;cursor:pointer;display:block;height:15px;overflow:hidden;position:absolute;right:20px;top:17px;text-indent:-5000px;width:14px;}
-=======
 .dialog_header{background:url(/dev/images/dashboard_sprite.png) no-repeat scroll right -641px transparent;padding:0 8px 0 0;}
 .dialog_header_inner{background:url(/dev/images/dashboard_sprite.png) no-repeat scroll -10px -819px transparent;}
 .dialog_header h1{color:#fff;display:block;font-size:1.1em;margin:0;padding:15px 20px;}
 .dialog_header .dialog_close_image{background:url(/dev/images/dashboard_sprite.png) no-repeat scroll -40px -641px transparent;cursor:pointer;display:block;height:15px;overflow:hidden;position:absolute;right:20px;top:17px;text-indent:-5000px;width:14px;}
->>>>>>> 5f0fb355
 
 /* Dialog content */
 .dialog_content{background-color:#fff;border-left:3px #454a4f solid;border-right:3px #454a4f solid;padding:7px 20px;}
@@ -756,84 +318,6 @@
 .dialog_buttons{clear:both;margin-top:20px;}
 
 /* Dialog footer */
-<<<<<<< HEAD
-.dialog_footer{background:url("/dev/images/dashboard_sprite.png") no-repeat scroll right -957px transparent;padding:0 8px 0 0;}
-.dialog_footer_inner{background:url("/dev/images/dashboard_sprite.png") no-repeat scroll -10px -937px transparent;height:6px;}
-
-/** Chat bullets **/
-.chat_available_status_online {background: url("/dev/images/dashboard_sprite.png") no-repeat scroll -33px -396px transparent; }
-.chat_available_status_busy {background: url("/dev/images/dashboard_sprite.png") no-repeat scroll -63px -396px transparent; }
-.chat_available_status_offline {background: url("/dev/images/dashboard_sprite.png") no-repeat scroll -93px -396px transparent; }
-
-/* Lists */
-.s3d-list-item {list-style: none outside none; padding: 5px 0 5px 10px !important; margin:0 !important; clear:both; overflow:hidden;}
-.s3d-list-entity-picture {float: left; height: 32px; margin-right: 10px; width: 32px;}
-.s3d-entity-displayname {padding-top:4px; margin:4px 0 0 8px; float:left;}
-.s3d-list-link-full-space {clear: both; height: 100%;}
-ul li.s3d-list-item:hover{background-color: #99CCFF;}
-
-/* Dialog tooltip header */
-.dialog_tooltip_header_arrow{background: url("/dev/images/tour_sprite.png") no-repeat scroll -254px -76px transparent; height: 18px; margin: 0 0 0 20px; width: 35px;}
-.dialog_tooltip_header{background:url("/dev/images/tour_sprite.png") no-repeat scroll right -20px transparent;padding:0 22px 0 0;}
-.dialog_tooltip_header_inner{background:url("/dev/images/tour_sprite.png") no-repeat scroll left top transparent;height:14px;}
-
-/* Dialog tooltip content */
-.dialog_tooltip_close{float:right;}
-.dialog_tooltip_content{background:url("/dev/images/tour_sprite.png") no-repeat scroll left -80px transparent;padding:7px 20px 0 20px;}
-.dialog_tooltip_content h2{font-size:1.1em;font-weight:bold;color:#333;margin:0;padding:0 0 5px 0;}
-.dialog_tooltip_content p{font-size:0.9em;}
-.dialog_tooltip_content textarea {height:80px;width:98%;}
-
-/* Dialog tooltip footer */
-.dialog_tooltip_footer{background:url("/dev/images/tour_sprite.png") no-repeat scroll right -60px transparent;padding:0 22px 0 0;}
-.dialog_tooltip_footer_inner{background:url("/dev/images/tour_sprite.png") no-repeat scroll left -40px transparent;height:14px;}
-.dialog_tooltip_footer_arrow{background:url("/dev/images/tour_sprite.png") no-repeat scroll -217px -80px transparent;width:35px;height:18px;margin:0 0 0 20px;}
-
-/* Highlighted areas */
-.s3d-highlight_area_background {background-color:#EFF2F4; padding: 0 10px; margin: 0 0 15px 0;}
-
-.s3d-highlight_area_background_tl {height:7px; margin-left: -10px;  background: url("/dev/images/dashboard_sprite.png") no-repeat scroll -10px -1037px transparent;}
-.s3d-highlight_area_background_tinner {height:7px; margin-right: -10px;  background: url("/dev/images/dashboard_sprite.png") no-repeat scroll right -1047px transparent;}
-.s3d-highlight_area_background_bl {clear:both; height:7px; margin-left: -10px;  background: url("/dev/images/dashboard_sprite.png") no-repeat scroll -10px -1057px transparent;}
-.s3d-highlight_area_background_binner {clear:both; height:7px; margin-right: -10px;  background: url("/dev/images/dashboard_sprite.png") no-repeat scroll right -1067px transparent;}
-
-.s3d-highlight_area_background_white_content_tl {height:7px; margin-left: -10px; background: url("/dev/images/dashboard_sprite.png") no-repeat scroll -10px -1198px transparent;}
-.s3d-highlight_area_background_white_content_tinner {height:7px; margin-right: -10px;  background: url("/dev/images/dashboard_sprite.png") no-repeat scroll right -1208px transparent;}
-.s3d-highlight_area_background_white_content_bl {clear:both; height:7px; margin-left: -10px;  background: url("/dev/images/dashboard_sprite.png") no-repeat scroll -10px -1217px transparent;}
-.s3d-highlight_area_background_white_content_binner {clear:both; height:7px; margin-right: -10px;  background: url("/dev/images/dashboard_sprite.png") no-repeat scroll right -1227px transparent;}
-
-.s3d-highlight_area_background_darker1 {background-color:#d5dbdf; padding: 0 10px; margin: 0 0 15px 0;}
-.s3d-highlight_area_background_darker1_tl {height:7px; margin-left: -10px;  background: url("/dev/images/dashboard_sprite.png") no-repeat scroll -10px -1077px transparent;}
-.s3d-highlight_area_background_darker1_tinner {height:7px; margin-right: -10px;  background: url("/dev/images/dashboard_sprite.png") no-repeat scroll right -1087px transparent;}
-.s3d-highlight_area_background_darker1_bl {height:7px; margin-left: -10px;  background: url("/dev/images/dashboard_sprite.png") no-repeat scroll -10px -1097px transparent;}
-.s3d-highlight_area_background_darker1_binner {height:7px; margin-right: -10px;  background: url("/dev/images/dashboard_sprite.png") no-repeat scroll right -1107px transparent;}
-
-.s3d-highlight_area_background_darker1_white_content_tl {height:7px; margin-left: -10px;  background: url("/dev/images/dashboard_sprite.png") no-repeat scroll -10px -1117px transparent;}
-.s3d-highlight_area_background_darker1_white_content_tinner {height:7px; margin-right: -10px;  background: url("/dev/images/dashboard_sprite.png") no-repeat scroll right -1127px transparent;}
-.s3d-highlight_area_background_darker1_white_content_bl {clear:both; height:7px; margin-left: -10px;  background: url("/dev/images/dashboard_sprite.png") no-repeat scroll -10px -1137px transparent;}
-.s3d-highlight_area_background_darker1_white_content_binner {clear:both; height:7px; margin-right: -10px;  background: url("/dev/images/dashboard_sprite.png") no-repeat scroll right -1147px transparent;}
-
-.chat_available_status_offline, .chat_available_status_busy, .chat_available_status_online {padding-left:15px;}
-
-
-/* ----------------------------------------------------------------------------
- *    MIMETYPE ICONS
- * ----------------------------------------------------------------------------
- */
-.icon-doc-sprite {background: url("/dev/images/icons_sprite.png") no-repeat scroll -112px 0 transparent;}
-.icon-pdf-sprite {background: url("/dev/images/icons_sprite.png") no-repeat scroll -750px 0 transparent;}
-.icon-pps-sprite {background: url("/dev/images/icons_sprite.png") no-repeat scroll -463px 0 transparent;}
-.icon-swf-sprite {background: url("/dev/images/icons_sprite.png") no-repeat scroll -1040px 0 transparent;}
-.icon-zip-sprite {background: url("/dev/images/icons_sprite.png") no-repeat scroll -1056px 0 transparent;}
-.icon-spreadsheet-sprite {background: url("/dev/images/icons_sprite.png") no-repeat scroll -560px 0 transparent;}
-.icon-txt-sprite {background: url("/dev/images/icons_sprite.png") no-repeat scroll -1086px 0 transparent;}
-.icon-image-sprite {background: url("/dev/images/icons_sprite.png") no-repeat scroll -320px 0 transparent;}
-.icon-html-sprite {background: url("/dev/images/icons_sprite.png") no-repeat scroll -302px 0 transparent;}
-.icon-video-sprite {background: url("/dev/images/icons_sprite.png") no-repeat scroll -1118px 0 transparent;}
-.icon-kmultiple-sprite {background: url("/dev/images/icons_sprite.png") no-repeat scroll -430px 0 transparent;}
-.icon-url-sprite {background: url("/dev/images/icons_sprite.png") no-repeat scroll -304px 0 transparent;}
-.icon-unknown-sprite {background: url("/dev/images/icons_sprite.png") no-repeat scroll -143px 0 transparent;}
-=======
 .dialog_footer{background:url(/dev/images/dashboard_sprite.png) no-repeat scroll right -957px transparent;padding:0 8px 0 0;}
 .dialog_footer_inner{background:url(/dev/images/dashboard_sprite.png) no-repeat scroll -10px -937px transparent;height:6px;}
 
@@ -912,5 +396,4 @@
 .icon-video-sprite{background:url(/dev/images/icons_sprite.png) no-repeat scroll -1118px 0 transparent;}
 .icon-kmultiple-sprite{background:url(/dev/images/icons_sprite.png) no-repeat scroll -430px 0 transparent;}
 .icon-url-sprite{background:url(/dev/images/icons_sprite.png) no-repeat scroll -304px 0 transparent;}
-.icon-unknown-sprite{background:url(/dev/images/icons_sprite.png) no-repeat scroll -143px 0 transparent;}
->>>>>>> 5f0fb355
+.icon-unknown-sprite{background:url(/dev/images/icons_sprite.png) no-repeat scroll -143px 0 transparent;}