/**
 * Licensed to the Sakai Foundation (SF) under one
 * or more contributor license agreements. See the NOTICE file
 * distributed with this work for additional information
 * regarding copyright ownership. The SF licenses this file
 * to you under the Apache License, Version 2.0 (the
 * "License"); you may not use this file except in compliance
 * with the License. You may obtain a copy of the License at
 *
 *     http://www.apache.org/licenses/LICENSE-2.0
 *
 * Unless required by applicable law or agreed to in writing,
 * software distributed under the License is distributed on an
 * "AS IS" BASIS, WITHOUT WARRANTIES OR CONDITIONS OF ANY
 * KIND, either express or implied. See the License for the
 * specific language governing permissions and limitations under the License.
 */


/*
 * GLOBAL RULES
 */
html {
    background: #fff;
    color: #000;
    font: 13px/1.231 arial, helvetica, sans-serif;
}
body, div, dl, dt, dd, ul, ol, li, h1, h2, h3, h4, h5, h6, pre, code, form, fieldset, legend, input, textarea, p, blockquote {
    margin: 0;
    padding: 0;
}
body, button {
	font-family: Arial, Helvetica, sans-serif !important;
	line-height: 120%;
}
.section_header {
	font-weight: bold;
	border-bottom: 1px solid #ebebeb;
	font-size: 17px;
	padding-bottom: 3px;
}
fieldset, img {
    border: 0;
}
li {
    list-style: none;
}
abbr, acronym {
    border: 0;
    font-variant: normal;
}
sup {
    vertical-align: text-top;
}
sub {
    vertical-align: text-bottom;
}
abbr, acronym {
    border-bottom: 1px dotted #000;
    cursor: help;
}
ol, ul, dl {
    margin-left: 2em;
}
ol li {
    list-style: decimal outside;
}
ul li {
    list-style: disc outside;
}
dl dd {
    margin-left: 1em;
}
th {
    font-weight: bold;
    text-align: center;
}
p, fieldset, table, pre {
    margin-bottom: 1em;
}
input, textarea, select {
    font-family: inherit;
    font-size: inherit;
    font-weight: inherit;
}
blockquote, ul, ol, dl {
    margin: 1em;
}
/* adding a visible outline on focus for accessibility */
*:focus {
	outline: 1px dotted #000;
}

/* apply to any container that needs to be rendered off-screen, but available to screen readers */
.s3d-aural-text {
    border: 0;
    clip: rect(0 0 0 0);
    height: 1px;
    margin: -1px;
    overflow: hidden;
    padding: 0;
    position: absolute;
    width: 1px;
}

/* HTML TAG OVERRIDES */
h1, h2, h3 {
    margin: 0.5em 0;
}
h1 {
	font-family: Arial, Helvetica, sans-serif;
	font-size: 18px;
	color: #333;
	font-weight: bold;
	line-height: normal;
}
h2 {
	font-family: Arial, Helvetica, sans-serif;
	font-size: 20px;
	color: #666;
}
h3 {
	font-family: Arial, Helvetica, sans-serif;
	font-size: 18px;
	color: #666;
	font-weight: bold;
}
h4 {
	font-family: Arial, Helvetica, sans-serif;
	font-size: 13px;
	color: #aaa;
	text-transform: uppercase;
}
h5 {
	font-family: Arial, Helvetica, sans-serif;
	font-size: 18px;
	color: #aaa;
	font-weight: bold;
}
h6 {
	font-family: Arial, Helvetica, sans-serif;
	font-size: 18px;
	color: #aaa;
}
blockquote {
	font-family: Arial;
	font-size: 14px;
	color: #666;
}
caption, .caption {
	font-family: Arial;
	font-size: 11px;
	color: #666;
}

/**
 * CORE
 */

.s3d-page-column-left {
    float: left;
    width: 187px;
    min-height: 500px;
    border-top: solid #d6dadd 1px;
    background: #ffffff;
    background: -moz-linear-gradient(top, #f7f7f7 0%, #f7f7f7 5%, #ffffff 12%);
    background: -webkit-gradient(linear, left top, left bottom, color-stop(0%,#f7f7f7), color-stop(5%,#f7f7f7), color-stop(12%,#ffffff));
    background: -webkit-linear-gradient(top, #f7f7f7 0%,#f7f7f7 5%,#ffffff 12%);
    background: -o-linear-gradient(top, #f7f7f7 0%,#f7f7f7 5%,#ffffff 12%);
    background: -ms-linear-gradient(top, #f7f7f7 0%,#f7f7f7 5%,#ffffff 12%);
    background: linear-gradient(top, #f7f7f7 0%,#f7f7f7 5%,#ffffff 12%);
}
.s3d-page-column-right {
    float: left;
    width: 773px;
    border-left: 1px solid #d6dadd;
    border-top: 1px solid #d6dadd;
    padding: 0px 0px 20px;
    box-shadow: 3px -10px 7px 0;
    -moz-box-shadow: 3px -10px 7px 0;
    -webkit-box-shadow: 3px -10px 7px 0;
    box-sizing: border-box;
    -moz-box-sizing: border-box;
    -webkit-box-sizing: border-box;
}
.s3d-navigation-container {
    background: #373737;
    background: -moz-linear-gradient(top, #373737 0%, #1f1f1f 100%);
    background: -webkit-gradient(linear, left top, left bottom, color-stop(0%,#373737), color-stop(100%,#1f1f1f));
    background: -webkit-linear-gradient(top, #373737 0%,#1f1f1f 100%);
    background: -o-linear-gradient(top, #373737 0%,#1f1f1f 100%);
    background: -ms-linear-gradient(top, #373737 0%,#1f1f1f 100%);
    background: linear-gradient(top, #373737 0%,#1f1f1f 100%);
    -moz-box-shadow: 0 -5px 9px 6px #555555;
    -webkit-box-shadow: 0 -5px 9px 6px #555555;
    box-shadow: 0 -5px 9px 6px #555555;
    height: 40px;
    margin-left: auto;
    margin-right: auto;
    position: absolute;
    width: 100%;
    z-index: 999;
}
.s3d-page-header {
    background: #f9f9f9;
    background: -moz-linear-gradient(top, #f9f9f9 0%, #f6f6f6 50%, #ededed 100%);
    background: -webkit-gradient(linear, left top, left bottom, color-stop(0%,#f9f9f9), color-stop(50%,#f6f6f6), color-stop(100%,#ededed));
    background: -webkit-linear-gradient(top, #f9f9f9 0%,#f6f6f6 50%,#ededed 100%);
    background: -o-linear-gradient(top, #f9f9f9 0%,#f6f6f6 50%,#ededed 100%);
    background: -ms-linear-gradient(top, #f9f9f9 0%,#f6f6f6 50%,#ededed 100%);
    background: linear-gradient(top, #f9f9f9 0%,#f6f6f6 50%,#ededed 100%);
    border-bottom: 1px solid #B3B3B4;
    min-height: 45px;
    margin-top: 40px;
    width: 960px;
}
.s3d-page-header-fullheight {
    min-height: 70px;
}
.s3d-page-noheader {
    margin-top: 40px;
}
.s3d-page-main-content {
    padding: 0;
    margin-bottom: 10px;
}
.s3d-fixed-container .s3d-container-shadow-left, .s3d-container-shadow-right {
    background: url("/dev/images/container_shadow_left.png") no-repeat scroll 0 0 transparent;
    height: 346px;
    position: absolute;
    width: 5px;
    margin-left: -5px;
}
.s3d-container-shadow-right {
    background: url("/dev/images/container_shadow_right.png") no-repeat scroll 0 0 transparent;
    float: right;
    margin-left: 960px;
}

/* CSS THAT OVERWRITES MAIN CSS */
.s3d-main-container {
    padding: 0px !important;
}
.s3d-main-container-padding {
    padding: 20px !important;
}
.fixed-container.s3d-main-container {
    width: 960px;
}
.s3d-twocolumn {
    background-color: #fff;
}
.requireUser, .requireAnon {
    background: #f2f2f2;
    background: -moz-linear-gradient(top, #f7f7f7 0%, #f9f9fa 4%, #f2f2f2 10%);
    background: -webkit-gradient(linear, left top, left bottom, color-stop(0%,#f7f7f7), color-stop(4%,#f9f9fa), color-stop(10%,#f2f2f2));
    background: -webkit-linear-gradient(top, #f7f7f7 0%,#f9f9fa 4%,#f2f2f2 10%);
    background: -o-linear-gradient(top, #f7f7f7 0%,#f9f9fa 4%,#f2f2f2 10%);
    background: -ms-linear-gradient(top, #f7f7f7 0%,#f9f9fa 4%,#f2f2f2 10%);
    background: linear-gradient(top, #f7f7f7 0%,#f9f9fa 4%,#f2f2f2 10%);
}
.s3d-header .fixed-container {
    padding: 0 !important;
    width: 960px;
}
.s3d-header .s3d-navigation-container {
    min-width: 960px;
}

/* Page titles */
.s3d-contentpage-title {
    border-bottom: 5px solid #E1E1E1;
    color: #424242;
    font-size: 16px;
    padding: 8px 0;
    margin: 0 0 15px 0;
    font-weight: normal;
}

/* Page bottom */
.s3d-bottom-spacer {
    clear: both;
    padding-bottom: 40px;
}

/*
 * PAGE LAYOUT
 */
.fixed-container {
	padding: 0 20px;
	width: 920px;
	overflow: hidden;
}
.s3d-header .fixed-container {
	background-color: #FFF;
}
.s3d-gray {
	color: #666;
}
.s3d-lowercase {
	text-transform: lowercase;
}
.block_image_left {
	float: left;
}
.block_image_right {
	float: right;
}
.s3d-force-hidden {
    display: none !important;
}
.fl-fix {
    overflow: auto;
    zoom: 1;
}
.fl-push {
    clear: both;
}
.fl-hidden {
    visibility: hidden;
    margin: 0;
}
.fl-force-right {
    float: right;
    display: inline;
}
.fl-force-left {
    float: left;
    display: inline;
}
.fl-centered {
    margin-left: auto;
    margin-right: auto;
    display: block;
}
.fl-container-5 {
    width: 5px;
}
.fl-container-10 {
    width: 10px;
}
.fl-container-15 {
    width: 15px;
}
.fl-container-20 {
    width: 20px;
}
.fl-container-25 {
    width: 25px;
}
.fl-container-30 {
    width: 30px;
}
.fl-container-35 {
    width: 35px;
}
.fl-container-40 {
    width: 40px;
}
.fl-container-45 {
    width: 45px;
}
.fl-container-50 {
    width: 50px;
}
.fl-container-55 {
    width: 55px;
}
.fl-container-60 {
    width: 60px;
}
.fl-container-65 {
    width: 65px;
}
.fl-container-70 {
    width: 70px;
}
.fl-container-75 {
    width: 75px;
}
.fl-container-80 {
    width: 80px;
}
.fl-container-85 {
    width: 85px;
}
.fl-container-90 {
    width: 90px;
}
.fl-container-95 {
    width: 95px;
}
.fl-container-100 {
    width: 100px;
}
.fl-container-105 {
    width: 105px;
}
.fl-container-110 {
    width: 110px;
}
.fl-container-115 {
    width: 115px;
}
.fl-container-120 {
    width: 120px;
}
.fl-container-125 {
    width: 125px;
}
.fl-container-130 {
    width: 130px;
}
.fl-container-135 {
    width: 135px;
}
.fl-container-140 {
    width: 140px;
}
.fl-container-145 {
    width: 145px;
}
.fl-container-150 {
    width: 150px;
}
.fl-container-155 {
    width: 155px;
}
.fl-container-160 {
    width: 160px;
}
.fl-container-165 {
    width: 165px;
}
.fl-container-170 {
    width: 170px;
}
.fl-container-175 {
    width: 175px;
}
.fl-container-180 {
    width: 180px;
}
.fl-container-185 {
    width: 185px;
}
.fl-container-190 {
    width: 190px;
}
.fl-container-195 {
    width: 195px;
}
.fl-container-200 {
    width: 200px;
}
.fl-container-205 {
    width: 205px;
}
.fl-container-210 {
    width: 210px;
}
.fl-container-215 {
    width: 215px;
}
.fl-container-220 {
    width: 220px;
}
.fl-container-225 {
    width: 225px;
}
.fl-container-230 {
    width: 230px;
}
.fl-container-235 {
    width: 235px;
}
.fl-container-240 {
    width: 240px;
}
.fl-container-245 {
    width: 245px;
}
.fl-container-250 {
    width: 250px;
}
.fl-container-255 {
    width: 255px;
}
.fl-container-260 {
    width: 260px;
}
.fl-container-265 {
    width: 265px;
}
.fl-container-270 {
    width: 270px;
}
.fl-container-275 {
    width: 275px;
}
.fl-container-280 {
    width: 280px;
}
.fl-container-285 {
    width: 285px;
}
.fl-container-290 {
    width: 290px;
}
.fl-container-295 {
    width: 295px;
}
.fl-container-300 {
    width: 300px;
}
.fl-container-305 {
    width: 305px;
}
.fl-container-310 {
    width: 310px;
}
.fl-container-315 {
    width: 315px;
}
.fl-container-320 {
    width: 320px;
}
.fl-container-325 {
    width: 325px;
}
.fl-container-330 {
    width: 330px;
}
.fl-container-335 {
    width: 335px;
}
.fl-container-340 {
    width: 340px;
}
.fl-container-345 {
    width: 345px;
}
.fl-container-350 {
    width: 350px;
}
.fl-container-355 {
    width: 355px;
}
.fl-container-360 {
    width: 360px;
}
.fl-container-365 {
    width: 365px;
}
.fl-container-370 {
    width: 370px;
}
.fl-container-375 {
    width: 375px;
}
.fl-container-380 {
    width: 380px;
}
.fl-container-385 {
    width: 385px;
}
.fl-container-390 {
    width: 390px;
}
.fl-container-395 {
    width: 395px;
}
.fl-container-400 {
    width: 400px;
}
.fl-container-405 {
    width: 405px;
}
.fl-container-410 {
    width: 410px;
}
.fl-container-415 {
    width: 415px;
}
.fl-container-420 {
    width: 420px;
}
.fl-container-425 {
    width: 425px;
}
.fl-container-430 {
    width: 430px;
}
.fl-container-435 {
    width: 435px;
}
.fl-container-440 {
    width: 440px;
}
.fl-container-445 {
    width: 445px;
}
.fl-container-450 {
    width: 450px;
}
.fl-container-455 {
    width: 455px;
}
.fl-container-460 {
    width: 460px;
}
.fl-container-465 {
    width: 465px;
}
.fl-container-470 {
    width: 470px;
}
.fl-container-475 {
    width: 475px;
}
.fl-container-480 {
    width: 480px;
}
.fl-container-485 {
    width: 485px;
}
.fl-container-490 {
    width: 490px;
}
.fl-container-495 {
    width: 495px;
}
.fl-container-500 {
    width: 500px;
}
.fl-container-550 {
    width: 550px;
}
.fl-container-600 {
    width: 600px;
}
.fl-container-650 {
    width: 650px;
}
.fl-container-700 {
    width: 700px;
}
.fl-container-750 {
    width: 750px;
}
.fl-container-800 {
    width: 800px;
}
.fl-container-850 {
    width: 850px;
}
.fl-container-900 {
    width: 900px;
}
.fl-container-950 {
    width: 950px;
}
.fl-container-1000 {
    width: 1000px;
}
.fl-container-auto {
    width: auto;
}
.fl-container-flex {
    width: 100%;
    clear: both;
}
.fl-col-flex2, .fl-col-flex3, .fl-col-flex4, .fl-col-flex5 {
    overflow: hidden;
    zoom: 1;
}
.fl-col {
    float: left;
    display: inline;
}
.fl-col-flex3 .fl-col {
    width: 32.33%;
    margin-left: .25%;
    margin-right: .25%;
    padding-left: .25%;
    padding-right: .25%;
}
.fl-col-flex2 .fl-col {
    width: 48.85%;
    margin-left: .25%;
    margin-right: .25%;
    padding-left: .25%;
    padding-right: .25%;
}
.fl-icon {
    text-indent: -5000px;
    overflow: hidden;
    cursor: pointer;
    display: block;
    height: 16px;
    width: 16px;
    margin-left: 5px;
    margin-right: 5px;
    background-position: center center;
    background-repeat: no-repeat;
}
input.fl-icon {
    padding-left: 16px;
}
.fl-widget {
    padding: 5px;
    margin-bottom: 10px;
}
.fl-widget .button {
    margin: 0 5px;
}
.fl-widget .fl-widget-titlebar h2 {
    padding: 0;
    margin: 0;
    font-size: 105%;
}
.fl-widget .fl-widget-titlebar .fl-button-inner {
    font-size: .8em;
    padding-bottom: .2em;
    padding-top: .2em;
}
.fl-widget .fl-widget-content {
    zoom: 1;
    margin: 5px 0 0 0;
}

/* GENERAL WIDGET CSS */
/* Widget settings */
#widget_settings_menu {
	position: absolute;
	top: 0;
	left: 0;
	margin-top: 10px;
}
.s3d-dropdown-list {
    background: #fefefe;
    background: -moz-linear-gradient(top, #fefefe 0%, #f5f5f5 100%);
    background: -webkit-gradient(linear, left top, left bottom, color-stop(0%,#fefefe), color-stop(100%,#f5f5f5));
    background: -webkit-linear-gradient(top, #fefefe 0%,#f5f5f5 100%);
    background: -o-linear-gradient(top, #fefefe 0%,#f5f5f5 100%);
    background: -ms-linear-gradient(top, #fefefe 0%,#f5f5f5 100%);
    background: linear-gradient(top, #fefefe 0%,#f5f5f5 100%);
	border: 1px solid #aaa;
	border-radius: 5px;
	-moz-border-radius: 5px;
	-webkit-border-radius: 5px;
	box-shadow: 0 0 6px 0 #666;
}
.s3d-dropdown-list ul {
	padding: 0;
	margin: 5px;
}
.s3d-dropdown-list ul li {
	padding: 2px 5px;
	margin: 0;
	font-size: 12px;
	list-style-type: none;
	cursor: pointer;
}
.s3d-dropdown-list ul li button, .s3d-dropdown-list ul li a {
	color: #2683bc;
	font-size: 11px;
	font-weight: bold;
	text-decoration: none;
}
.s3d-dropdown-list ul li a:hover {
	color: #999;
}
.s3d-dropdown-list .s3d-dropdown-list-arrow-up {
	background: url("/dev/images/dropdown_list_arrow_up.png") no-repeat scroll left top transparent;
	height: 20px;
	margin-top: -20px;
	position: absolute;
	right: 8px;
	width: 25px;
}
.s3d-dropdown-list .s3d-dropdown-hassubnav {
	background: url("/dev/images/arrow_right.png") no-repeat right 7px transparent;
	padding-right: 12px;
}
.s3d-dropdown-list .s3d-dropdown-hassubnav:hover ul {
	display: block;!important;
}
.s3d-dropdown-list .s3d-dropdown-hassubnav ul {
	padding: 5px;
	display: none;
	box-shadow: 2px 0 7px -2px #666;
	left: 87px;
	margin-top: -18px;
	position: absolute;
}
.s3d-dropdown-list .s3d-dropdown-hassubnav ul li {
	white-space: nowrap;
}

/* NEW WIDGETS */
.s3d-widget-container .fl-widget-titlebar .settings {
	position: relative;
	height: 18px;
	margin: 8px 0 0;
	text-indent: 0 !important;
	color: #666 !important;
}
.s3d-widget-container .fl-widget-titlebar .settings:hover {
	color: #2683BC !important;
}
.s3d-widget-container {
	border: solid 1px #dfdfdf;
	border-top: none;
	-moz-border-radius: 0 0 5px 5px;
	-webkit-border-radius: 0 0 5px 5px;
	border-radius: 0 0 5px 5px;
	margin-bottom: 10px;
}
.s3d-widget-container .s3d-contentpage-title {
	border-bottom: none;
    background: #ececec;
    background: -moz-linear-gradient(top, #ececec 0%, #e2e2e2 100%);
    background: -webkit-gradient(linear, left top, left bottom, color-stop(0%,#ececec), color-stop(100%,#e2e2e2));
    background: -webkit-linear-gradient(top, #ececec 0%,#e2e2e2 100%);
    background: -o-linear-gradient(top, #ececec 0%,#e2e2e2 100%);
    background: -ms-linear-gradient(top, #ececec 0%,#e2e2e2 100%);
    background: linear-gradient(top, #ececec 0%,#e2e2e2 100%);
	height: 34px;
	line-height: 34px;
	padding: 0 12px;
	color: #666;
	font-weight: bold;
	font-size: 13px;
    margin:0 0 10px 0;
}
.s3d-widget-container .s3d-contentpage-title:hover {
	cursor: pointer
}
.s3d-widget-container .s3d-contentpage-title-notdraggable:hover {
    cursor: auto
}
.s3d-widget-container .hiddenwidget .s3d-contentpage-title {
	margin-bottom: 0;
}
.s3d-widget-footer {
	min-height: 14px;
    background: #ececec;
    background: -moz-linear-gradient(top, #ececec 0%, #e2e2e2 100%);
    background: -webkit-gradient(linear, left top, left bottom, color-stop(0%,#ececec), color-stop(100%,#e2e2e2));
    background: -webkit-linear-gradient(top, #ececec 0%,#e2e2e2 100%);
    background: -o-linear-gradient(top, #ececec 0%,#e2e2e2 100%);
    background: -ms-linear-gradient(top, #ececec 0%,#e2e2e2 100%);
    background: linear-gradient(top, #ececec 0%,#e2e2e2 100%);
	-moz-border-radius: 0 0 5px 5px;
	-webkit-border-radius: 0 0 5px 5px;
	border-radius: 0 0 5px 5px;
	margin-top: 7px;
	padding: 7px 12px;
	box-shadow: 0 1px 0 0 #bbb;
}
.s3d-widget-footer a, .s3d-widget-footer span {
	float: right;
}
.s3d-widget-footer-divider {
	font-size: 11px;
	color: #999999;
	padding-left: 5px;
}

/* D&D Classes */
.ui-draggable, .orderable-hover {
	cursor: move;
}
div .orderable-drop-marker {
	background-color: #FA7019;
	height: 10px !important;
}
.orderable-drop-marker-box {
	background-color: #FFFFFF;
	border: 2px dashed #AAAAAA;
	height: 200px !important;
	margin-bottom: 1em;
	width: 97%;
}

/*
 * INSERT MORE DROPDOWN
 */
.insert_more_menu {
	position: absolute;
	left: 5px;
	top: 5px;
	border: 1px solid #ccc;
	background-color: #fff;
	font-size: .95em !important;
}
.insert_more_menu_border {
	border-bottom: 1px solid #ccc;
}
.insert_more_menu ul {
	padding: 5px 15px 5px 7px;
	margin: 0;
}
.insert_more_menu li {
	list-style-type: none;
}
.insert_more_menu_inactive {
	color: #aaa;
}

/*
 * DROPDOWN MENU
 */
.s3d-dropdown-menu {
	display: inline-block;
	list-style: none outside none;
	margin-top: 4px;
	padding: 0;
	cursor: pointer;
	margin-left: -2px;
}

#navigation_anon_signup_link:focus,
.topnavigation_explore li a:focus,
.s3d-dropdown-menu:hover {
    background: #3b8ec0;
    background: -moz-linear-gradient(top, #57c9fa 0%, #50bbec 22%, #3b8ec0 69%, #3581b3 89%, #3480b2 100%);
    background: -webkit-gradient(linear, left top, left bottom, color-stop(0%,#57c9fa), color-stop(22%,#50bbec), color-stop(69%,#3b8ec0), color-stop(89%,#3581b3), color-stop(100%,#3480b2));
    background: -webkit-linear-gradient(top, #57c9fa 0%,#50bbec 22%,#3b8ec0 69%,#3581b3 89%,#3480b2 100%);
    background: -o-linear-gradient(top, #57c9fa 0%,#50bbec 22%,#3b8ec0 69%,#3581b3 89%,#3480b2 100%);
    background: -ms-linear-gradient(top, #57c9fa 0%,#50bbec 22%,#3b8ec0 69%,#3581b3 89%,#3480b2 100%);
    background: linear-gradient(top, #57c9fa 0%,#50bbec 22%,#3b8ec0 69%,#3581b3 89%,#3480b2 100%);
    -moz-border-radius: 2px 2px 2px 2px;
    border-radius: 2px 2px 2px 2px;
    -webkit-border-radius: 2px 2px 2px 2px;
}

.s3d-dropdown-menu:hover {
    padding: 0;
}

.s3d-dropdown-menu ul, .s3d-dropdown-menu .s3d-dropdown-menu-content-container {
	margin: 0;
	padding: 10px 7px;
	display: block;
	background-color: #F3F3F3;
	-moz-border-radius: 2px;
	border-radius: 2px;
	-webkit-border-radius: 2px;
}
.s3d-dropdown-menu ul li {
    list-style: none;
    padding: 1px 3px;
}
.s3d-dropdown-menu ul li a, .s3d-dropdown-menu ul li button {
    color: #2683bc;
    display: block;
    font-size: 12px;
    padding: 5px 6px;
    text-decoration: none;
}
.s3d-dropdown-menu ul li a:hover,
.s3d-dropdown-menu ul li a:focus {
    background: #3ab8ef;
    background: -moz-linear-gradient(top, #3ab8ef 0%, #35b5ed 19%, #19a5e2 78%, #12a0df 100%);
    background: -webkit-gradient(linear, left top, left bottom, color-stop(0%,#3ab8ef), color-stop(19%,#35b5ed), color-stop(78%,#19a5e2), color-stop(100%,#12a0df));
    background: -webkit-linear-gradient(top, #3ab8ef 0%,#35b5ed 19%,#19a5e2 78%,#12a0df 100%);
    background: -o-linear-gradient(top, #3ab8ef 0%,#35b5ed 19%,#19a5e2 78%,#12a0df 100%);
    background: -ms-linear-gradient(top, #3ab8ef 0%,#35b5ed 19%,#19a5e2 78%,#12a0df 100%);
    background: linear-gradient(top, #3ab8ef 0%,#35b5ed 19%,#19a5e2 78%,#12a0df 100%);
    color: #f3f3f3;
}
.s3d-dropdown-menu ul li button {
    width:100%;
}
.s3d-dropdown-menu .s3d-dropdown-container {
    background: #3b8ec0;
    background: -moz-linear-gradient(top, #3480b2 0%, #2d77a8 23%, #155986 72%, #0b4e79 100%);
    background: -webkit-gradient(linear, left top, left bottom, color-stop(0%,#3480b2), color-stop(23%,#2d77a8), color-stop(72%,#155986), color-stop(100%,#0b4e79));
    background: -webkit-linear-gradient(top, #3480b2 0%,#2d77a8 23%,#155986 72%,#0b4e79 100%);
    background: -o-linear-gradient(top, #3480b2 0%,#2d77a8 23%,#155986 72%,#0b4e79 100%);
    background: -ms-linear-gradient(top, #3480b2 0%,#2d77a8 23%,#155986 72%,#0b4e79 100%);
    background: linear-gradient(top, #3480b2 0%,#2d77a8 23%,#155986 72%,#0b4e79 100%);
	-moz-border-radius: 0 0 5px 5px;
	border-radius: 0 0 5px 5px;
	-webkit-border-radius: 0 0 5px 5px;
	-moz-box-shadow: 0 10px 10px -3px #333333;
	-webkit-box-shadow: 0 10px 10px -3px #333333;
	box-shadow: 0 10px 10px -3px #333333;
	position: absolute;
	z-index: 999;
	min-width: 140px;
	padding: 5px;
	-moz-border-radius: 0 2px 2px 2px;
	border-radius: 0 2px 2px 2px;
	-webkit-border-radius: 0 2px 2px 2px;
	cursor: auto;
}
.s3d-split-line {
	background-color: transparent;
	border: medium none;
	border-top: 1px dotted #d4d4d4;
	height: 1px;
	margin: 3px 9px;
}

/*
 * MARGINS
 */
.s3d-margin-top-3 {
	margin-top: 3px !important;
}
.s3d-margin-top-5 {
	margin-top: 5px !important;
}
.s3d-button.s3d-margin-top-5 {
	height: 19px;
	line-height: 19px;
}
.s3d-button.s3d-no-margin-top {
	margin-top: 0;
	height: 18px !important;
	line-height: 18px;
}

/*
 * LINKS
 */
a {
    color: #2683bc;
	text-decoration: none;
}
a:hover {
	text-decoration: underline;
}
.s3d-add_another_location {
    background: url(/dev/images/add_blue_icon.png) no-repeat transparent;
    clear: both;
    color: #39C;
    display: block;
    float: left;
    font-size: 13px;
    font-weight: bold;
    height: 16px;
    margin-right: 6px;
    width: 16px;
}
.s3d-add_another_location_container {
	clear: both;
	display: block;
	padding: 7px 0;
	width: 200px;
}
<<<<<<< HEAD
.s3d-hidden, .i18nable > div {
    display: none;
=======
.i18nable {
	display: none;
>>>>>>> 3fd464ee
}
.s3d-bold {
	font-weight: bold;
}
a.s3d-regular-links, span.s3d-regular-links, .s3d-regular-links a, button.s3d-regular-links, .s3d-regular-links button, .contentauthoring_cell_element a {
	color: #2683bc;
}
a.s3d-widget-links, span.s3d-widget-links, .s3d-widget-links a, button.s3d-widget-links, .s3d-widget-links button {
	color: #2683bc;
	font-size: 0.9em;
}
.s3d-regular-light-links, .s3d-regular-light-links a, .s3d-regular-light-links button {
	color: #058EC4 !important;
}
.s3d-content-type-link a {
	color: #5FB3D2;
}
.s3d-remove-links {
	float: right;
	margin-right: 10px;
	height: 16px;
}
.s3d-tab-active a {
	background-color: #FFF !important;
	color: #000 !important;
	font-weight: 400 !important;
	border-color: #DDD #DDD #EEE;
	border-style: solid;
	border-width: 1px;
}

/* new path used when creating pages */
.content_container .new_page_path {
	line-height: 3em;
	color: #999;
}
.content_container .new_page_path span {
	color: #000;
}

/* PAGE HEADERS */
.s3d-page-header-top-row {
	clear: both;
	margin-bottom: 10px;
}
.s3d-page-header-top-row .s3d-search-inputfield {
	width: 220px;
}
.s3d-page-header-top-row .s3d-page-header-sort-area {
	float: right;
}
.s3d-page-header-top-row .s3d-page-header-sort-area select {
	border: 1px solid #999;
}
.s3d-page-header-bottom-row {
	line-height: 30px;
	margin-bottom: 15px;
}
.s3d-page-header-bottom-row button, .s3d-page-header-bottom-row .s3d-page-header-selectall {
	margin-top: 6px;
}
.s3d-page-header-bottom-row .s3d-page-header-selectall {
	height: 21px !important;
	line-height: 23px;
	padding: 0 6px 0 5px;
	width: 13px;
	float: left;
}
.s3d-page-header-bottom-row .s3d-button .s3d-page-header-add-to-icon {
	background: url("/dev/images/savecontent_button_icon_16x16.png") no-repeat scroll left center transparent;
	display: block;
	float: right;
	height: 18px;
	margin-left: 5px;
	width: 16px;
}
.s3d-page-header-bottom-row .s3d-button:hover .s3d-page-header-add-to-icon {
    background: url("/dev/images/savecontent_button_icon_16x16_hover.png") no-repeat scroll left center transparent;
}
.s3d-page-header-bottom-row .s3d-button[disabled]:hover .s3d-page-header-add-to-icon {
    background: url("/dev/images/savecontent_button_icon_16x16.png") no-repeat scroll left center transparent;
}

/* LIST VIEW OPTIONS */
.s3d-listview-options {
    float: right;
    padding: 0 !important;
    height: 19px !important;
    margin-top: 4px;
    margin-left: 20px;
    border-radius: 3px !important;
    -moz-border-radius: 3px !important;
    -webkit-border-radius: 3px !important;
}
.s3d-listview-options:hover,
.s3d-bar-options:hover {
    background: #fff !important;
    box-shadow: 0 0 4px -2px #A8A8A8 inset !important;
}
.s3d-listview-options > div {
    float: left;
    height: 15px;
    padding: 3px 4px 2px;
}
.s3d-listview-options > div.selected, .s3d-listview-options > div:hover {
    background: #ffffff;
    background: -moz-linear-gradient(top, #ffffff 0%, #ffffff 4%, #e9edf0 8%, #feffff 100%);
    background: -webkit-gradient(linear, left top, left bottom, color-stop(0%,#ffffff), color-stop(4%,#ffffff), color-stop(8%,#e9edf0), color-stop(100%,#feffff));
    background: -webkit-linear-gradient(top, #ffffff 0%,#ffffff 4%,#e9edf0 8%,#feffff 100%);
    background: -o-linear-gradient(top, #ffffff 0%,#ffffff 4%,#e9edf0 8%,#feffff 100%);
    background: -ms-linear-gradient(top, #ffffff 0%,#ffffff 4%,#e9edf0 8%,#feffff 100%);
    background: linear-gradient(top, #ffffff 0%,#ffffff 4%,#e9edf0 8%,#feffff 100%);
    box-shadow: 0 0 4px -2px #A8A8A8 inset;
}
.s3d-listview-options > div:last-child,
.s3d-bar-options > button:last-child {
    border-radius: 0 3px 3px 0;
}
.s3d-listview-options > div:first-child,
.s3d-bar-options > button:first-child {
    border-radius: 3px 0 0 3px;
}

/* BAR STYLED OPTIONS */
.s3d-bar-options {
	border-radius: 3px !important;
	-moz-border-radius: 3px !important;
	-webkit-border-radius: 3px !important;
    float: left;
    height: 25px !important;
    line-height: 25px !important;
    padding: 0 !important;
}

.s3d-bar-options > button {
    color: #666666;
    float: left;
    font-size: 11px;
    font-weight: bold;
    height: 27px;
    padding: 0 10px;
}

.s3d-bar-options > button.selected {
    background: #e9edf0;
    background: -moz-linear-gradient(top, #ffffff 0%, #ffffff 4%, #e9edf0 8%, #feffff 100%);
    background: -webkit-gradient(linear, left top, left bottom, color-stop(0%,#ffffff), color-stop(4%,#ffffff), color-stop(8%,#e9edf0), color-stop(100%,#feffff));
    background: -webkit-linear-gradient(top, #ffffff 0%,#ffffff 4%,#e9edf0 8%,#feffff 100%);
    background: -o-linear-gradient(top, #ffffff 0%,#ffffff 4%,#e9edf0 8%,#feffff 100%);
    background: -ms-linear-gradient(top, #ffffff 0%,#ffffff 4%,#e9edf0 8%,#feffff 100%);
    background: linear-gradient(top, #ffffff 0%,#ffffff 4%,#e9edf0 8%,#feffff 100%);
    border: 1px solid #E0E3E5;
    box-shadow: none;
    margin-top: -1px;
    padding: 1px 9px 0;
}

.s3d-bar-options > button.selected {
    color:#999;
}

.s3d-bar-options > button.selected:first-child {
	margin-left: -1px;
}

.s3d-bar-options > button.selected:last-child {
	margin-right: -1px;
}

/*
 * BUTTONS
 */
/* General */
.s3d-button {
	border-radius: 5px 5px 5px 5px;
	color: #666;
	height: 27px;
	padding: 1px 12px 0;
	cursor: pointer;
	font-weight: bold;
	font-size: 11px;
	text-align: center;
	margin-right: 5px;
	border: none;
}
button.s3d-button:focus {
	box-shadow: 0 0 2px 1px #2683BC;
}
a.s3d-button {
	text-decoration: none;
}

/* Link buttons */
.s3d-link-button {
	margin: 0;
	padding: 0;
	background: none repeat scroll 0 0 transparent;
	border: medium none;
	color: #2683bc;
	font-family: Arial, Helvetica, sans-serif;
	font-size: 13px;
	display: inline-block;
	text-align: left;
	font-size: 11px;
}
.s3d-link-button:disabled {
	cursor: default !important;
	color: #999;
}
.s3d-link-button:focus {
	box-shadow: none !important;
}
.s3d-link-button:hover {
	cursor: pointer;
	text-decoration: none;
	color: #999;
}
.s3d-link-button::-moz-focus-inner {
	padding: 0;
	margin: 0;
	border: 0;
}

/* Header buttons */
.s3d-button.s3d-header-button {
	background: #fff;
	box-shadow: 0 0 4px -2px #A8A8A8 inset;
	border: 1px solid #e0e3e5;
}
.s3d-button.s3d-header-button:hover, .s3d-button.s3d-header-button.selected {
    background: #e9edf0;
    background: -moz-linear-gradient(top, #ffffff 0%, #ffffff 4%, #e9edf0 8%, #feffff 100%);
    background: -webkit-gradient(linear, left top, left bottom, color-stop(0%,#ffffff), color-stop(4%,#ffffff), color-stop(8%,#e9edf0), color-stop(100%,#feffff));
    background: -webkit-linear-gradient(top, #ffffff 0%,#ffffff 4%,#e9edf0 8%,#feffff 100%);
    background: -o-linear-gradient(top, #ffffff 0%,#ffffff 4%,#e9edf0 8%,#feffff 100%);
    background: -ms-linear-gradient(top, #ffffff 0%,#ffffff 4%,#e9edf0 8%,#feffff 100%);
    background: linear-gradient(top, #ffffff 0%,#ffffff 4%,#e9edf0 8%,#feffff 100%);
    border: 1px solid #E0E3E5;
    box-shadow: none;
}
.s3d-button.s3d-header-button:disabled {
	background: #fff;
	cursor: auto;
	color: #ccc
}
.s3d-button.s3d-header-button:disabled:hover {
	background: #fff;
	box-shadow: 0 0 4px -2px #A8A8A8 inset;
	border: 1px solid #e0e3e5;
}
a.s3d-button.s3d-header-button {
	height: 24px;
	line-height: 24px;
}

/* Left pop out buttons */
.s3d-popout-button-shadow {
	background: url("/dev/images/button_popout_border_shadow.png") no-repeat scroll left top transparent;
	float: left;
	height: 56px;
	margin-left: -10px;
	margin-top: -12px;
	position: absolute;
	width: 20px;
}
.s3d-button.s3d-header-button.s3d-popout-button {
	color: #666;
	padding: 0 5px 0 10px;
	font-size: 13px;
	height: 30px;
}
.s3d-button.s3d-header-button.s3d-popout-button:hover {
    background: #4cb1dc;
    background: -moz-linear-gradient(top, #4cb1dc 0%, #50beed 7%, #50c3f6 14%, #4ec4f7 17%, #16a3e1 90%, #15a1df 93%, #1098d5 100%);
    background: -webkit-gradient(linear, left top, left bottom, color-stop(0%,#4cb1dc), color-stop(7%,#50beed), color-stop(14%,#50c3f6), color-stop(17%,#4ec4f7), color-stop(90%,#16a3e1), color-stop(93%,#15a1df), color-stop(100%,#1098d5));
    background: -webkit-linear-gradient(top, #4cb1dc 0%,#50beed 7%,#50c3f6 14%,#4ec4f7 17%,#16a3e1 90%,#15a1df 93%,#1098d5 100%);
    background: -o-linear-gradient(top, #4cb1dc 0%,#50beed 7%,#50c3f6 14%,#4ec4f7 17%,#16a3e1 90%,#15a1df 93%,#1098d5 100%);
    background: -ms-linear-gradient(top, #4cb1dc 0%,#50beed 7%,#50c3f6 14%,#4ec4f7 17%,#16a3e1 90%,#15a1df 93%,#1098d5 100%);
    background: linear-gradient(top, #4cb1dc 0%,#50beed 7%,#50c3f6 14%,#4ec4f7 17%,#16a3e1 90%,#15a1df 93%,#1098d5 100%);
	border: 1px solid #31b2eb;
	color: #fff;
}
.s3d-button.s3d-header-button.s3d-popout-button:disabled {
	background: #fff;
	cursor: auto;
	color: #ccc
}
.s3d-button.s3d-header-button.s3d-popout-button:disabled:hover {
	background: #fff;;
	border: 1px solid #E0E3E5;
	box-shadow: 0 0 4px -2px #A8A8A8 inset;
}
.s3d-button.s3d-header-button.s3d-popout-button > span {
	display: inline-block;
	float: right;
	font-size: 18px;
	margin-left: 4px;
}

/* Header buttons, smaller */
.s3d-button.s3d-header-button.s3d-header-smaller-button, a.s3d-button.s3d-header-button.s3d-header-smaller-button {
	font-size: 10px;
	height: 23px;
	padding: 0 5px;
	line-height: 19px;
}
a.s3d-button.s3d-header-button.s3d-header-smaller-button {
	display: inline-block;
	height: 22px;
	padding: 0 8px;
}

/* Regular in-page buttons */
.s3d-button.s3d-regular-button {
    background: #eaeaea;
    background: -moz-linear-gradient(top, #f5f5f4 0%, #e0e0e0 96%, #e7e7e7 100%);
    background: -webkit-gradient(linear, left top, left bottom, color-stop(0%,#f5f5f4), color-stop(96%,#e0e0e0), color-stop(100%,#e7e7e7));
    background: -webkit-linear-gradient(top, #f5f5f4 0%,#e0e0e0 96%,#e7e7e7 100%);
    background: -o-linear-gradient(top, #f5f5f4 0%,#e0e0e0 96%,#e7e7e7 100%);
    background: -ms-linear-gradient(top, #f5f5f4 0%,#e0e0e0 96%,#e7e7e7 100%);
    background: linear-gradient(top, #f5f5f4 0%,#e0e0e0 96%,#e7e7e7 100%);
	height: 24px;
	padding: 0 7px;
	border: 1px solid #e0e3e5;
	color: #666;
	box-shadow: 0 1px 1px 0 #999;
	text-shadow: 0 2px 3px #fff;
}
.s3d-button.s3d-regular-button:hover {
    background: #f1f4f5;
    background: -moz-linear-gradient(top, #fefefe 0%, #e9edf0 96%, #e2e5e7 100%);
    background: -webkit-gradient(linear, left top, left bottom, color-stop(0%,#fefefe), color-stop(96%,#e9edf0), color-stop(100%,#e2e5e7));
    background: -webkit-linear-gradient(top, #fefefe 0%,#e9edf0 96%,#e2e5e7 100%);
    background: -o-linear-gradient(top, #fefefe 0%,#e9edf0 96%,#e2e5e7 100%);
    background: -ms-linear-gradient(top, #fefefe 0%,#e9edf0 96%,#e2e5e7 100%);
    background: linear-gradient(top, #fefefe 0%,#e9edf0 96%,#e2e5e7 100%);
}
a.s3d-button.s3d-regular-button {
	height: 24px;
	line-height: 24px;
}

/* Large in-page buttons */
.s3d-button.s3d-large-button {
    background: #f6f6f5;
    background: -moz-linear-gradient(top, #f6f6f5 0%, #e0e0e0 93%, #e0e0e0 97%, #e9e9e9 100%);
    background: -webkit-gradient(linear, left top, left bottom, color-stop(0%,#f6f6f5), color-stop(93%,#e0e0e0), color-stop(97%,#e0e0e0), color-stop(100%,#e9e9e9));
    background: -webkit-linear-gradient(top, #f6f6f5 0%,#e0e0e0 93%,#e0e0e0 97%,#e9e9e9 100%);
    background: -o-linear-gradient(top, #f6f6f5 0%,#e0e0e0 93%,#e0e0e0 97%,#e9e9e9 100%);
    background: -ms-linear-gradient(top, #f6f6f5 0%,#e0e0e0 93%,#e0e0e0 97%,#e9e9e9 100%);
    background: linear-gradient(top, #f6f6f5 0%,#e0e0e0 93%,#e0e0e0 97%,#e9e9e9 100%);
	height: 31px;
	padding: 0 7px;
	border: 1px solid #e0e3e5;
	color: #2683bc;
	box-shadow: 0 1px 1px 0 #999;
	text-shadow: 0 2px 3px #fff;
	font-size: 13px;
}
.s3d-button.s3d-large-button:hover {
    background: #ffffff;
    background: -moz-linear-gradient(top, #ffffff 0%, #e8edf0 97%, #e0e3e5 100%);
    background: -webkit-gradient(linear, left top, left bottom, color-stop(0%,#ffffff), color-stop(97%,#e8edf0), color-stop(100%,#e0e3e5));
    background: -webkit-linear-gradient(top, #ffffff 0%,#e8edf0 97%,#e0e3e5 100%);
    background: -o-linear-gradient(top, #ffffff 0%,#e8edf0 97%,#e0e3e5 100%);
    background: -ms-linear-gradient(top, #ffffff 0%,#e8edf0 97%,#e0e3e5 100%);
    background: linear-gradient(top, #ffffff 0%,#e8edf0 97%,#e0e3e5 100%);
	color: #999;
}
.s3d-button.s3d-large-button.grey {
	color: #666;
}
a.s3d-button.s3d-large-button {
	line-height: 31px;
}

/* Overlay buttons */
.s3d-button.s3d-overlay-button {
    background: #f5f5f4;
    background: -moz-linear-gradient(top, #f5f5f4 0%, #e0e0e0 96%, #e7e7e7 100%);
    background: -webkit-gradient(linear, left top, left bottom, color-stop(0%,#f5f5f4), color-stop(96%,#e0e0e0), color-stop(100%,#e7e7e7));
    background: -webkit-linear-gradient(top, #f5f5f4 0%,#e0e0e0 96%,#e7e7e7 100%);
    background: -o-linear-gradient(top, #f5f5f4 0%,#e0e0e0 96%,#e7e7e7 100%);
    background: -ms-linear-gradient(top, #f5f5f4 0%,#e0e0e0 96%,#e7e7e7 100%);
    background: linear-gradient(top, #f5f5f4 0%,#e0e0e0 96%,#e7e7e7 100%);
	border: 1px solid #E0E3E5;
	font-size: 11px;
	font-weight: bold;
	height: 24px;
	margin-left: 15px;
	box-shadow: 0 1px 1px 0 #999;
	text-shadow: 0 2px 3px #fff;
	color: #2683bc;
}
.s3d-button.s3d-overlay-button:hover {
    background: #f0f1f2;
    background: -moz-linear-gradient(top, #fefefe 0%, #e9edf0 96%, #e2e5e7 100%);
    background: -webkit-gradient(linear, left top, left bottom, color-stop(0%,#fefefe), color-stop(96%,#e9edf0), color-stop(100%,#e2e5e7));
    background: -webkit-linear-gradient(top, #fefefe 0%,#e9edf0 96%,#e2e5e7 100%);
    background: -o-linear-gradient(top, #fefefe 0%,#e9edf0 96%,#e2e5e7 100%);
    background: -ms-linear-gradient(top, #fefefe 0%,#e9edf0 96%,#e2e5e7 100%);
    background: linear-gradient(top, #fefefe 0%,#e9edf0 96%,#e2e5e7 100%);
}
.s3d-button.s3d-overlay-button:disabled {
	color: #ccc;
}
.s3d-button.s3d-overlay-button:disabled:hover {
    background: #e9e9e9;
    background: -moz-linear-gradient(top, #f5f5f4 0%, #e0e0e0 96%, #e7e7e7 100%);
    background: -webkit-gradient(linear, left top, left bottom, color-stop(0%,#f5f5f4), color-stop(96%,#e0e0e0), color-stop(100%,#e7e7e7));
    background: -webkit-linear-gradient(top, #f5f5f4 0%,#e0e0e0 96%,#e7e7e7 100%);
    background: -o-linear-gradient(top, #f5f5f4 0%,#e0e0e0 96%,#e7e7e7 100%);
    background: -ms-linear-gradient(top, #f5f5f4 0%,#e0e0e0 96%,#e7e7e7 100%);
    background: linear-gradient(top, #f5f5f4 0%,#e0e0e0 96%,#e7e7e7 100%);
	cursor: auto;
}
a.s3d-button.s3d-overlay-button {
	display: inline-block;
	height: 21px;
	line-height: 21px;
}

.s3d-button.s3d-overlay-button.large:hover {
    background: #f0f1f2;
    background: -moz-linear-gradient(top, #fefefe 0%, #fafafb 20%, #e7eaeb 77%, #e2e5e7 100%);
    background: -webkit-gradient(linear, left top, left bottom, color-stop(0%,#fefefe), color-stop(20%,#fafafb), color-stop(77%,#e7eaeb), color-stop(100%,#e2e5e7));
    background: -webkit-linear-gradient(top, #fefefe 0%,#fafafb 20%,#e7eaeb 77%,#e2e5e7 100%);
    background: -o-linear-gradient(top, #fefefe 0%,#fafafb 20%,#e7eaeb 77%,#e2e5e7 100%);
    background: -ms-linear-gradient(top, #fefefe 0%,#fafafb 20%,#e7eaeb 77%,#e2e5e7 100%);
    background: linear-gradient(top, #fefefe 0%,#fafafb 20%,#e7eaeb 77%,#e2e5e7 100%);
}

/* Overlay Action buttons */
.s3d-button.s3d-overlay-action-button {
    background: #666666;
    background: -moz-linear-gradient(top, #666666 0%, #606060 20%, #424242 80%, #3c3c3c 100%);
    background: -webkit-gradient(linear, left top, left bottom, color-stop(0%,#666666), color-stop(20%,#606060), color-stop(80%,#424242), color-stop(100%,#3c3c3c));
    background: -webkit-linear-gradient(top, #666666 0%,#606060 20%,#424242 80%,#3c3c3c 100%);
    background: -o-linear-gradient(top, #666666 0%,#606060 20%,#424242 80%,#3c3c3c 100%);
    background: -ms-linear-gradient(top, #666666 0%,#606060 20%,#424242 80%,#3c3c3c 100%);
    background: linear-gradient(top, #666666 0%,#606060 20%,#424242 80%,#3c3c3c 100%);
	font-size: 11px;
	font-weight: bold;
	height: 25px;
	margin-left: 15px;
	box-shadow: 0 1px 2px 0 #222;
	color: #fff;
	padding: 0 5px;
}
.s3d-button.s3d-overlay-action-button:hover, .s3d-button.s3d-overlay-action-button:focus {
    background: #3c3c3c;
    background: -moz-linear-gradient(top, #3c3c3c 0%, #2e2e2e 28%, #090909 80%, #000000 100%);
    background: -webkit-gradient(linear, left top, left bottom, color-stop(0%,#3c3c3c), color-stop(28%,#2e2e2e), color-stop(80%,#090909), color-stop(100%,#000000));
    background: -webkit-linear-gradient(top, #3c3c3c 0%,#2e2e2e 28%,#090909 80%,#000000 100%);
    background: -o-linear-gradient(top, #3c3c3c 0%,#2e2e2e 28%,#090909 80%,#000000 100%);
    background: -ms-linear-gradient(top, #3c3c3c 0%,#2e2e2e 28%,#090909 80%,#000000 100%);
    background: linear-gradient(top, #3c3c3c 0%,#2e2e2e 28%,#090909 80%,#000000 100%);
	color: #22AAE7;
}
.s3d-button.s3d-overlay-action-button:disabled {
	color: #ccc;
}
.s3d-button.s3d-overlay-action-button:disabled:hover {
    background: #666666;
    background: -moz-linear-gradient(top, #666666 0%, #606060 20%, #424242 80%, #3c3c3c 100%);
    background: -webkit-gradient(linear, left top, left bottom, color-stop(0%,#666666), color-stop(20%,#606060), color-stop(80%,#424242), color-stop(100%,#3c3c3c));
    background: -webkit-linear-gradient(top, #666666 0%,#606060 20%,#424242 80%,#3c3c3c 100%);
    background: -o-linear-gradient(top, #666666 0%,#606060 20%,#424242 80%,#3c3c3c 100%);
    background: -ms-linear-gradient(top, #666666 0%,#606060 20%,#424242 80%,#3c3c3c 100%);
    background: linear-gradient(top, #666666 0%,#606060 20%,#424242 80%,#3c3c3c 100%);
	cursor: auto;
}
.s3d-button.s3d-overlay-button.grey, .s3d-button.s3d-overlay-action-button.grey {
	color: #666;
}

/* No text buttons */
.s3d-button.s3d-button-no-text {
	padding: 0 !important;
}

/* Button in another button */
.s3d-button .s3d-button-in-button {
    background: #949aa0;
    background: -moz-linear-gradient(top, #949aa0 0%, #8a9096 21%, #676c71 79%, #5d6267 100%);
    background: -webkit-gradient(linear, left top, left bottom, color-stop(0%,#949aa0), color-stop(21%,#8a9096), color-stop(79%,#676c71), color-stop(100%,#5d6267));
    background: -webkit-linear-gradient(top, #949aa0 0%,#8a9096 21%,#676c71 79%,#5d6267 100%);
    background: -o-linear-gradient(top, #949aa0 0%,#8a9096 21%,#676c71 79%,#5d6267 100%);
    background: -ms-linear-gradient(top, #949aa0 0%,#8a9096 21%,#676c71 79%,#5d6267 100%);
    background: linear-gradient(top, #949aa0 0%,#8a9096 21%,#676c71 79%,#5d6267 100%);
	color: #fff;
	display: inline;
	height: 15px;
	line-height: 15px;
	margin: 0 0 0 5px;
	padding: 2px 4px;
	border: 1px solid #4f4f4f;
}
.s3d-button .s3d-button-in-button-lighter {
    background: #c4c4c4;
    background: -moz-linear-gradient(top, #c4c4c4 0%, #cecccc 85%, #cecccc 92%, #cbc9c9 100%);
    background: -webkit-gradient(linear, left top, left bottom, color-stop(0%,#c4c4c4), color-stop(85%,#cecccc), color-stop(92%,#cecccc), color-stop(100%,#cbc9c9));
    background: -webkit-linear-gradient(top, #c4c4c4 0%,#cecccc 85%,#cecccc 92%,#cbc9c9 100%);
    background: -o-linear-gradient(top, #c4c4c4 0%,#cecccc 85%,#cecccc 92%,#cbc9c9 100%);
    background: -ms-linear-gradient(top, #c4c4c4 0%,#cecccc 85%,#cecccc 92%,#cbc9c9 100%);
    background: linear-gradient(top, #c4c4c4 0%,#cecccc 85%,#cecccc 92%,#cbc9c9 100%);
	border: 1px solid #B5B5B5;
	color: #fff;
	display: inline;
	height: 12px;
	line-height: 12px;
	margin: 2px 9px 0 -3px;
	padding: 0 4px;
	float: left;
}
.s3d-button.s3d-overlay-action-button .s3d-button-in-button {
	display: inline-block;
	margin-top: -3px;
}

/*
 * WIDGET LAYOUT
 */
.s3d-widget .s3d-widget-content, .s3d-content {
	padding: 10px 0;
	margin: 0 !important;
	border-left: 3px solid #D4DADE;
	border-right: 3px solid #D4DADE;
}
.s3d-widget-small-content {
	padding: 5px 0 !important;
}
.fl-widget {
	margin-bottom: 7px;
}
.fl-col-flex2 .fl-col {
	margin-left: 5px;
	margin-right: 0;
	padding-left: 0;
	padding-right: 0;
	width: 348px;
	margin-right: 8px;
}
.fl-col-flex2 .fl-col:last-child {
	margin-right: 0;
}
.fl-col-flex3 .fl-col {
	margin-left: 5px;
	margin-right: 0;
	padding-left: 0;
	padding-right: 0;
	width: 228px;
	margin-right: 8px;
}
.fl-col-flex3 .fl-col:last-child {
	margin-right: 0;
}
.s3d-inset-shadow-container {
	background-color: #ededed;
	border: 1px solid #ededed;
	border-radius: 5px;
	-moz-border-radius: 5px;
	-webkit-border-radius: 5px;
	box-shadow: inset 0 5px 5px -5px #888888;
	-moz-box-shadow: inset 0 5px 5px -5px #888888;
	-webkit-box-shadow: inset 0 5px 5px -5px #888888;
}
.s3d-outer-shadow-container {
	background-color: #FFF;
	border-radius: 4px;
	box-shadow: 0 1px 1px 0 #BBB;
	-moz-box-shadow: 0 1px 1px 0 #BBB;
	-webkit-box-shadow: 0 1px 1px 0 #BBB;
	margin: 0 3px 3px 0;
	padding: 15px 13px 11px;
}

/*
 * SEARCH BOXES
 */
.s3d-search-container .s3d-search-inputfield {
	height: 22px;
	padding: 0 4px;
	color: #333;
	font-size: 12px;
	border: 1px solid #ccc !important;
	float: left;
}
.s3d-search-container input::-webkit-input-placeholder {
	color: #7c7b7b;
	font-style: italic;
	font-size: 11px !important;
}
.s3d-search-container input:-moz-placeholder {
	color: #7c7b7b;
	font-style: italic;
	font-size: 11px !important;
}
.s3d-search-container .s3d-search-button {
	height: 25px !important;
	width: 24px;
	padding: 3px 0 0 0 !important;
	margin-left: 2px;
	background: none !important;
	border: none !important;
	box-shadow: none !important;
	-moz-box-shadow: none !important;
	-webkit-box-shadow: none !important;
}
.s3d-search-container .s3d-search-button:hover, .s3d-search-container .s3d-search-button:focus {
    background: #fefefe;
    background: -moz-linear-gradient(top, #fefefe 0%, #e8edf0 100%);
    background: -webkit-gradient(linear, left top, left bottom, color-stop(0%,#fefefe), color-stop(100%,#e8edf0));
    background: -webkit-linear-gradient(top, #fefefe 0%,#e8edf0 100%);
    background: -o-linear-gradient(top, #fefefe 0%,#e8edf0 100%);
    background: -ms-linear-gradient(top, #fefefe 0%,#e8edf0 100%);
    background: linear-gradient(top, #fefefe 0%,#e8edf0 100%);
	border: 1px solid #ccc !important;
}
.s3d-search-container .s3d-search-button img {
	margin: 0 auto;
}
.s3d-search-container .s3d-search-button .s3d-search-button-icon {
	margin: 0 auto;
	display: block;
	width: 16px;
	height: 19px;
	background: url("/dev/images/search_icon.png") no-repeat top left transparent;
}
.s3d-search-container .s3d-search-result-count {
    color: #666666;
    position: relative;
    top: -4px;
}

/*
 * NO RESULTS VIEW (When a widget feed doesn't return any results)
 */
.s3d-no-results-container {
	background: url("/dev/images/noresults_bg.png") repeat scroll left top transparent;
	-moz-border-radius: 5px;
	border-radius: 5px;
	padding: 20px;
	margin: 30px 0px 0px;
	list-style: none
}
.s3d-no-results-container .s3d-no-results-arrow-up {
	background: url("/dev/images/noresults_arrow_up.png") no-repeat top left transparent;
	position: absolute;
	margin-top: -44px;
	width: 36px;
	height: 24px;
}
.s3d-no-results-container p {
    color: #666;
    line-height:normal;
    font-size: 18px;
    font-weight: normal;
    margin: 5px 0 10px 0 !important;
}
.s3d-no-results-container p button {
	font-size: 18px;
}
.s3d-no-results-container .s3d-no-results-icon {
	width: 55px;
	height: 50px;
	float: left;
	margin: 0 12px 0 0;
}
.s3d-no-results-container .s3d-no-results-icon.less-margin {
	margin: -8px 12px 0 0;
}
.s3d-no-results-container .s3d-no-results-magnifier {
	background: url("/dev/images/magnifier_icon_55x55.png") no-repeat top left transparent;
}
.s3d-no-results-container .s3d-no-results-world {
	background: url("/dev/images/world_icon_55x55.png") no-repeat top left transparent;
}
.s3d-no-results-container .s3d-no-results-people {
	background: url("/dev/images/person_icon_55x55.png") no-repeat top left transparent;
}
.s3d-no-results-container .s3d-no-results-content {
	background: url("/dev/images/content_icon_55x55.png") no-repeat top left transparent;
}
.s3d-no-results-container .s3d-no-results-content-small {
	background: url("/dev/images/content_icon_42x46.png") no-repeat top left transparent;
	width: 46px;
	height: 42px;
}
.s3d-no-results-container .s3d-no-results-memberships {
	background: url("/dev/images/memberships_icon_60x55.png") no-repeat top left transparent;
	width: 60px;
}
.s3d-no-results-container .s3d-no-results-memberships-small {
	background: url("/dev/images/memberships_icon_42x46.png") no-repeat top left transparent;
	width: 46px;
	height: 42px;
}
.s3d-no-results-container .s3d-no-results-contacts {
	background: url("/dev/images/contacts_icon_60x55.png") no-repeat top left transparent;
	width: 60px;
}
.s3d-no-results-container .s3d-no-results-contacts-small {
	background: url("/dev/images/contacts_icon_42x46.png") no-repeat top left transparent;
	width: 46px;
	height: 42px;
}
.s3d-no-results-container .s3d-no-results-replied {
	background: url("/dev/images/replied_icon_55x55.png") no-repeat top left transparent;
}
.s3d-no-results-container .s3d-no-results-trash {
	background: url("/dev/images/trash_icon_55x55.png") no-repeat top left transparent;
}
.s3d-no-results-container .s3d-no-results-upload {
	background: url("/dev/images/upload_icon_42x46.png") no-repeat top left transparent;
	width: 46px;
	height: 42px;
}
.s3d-no-results-container .s3d-no-results-search-messages {
	background: url("/dev/images/no-messages-found-icon.png") no-repeat top left transparent;
	width: 46px;
	height: 42px;
}
.s3d-no-results-container .s3d-no-results-search-world {
	background: url("/dev/images/world_search_icon_55x55.png") no-repeat scroll left top transparent;
}
.s3d-no-results-container .s3d-no-results-search-people {
	background: url("/dev/images/people_search_icon_55x55.png") no-repeat scroll left top transparent;
}
.s3d-no-results-container .s3d-no-results-search-content {
	background: url("/dev/images/content_search_icon_55x55.png") no-repeat scroll left top transparent;
}
.s3d-no-results-container .s3d-no-results-sakai2sites {
	background: url("/dev/images/sakai2_icon_43x40.png") no-repeat top left transparent;
	width: 46px;
	height: 45px;
}
.s3d-action-icon {
	width: 16px;
	height: 16px;
	cursor: pointer;
	margin-top: -2px;
}
.s3d-action-icon-spacing-right {
	margin-right: 7px;
}
.s3d-action-icon-spacing-left {
	margin-left: 7px;
}
.s3d-action-icon.disabled {
	display: none;
}
.s3d-actions-delete {
	background: url("/dev/images/delete_icon_default.png") no-repeat top left transparent;
}
.s3d-actions-delete:hover {
	background: url("/dev/images/delete_icon_hover.png") no-repeat top left transparent;
}
.s3d-actions-addtolibrary {
	background: url("/dev/images/addtolibrary_icon_default.png") no-repeat top left transparent;
	width: 17px;
	height: 25px;
}
.s3d-actions-addtolibrary:hover {
	background: url("/dev/images/addtolibrary_icon_hover.png") no-repeat top left transparent;
}
.s3d-actions-author {
	background: url("/dev/images/author_icon_default.png") no-repeat scroll left top transparent;
	width: 32px !important;
}
.s3d-actions-author:hover {
	background: url("/dev/images/author_icon_hover.png") no-repeat scroll left top transparent;
}
.s3d-actions-share {
	background: url("/dev/images/share_icon_default.png") no-repeat scroll left top transparent;
	width: 23px !important;
}
.s3d-actions-share:hover {
	background: url("/dev/images/share_icon_hover.png") no-repeat scroll left top transparent;
}
.s3d-actions-message {
	background: url("/dev/images/message_icon_default.png") no-repeat scroll left top transparent;
}
.s3d-actions-message:hover {
	background: url("/dev/images/message_icon_hover.png") no-repeat scroll left top transparent;
}
.s3d-button:hover .s3d-actions-message {
	background: url("/dev/images/message_icon_hover.png") no-repeat scroll left top transparent;
}
.s3d-button:disabled:hover .s3d-actions-message {
	background: url("/dev/images/message_icon_default.png") no-repeat scroll left top transparent;
}
.s3d-black-check-icon {
	background: url("/dev/images/black_check_icon.png") no-repeat scroll left top transparent;
}
.s3d-above-icon {
	background: url("/dev/images/above_icon_16x16.png") no-repeat scroll left top transparent;
}
.s3d-below-icon {
	background: url("/dev/images/below_icon_16x16.png") no-repeat scroll left top transparent;
}

/*
 * CONTENT LAYOUT
 */
.s3d-main-container {
	background: #fff;
}

/*
 * CHROME STYLES
 * HEADINGS
 */
.s3d-site-heading {
	padding: 10px 0;
	font-weight: bold;
	color: #454A4F;
}
.s3d-site-heading h1 {
	margin: 0;
	padding: 0;
}

/* PROGRAMMATICALLY SET STYLES
 * styles used to programmatically set placement of widgets on the page
 */
.inline_class_widget_rightfloat {
	float: right;
	padding: 5px 0px 5px 10px;
}
.inline_class_widget_leftfloat {
	float: left;
	padding: 5px 10px 5px 0px;
}

/*
 * ACTIONS
 * links used to trigger an action
 * default styling: bold blue link
 * Variants:
 * - action series: links are inside list items, each list item is separated by a divider
 */
a.s3d-action, .s3d-actions a {
	color: #2683bc;
	font-weight: bold;
	font-size: 13px;
}
a.s3d-action-seeall {
	font-size: 11px !important;
}
/* Primary button */
.s3d-button-primary {
	background-position: right -110px;
}
.s3d-button-primary .s3d-button-inner {
	background-position: left -110px;
}
/* Search button */
.s3d-search-button {
	padding-right: 8px;
}

/*
 * CONTEXT MENU FOR DROPDOWNS
 */
.context_menu {
	left: 18px;
	padding: 0;
	position: absolute;
	top: 124px;
}
.context_menu img {
	border: 1px solid #555;
	border-bottom: none;
}
.context_menu ul {
	margin: 0;
	margin-top: -3px;
	background-color: #eee;
	border: 1px solid #555;
}
.context_menu ul li {
	list-style-type: none;
}
.context_menu ul li a {
	color: #666;
	font-size: .95em;
	display: block;
	padding: 2px 20px 2px 4px;
}

/*
 * INPUT FIELDS
 */
input[type=text], input[type=password], input[type=email], input[type=url], textarea {
	border: 1px solid #A9A9A9;
}

/*
 * CONTENT AREA TOP TABS
 */
.s3d-tabs {
    background-color: #D4DADE;
    border-top-left-radius: 5px;
    border-top-right-radius: 5px;
    display: inline-block;
    margin: 0;
    overflow: hidden;
    padding-right: 3px;
    width: auto;
}
.s3d-tabs li {
    float: left;
    list-style-type: none;
}
.s3d-tabs button {
    background-color: #D4DADE;
    color: #000;
    font-size: 12px;
    font-weight: bold;
    margin: 3px 0 0 3px;
    padding: 7px 20px 9px 17px;
}
.s3d-tabs button:focus,
.s3d-tabs button:hover {
    color: #000;
    text-decoration: underline;
}
.s3d-tabs .s3d-tabs-active {
    background-color: #fff;
    border-top-left-radius: 5px;
    border-top-right-radius: 5px;
    font-weight: normal;
}
.s3d-tabs-content-container {
    border: 3px solid #D4DADE;
    border-bottom-left-radius: 5px;
    border-bottom-right-radius: 5px;
    border-top-right-radius: 5px;
    margin-top: -7px;
    overflow: hidden;
    padding: 20px 20px 10px;
}
/*
 * AUTOSUGGEST
 */
.requireUser ul.as-selections {
	box-shadow: none;
	-webkit-box-shadow: none;
	-moz-box-shadow: none;
	border: 1px solid #a9a9a9;
}
ul.as-selections.loading {
	background: #fff url(/dev/images/ajax_load.gif) center center no-repeat;
}
ul.as-selections li.as-original input {
	border: 0;
}
ul.as-selections textarea.as-input, ul.as-selections input.as-input {
	border: 0;
	resize: none;
}
ul.as-selections textarea.as-input {
	padding: 0;
}
.autosuggest_wrapper {
	float: left;
	position: relative;
	width: 100%;
}
.autosuggest_wrapper ul.as-list {
	top: 100%;
	margin-top: -15px;
}
.autosuggest_wrapper .list_categories {
	float: right;
}
.autosuggest_wrapper textarea {
	overflow: hidden;
}
/* http://blogs.sitepoint.com/2005/02/26/simple-clearing-of-floats/ */
.clearfix {
	overflow: auto;
}

/*
 * OLD DIALOG LAYOUT
 */
.dialog {
	color: #333;
	display: none;
	left: 50%;
	margin-left: -250px;
	position: absolute;
	top: 12%;
	width: 500px;
}
.jqmOverlay {
	background-color: #000;
	opacity: 0.6 !important
}

/* Dialog buttons */
.dialog_buttons {
	clear: both;
	margin-top: 20px;
	float: right;
}

/* Dialog tooltip header */
.dialog_tooltip_header_arrow {
    height: 18px;
    margin-left: 20px;
}
.dialog_tooltip_header_arrow:after {
    border-left: 20px solid transparent;
    border-right: 20px solid transparent;
    border-bottom: 20px solid #d0d1d3;
    content: '';
    height: 0;
    opacity: 0.4;
    position: absolute;
    top: 4px;
    width: 0;
    z-index: -1;
}

/* Dialog tooltip content */
.dialog_tooltip_close {
	float: right;
}

/* Dialog tooltip footer */
.dialog_tooltip_footer_arrow {
    height: 18px;
    margin-left: 20px;
}
.dialog_tooltip_footer_arrow:after {
    border-left: 20px solid transparent;
    border-right: 20px solid transparent;
    border-top: 20px solid #d0d1d3;
    content: '';
    height: 0;
    opacity: 0.4;
    position: absolute;
    top: 4px;
    z-index: -1;
    width: 0;
}

/*
 * NEW DIALOG LAYOUT
 */
.s3d-dialog {
	color: #333;
	display: none;
	left: 50%;
	margin-left: -250px;
	position: absolute;
	top: 50px;
	width: 500px;
}
.s3d-dialog-container {
	background-color: #fff;
	border: 1px solid #a9a9a9;
	-moz-border-radius: 5px;
	border-radius: 5px;
	padding: 7px 20px 12px;
	box-shadow: 0 0 10px #000;
	-moz-box-shadow: 0 0 10px #000;
	-webkit-box-shadow: 0 0 10px #000;
	color: #424242;
	font-size: 12px;
}
.s3d-dialog-container .s3d-dialog-close {
    background-image: url('/dev/images/dialog_close.png');
    background-color: transparent;
    background-repeat: no-repeat;
}
.s3d-dialog-container .s3d-dialog-close {
    background-position: left top;
	width: 19px;
	height: 17px;
	float: right;
	cursor: pointer;
	margin: -2px -15px 0 0;
}
.s3d-dialog-container .s3d-dialog-close:hover {
	background-position: left -19px;
}
.s3d-dialog-container h1.s3d-dialog-header {
	border-bottom: 1px dotted #d4d4d4;
	color: #666;
	font-size: 19px;
	font-weight: normal;
	padding-bottom: 11px;
	margin-bottom: 15px;
}

/* Widget bar item counts */
.s3d-counts-outer {
	padding: 3px 2px;
	background: #fff;
	border: 1px solid #D6D9DB;
	border-radius: 5px;
	-moz-border-radius: 5px;
	-webkit-border-radius: 5px;
	box-shadow: 0 0 4px -2px #A8A8A8 inset;
	-webkit-box-shadow: 0 0 4px -2px #A8A8A8 inset;
	-moz-box-shadow: 0 0 4px -2px #A8A8A8 inset;
	font-size: 11px;
	position: relative;
	top: -1px;
	margin-left: 5px;
}
.s3d-counts-outer a {
	padding-right: 6px;
	color: #707070;
}
.s3d-counts-inner {
	color: #fff;
	padding: 0px 4px;
	background: #D4D4D4;
	border: 1px solid #CACACA;
	border-radius: 5px;
	-moz-border-radius: 5px;
	-webkit-border-radius: 5px;
	box-shadow: 0 0 4px -2px #A2A2A2 inset;
	-webkit-box-shadow: 0 0 4px -2px #A2A2A2 inset;
	-moz-box-shadow: 0 0 4px -2px #A2A2A2 inset;
}

/*
 * LISTS
 */
.s3d-list-item {
	list-style: none outside none;
	padding: 5px 0 5px 10px !important;
	margin: 0 !important;
	clear: both;
	overflow: hidden;
}
.s3d-list-entity-picture {
	float: left;
	height: 32px;
	margin-right: 10px;
	width: 32px;
}
.s3d-entity-displayname {
	padding-top: 4px;
	margin: 4px 0 0 8px;
	float: left;
}
.s3d-list-link-full-space {
	clear: both;
	height: 100%;
}
ul li.s3d-list-item:hover {
	background-color: #f1f9fd;
}

/*
 * POPOVERS
 */
.s3d-popover-container {
	border: 1px solid #EAEBEC;
	border-top: none;
	border-radius: 5px;
	-moz-border-radius: 5px;
	-webkit-border-radius: 5px;
	box-shadow: 0px 0px 5px #454545;
	-moz-box-shadow: 0px 0px 5px #454545;
	-webkit-box-shadow: 0px 0px 5px #454545;
    background: #e6e6e6;
    background: -moz-linear-gradient(top, #e6e6e6 0%, #f4f4f4 100%);
    background: -webkit-gradient(linear, left top, left bottom, color-stop(0%,#e6e6e6), color-stop(100%,#f4f4f4));
    background: -webkit-linear-gradient(top, #e6e6e6 0%,#f4f4f4 100%);
    background: -o-linear-gradient(top, #e6e6e6 0%,#f4f4f4 100%);
    background: -ms-linear-gradient(top, #e6e6e6 0%,#f4f4f4 100%);
    background: linear-gradient(top, #e6e6e6 0%,#f4f4f4 100%);
	font-size: 13px;
}
.s3d-popover-container .s3d-popover-inner {
	padding: 10px;
	word-wrap: break-word;
}
.s3d-popover-arrowup {
    height: 13px;
    margin-left: 110px;
}
.s3d-popover-arrowup:after {
    border-left: 13px solid transparent;
    border-right: 13px solid transparent;
    border-bottom: 13px solid #e5e5e5;
    content: '';
    height: 0;
    position: absolute;
    width: 0;
}

/*
 * TAGLISTS
 */
.s3d-taglist-container {
	max-height: 53px;
	overflow-y: hidden;
}
.s3d-taglist {
	margin: 3px 0 0 20px;
	text-indent: -20px;
}
.s3d-taglist li {
	display: inline;
	list-style: disc;
	padding: 0;
	margin: 0;
	list-style-position: inside;
}
.s3d-taglist li a {
	font-size: 11px !important;
	font-weight: normal !important;
}
.s3d-taglist li:before {
	content: '\0020\00b7\0020'
}
.s3d-taglist li:first-child:before {
	content: ''
}
.s3d-taglist li:first-child {
	list-style: none;
	background: url("/devwidgets/entity/images/entity_tags_icon.png") no-repeat scroll 0 -1px transparent;
	padding-left: 20px;
}

/*
 * HIGHLIGHTED AREAS
 */
.s3d-highlight_area_background, .s3d-highlight_area_background_white {
    margin: 0 0 15px;
    padding: 0 10px;
}
.s3d-highlight_area_background {
    background-color: #EFF2F4;
}
.s3d-highlight_area_background_white {
    background-color: #fff;
}
.s3d-highlight_area_background_rounded {
    border-radius: 5px;
    padding: 10px;
}

/*
 * SEARCH
 */

/* SEARCH BAR */
.s3d-search-bar {
	margin-left: 205px;
	position: relative;
	top: -10px;
}
.s3d-search-bar input {
	color: #6d6d6d !important;
	width: 500px;
	font-size: 1.2em !important;
	display: block;
}

/* SEARCH HEADER */
.s3d-search-header {
	text-align: left;
	font-weight: normal;
	font-size: 1em;
	color: #666;
	width: 700px;
}
.s3d-search-header {
	margin-bottom: 5px;
	padding: 5px 5px 8px 10px;
	background-color: #f5f5f5;
	border-radius: 2px;
	-moz-border-radius: 2px;
	-webkit-border-radius: 2px;
	box-shadow: 0 1px 1px 1px #CCC;
	-webkit-box-shadow: 0 1px 1px 1px #CCC;
	-moz-box-shadow: 0 1px 1px 1px #CCC;
}
.s3d-search-header .s3d-search-header-type {
    display: inline-block;
    padding-top: 2px;
    color: #666666;
    font-size: 1em;
    font-weight: normal;
    text-align: left;
    margin: 0;
}
.s3d-search-header .s3d-search-selects {
	float: right;
}
.s3d-search-header .s3d-search-selects div {
	display: inline;
	float: left;
}
.s3d-search-header .s3d-search-selects select {
	border: 1px solid #CCCCCC;
	margin: 0;
}
.s3d-search-header .s3d-search-selects .s3d-search-sort {
	margin-left: 10px;
}

/* SEARCH REFINE BY TAGS */
.s3d-search-tag {
	padding: 0;
	margin: 5px 2px 0 2px;
}
.s3d-search-activetags span, .s3d-search-refineby span {
	display: inline-block;
}
.s3d-search-activetags button {
	color: #6C6C6C;
	cursor: pointer;
	border: 1px solid #b4b5b5;
	border-radius: 10px;
	-moz-border-radius: 10px;
	-webkit-border-radius: 10px;
	background-color: #FEFEFE;
}
.s3d-search-activetags button img {
	margin-left: 8px;
}
.s3d-search-refineby-list {
	margin-bottom: 15px;
}
.s3d-search-refineby .s3d-search-refineby-title {
    margin: 0;
    font-size: 13px;
    font-weight: normal;
    color: #64707E;
}
.s3d-search-refineby button {
	cursor: pointer;
	color: #585858;
	border: 1px solid #A5BECF;
	border-radius: 10px;
	-moz-border-radius: 10px;
	-webkit-border-radius: 10px;
    background: #dceefe;
    background: -moz-linear-gradient(top, #dceefe 0%, #c1e0f1 100%);
    background: -webkit-gradient(linear, left top, left bottom, color-stop(0%,#dceefe), color-stop(100%,#c1e0f1));
    background: -webkit-linear-gradient(top, #dceefe 0%,#c1e0f1 100%);
    background: -o-linear-gradient(top, #dceefe 0%,#c1e0f1 100%);
    background: -ms-linear-gradient(top, #dceefe 0%,#c1e0f1 100%);
    background: linear-gradient(top, #dceefe 0%,#c1e0f1 100%);
}

/* SEARCH RESULTS */
.s3d-search-results {
	display: block;
	overflow: hidden;
	width: 715px;
}
.s3d-search-results .s3d-search-results-container {
	margin: 10px 0 0;
	padding: 0;
	border-top: 1px solid #e9e9e9;
}
.s3d-search-result {
	color: #333;
	padding: 10px;
	border-bottom: 1px dotted #cccccc;
	list-style: none
}
.s3d-search-result a img {
    float: left;
    max-width: 46px;
    max-height: 46px;
}
.s3d-search-result-right {
	margin-left: 80px;
}
.s3d-search-results .jq_pager {
	clear: both;
	border-bottom: 1px solid #e9e9e9;
}
.s3d-search-result-detail-separator {
	color: #cccccc;
	margin: 0 5px;
}
.s3d-search-result:hover {
	background-color: #f2f9fc;
}

/* search results common elements in content people and group results */
.s3d-search-result-content .searchcontent_result_usedin_icon, .s3d-search-result-group .searchgroups_result_usedin_icon {
	background: url("/devwidgets/entity/images/entity_used_by_icon.png") no-repeat scroll left top transparent;
}
.s3d-search-result-content .searchcontent_result_comments_icon, .s3d-search-result-group .searchgroups_result_comments_icon {
	background: url("/devwidgets/entity/images/entity_comment_icon.png") no-repeat scroll left top transparent;
}
.s3d-search-result-content .searchcontent_result_left_filler, .s3d-search-result-person .searchpeople_result_left_filler, .s3d-search-result-group .searchgroups_result_left_filler {
	margin: 1px 8px 0 0;
	display: inline;
	float: left;
	height: 25px;
	width: 17px;
}
.s3d-search-result-content .searchcontent_result_plus, .s3d-search-result-person .searchpeople_result_plus, .s3d-search-result-group .searchgroups_result_plus {
	color: #e4e4e4;
	font-size: x-large;
	font-weight: 100;
	margin: -5px 10px 10px -2px;
}
.s3d-search-result-content .searchcontent_result_icon, .s3d-search-result-person .searchpeople_result_icon, .s3d-search-result-group .searchgroups_result_icon {
	display: inline-block;
	height: 10px;
	width: 15px;
}
.s3d-search-result-content .searchcontent_result_description, .s3d-search-result-person .searchperson_result_description, .s3d-search-result-group .searchgroup_result_description {
	word-wrap: break-word;
}

/* search results hide elements used in grid view by default */
.s3d-search-result-content .searchcontent_result_description_grid, .s3d-search-result-person .searchpeople_result_description_grid, .s3d-search-result-group .searchgroups_result_description_grid, .s3d-search-result-name-grid, .s3d-search-result-tag-grid, .s3d-search-result-avatar-large, .s3d-search-result-content .searchcontent_result_by_name_grid {
	display: none;
}

/* search results content */
.s3d-search-result-content .searchcontent_result_description {
	margin: 0 0 5px;
	color: #333;
	font-size: 11px;
	padding: 6px 0;
	word-wrap: break-word;
}
.s3d-search-result-content .searchcontent_result_mimetype {
	font-size: smaller;
	white-space: pre;
	text-transform: uppercase;
}
.s3d-search-result-content .searchcontent_result_by {
	padding: 3px 0;
	font-size: 11px;
}
.s3d-search-result-content .searchcontent_result_detail_separator {
	color: #cccccc;
}
.s3d-search-result-content .searchcontent_result_usedin {
	margin-top: 2px;
	font-size: 11px;
}
.s3d-search-result-content .searchcontent_result_share_icon {
	display: inline-block;
	float: right;
	margin-left: 10px;
}
.s3d-search-result-content .searchcontent_result_author_icon {
	margin-left: 8px;
	display: inline-block;
	float: right;
}

/* search results people */
.s3d-search-result-person .searchpeople_result_person {
	margin: 5px 8px 10px;
	padding: 10px;
	width: 280px;
	background-color: #FFF;
	height: 50px;
	float: left;
	border: none;
	overflow: hidden;
}
.s3d-search-result-person .searchpeople_result_person_picture {
	float: left;
	display: block;
	width: 48px;
	height: 48px;
	padding: 0;
	margin: 0;
}
.s3d-search-result-person .searchpeople_result_dot {
	display: block;
	float: left;
	position: relative;
	left: 5px;
}
.s3d-search-result-person .searchpeople_result_person_dept {
	display: block;
	color: #999;
	font-size: .85em;
	margin: 0 0 4px 57px;
	line-height: 12px;
}
.s3d-search-result-person .searchpeople_result_person_links {
	margin-left: 57px;
}
.s3d-search-result-person .searchpeople_result_person_link {
	font-size: .85em;
}
.s3d-search-result-person .searchpeople_result_person_divider {
	color: #ddd;
	margin: 0 0 0 0px !important;
}
.s3d-search-result-person .searchpeople_result_person_threedots {
	display: block;
	width: 150px;
}
.s3d-search-result-person .searchpeople_result_counts {
	padding: 3px 0;
	font-size: 11px;
}
.s3d-search-result-person .searchpeople_result_message_icon {
	display: inline-block;
	float: right;
}

/* search results groups */
.s3d-search-result-group .searchgroups_result_grouptype {
	font-size: smaller;
	white-space: pre;
}
.s3d-search-result-group .searchgroups_result_message_icon {
	display: inline-block;
	float: right;
}
.s3d-search-result-group .searchgroups_result_usedin {
	font-size: 11px;
	padding: 3px 0;
}
.s3d-search-result-group .searchgroups_result_comments_icon {
	margin-left: 8px;
}
.s3d-search-result-group .searchgroups_result_description {
	color: #333;
	font-size: .90em;
	padding: 3px 0;
	word-wrap: break-word;
}
.s3d-search-result-group .searchgroups_result_plus {
	margin: 1px 8px 0 0;
	display: inline;
	float: left;
	height: 17px;
	width: 17px;
}
.s3d-search-result-group .searchgroups_result_plus:hover {
	cursor: pointer;
}

/* search results grid */
.s3d-search-results-grid {
	border: 0 !important;
	border-top: 1px solid #ddd !important;
	padding-top: 5px;
	border-spacing: 10px;
}
.s3d-search-results-grid .s3d-search-result {
	width: 150px;
	height: 232px;
	overflow: hidden;
	border: 1px solid #FFFFFF !important;
	float: left;
	position: relative;
	margin: 0 5px 8px 0;
	clear: none;
}
#searchall_results .s3d-search-results-grid .s3d-search-result,
#searchcontent_results .s3d-search-results-grid .s3d-search-result,
#searchgroups_results .s3d-search-results-grid .s3d-search-result,
#searchpeople_results .s3d-search-results-grid .s3d-search-result {
    height: auto;
}
.s3d-search-results-grid .s3d-search-result a img {
	float: left !important;
	padding: 0 !important;
	margin-left: 24px;
	max-width: 100px !important;
	max-height: 100px !important;
	position: absolute;
}
.s3d-search-results-grid .s3d-search-result-anonuser {
	display: none !important;
}
.s3d-search-results-grid .s3d-search-result-right {
	margin: 135px 0 0 7px;
}
.s3d-search-results-grid .s3d-search-result-user-functions {
	position: absolute;
	float: left !important;
    margin: 110px 0 0 23px !important;
	left: 10px;
}
.s3d-search-results-grid .s3d-search-result-content .s3d-search-result-user-functions {
    margin-left: 30px !important;
}
.s3d-search-results-grid .s3d-search-result-person .searchpeople_result_left_filler img,
.s3d-search-results-grid .s3d-search-result-group .searchgroups_result_left_filler img {
    margin-top: 3px;
}
.s3d-search-results-grid .s3d-search-result-content .s3d-actions-addtolibrary {
    margin-right: 0px !important;
    margin-top: -2px !important;
}
.s3d-search-results-grid .s3d-search-result-content .s3d-actions-author {
	margin-right: 20px;
}
.s3d-search-results-grid .s3d-search-result-content .searchcontent_result_usedin_line {
	display: block;
	margin-bottom: 2px;
}
.s3d-search-results-grid .s3d-search-result-person .s3d-actions-message, .s3d-search-results-grid .s3d-search-result-group .s3d-actions-message {
	margin-left: 60px;
    margin-top: 3px;
}
.s3d-search-results-grid .s3d-search-result-detail-separator {
	display: block;
}
.s3d-search-results-grid .s3d-search-result-detail-separator span {
	display: none;
}
.s3d-search-results-grid .searchpeople_result_description, .s3d-search-results-grid .searchgroups_result_description, .s3d-search-results-grid .searchcontent_result_description, .s3d-search-results-grid .s3d-search-result-name, .s3d-search-results-grid .s3d-search-result-tag, .s3d-search-results-grid .searchcontent_result_by_name {
	display: none;
}
.s3d-search-results-grid .searchpeople_result_description_grid, .s3d-search-results-grid .searchgroups_result_description_grid, .s3d-search-results-grid .searchcontent_result_description_grid {
	display: none;
	word-wrap: break-word;
}
.s3d-search-results-grid .s3d-search-result-name-grid, .s3d-search-results-grid .s3d-search-result-tag-grid, .s3d-search-results-grid .s3d-search-result-avatar-large, .s3d-search-results-grid .searchcontent_result_by_name_grid {
	display: inline;
}
.s3d-search-results-grid .jq_pager {
	border: 0;
}
.s3d-search-results-grid .s3d-search-result:hover {
	border: 1px solid #e9e9e9;
	border-radius: 3px;
	-moz-border-radius: 3px;
	-webkit-border-radius: 3px;
}

/* search results anon user */
.s3d-search-results-anon .s3d-search-result-user-functions {
	display: none;
}
.s3d-search-results-anon .s3d-search-result-anonuser {
	display: inline;
	float: left;
	height: 15px;
	width: 15px;
}
.s3d-search-results-anon .s3d-search-results-grid .s3d-search-result-right {
	margin: 110px 0 0 0;
}

/* Search list or grid view buttons */
.s3d-search-listview-options {
	float: right;
	padding: 0 !important;
	height: 19px !important;
	margin-left: 20px;
}
.s3d-search-listview-options:hover {
	background: #fff !important;
	box-shadow: 0 0 4px -2px #A8A8A8 inset !important;
}
.s3d-search-listview-options > div {
	float: left;
	height: 15px;
	padding: 3px 4px 2px;
}
.s3d-search-listview-options > div.selected, .s3d-search-listview-options > div:hover {
    background: #e9edf0;
    background: -moz-linear-gradient(top, #ffffff 0%, #ffffff 4%, #e9edf0 8%, #feffff 100%);
    background: -webkit-gradient(linear, left top, left bottom, color-stop(0%,#ffffff), color-stop(4%,#ffffff), color-stop(8%,#e9edf0), color-stop(100%,#feffff));
    background: -webkit-linear-gradient(top, #ffffff 0%,#ffffff 4%,#e9edf0 8%,#feffff 100%);
    background: -o-linear-gradient(top, #ffffff 0%,#ffffff 4%,#e9edf0 8%,#feffff 100%);
    background: -ms-linear-gradient(top, #ffffff 0%,#ffffff 4%,#e9edf0 8%,#feffff 100%);
    background: linear-gradient(top, #ffffff 0%,#ffffff 4%,#e9edf0 8%,#feffff 100%);
    box-shadow: 0 0 4px -2px #A8A8A8 inset;
}
.s3d-search-listview-options .search_view_list {
	border-radius: 0 5px 5px 0;
}
.s3d-search-listview-options .search_view_grid {
	border-radius: 5px 0 0 5px;
}
.s3d-search-listview-options .s3d-action-icon {
	display: block !important;
}

/* Search icons */
.s3d-search-results-gridview {
	background: url('/dev/images/search_grid_16x16.png') no-repeat top left transparent;
}
.s3d-search-results-gridview:hover,
.s3d-search-results-gridview.selected {
	background: url('/dev/images/search_grid_16x16_hover.png') no-repeat top left transparent;
}
.s3d-search-results-listview {
	background: url('/dev/images/search_list_16x16.png') no-repeat top left transparent;
}
.s3d-search-results-listview:hover,
.s3d-search-results-listview.selected {
	background: url('/dev/images/search_list_16x16_hover.png') no-repeat top left transparent;
}
.s3d-search-results-carouselview {
	background: url('/dev/images/search_carousel_16x16.png') no-repeat top left transparent;
	margin-top: -2px;
}
.s3d-search-results-carouselview:hover,
.s3d-search-results-carouselview.selected {
	background: url('/dev/images/search_carousel_16x16_hover.png') no-repeat top left transparent;
}
.s3d-search-results-blogview {
	background: url('/dev/images/search_blog_16x16.png') no-repeat top left transparent;
	margin-top: -1px;
}
.s3d-search-results-blogview:hover,
.s3d-search-results-blogview.selected {
	background: url('/dev/images/search_blog_16x16_hover.png') no-repeat top left transparent;
}

/*
 * Progress indicator
 */
#sakai_progressindicator {
	margin-top: 25px;
}
#sakai_progressindicator h1, #sakai_progressindicator p {
	text-align: center;
}
#sakai_progressindicator .s3d-inset-shadow-container {
	height: 50px;
	padding-top: 30px;
}
#sakai_progressindicator .s3d-inset-shadow-container img {
	display: block;
	height: 20px;
	margin-left: auto;
	margin-right: auto;
	width: 188px;
}

/*
 * ICONS
 */
.s3d-icon-16 {
	width: 16px;
	height: 16px;
}
.s3d-icon-25 {
	width: 25px;
	height: 25px;
}
.s3d-icon-32 {
	width: 32px;
	height: 32px;
}
.s3d-icon-40 {
	width: 40px;
	height: 40px;
}
.s3d-icon-50 {
	width: 50px;
	height: 50px;
}
.s3d-icon-64 {
	width: 64px;
	height: 64px;
}
.s3d-icon-128 {
	width: 128px;
	height: 128px;
}
.s3d-icon-audio,
.s3d-icon-collection,
.s3d-icon-doc,
.s3d-icon-html,
.s3d-icon-image,
.s3d-icon-kmultiple,
.s3d-icon-pdf,
.s3d-icon-pps,
.s3d-icon-sakaidoc,
.s3d-icon-spreadsheet,
.s3d-icon-swf,
.s3d-icon-txt,
.s3d-icon-unknown,
.s3d-icon-url,
.s3d-icon-video,
.s3d-icon-zip {
    background-color: transparent;
    background-repeat: no-repeat;
}

.s3d-icon-audio {
    background-image: url(/dev/images/mimetypes/small/sound.png);
}
.s3d-icon-collection {
    background-image: url(/dev/images/mimetypes/small/collection.png);
}
.s3d-icon-doc {
    background-image: url(/dev/images/mimetypes/small/doc.png);
}
.s3d-icon-html, .s3d-icon-url {
    background-image: url(/dev/images/mimetypes/small/html.png);
}
.s3d-icon-image {
    background-image: url(/dev/images/mimetypes/small/images.png);
}
.s3d-icon-kmultiple {
    background-image: url(/dev/images/mimetypes/small/kmultiple.png);
}
.s3d-icon-pdf {
    background-image: url(/dev/images/mimetypes/small/pdf.png);
}
.s3d-icon-pps {
    background-image: url(/dev/images/mimetypes/small/pps.png);
}
.s3d-icon-sakaidoc {
    background-image: url(/dev/images/mimetypes/small/sakaidoc.png);
}
.s3d-icon-swf {
    background-image: url(/dev/images/mimetypes/small/swf.png);
}
.s3d-icon-spreadsheet {
    background-image: url(/dev/images/mimetypes/small/spreadsheet.png);
}
.s3d-icon-txt {
    background-image: url(/dev/images/mimetypes/small/txt.png);
}
.s3d-icon-unknown {
    background-image: url(/dev/images/mimetypes/small/unknown.png);
}
.s3d-icon-video {
    background-image: url(/dev/images/mimetypes/small/video.png);
}
.s3d-icon-zip {
    background-image: url(/dev/images/mimetypes/small/zip.png);
}

/*
 * Forms and Validation
 */
.s3d-form-field-wrapper {
	position: relative;
}
.s3d-form-field-wrapper input, .s3d-form-field-wrapper textarea, .s3d-form-field-wrapper select, .s3d-form-field-wrapper ul.as-selections {
	float: left;
	clear: right;
	margin-bottom: 15px;
}
.s3d-form-field-wrapper input, .s3d-form-field-wrapper textarea {
	width: 55%;
	padding: 0 5px;
}
.s3d-form-field-wrapper ul.as-selections input {
	padding: 0px;
}
.s3d-form-field-wrapper textarea {
	padding: 5px;
}
.s3d-form-field-wrapper input.s3d-input-full-width, .s3d-form-field-wrapper textarea.s3d-input-full-width {
	width: 96%;
	clear: both;
}
.s3d-form-field-wrapper ul.as-selections {
	padding: 0px 5px;
	width: 98%;
}
.s3d-form-field-wrapper input {
	height: 21px;
}
.s3d-form-field-wrapper label.s3d-input-label {
	float: left;
	width: 35%;
	clear: left;
	text-align: right;
	padding: 5px 2%;
	color: #666;
}
.s3d-form-field-wrapper label.s3d-input-label-above {
	width: 100%;
	clear: both;
	text-align: left;
	padding: 0;
}
.s3d-form-field-wrapper input.s3d-error, .s3d-form-field-wrapper textarea.s3d-error, .s3d-form-field-wrapper input.s3d-error-after, .s3d-form-field-wrapper textarea.s3d-error-after, .s3d-form-field-wrapper ul.as-selections.s3d-error {
	border: 3px solid #cc0000;
}
.s3d-form-field-wrapper span.s3d-error {
	clear: both;
	background-color: #cc0000;
	color: #fff;
	padding: 0 5px;
	width: 55%;
	float: left;
	margin-left: 39%;
	border: 3px solid #cc0000;
	font-size: 11px;
}
.s3d-form-field-wrapper span.s3d-error-after {
	clear: both;
	background-color: #cc0000;
	color: #fff;
	padding: 0 5px;
	width: 96%;
	float: left;
	margin-left: 0;
	border: 3px solid #cc0000;
	font-size: 11px;
}
.s3d-form-field-wrapper input::-webkit-input-placeholder, .s3d-form-field-wrapper textarea::-webkit-input-placeholder {
	color: #aaa;
	font-size: 12px;
}
.s3d-form-field-wrapper input:-moz-placeholder, .s3d-form-field-wrapper textarea:-moz-placeholder {
	color: #aaa;
	font-size: 12px;
}

/*
 * Drag and Drop
 */
.s3d-draggable-draggingitems {
	background-color: #1098d5;
	color: #fff;
	padding: 4px 7px;
	display: inline-block;
	font-size: 11px;
	z-index: 10001;
	box-shadow: 0px 1px 3px 0 #999;
	-moz-box-shadow: 0px 1px 3px 0 #999;
	-webkit-box-shadow: 0px 1px 3px 0 #999;
}
#s3d-draggeditems-container li {
	background: #e9f4f8;
	border: 2px solid #d5e9f3;
	border-radius: 2px;
	-moz-border-radius: 2px;
	-webkit-border-radius: 2px;
	margin-bottom: 2px;
}
#s3d-draggeditems-container .s3d-draggable-hidden {
	display: none;
}

/*
 * No Javascript message
 */
noscript {
    background-color: #e0eff6;
    border-radius: 5px;
    color: #666666;
    display: block;
    padding: 20px;
    margin: 20px;
}
noscript p {
    font-size: 18px;
    line-height: 140%;
}<|MERGE_RESOLUTION|>--- conflicted
+++ resolved
@@ -1052,13 +1052,8 @@
 	padding: 7px 0;
 	width: 200px;
 }
-<<<<<<< HEAD
 .s3d-hidden, .i18nable > div {
     display: none;
-=======
-.i18nable {
-	display: none;
->>>>>>> 3fd464ee
 }
 .s3d-bold {
 	font-weight: bold;
