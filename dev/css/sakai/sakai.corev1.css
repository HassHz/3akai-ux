/**
 * Licensed to the Sakai Foundation (SF) under one
 * or more contributor license agreements. See the NOTICE file
 * distributed with this work for additional information
 * regarding copyright ownership. The SF licenses this file
 * to you under the Apache License, Version 2.0 (the
 * "License"); you may not use this file except in compliance
 * with the License. You may obtain a copy of the License at
 *
 *     http://www.apache.org/licenses/LICENSE-2.0
 *
 * Unless required by applicable law or agreed to in writing,
 * software distributed under the License is distributed on an
 * "AS IS" BASIS, WITHOUT WARRANTIES OR CONDITIONS OF ANY
 * KIND, either express or implied. See the License for the
 * specific language governing permissions and limitations under the License.
 */

.s3d-page-column-left {
    float: left;
    width: 187px;
    min-height: 500px;
    border-top: solid #d6dadd 1px;
    background: url("/devwidgets/lhnavigation/images/lhnav_bg.png") repeat-x scroll 0 0 #FEFEFE;
}
.s3d-page-column-right {
    float: left;
    width: 773px;
    border-left: 1px solid #d6dadd;
    border-top: 1px solid #d6dadd;
    padding: 0px 0px 20px;
    box-shadow: 3px -10px 7px 0;
    -moz-box-shadow: 3px -10px 7px 0;
    -webkit-box-shadow: 3px -10px 7px 0;
    box-sizing: border-box;
    -moz-box-sizing: border-box;
    -webkit-box-sizing: border-box;
}
.s3d-navigation-container {
    background: url("/devwidgets/topnavigation/images/topnav_bg.png") repeat-x scroll left top transparent;
    -moz-box-shadow: 0 -5px 9px 6px #555555;
    -webkit-box-shadow: 0 -5px 9px 6px #555555;
    box-shadow: 0 -5px 9px 6px #555555;
    height: 40px;
    margin-left: auto;
    margin-right: auto;
    position: absolute;
    width: 100%;
    z-index: 999;
}
.s3d-page-header {
    background: url("/devwidgets/entity/images/entity_bottom_bordershadow.png") repeat-x scroll left bottom, url("/devwidgets/entity/images/entity_bg.png") repeat-x scroll left top #f7f7f7;
    border-bottom: 1px solid #B3B3B4;
    min-height: 45px;
    margin-top: 40px;
    width: 960px;
}
.s3d-page-header-fullheight {
    min-height: 70px;
}
.s3d-page-noheader {
    margin-top: 40px;
}
.s3d-page-main-content {
<<<<<<< HEAD
	padding: 0px;
	margin-bottom: 10px;
=======
    padding: 0px;
    margin-bottom: 10px;
>>>>>>> 4f36e22c
}
.s3d-fixed-container .s3d-container-shadow-left, .s3d-container-shadow-right {
    background: url("/dev/images/container_shadow_left.png") no-repeat scroll 0 0 transparent;
    height: 346px;
    position: absolute;
    width: 5px;
    margin-left: -5px;
}
.s3d-container-shadow-right {
    background: url("/dev/images/container_shadow_right.png") no-repeat scroll 0 0 transparent;
    float: right;
    margin-left: 960px;
}
a {
    color: #2683bc;
}

/* CSS THAT OVERWRITES MAIN CSS */
.s3d-main-container {
    padding: 0px !important;
}
.s3d-main-container-padding {
    padding: 20px !important;
}
.fixed-container.s3d-main-container {
    width: 960px;
}
.s3d-twocolumn {
    background-color: #fff;
}
.requireUser, .requireAnon {
    background: url("/dev/images/grey_bg.png") repeat-x scroll left -91px #f2f2f2 !important;
}
.s3d-header .fixed-container {
    padding: 0 !important;
    width: 960px;
}
.s3d-header .s3d-fixed-container .s3d-decor-left {
    margin-left: 0;
}
.s3d-header .s3d-fixed-container .s3d-decor {
    margin-right: 0;
}
.s3d-header .s3d-fixed-container .s3d-decor-left {
    background: url("/dev/images/pageHeader_tl.png") no-repeat scroll 0 0 transparent;
}
.s3d-header .s3d-fixed-container .s3d-decor {
    background: url("/dev/images/pageHeader_tr.png") no-repeat scroll 0 0 transparent;
}
.s3d-header .s3d-navigation-container {
    min-width: 960px;
}

/* Page titles */
.s3d-contentpage-title {
    border-bottom: 5px solid #E1E1E1;
    color: #424242;
    font-size: 1.25em;
    padding: 8px 0;
    margin-bottom: 15px;
}

/* Page bottom */
.s3d-bottom-spacer {
    clear: both;
    padding-bottom: 40px;
}<|MERGE_RESOLUTION|>--- conflicted
+++ resolved
@@ -62,13 +62,8 @@
     margin-top: 40px;
 }
 .s3d-page-main-content {
-<<<<<<< HEAD
-	padding: 0px;
-	margin-bottom: 10px;
-=======
     padding: 0px;
     margin-bottom: 10px;
->>>>>>> 4f36e22c
 }
 .s3d-fixed-container .s3d-container-shadow-left, .s3d-container-shadow-right {
     background: url("/dev/images/container_shadow_left.png") no-repeat scroll 0 0 transparent;
