/**
 *
 * Licensed to the Sakai Foundation (SF) under one
 * or more contributor license agreements. See the NOTICE file
 * distributed with this work for additional information
 * regarding copyright ownership. The SF licenses this file
 * to you under the Apache License, Version 2.0 (the
 * "License"); you may not use this file except in compliance
 * with the License. You may obtain a copy of the License at
 *
 *     http://www.apache.org/licenses/LICENSE-2.0
 *
 * Unless required by applicable law or agreed to in writing,
 * software distributed under the License is distributed on an
 * "AS IS" BASIS, WITHOUT WARRANTIES OR CONDITIONS OF ANY
 * KIND, either express or implied. See the License for the
 * specific language governing permissions and limitations under the License.
 *
 */

/**
* @class Server
*
* @description
* Server communication and batch processing. This should only hold functions
* which are used across multiple pages, and does not constitute functionality
* related to a single area/page
*
* @namespace
* Server related convenience functions and communication
*/
define(["jquery", "/dev/configuration/config.js"], function($, sakai_conf) {

    var sakaiServerAPI = {
        /**
         * Perform a batch request to the server
         *
         * @param {Object} requests The JSON object of requests
         * @param {Function} callback Callback function, passes ({Boolean} success, {Object} data)
         * @param {Boolean} cache If we should cache this request or not
         * @param {Boolean} forcePOST if we need to force a POST
         * @param {Boolean} async If we should do an async request or not
         */
        batch : function(_requests, _callback, _cache, _forcePOST, _async) {
            var method = _forcePOST === true ? "POST" : "GET",
                cache = _cache === false ? false : true,
                async = _async === false ? false : true;
                url = sakai_conf.URL.BATCH;

            // Append a charset to each request
            $.each(_requests, function(i,req) {
                if (!req["_charset_"]) {
                    req["_charset_"] = "utf-8";
                }
                if (req["parameters"] && !req["parameters"]["_charset_"]) {
                    req["parameters"]["_charset_"] = "utf-8";
                }
            });

            // ie7 and lower don't support GETs over 2032 chars,
            // so lets check for that and POST if we need to
            var hasIELongUrlBug = false;
            // Long requests are overflowing the Jetty header cache
            // so lets use POST for long requests on all browsers until that's fixed
            //if($.browser.msie && $.browser.version.substr(0,1)<="7"){
                hasIELongUrlBug = true;
            //}

            var urlLength = (document.location.protocol + "://" + document.location.host + sakai_conf.URL.BATCH + "?requests=" + $.toJSON(_requests).replace(/[^A-Za-z0-9._]/g, "%XX")).length;
            if (!_forcePOST && hasIELongUrlBug && urlLength > 2000) {
                method = "POST";
            } else if(hasIELongUrlBug && $.browser.msie && urlLength > 300){
                cache = false;
            } else {
                // if any request contains a POST, we should be POSTing so the request isn't cached
                // maybe just GET with no cache? not sure
                for (var i=0; i<_requests.length; i++) {
                    if (_requests[i].method === "POST") {
                        method = "POST";
                        break;
                    }
                }
            }
            sakaiServerAPI.removeServerCreatedObjects(_requests);
            $.ajax({
                url: sakai_conf.URL.BATCH,
                type: method,
                cache: cache,
                async: async,
                data: {
                    "_charset_":"utf-8",
                    requests: $.toJSON(_requests)
                },
                success: function(data) {
                    if ($.isFunction(_callback)) {
                        _callback(true, data);
                    }
                },
                error: function(xhr) {
                    if ($.isFunction(_callback)) {
                        _callback(false);
                    }
                }
            });
        },

        /**
         * Performs a batch request for a number of specified requests.
         *
         * @param {String} groupId Identifier for the group of requests so we can keep the requests grouped separatly
         * @param {Integer} numRequests The number of requests for the group, so we know when to fire off the request
         * @param {String} requestId Identifier for the request so we can map it
         * @param {Object} request Request object for the batch request. If this is false the request is not added to the queue.
         */
        bundleRequests : function(groupId, numRequests, requestId, request){
            if (!this.initialRequests) {
                this.initialRequests = this.initialRequests || {};
            }
            if (!this.initialRequests[groupId]){
                this.initialRequests[groupId] = {};
                this.initialRequests[groupId].count = 0;
                this.initialRequests[groupId].requests = [];
                this.initialRequests[groupId].requestId = [];
            }
            if (request) {
                this.initialRequests[groupId].requests.push(request);
                this.initialRequests[groupId].requestId.push(requestId);
            }
            this.initialRequests[groupId].count++;
            var that = this;
            if (numRequests === this.initialRequests[groupId].count) {
                this.batch(that.initialRequests[groupId].requests, function(success, data) {
                    if (success) {
                        var jsonData = {
                            "groupId": groupId,
                            "responseId": that.initialRequests[groupId].requestId,
                            "responseData": data.results
                        };
                        $(window).trigger("complete.bundleRequest.Server.api.sakai", jsonData);
                    }
                });
            }
        },

        /**
         * Saves a specified JSON object to a specified URL in JCR. The structure of JSON data will be re-created in JCR as a node hierarchy.
         *
         * @param {String} i_url The path to the preference where it needs to be
         * saved
         * @param {Object} i_data A JSON object which we would like to save
         * (max 200 child object of each object)
         * @param {Function} callback A callback function which is executed at the
         * end of the operation
         * @param {Boolean} removeTree If we should replace the entire tree of saved data or just update it
         * @param {Array} indexFields Fields to index in the data (used for widgets, and is optional)
         *
         * @returns {Void}
         */
        saveJSON : function(i_url, i_data, callback, removeTree, indexFields) {

            // Argument check
            if (!i_url || !i_data) {

                // Log the error message
                debug.warn("sakai.api.Server.saveJSON: Not enough or empty arguments!");

                // Still invoke the callback function
                if ($.isFunction(callback)) {
                    callback(false, "The supplied arguments were incorrect.");
                }

                // Make sure none of the other code in this function is executed
                return;
            }

            /**
             * @param {Array} path The path to the data object, split out
             * @param {Object} obj The data object to add the field to
             */
            var addIndexedFields = function(path, obj) {
                if (path.length > 1) {
                    obj = obj[path.shift()];
                    addIndexedFields(path, obj);
                } else {
                    if (obj["sakai:indexed-fields"]) {
                        obj["sakai:indexed-fields"] = obj["sakai:indexed-fields"].split(",");
                        obj["sakai:indexed-fields"].push(path[0]);
                        obj["sakai:indexed-fields"] = obj["sakai:indexed-fields"].join(",");
                    } else {
                        obj["sakai:indexed-fields"] = path[0];
                    }
                    if (!obj["sling:resourceType"]) {
                        obj["sling:resourceType"] = "sakai/widget-data";
                    }
                }
            };

            /**
             * <p>Convert all the arrays in an object to an object with a unique key.<br />
             * Mixed arrays (arrays with multiple types) are not supported.
             * </p>
             * <code>
             * {
             *     "boolean": true,
             *     "array_object": [{ "key1": "value1", "key2": "value2"}, { "key1": "value1", "key2": "value2"}]
             * }
             * </code>
             * to
             * <code>
             * {
             *     "boolean": true,
             *     "array_object": {
             *         "__array__0__": { "key1": "value1", "key2": "value2"},
             *         "__array__1__": { "key1": "value1", "key2": "value2"}
             *     }
             * }
             * </code>
             * @param {Object} obj The Object that you want to use to convert all the arrays to objects
             * @return {Object} An object where all the arrays are converted into objects
             */
            var convertArrayToObject = function(obj) {

                var i,j,jl;
                // Since the native createTree method doesn't support an array of objects natively,
                // we need to write extra functionality for this.
                for(i in obj){

                    // Check if the element is an array, whether it is empty and if it contains any elements
                    if (obj.hasOwnProperty(i) && $.isArray(obj[i]) && obj[i].length > 0) {

                        // Deep copy the array
                        var arrayCopy = $.extend(true, [], obj[i]);

                        // Set the original array to an empty object
                        obj[i] = {};

                        // Add all the elements that were in the original array to the object with a unique id
                        for (j = 0, jl = arrayCopy.length; j < jl; j++) {

                            // Copy each object from the array and add it to the object
                            obj[i]["__array__" + j + "__"] = arrayCopy[j];

                            // Run recursively
                            convertArrayToObject(arrayCopy[j]);
                        }
                    // If there are array elements inside
                    } else if ($.isPlainObject(obj[i])) {
                        convertArrayToObject(obj[i]);
                    }

                }

                return obj;
            };

            // Convert the array of objects to only objects
            // We also need to deep copy the object so we don't modify the input parameter
            i_data = convertArrayToObject($.extend(true, {}, i_data));
            var postData = {
                ":operation": "import",
                ":contentType": "json",
                ":replace": true,
                ":replaceProperties": true,
                "_charset_":"utf-8"
            };
            if (removeTree) {
                postData[":removeTree"] = removeTree;
            }
            if (indexFields) {
                $.each(indexFields, function(i,val) {
                    addIndexedFields(val.split("/"), i_data);
                });
            }
            sakaiServerAPI.removeServerCreatedObjects(i_data);
            postData[":content"] = $.toJSON(i_data);
            // Send request
            $.ajax({
                url: i_url,
                type: "POST",
                data: postData,
                dataType: "json",

                success: function(data){

                    // If a callback function is specified in argument, call it
                    if ($.isFunction(callback)) {
                        callback(true, data);
                    }
                },

                error: function(xhr, status, e){

                    // Log error
                    debug.error("sakai.api.Server.saveJSON: There was an error saving JSON data to: " + this.url);

                    // If a callback function is specified in argument, call it
                    if ($.isFunction(callback)) {
                        callback(false, xhr);
                    }
                }
            });

        },

        /**
         * Removes JCR or Sling properties from a JSON object
         * @param {Object} i_object The JSON object you want to remove the JCR object from
         * @returns void
         */
        removeJCRObjects : function(i_object) {

            if (i_object["jcr:primaryType"]) {
                delete i_object["jcr:primaryType"];
            }

            if (i_object["_created"]) {
                delete i_object["_created"];
            }

            if (i_object["_createdBy"]) {
                delete i_object["_createdBy"];
            }

            if (i_object["jcr:mixinTypes"]) {
                delete i_object["jcr:mixinTypes"];
            }

            // Loop through keys and call itself recursively for the next level if an object is found
            for (var i in i_object) {
                if (i_object.hasOwnProperty(i) && $.isPlainObject(i_object[i])) {
                  sakaiServerAPI.removeJCRObjects(i_object[i]);
                }
            }

        },

        /**
         * Removes any object created by the server
         *
         * @param {Object} the object to clean
         */
<<<<<<< HEAD
        removeServerCreatedObjects : function(obj, notToRemove) {
            var newobj = $.extend(true, {}, obj);
            notToRemove = notToRemove || [];
            $.each(newobj, function(key,val) {
                if (key && key.indexOf && key.indexOf("_") === 0) {
                    var canRemove = true;
                    for (var i = 0; i < notToRemove.length; i++){
                        if (notToRemove[i] === key){
                            canRemove = false;
                            break;
                        }
                    }
                    if (canRemove) {
                        delete newobj[key];
                    }
                } else if ($.isPlainObject(newobj[key]) || $.isArray(newobj[key])) {
                    newobj[key] = sakaiServerAPI.removeServerCreatedObjects(newobj[key], notToRemove);
=======
        removeServerCreatedObjects : function(obj) {
            $.each(obj, function(key,val) {
                if (key && key.indexOf && key.indexOf("_") === 0 && key.indexOf("__") !== 0) {
                    delete obj[key];
                } else if ($.isPlainObject(obj[key]) || $.isArray(obj[key])) {
                    sakaiServerAPI.removeServerCreatedObjects(obj[key]);
>>>>>>> 2088a892
                }
            });
            return newobj;
        },

        /**
         * Loads structured preference data from a specified URL (and it's node subtree)
         *
         * @param {String} i_url The path to the preference which needs to be loaded
         * @param {Function} callback A callback function which is executed at the end
         * of the operation
         * @param {Object} data The data to pass to the url
         *
         * @returns {Void}
         */
        loadJSON : function(i_url, callback, data) {
            // Argument check
            if (!i_url) {

                // Log the error message
                debug.info("sakai.api.Server.loadJSON: Not enough or empty arguments!");

                // Still invoke the callback function
                if ($.isFunction(callback)) {
                    callback(false, "The supplied arguments were incorrect.");
                }

                // Make sure none of the other code in this function is executed
                return;
            }

            // Remove the trailing slash if available
            if (i_url.substring(i_url.length - 1, i_url.length) === "/"){
                i_url = i_url.substring(0, i_url.length - 1);
            }
            // append .infinity.json if .json isn't present in the url
            if (i_url.indexOf(".json") === -1) {
                i_url += ".infinity.json";
            }

            $.ajax({
                url: i_url,
                cache: false,
                dataType: "json",
                data: data,
                success: function(data) {

                    // Remove keys which are created by JCR or Sling
                    sakaiServerAPI.removeJCRObjects(data);

                    // Convert the special objects to arrays
                    data = sakaiServerAPI.convertObjectToArray(data, null, null);
                    
                    // Call callback function if present
                    if ($.isFunction(callback)) {
                        callback(true, data);
                    }
                },
                error: function(xhr, status, e) {

                    // Log error
                    debug.warn("sakai.api.Server.loadJSON: There was an error loading JSON data from: " + this.url);

                    // Call callback function if present
                    if ($.isFunction(callback)) {
                        callback(false, xhr);
                    }
                }
            });
        },
        /**
         * <p>Convert all the objects with format __array__?__ in an object to an array</p>
         * <code>
         * {
         *     "boolean": true,
         *     "array_object": {
         *         "__array__0__": {
         *             "key1": "value1",
         *             "key2": "value2"
         *         }
         *     }
         * }
         * </code>
         * to
         * <code>
         * {
         *     "boolean": true,
         *     "array_object": [
         *         {
         *             "key1": "value1",
         *             "key2": "value2"
         *        }
         *     ]
         * }
         * </code>
         * @param {Object} specficObj The Object that you want to use to convert all the objects with the special format to arrays
         * @param {Object} [globalObj] The parent object, we need this to run over the elements recursively
         * @param {Object} [objIndex] The index of the parent object
         * @return {Object} An object where all the objects with the special format are converted into arrays
         */
        convertObjectToArray : function(specficObj, globalObj, objIndex){

            var i,j,k,kl;
            // Run over all the items in the object
            for (i in specficObj) {

                // If exists and it's an object recurse
                if (specficObj.hasOwnProperty(i)) {

                    // If it's a non-empty array-object it will have a first element with the key "__array__0__"
                    if (i === "__array__0__") {

                        // We need to get the number of items in the object
                        var arr = [];
                        var count = 0;
                        for (j in specficObj) {
                            if (specficObj.hasOwnProperty(j) && j.indexOf("__array__") > -1) {
                                count++;
                            }
                        }

                        // Construct array of objects
                        for(k = 0, kl = count; k < kl; k ++){
                            arr.push(specficObj["__array__"+k+"__"]);
                        }

                        globalObj[objIndex] = arr;
                    }

                    if ($.isPlainObject(specficObj[i])) {
                        this.convertObjectToArray(specficObj[i], specficObj, i);
                    }
                }

            }
            return specficObj;
        },

        /**
         * Remove the JSON for a specific node in JCR
         *
         * @param {String} i_url The path of the node you want to remove
         * @param {Function} callback Callback function which is executed at the
         * end of the operation
         *
         * @returns {Void}
         */
        removeJSON : function(i_url, callback){

            // Argument check
            if (!i_url) {

                // Log the error message
                debug.info("sakai.api.Server.removeJSON: Not enough or empty arguments!");

                // Still invoke the callback function
                if ($.isFunction(callback)) {
                    callback(false, "The supplied arguments were incorrect.");
                }

                // Make sure none of the other code in this function is executed
                return;
            }

            // Send request
            $.ajax({
                url: i_url,
                // Note that the type DELETE doesn't work with sling if you do /test.json
                // You can only perform a DELETE on /test (without extension)
                // http://sling.apache.org/site/manipulating-content-the-slingpostservlet-servletspost.html
                type: "POST",
                data: {
                    ":operation" : "delete"
                },
                success: function(data){

                    // If a callback function is specified in argument, call it
                    if ($.isFunction(callback)) {
                        callback(true, data);
                    }
                },

                error: function(xhr, status, e){

                    // Log error
                    debug.error("sakai.api.Server.removeJSON: There was an error removing the JSON on: " + this.url);

                    // If a callback function is specified in argument, call it
                    if ($.isFunction(callback)) {
                        callback(false, xhr);
                    }
                }
            });
        },

        JCRPropertiesToDelete : ["rep:policy", "jcr:path"],

        filterJCRProperties : function(data) {
            $(this.JCRPropertiesToDelete).each(function(i,val) {
                if (data[val]) {
                    delete data[val];
                }
            });

            var i;
            // Also run over the other objects within this object
            for (i in data) {
                if (data.hasOwnProperty(i) && $.isPlainObject(data[i])) {
                    this.filterJCRProperties(data[i]);
                }
            }
        },

        /**
         * Create a search string for the server
         * This method exists to transform a user's search string which
         * they type in into the string we should pass to the server
         *
         * Strings with AND, OR, '"', '-', '_' are treated as advanced search queries
         * and left alone. Those without are transformed into term* AND term2*
         *
         * @param {String} searchString The user's search
         * @return {String} The string to send to the server
         */
        createSearchString : function(searchString) {
            var ret = "";
            var advancedSearchRegex = new RegExp("(AND|OR|\"|-|_)", "g");

            if (advancedSearchRegex.test(searchString)) {
                ret = searchString;
            } else {
                ret = $.trim(searchString).split(" ").join("* AND ") + "*";
            }

            return ret;
        }
    };

    return sakaiServerAPI;
});<|MERGE_RESOLUTION|>--- conflicted
+++ resolved
@@ -81,7 +81,6 @@
                     }
                 }
             }
-            sakaiServerAPI.removeServerCreatedObjects(_requests);
             $.ajax({
                 url: sakai_conf.URL.BATCH,
                 type: method,
@@ -339,12 +338,11 @@
          *
          * @param {Object} the object to clean
          */
-<<<<<<< HEAD
         removeServerCreatedObjects : function(obj, notToRemove) {
             var newobj = $.extend(true, {}, obj);
             notToRemove = notToRemove || [];
             $.each(newobj, function(key,val) {
-                if (key && key.indexOf && key.indexOf("_") === 0) {
+                if (key && key.indexOf && key.indexOf("_") === 0 && key.indexOf("__") !== 0) {
                     var canRemove = true;
                     for (var i = 0; i < notToRemove.length; i++){
                         if (notToRemove[i] === key){
@@ -357,14 +355,6 @@
                     }
                 } else if ($.isPlainObject(newobj[key]) || $.isArray(newobj[key])) {
                     newobj[key] = sakaiServerAPI.removeServerCreatedObjects(newobj[key], notToRemove);
-=======
-        removeServerCreatedObjects : function(obj) {
-            $.each(obj, function(key,val) {
-                if (key && key.indexOf && key.indexOf("_") === 0 && key.indexOf("__") !== 0) {
-                    delete obj[key];
-                } else if ($.isPlainObject(obj[key]) || $.isArray(obj[key])) {
-                    sakaiServerAPI.removeServerCreatedObjects(obj[key]);
->>>>>>> 2088a892
                 }
             });
             return newobj;
@@ -417,7 +407,7 @@
 
                     // Convert the special objects to arrays
                     data = sakaiServerAPI.convertObjectToArray(data, null, null);
-                    
+
                     // Call callback function if present
                     if ($.isFunction(callback)) {
                         callback(true, data);
