/**
 *
 * Licensed to the Sakai Foundation (SF) under one
 * or more contributor license agreements. See the NOTICE file
 * distributed with this work for additional information
 * regarding copyright ownership. The SF licenses this file
 * to you under the Apache License, Version 2.0 (the
 * "License"); you may not use this file except in compliance
 * with the License. You may obtain a copy of the License at
 *
 *     http://www.apache.org/licenses/LICENSE-2.0
 *
 * Unless required by applicable law or agreed to in writing,
 * software distributed under the License is distributed on an
 * "AS IS" BASIS, WITHOUT WARRANTIES OR CONDITIONS OF ANY
 * KIND, either express or implied. See the License for the
 * specific language governing permissions and limitations under the License.
 *
 */

/**
* @class Server
*
* @description
* Server communication and batch processing. This should only hold functions
* which are used across multiple pages, and does not constitute functionality
* related to a single area/page
*
* @namespace
* Server related convenience functions and communication
*/
define(["jquery", "/dev/configuration/config.js"], function($, sakai_conf) {

    var sakaiServerAPI = {
        /**
         * Perform a batch request to the server
         *
         * @param {Array} requests The JSON object of requests
         * @param {Function} callback Callback function, passes ({Boolean} success, {Object} data)
         * @param {Boolean} cache If we should cache this request or not
         * @param {Boolean} forcePOST if we need to force a POST
         * @param {Boolean} async If we should do an async request or not
         */
        batch : function(_requests, _callback, _cache, _forcePOST, _async) {
            var method = _forcePOST === true ? "POST" : "GET",
                cache = _cache === false ? false : true,
                async = _async === false ? false : true;
                url = sakai_conf.URL.BATCH;

            // Append a charset to each request
            $.each(_requests, function(i,req) {
                if (!req["_charset_"]) {
                    req["_charset_"] = "utf-8";
                }
                if (req["parameters"] && !req["parameters"].hasOwnProperty("_charset_")) {
                    req["parameters"]["_charset_"] = "utf-8";
                }
            });

            // ie7 and lower don't support GETs over 2032 chars,
            // so lets check for that and POST if we need to
            var hasIELongUrlBug = false;
            // Long requests are overflowing the Jetty header cache
            // so lets use POST for long requests on all browsers until that's fixed
            //if($.browser.msie && $.browser.version.substr(0,1)<="7"){
                hasIELongUrlBug = true;
            //}

            var urlLength = (document.location.protocol + "://" + document.location.host + sakai_conf.URL.BATCH + "?requests=" + $.toJSON(_requests).replace(/[^A-Za-z0-9._]/g, "%XX")).length;
            if (!_forcePOST && hasIELongUrlBug && urlLength > 2000) {
                method = "POST";
            } else if(hasIELongUrlBug && $.browser.msie && urlLength > 300){
                cache = false;
            } else {
                // if any request contains a POST, we should be POSTing so the request isn't cached
                // maybe just GET with no cache? not sure
                for (var i=0; i<_requests.length; i++) {
                    if (_requests[i].method === "POST") {
                        method = "POST";
                        break;
                    }
                }
            }
            $.ajax({
                url: sakai_conf.URL.BATCH,
                type: method,
                cache: cache,
                async: async,
                data: {
                    "_charset_":"utf-8",
                    requests: $.toJSON(_requests)
                },
                success: function(data) {
                    if ($.isFunction(_callback)) {
                        _callback(true, data);
                    }
                },
                error: function(xhr) {
                    if ($.isFunction(_callback)) {
                        _callback(false);
                    }
                }
            });
        },

        /**
         * Performs a batch request for a number of specified requests.
         *
         * @param {String} groupId Identifier for the group of requests so we can keep the requests grouped separatly
         * @param {Integer} numRequests The number of requests for the group, so we know when to fire off the request
         * @param {String} requestId Identifier for the request so we can map it
         * @param {Object} request Request object for the batch request. If this is false the request is not added to the queue.
         */
        bundleRequests : function(groupId, numRequests, requestId, request){
            if (!sakaiServerAPI.initialRequests) {
                sakaiServerAPI.initialRequests = sakaiServerAPI.initialRequests || {};
            }
            if (!sakaiServerAPI.initialRequests[groupId]){
                sakaiServerAPI.initialRequests[groupId] = {};
                sakaiServerAPI.initialRequests[groupId].count = 0;
                sakaiServerAPI.initialRequests[groupId].requests = [];
                sakaiServerAPI.initialRequests[groupId].requestId = [];
            }
            if (request) {
                sakaiServerAPI.initialRequests[groupId].requests.push(request);
                sakaiServerAPI.initialRequests[groupId].requestId.push(requestId);
            }
            sakaiServerAPI.initialRequests[groupId].count++;
            if (numRequests === sakaiServerAPI.initialRequests[groupId].count) {
                sakaiServerAPI.batch(sakaiServerAPI.initialRequests[groupId].requests, function(success, data) {
                    if (success) {
                        var jsonData = {
                            "groupId": groupId,
                            "responseId": sakaiServerAPI.initialRequests[groupId].requestId,
                            "responseData": data.results
                        };
                        $(window).trigger("complete.bundleRequest.Server.api.sakai", jsonData);
                    }
                    delete sakaiServerAPI.initialRequests[groupId];
                });
            }
        },

        /**
         * Saves a specified JSON object to a specified URL in JCR. The structure of JSON data will be re-created in JCR as a node hierarchy.
         *
         * @param {String} i_url The path to the preference where it needs to be
         * saved
         * @param {Object} i_data A JSON object which we would like to save
         * (max 200 child object of each object)
         * @param {Function} callback A callback function which is executed at the
         * end of the operation
         * @param {Boolean} removeTree If we should replace the entire tree of saved data or just update it
         * @param {Array} indexFields Fields to index in the data (used for widgets, and is optional)
         *
         * @returns {Void}
         */
        saveJSON : function(i_url, i_data, callback, removeTree, indexFields) {

            // Argument check
            if (!i_url || !i_data) {

                // Log the error message
                debug.warn("sakai.api.Server.saveJSON: Not enough or empty arguments!");

                // Still invoke the callback function
                if ($.isFunction(callback)) {
                    callback(false, "The supplied arguments were incorrect.");
                }

                // Make sure none of the other code in this function is executed
                return;
            }

            /**
             * @param {Array} path The path to the data object, split out
             * @param {Object} obj The data object to add the field to
             */
            var addIndexedFields = function(path, obj) {
                if (path.length > 1) {
                    obj = obj[path.shift()];
                    addIndexedFields(path, obj);
                } else {
                    if (obj["sakai:indexed-fields"]) {
                        obj["sakai:indexed-fields"] = obj["sakai:indexed-fields"].split(",");
                        obj["sakai:indexed-fields"].push(path[0]);
                        obj["sakai:indexed-fields"] = obj["sakai:indexed-fields"].join(",");
                    } else {
                        obj["sakai:indexed-fields"] = path[0];
                    }
                    if (!obj["sling:resourceType"]) {
                        obj["sling:resourceType"] = "sakai/widget-data";
                    }
                }
            };

            /**
             * <p>Convert all the arrays in an object to an object with a unique key.<br />
             * Mixed arrays (arrays with multiple types) are not supported.
             * </p>
             * <code>
             * {
             *     "boolean": true,
             *     "array_object": [{ "key1": "value1", "key2": "value2"}, { "key1": "value1", "key2": "value2"}]
             * }
             * </code>
             * to
             * <code>
             * {
             *     "boolean": true,
             *     "array_object": {
             *         "__array__0__": { "key1": "value1", "key2": "value2"},
             *         "__array__1__": { "key1": "value1", "key2": "value2"}
             *     }
             * }
             * </code>
             * @param {Object} obj The Object that you want to use to convert all the arrays to objects
             * @return {Object} An object where all the arrays are converted into objects
             */
            var convertArrayToObject = function(obj) {

                var i,j,jl;
                // Since the native createTree method doesn't support an array of objects natively,
                // we need to write extra functionality for this.
                for(i in obj){

                    // Check if the element is an array, whether it is empty and if it contains any elements
                    if (obj.hasOwnProperty(i) && $.isArray(obj[i]) && obj[i].length > 0) {

                        // Deep copy the array
                        var arrayCopy = $.extend(true, [], obj[i]);

                        // Set the original array to an empty object
                        obj[i] = {};

                        // Add all the elements that were in the original array to the object with a unique id
                        for (j = 0, jl = arrayCopy.length; j < jl; j++) {

                            // Copy each object from the array and add it to the object
                            obj[i]["__array__" + j + "__"] = arrayCopy[j];

                            // Run recursively
                            convertArrayToObject(arrayCopy[j]);
                        }
                    // If there are array elements inside
                    } else if ($.isPlainObject(obj[i])) {
                        convertArrayToObject(obj[i]);
                    }

                }

                return obj;
            };

            // Convert the array of objects to only objects
            // We also need to deep copy the object so we don't modify the input parameter
            i_data = convertArrayToObject($.extend(true, {}, i_data));
            var postData = {
                ":operation": "import",
                ":contentType": "json",
                ":replace": true,
                ":replaceProperties": true,
                "_charset_":"utf-8"
            };
            if (removeTree) {
                postData[":removeTree"] = removeTree;
            }
            if (indexFields) {
                $.each(indexFields, function(i,val) {
                    addIndexedFields(val.split("/"), i_data);
                });
            }
            sakaiServerAPI.removeServerCreatedObjects(i_data, ["_"]);
            postData[":content"] = $.toJSON(i_data);
            // Send request
            $.ajax({
                url: i_url,
                type: "POST",
                data: postData,
                dataType: "text",

                success: function(data){

                    // If a callback function is specified in argument, call it
                    if ($.isFunction(callback)) {
                        callback(true, data);
                    }
                },

                error: function(xhr, status, e){

                    // Log error
                    debug.error("sakai.api.Server.saveJSON: There was an error saving JSON data to: " + this.url);

                    // If a callback function is specified in argument, call it
                    if ($.isFunction(callback)) {
                        callback(false, xhr);
                    }
                }
            });

        },

        /**
         * Removes any objects with a given namespace
         *
         * @param {Object} the object to clean
         * @param {Array}  an array containing a string for each namespace to move
         */
        removeServerCreatedObjects : function(obj, namespace, notToRemove) {
            var newobj = $.extend(true, {}, obj);
            notToRemove = notToRemove || [];
            $.each(newobj, function(key,val) {
                for (var ns = 0; ns < namespace.length; ns++) {
                    if (key && key.indexOf && key.indexOf(namespace[ns]) === 0) {
                        var canRemove = true;
                        for (var i = 0; i < notToRemove.length; i++) {
                            if (notToRemove[i] === key) {
                                canRemove = false;
                                break;
                            }
                        }
                        if (canRemove) {
                            delete newobj[key];
                        }
                    } else if ($.isPlainObject(newobj[key])) {
                        newobj[key] = sakaiServerAPI.removeServerCreatedObjects(newobj[key], namespace, notToRemove);
                    } /* else if ($.isArray(newobj[key])) {
                        //newobj[key] = sakaiServerAPI.removeServerCreatedObjects(newobj[key], namespace, notToRemove);
                    } */
                }
            });
            return newobj;
        },


        cleanUpSakaiDocObject: function(pagestructure){
            // Convert the special objects to arrays
            data = sakaiServerAPI.convertObjectToArray(pagestructure, null, null);
            var id = pagestructure["jcr:path"];
            var toFilter = ["_", "jcr:", "sakai:", "sling:"];
<<<<<<< HEAD
            var toExclude = ["_ref", "_title", "_altTitle", "_order", "_pid", "_count", "_lastModified", "_lastModifiedBy"];
=======
            var toExclude = ["_ref", "_title", "_altTitle", "_order", "_pid", "_count", "_view", "_edit", "_canView", "_canEdit", "_canSubedit", "_nonEditable"];
>>>>>>> 72bd6fa2
            pagestructure = sakaiServerAPI.removeServerCreatedObjects(pagestructure, toFilter, toExclude);
            if (pagestructure["structure0"] && typeof pagestructure["structure0"] === "string"){
                pagestructure["structure0"] = $.parseJSON(pagestructure["structure0"]);
            }
            var removeServerFormating = function(structure, id){
                for (var i in structure){
                    if (i.indexOf(id + "/") === 0){
                        var newid = i.substring(i.lastIndexOf("/") + 1);
                        structure[newid] = structure[i];
                        delete structure[i];
                        structure[newid] = removeServerFormating(structure[newid], id);
                    }
                }
                return structure;
            };
            if (id){
                pagestructure = removeServerFormating(pagestructure, id);
            }
            return pagestructure;
        },

        /**
         * Loads structured preference data from a specified URL (and it's node subtree)
         *
         * @param {String} i_url The path to the preference which needs to be loaded
         * @param {Function} callback A callback function which is executed at the end
         * of the operation
         * @param {Object} data The data to pass to the url
         *
         * @returns {Void}
         */
        loadJSON : function(i_url, callback, data) {
            // Argument check
            if (!i_url) {

                // Log the error message
                debug.info("sakai.api.Server.loadJSON: Not enough or empty arguments!");

                // Still invoke the callback function
                if ($.isFunction(callback)) {
                    callback(false, "The supplied arguments were incorrect.");
                }

                // Make sure none of the other code in this function is executed
                return;
            }

            // Remove the trailing slash if available
            if (i_url.substring(i_url.length - 1, i_url.length) === "/"){
                i_url = i_url.substring(0, i_url.length - 1);
            }
            // append .infinity.json if .json isn't present in the url
            if (i_url.indexOf(".json") === -1) {
                i_url += ".infinity.json";
            }

            $.ajax({
                url: i_url,
                cache: false,
                dataType: "json",
                data: data,
                success: function(data) {

                    // Convert the special objects to arrays
                    data = sakaiServerAPI.convertObjectToArray(data, null, null);

                    // Call callback function if present
                    if ($.isFunction(callback)) {
                        callback(true, data);
                    }
                },
                error: function(xhr, status, e) {

                    // Log error
                    debug.warn("sakai.api.Server.loadJSON: There was an error loading JSON data from: " + this.url);

                    // Call callback function if present
                    if ($.isFunction(callback)) {
                        callback(false, xhr);
                    }
                }
            });
        },
        /**
         * <p>Convert all the objects with format __array__?__ in an object to an array</p>
         * <code>
         * {
         *     "boolean": true,
         *     "array_object": {
         *         "__array__0__": {
         *             "key1": "value1",
         *             "key2": "value2"
         *         }
         *     }
         * }
         * </code>
         * to
         * <code>
         * {
         *     "boolean": true,
         *     "array_object": [
         *         {
         *             "key1": "value1",
         *             "key2": "value2"
         *        }
         *     ]
         * }
         * </code>
         * @param {Object} specficObj The Object that you want to use to convert all the objects with the special format to arrays
         * @param {Object} [globalObj] The parent object, we need this to run over the elements recursively
         * @param {Object} [objIndex] The index of the parent object
         * @return {Object} An object where all the objects with the special format are converted into arrays
         */
        convertObjectToArray : function(specficObj, globalObj, objIndex){

            var i,j,k,kl;
            // Run over all the items in the object
            for (i in specficObj) {

                // If exists and it's an object recurse
                if (specficObj.hasOwnProperty(i)) {

                    // If it's a non-empty array-object it will have a first element with the key "__array__0__"
                    if (i === "__array__0__") {

                        // We need to get the number of items in the object
                        var arr = [];
                        var count = 0;
                        for (j in specficObj) {
                            if (specficObj.hasOwnProperty(j) && j.indexOf("__array__") > -1) {
                                count++;
                            }
                        }

                        // Construct array of objects
                        for(k = 0, kl = count; k < kl; k ++){
                            arr.push(specficObj["__array__"+k+"__"]);
                        }

                        globalObj[objIndex] = arr;
                    }

                    if ($.isPlainObject(specficObj[i])) {
                        this.convertObjectToArray(specficObj[i], specficObj, i);
                    }
                }

            }
            return specficObj;
        },

        /**
         * Remove the JSON for a specific node in JCR
         *
         * @param {String} i_url The path of the node you want to remove
         * @param {Function} callback Callback function which is executed at the
         * end of the operation
         *
         * @returns {Void}
         */
        removeJSON : function(i_url, callback){

            // Argument check
            if (!i_url) {

                // Log the error message
                debug.info("sakai.api.Server.removeJSON: Not enough or empty arguments!");

                // Still invoke the callback function
                if ($.isFunction(callback)) {
                    callback(false, "The supplied arguments were incorrect.");
                }

                // Make sure none of the other code in this function is executed
                return;
            }

            // Send request
            $.ajax({
                url: i_url,
                // Note that the type DELETE doesn't work with sling if you do /test.json
                // You can only perform a DELETE on /test (without extension)
                // http://sling.apache.org/site/manipulating-content-the-slingpostservlet-servletspost.html
                type: "POST",
                data: {
                    ":operation" : "delete"
                },
                success: function(data){

                    // If a callback function is specified in argument, call it
                    if ($.isFunction(callback)) {
                        callback(true, data);
                    }
                },

                error: function(xhr, status, e){

                    // Log error
                    debug.error("sakai.api.Server.removeJSON: There was an error removing the JSON on: " + this.url);

                    // If a callback function is specified in argument, call it
                    if ($.isFunction(callback)) {
                        callback(false, xhr);
                    }
                }
            });
        },

        JCRPropertiesToDelete : ["rep:policy", "jcr:path"],

        filterJCRProperties : function(data) {
            $(this.JCRPropertiesToDelete).each(function(i,val) {
                if (data[val]) {
                    delete data[val];
                }
            });

            var i;
            // Also run over the other objects within this object
            for (i in data) {
                if (data.hasOwnProperty(i) && $.isPlainObject(data[i])) {
                    this.filterJCRProperties(data[i]);
                }
            }
        },

        /**
         * Create a search string for the server
         * This method exists to transform a user's search string which
         * they type in into the string we should pass to the server
         *
         * Strings with AND, OR, '"', '-', '_' are treated as advanced search queries
         * and left alone. Those without are transformed into term* AND term2*
         *
         * @param {String} searchString The user's search
         * @return {String} The string to send to the server
         */
        createSearchString : function(searchString) {
            var ret = "";
            var advancedSearchRegex = new RegExp("(AND|OR|\"|-|_)", "g");

            if (advancedSearchRegex.test(searchString)) {
                ret = searchString;
            } else {
                ret = $.trim(searchString).split(" ").join(" AND ");
            }

            return ret;
        }
    };

    return sakaiServerAPI;
});<|MERGE_RESOLUTION|>--- conflicted
+++ resolved
@@ -339,11 +339,7 @@
             data = sakaiServerAPI.convertObjectToArray(pagestructure, null, null);
             var id = pagestructure["jcr:path"];
             var toFilter = ["_", "jcr:", "sakai:", "sling:"];
-<<<<<<< HEAD
-            var toExclude = ["_ref", "_title", "_altTitle", "_order", "_pid", "_count", "_lastModified", "_lastModifiedBy"];
-=======
-            var toExclude = ["_ref", "_title", "_altTitle", "_order", "_pid", "_count", "_view", "_edit", "_canView", "_canEdit", "_canSubedit", "_nonEditable"];
->>>>>>> 72bd6fa2
+            var toExclude = ["_ref", "_title", "_altTitle", "_order", "_pid", "_count", "_view", "_edit", "_canView", "_canEdit", "_canSubedit", "_nonEditable", "_lastModified", "_lastModifiedBy"];
             pagestructure = sakaiServerAPI.removeServerCreatedObjects(pagestructure, toFilter, toExclude);
             if (pagestructure["structure0"] && typeof pagestructure["structure0"] === "string"){
                 pagestructure["structure0"] = $.parseJSON(pagestructure["structure0"]);
