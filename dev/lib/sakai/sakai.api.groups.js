/*
 * Licensed to the Sakai Foundation (SF) under one
 * or more contributor license agreements. See the NOTICE file
 * distributed with this work for additional information
 * regarding copyright ownership. The SF licenses this file
 * to you under the Apache License, Version 2.0 (the
 * "License"); you may not use this file except in compliance
 * with the License. You may obtain a copy of the License at
 *
 *     http://www.apache.org/licenses/LICENSE-2.0
 *
 * Unless required by applicable law or agreed to in writing,
 * software distributed under the License is distributed on an
 * "AS IS" BASIS, WITHOUT WARRANTIES OR CONDITIONS OF ANY
 * KIND, either express or implied. See the License for the
 * specific language governing permissions and limitations under the License.
 */
/**
 * @class Groups
 *
 * @description
 * Group related convenience functions. This should only hold functions
 * which are used across multiple pages, and does not constitute functionality
 * related to a single area/page
 *
 * @namespace
 * Group related convenience functions
 */
define(
    [
        'jquery',
        'config/config_custom',
        'sakai/sakai.api.server',
        'sakai/sakai.api.util',
        'sakai/sakai.api.i18n',
        'sakai/sakai.api.user',
        'sakai/sakai.api.communication',
        'underscore'
    ],
    function($, sakai_conf, sakai_serv, sakai_util, sakai_i18n, sakai_user, sakai_comm, _) {

    var sakaiGroupsAPI = {
        /**
         * Get the data for the specified group
         *
         * @param {String} groupid The ID of the group
         * @param {Function} callback Callback function, passes (success, (data|xhr))
         * @param {Boolean} async If this call should be ascynronous, defaults to true
         */
        getGroupData : function(groupid, callback, async, cache) {
            if (async === null || async === undefined) {
                async = true;
            }
            if (cache !== false) {
                cache = true;
            }
            $.ajax({
                url: '/~' + groupid + '/public.infinity.json',
                async: async,
                cache: cache,
                success: function(data) {
                    if ($.isFunction(callback)) {
                        callback(true, data);
                    }
                },
                error: function(xhr, textStatus, thrownError) {
                    debug.error('Could not get data for group ' + groupid);
                    if ($.isFunction(callback)) {
                        callback(false, xhr);
                    }
                }
            });
        },

        groupData : {},

        /**
         * Gets information for specified group
         *
         * @param {Object} options Contains function parameters
         * @param {Function} callback Callback function, passes ( {Boolean} success, {Object} data )
         *
        */
        getGroupInformation: function(options, callback) {
            if (!options || !options.groupId) {
                throw 'getGroupInformation: The options object is empty or no groupId was provided.';
            }
            var groupId = options.groupId;
            var groupData = {};
            sakai_serv.loadJSON('/system/userManager/group/' + groupId + '.json', function(success, data) {
                if (success) {
                    groupData.authprofile = data.properties;
                    groupData.authprofile.picture = sakaiGroupsAPI.getProfilePicture(groupData.authprofile);

                    // Cache the response
                    sakaiGroupsAPI.groupData[groupId] = data;
                }
                if ($.isFunction(callback)) {
                    callback(success, groupData);
                }
            });
        },

        /**
         * Get the data for the specified group
         *
         * @param {Object} groupids The ID of the group or an array of group IDs
         * @param {Function} callback Callback function, passes (success, (data|xhr))
         * @param {Boolean} async If this call should be ascynronous, defaults to true
         */
        getGroupAuthorizableData : function(groupids, callback) {
            var toReturn = {};
            var batchRequest = [];
            if (_.isString(groupids)) {
                groupids = [groupids];
            }
            $.each(groupids, function(index, groupid) {
                if ($.isPlainObject(sakaiGroupsAPI.groupData[groupid])) {
                    toReturn[groupid] = sakaiGroupsAPI.groupData[groupid];
                } else {
                    batchRequest.push({
                        url: '/system/userManager/group/' + groupid + '.json',
                        method: 'GET'
                    });
                }
            });
            sakai_serv.batch(batchRequest, function(success, response) {
                $.each(response.results, function(index, item) {
                    var group = $.parseJSON(item.body);
<<<<<<< HEAD
                    if (group && group.properties) {
                        sakaiGroupsAPI.groupData[group.properties["sakai:group-id"]] = group;
                        toReturn[group.properties["sakai:group-id"]] = group;
                    }
=======
                    sakaiGroupsAPI.groupData[group.properties['sakai:group-id']] = group;
                    toReturn[group.properties['sakai:group-id']] = group;
>>>>>>> 0d3af6f8
                });
                if ($.isFunction(callback)) {
                    callback(true, toReturn);
                }
            });
        },

        checkIfGroupExists : function(groupid) {
            // Check if the group exists.
            var groupExists = false;
            $.ajax({
                url: '/~' + groupid + '.json',
                type: 'GET',
                async: false,
                success: function(data, textStatus) {
                    groupExists = true;
                }
            });
            return groupExists;
        },

        /**
         * Create a group
         * @param {String} id the id of the group that's being created
         * @param {String} title the title of the group that's being created
         * @param {String} description the description of the group that's being created
         * @param {Array} tags The tags to tag the group with on creation
         * @param {Array} users An array of users of the format:
         *  'name': user name
         *  'firstName': user's first name
         *  'userid': user's userid
         *  'role': the permission to give the user (manager, member, ta)
         *  'roleString': The translated role string to give the user ('Member', 'Manager', 'Teaching Assistant')
         *  'creator': true | false (if this user is the creator of the group)
         * @param {String} joinability The joinability of the group (yes, no, withauth)
         * @param {String} visibility The visibility of the group (members-only, logged-in-only, public)
         * @param {String} templatePath The path in the /var/templates/worlds space for this template, without .json (/var/templates/worlds/group/basic-group)
         * @param {String} subject The tokenized subject of the message (translated) to send to the users joined to this group
         * @param {String} body The body of the aforementioned message in the same format
         * @param {Object} meData The sakai.data.me object
         * @param {Function} callback the callback function for when the group save is complete. It will pass
         *                            two params, success {Boolean} and nameTaken {Boolean}
        */
        createGroup : function(id, title, description, tags, users, joinability, visibility, templatePath, subject, body, meData, callback) {
            var data = {
                'id' : id,
                'title' : title,
                'tags' : tags,
                'description' : description,
                'visibility' : visibility,
                'joinability' : joinability,
                'worldTemplate' : templatePath,
                'schemaVersion': sakai_conf.schemaVersion,
                'message' : {
                    'body' : body,
                    'subject' : subject,
                    'creatorName' : sakai_user.getDisplayName(meData.profile),
                    'groupName' : title,
                    'system' : sakai_i18n.getValueForKey('SAKAI'),
                    'link' : sakai_conf.SakaiDomain + '/~' + id,
                    'toSend' : []
                },
                'usersToAdd' : []
            };
            $.each(users, function(i,user) {
                data.usersToAdd.push({
                    'userid': user.userid,
                    'role': user.role
                });
                if (!user.creator) {
                    data.message.toSend.push({
                        'userid': user.userid,
                        'firstName': user.firstName,
                        'role': user.roleString,
                        'messageMode': 'both'
                    });
                }
            });

            $.ajax({
                url: sakai_conf.URL.WORLD_CREATION_SERVICE,
                data: {data: JSON.stringify(data)},
<<<<<<< HEAD
                type: "POST",
                success: function(_data, textStatus){
                    var success = true;
                    if (_data && _data.results && _data.results[0] && _data.results[0].error) {
                        success = false;
                        if (_data.results[0].error === "Invalid group id") {
                            data.errorMessage = "GROUP_CREATION_ERROR_INVALID_ID";
                        }
                    }
                    callback(success, data);
=======
                type: 'POST',
                success: function(_data, textStatus) {
                    callback(true, data);
>>>>>>> 0d3af6f8
                },
                error: function() {
                    callback(false, data);
                }
            });
        },

        /**
         * Delete a group
         * @param {String} id the id of the group that's being deleted
         * @param {Function} callback the callback function for when the group delete is complete.
        */
        deleteGroup : function(groupID, meData, callback) {
            sakaiGroupsAPI.getGroupAuthorizableData(groupID, function(success, groupAuthData) {
                if (success && groupAuthData) {
                    groupAuthData = groupAuthData[groupID];
                    var groupArray = [groupID];

                    // delete any pseudo groups
                    if (groupAuthData.properties['sakai:roles']) {
                        var roles = $.parseJSON(groupAuthData.properties['sakai:roles']);
                        if (roles && roles.length > 0) {
                            for (var r = 0; r < roles.length; r++) {
                                groupArray.push(groupID + '-' + roles[r].id);
                            }
                        }
                    }

                    // delete the group
                    $.ajax({
                        url: '/system/userManager.delete.json',
                        type: 'POST',
                        traditional: true,
                        data: {
                            ':applyTo': groupArray
                        },
                        success: function(data) {
                            if ($.isFunction(callback)) {
                                callback(true);
                            }
                        },
                        error: function() {
                            if ($.isFunction(callback)) {
                                callback(false);
                            }
                        }
                    });
                } else if ($.isFunction(callback)) {
                    callback(false);
                }
            });
        },

        /**
         * Update group basic information
         *
         * @param {String} id The id of the group to update
         * @param {String} title The new title of the group
         * @param {String} description The new description of the group
         * @param {String} kind The kind of group, defined in (TODO define this somewhere, currently only in groupbasicinfo.html)
         * @param {Function} callback Callback function, passes (success)
         */
        updateGroupInfo : function(id, title, description, kind, callback) {
            var groupProfileURL = '/~' + id + '/public/authprofile.profile.json';

            $.ajax({
                url: groupProfileURL,
                data: {
                    '_charset_':'utf-8',
                    'sakai:group-title' : title,
                    'sakai:group-description' : description,
                    'sakai:group-kind' : kind
                },
                type: 'POST',
                error: function(xhr, textStatus, thrownError) {
                    debug.error('Unable to update group information.');
                },
                complete: function(xhr, textStatus) {
                    if ($.isFunction(callback)) {
                        callback(textStatus === 'success');
                    }
                }
            });
        },

        /**
         * Update group profile
         *
         * @param {String} id The id of the group to update
         * @param {Object} profile The group's profile
         * @param {Array} tags The group's tags
         * @param {Object} groupData The group's authprofile data - need this for role extraction
         * @param {Function} callback Callback function, passes (success, updated)
         */
        updateGroupProfile : function(id, profile, tags, groupData, callback) {
            var groupProfileURL = '/~' + id + '/public/authprofile';
            var groupProfileSaveURL = groupProfileURL + '.profile.json';
            var batch = [];
            var doProfilePost = false,
                doTagsPost = false,
                doPermissionPost = false;

            var updatePermissions = function(_callback) {
                var roles = $.parseJSON(groupData['sakai:roles']);
                sakaiGroupsAPI.setPermissions(id, profile[ 'sakai:group-joinable' ], profile[ 'sakai:group-visible' ], roles, function( success, data ) {
                    if ( $.isFunction( _callback ) ) {
                        _callback( success );
                    }
                });
            };

            var updateProfile = function(_callback) {
                sakai_serv.batch( batch, function( success, data ) {
                    if ( $.isFunction( _callback ) ) {
                        _callback( success );
                    }
                });
            };

            // Get the difference of the tags arrays. If there is one, then we should update it
            groupData[ 'sakai:tags' ] = groupData[ 'sakai:tags' ] || [];
            var merged = _.uniq( $.merge( $.merge( [], tags ), groupData[ 'sakai:tags' ] ) );
            if ( merged.length !== tags.length || merged.length !== groupData[ 'sakai:tags' ].length ) {
                doTagsPost = true;
            }

            if ( groupData[ 'sakai:group-joinable' ] !== profile[ 'sakai:group-joinable' ] || groupData[ 'sakai:group-visible' ] !== profile[ 'sakai:group-visible' ] ) {
                doPermissionPost = true;
            }

            $.each( profile, function(i, data) {
                if ( groupData[i] !== data ) {
                    doProfilePost = true;
                    // Update the group data immediately
                    groupData[i] = data;
                }
            });

            if ( doProfilePost || doTagsPost || doPermissionPost ) {
                if ( doProfilePost ) {
                    batch.push({
                        'url': groupProfileSaveURL,
                        'method': 'POST',
                        'parameters': profile
                    });
                    // Also update the pseudo-groups sakai:parent-group-title property
                    var roles = $.parseJSON(groupData['sakai:roles']);
                    $.each(roles, function(i, role) {
                        batch.push({
                            'url': '/system/userManager/group/' + id + '-' + role.id + '.update.json',
                            'method': 'POST',
                            'parameters': {
                                'sakai:parent-group-title': profile['sakai:group-title']
                            }
                        });
                    });
                }

                // Always call tagEntity, it has it's own internal 'no POSTing if no changes' mechanism
                sakai_util.tagEntity( groupProfileURL, tags, groupData[ 'sakai:tags' ], function( success, newTags ) {
                    groupData[ 'sakai:tags' ] = newTags;

                    if ( doProfilePost ) {
                        updateProfile(function(success, data) {
                            if ( doPermissionPost ) {
                                updatePermissions(function(success, data) {
                                    if ( $.isFunction( callback ) ) {
                                        callback( success );
                                    }
                                });
                            } else {
                                if ( $.isFunction( callback ) ) {
                                    callback( success );
                                }
                            }
                        });
                    } else if ( doPermissionPost ) {
                        updatePermissions(function(success, data) {
                            if ( $.isFunction( callback ) ) {
                                callback( success );
                            }
                        });
                    } else {
                        if ( $.isFunction( callback ) ) {
                            callback( success );
                        }
                    }
                });
            } else {
                callback( true );
            }
        },

        /**
         * Checks whether the given value is valid as defined by the given
         * permissionsProperty.
         *
         * @param {Object} permissionsProperty Permissions property object
         *   (i.e. sakai.config.Permissions.Groups.joinable) with valid values to check
         *   against
         * @param {Object} value Value to investigate
         * @return true if the value has a valid property value, false otherwise
         */
        isValidPermissionsProperty : function(permissionsProperty, value) {
            if (!value || value === '') {
                // value is empty - not valid
                return false;
            }
            for(var index in permissionsProperty) {
                if (permissionsProperty.hasOwnProperty(index)) {
                    if (value === permissionsProperty[index]) {
                        // value is valid
                        return true;
                    }
                }
            }
            // value is not valid
            return false;
        },

        /**
         * Public function used to set joinability and visibility permissions for a
         * group with groupid.
         *
         * @param {String} groupid The id of the group that needs permissions set
         * @param {String} joinable The joinable state for the group (from sakai.config.Permissions.Groups)
         * @param {String} visible The visibile state for the group (from sakai.config.Permissions.Groups)
         * @param {Array} roles The roles for this group, from the 'sakai:roles' property of the group
         * @param {Function} callback Function to be called on complete - callback
         *   args: (success)
         * @return None
         */
        setPermissions : function(groupid, joinable, visible, roles, callback) {
            if ( groupid && _.isString(groupid) &&
               this.isValidPermissionsProperty(sakai_conf.Permissions.Groups.joinable, joinable) &&
               this.isValidPermissionsProperty(sakai_conf.Permissions.Groups.visible, visible)) {

                // issue a BATCH POST to update Jackrabbit group & Home Folder group
                var batchRequests = [];
                // add in the main group, we need to modify their permissions too
                roles.push({id:groupid});
                $.each(roles, function(i, role) {
                    var groupURL = groupid;
                    if (role.id !== groupid) {
                        groupURL += '-' + role.id;
                    }
                    var groupUpdateURL = '/system/userManager/group/' + groupURL + '.update.html';

                    // determine visibility state
                    if (visible === sakai_conf.Permissions.Groups.visible.members) {
                        // visible to members only, so remove everyone & anonymous, as they're not a member
                        batchRequests.push({
                            'url': groupUpdateURL,
                            'method': 'POST',
                            'parameters': {
                                ':viewer@Delete':
                                [
                                    'everyone',
                                    'anonymous'
                                ],
                                'sakai:group-visible': visible,
                                'sakai:group-joinable': joinable
                            }
                        });
                    } else if (visible === sakai_conf.Permissions.Groups.visible.allusers) {
                        // visible to all logged in users
                        // remove anonymous, as this is only for logged in users
                        batchRequests.push({
                            'url': groupUpdateURL,
                            'method': 'POST',
                            'parameters': {
                                ':viewer': 'everyone',
                                ':viewer@Delete': 'anonymous',
                                'sakai:group-visible': visible,
                                'sakai:group-joinable': joinable
                            }
                        });
                    } else {
                        // visible to the public
                        // all logged in users 'everyone'
                        // all non-logged in users 'anonymous'
                        batchRequests.push({
                            'url': groupUpdateURL,
                            'method': 'POST',
                            'parameters': {
                                ':viewer':
                                [
                                    'everyone',
                                    'anonymous'
                                ],
                                'sakai:group-visible': visible,
                                'sakai:group-joinable': joinable
                            }
                        });
                    }
                });


                // issue the BATCH POST
                sakai_serv.batch(batchRequests, function(success, data) {
                    if (success) {
                        // update group context and call callback
                        if (sakai_global.currentgroup && sakai_global.currentgroup.data && sakai_global.currentgroup.data.authprofile) {
                            sakai_global.currentgroup.data.authprofile['sakai:group-joinable'] = joinable;
                            sakai_global.currentgroup.data.authprofile['sakai:group-visible'] = visible;
                        }
                        if ($.isFunction(callback)) {
                            callback(true);
                        }
                    } else {
                        // Log an error message
                        debug.error('Setting permissions on the group failed');
                        if ($.isFunction(callback)) {
                            callback(false);
                        }
                    }
                });
            } else {
                debug.warn('Invalid arguments sent to sakai.api.Groups.setPermissions');
                if ($.isFunction(callback)) {
                    callback(false);
                }
            }
        },


        /**
         * Determines whether the current user is a manager of the given group.
         *
         * @param groupid {String} id of the group to check
         * @param {Object} meData the data from sakai.api.User.data.me
         * @return true if the current user is a manager, false otherwise
         */
        isCurrentUserAManager : function(groupid, meData, groupinfo) {
            if (groupinfo) {
                var managementRoles = [];
                var roles = $.parseJSON(groupinfo['sakai:roles']);
                for (var r = 0; r < roles.length; r++) {
                    if (roles[r].isManagerRole) {
                        managementRoles.push(roles[r].id);
                    }
                }
                var canManage = false;
                for (var i = 0; i < meData.groups.length; i++) {
                    for (var mr = 0; mr < managementRoles.length; mr++) {
                        if (meData.groups[i]['sakai:group-id'] === groupinfo['sakai:group-id'] + '-' + managementRoles[mr]) {
                            canManage = true;
                        }
                    }
                }
                return canManage;
            } else {
                if (!groupid || typeof(groupid) !== 'string') {
                    return false;
                }
                var managersGroupId = groupid + '-manager';
                return $.inArray(managersGroupId, meData.user.subjects) !== -1;
            }
        },


        /**
         * Determines whether the current user is a member of the given group.
         * Managers are considered members of a group. If the current user is a manager
         * of the group, this function will return true.
         *
         * @param groupid {String} id of the group to check
         * @param {Object} meData the data from sakai.api.User.data.me
         * @return true if the current user is a member or manager, false otherwise
         */
        isCurrentUserAMember : function(groupid, meData) {
            if (!groupid || typeof(groupid) !== 'string') {
                return false;
            }
            return $.inArray(groupid, meData.user.subjects) !== -1;
        },


        /**
         * Determines whether the current user is allowed to leave the group
         *
         * @param groupid {String} id of the group to check
         * @param {Object} meData the data from sakai.api.User.data.me
         * @param {Function} callback Function to be called on complete - callback
         */
        isAllowedToLeave : function(groupids, meData, callback) {
            sakaiGroupsAPI.getGroupAuthorizableData(groupids, function(groupSuccess, groupData) {
                var toReturn = {};
                var groupDataCache = {};
                var toCheck = [];
                $.each(groupData, function(groupid, group) {
                    if (sakaiGroupsAPI.isCurrentUserAManager(groupid, meData, group.properties)) {
                        // Check if there is more then one manager in the group
                        toCheck.push(groupid);
                        groupDataCache[groupid] = group.properties;
                    } else {
                        // Members are always allowed to leave the group, managers should always be present and cannot leave when they are the last one in the group
                        toReturn[groupid] = true;
                    }
                });
                sakaiGroupsAPI.getMembers(toCheck, function(membersSuccess, memberData) {
                    $.each(memberData, function(groupid, members) {
                        var numManagers = sakaiGroupsAPI.getManagerCount(groupDataCache[groupid], members);
                        toReturn[groupid] = numManagers > 1;
                    });
                    if ($.isFunction(callback)) {
                        callback(toReturn);
                    }
                });
            });
        },

        /**
         * Get the number of managers in the group
         *
         * @param {Object} groupdata The data from the group's authprofile
         * @param {Object} members The result of sakai.api.Groups.getMembers()
         */
        getManagerCount : function(groupdata, members) {
            var managers = 0;
            if (groupdata['sakai:roles']) {
                var roles = [],
                    managerRoles = [];
                if (_.isString(groupdata['sakai:roles'])) {
                    roles = $.parseJSON(groupdata['sakai:roles']);
                }
                $.each(roles, function(i, role) {
                    if (role.isManagerRole) {
                        managerRoles.push(role.id);
                    }
                });
                $.each(members, function(i, member) {
                    member = member.results ? member.results : member;
                    if ($.inArray(i, managerRoles) > -1 && member.length) {
                        managers += member.length;
                    }
                });
            }
            return managers;
        },

        /**
         * Creates a join request for the current user for a given group
         * @param {String} groupID     ID of the group to the user wants to join
         * @param {Function} callback  Callback function executed at the end of the
         *                             operation - callback args:
         *  -- {Boolean} success       True if operation succeeded, false otherwise
         */
        addJoinRequest : function(groupID, callback) {
            sakaiGroupsAPI.getGroupAuthorizableData(groupID, function(success, groupData) {
                groupData = groupData[groupID];
                sakaiGroupsAPI.getMembers(groupID, function(success, groupMembers) {
                    groupMembers = groupMembers[groupID];

                    // Function used to send the join request message to the managers of the
                    // group that's being joined
                    var sendJoinRequestMessage = function(managerArray) {
                        var userString = sakai_user.getDisplayName(sakai_user.data.me.profile);
                        var groupString = groupData.properties['sakai:group-title'];
                        var systemString = sakai_i18n.getValueForKey('SAKAI');
                        var profileLink = sakai_conf.SakaiDomain + '/~' + sakai_util.safeURL(sakai_user.data.me.user.userid);
                        var acceptLink = sakai_conf.SakaiDomain + '/~' + groupData.properties['sakai:group-id'] + '#e=joinrequests';
                        var subject = '',
                            body = '';
                        if (groupData.properties['sakai:group-joinable'] === 'withauth') {
                            subject = sakai_i18n.getValueForKey('GROUP_JOIN_REQUEST_TITLE')
                                      .replace(/\$\{sender\}/g, userString)
                                      .replace(/\$\{group\}/g, groupString);
                            body = sakai_i18n.getValueForKey('GROUP_JOIN_REQUEST_BODY')
                                   .replace(/\$\{sender\}/g, userString)
                                   .replace(/\$\{group\}/g, groupString)
                                   .replace(/\$\{system\}/g, systemString)
                                   .replace(/\$\{profilelink\}/g, profileLink)
                                   .replace(/\$\{acceptlink\}/g, acceptLink)
                                   .replace(/\$\{br\}/g,'\n');
                        } else {
                            subject = sakai_i18n.getValueForKey('GROUP_JOINED_TITLE')
                                     .replace(/\$\{sender\}/g, userString)
                                     .replace(/\$\{group\}/g, groupString);
                            body = sakai_i18n.getValueForKey('GROUP_JOINED_BODY')
                                   .replace(/\$\{sender\}/g, userString)
                                   .replace(/\$\{group\}/g, groupString)
                                   .replace(/\$\{system\}/g, systemString)
                                   .replace(/\$\{profilelink\}/g, profileLink)
                                   .replace(/\$\{br\}/g,'\n');
                        }
                        sakai_comm.sendMessage(managerArray, sakai_user.data.me, subject, body, false, false, false, true, 'join_request');
                    };

                    // User id to send the join request for
                    var userID = sakai_user.data.me.user.userid;
                    // Retrieve the join role for the current group
                    var roles = $.parseJSON(groupData.properties['sakai:roles']);
                    var joinRole = groupData.properties['sakai:joinRole'];
                    var pseudoGroupID = groupID + '-' + joinRole;
                    // Send the join request
                    $.ajax({
                        url: '/~' + pseudoGroupID + '/joinrequests.create.html',
                        type: 'POST',
                        data: {
                            userid: userID
                        },
                        success: function(data) {
                            // Adjust the cached me-object to reflect the pending request
                            sakai_user.data.me.user.subjects.push(groupID, pseudoGroupID);
                            // Send a message to the managers of the group
                            var managers = [];
                            for (var r = 0; r < roles.length; r++) {
                                if (roles[r].isManagerRole && groupMembers[roles[r].id] && groupMembers[roles[r].id].results) {
                                    for (var m = 0; m < groupMembers[roles[r].id].results.length; m++) {
                                        managers.push(groupMembers[roles[r].id].results[m].userid);
                                    }
                                }
                            }
                            sendJoinRequestMessage(managers);
                            if ($.isFunction(callback)) {
                                callback(true);
                            }
                        },
                        error: function(status) {
                            debug.error('Could not process join request');
                            if ($.isFunction(callback)) {
                                callback(false);
                            }
                        }
                    });
                });
            });
        },

        /**
         * Removes a join request for the given user for the specified group
         *
         * @param {String} userID ID of the user that wants to join the group
         * @param {String} groupID ID of the group to the user wants to join
         * @param {Function} callback Callback function executed at the end of the
         * operation - callback args:
         *  -- {Boolean} success True if operation succeeded, false otherwise
         */
        removeJoinRequest : function(userID, groupID, callback) {
            if (userID && typeof(userID) === 'string' &&
                groupID && typeof(groupID) === 'string') {
                $.ajax({
                    url: '/~' + groupID + '/joinrequests/' + sakai_util.safeURL(userID),
                    data: {
                        ':operation': 'delete'
                    },
                    type: 'POST',
                    success: function(data) {
                        if ($.isFunction(callback)) {
                            callback(true);
                        }
                    },
                    error: function(xhr, textStatus, thrownError) {
                        debug.error('Could not remove join request');
                        if ($.isFunction(callback)) {
                            callback(false);
                        }
                    }
                });
            } else {
                debug.warn('Invalid arguments sent to sakai.api.Groups.removeJoinRequest()');
                if ($.isFunction(callback)) {
                    callback(false);
                }
            }
        },

        /**
         * Returns all join requests for the specified group
         *
         * @param {String} groupID ID of the group to fetch join requests for
         * @param {Function} callback Callback function executed at the end of the
         * @param {Boolean} async Optional argument to set whether this operation is
         *   asynchronous or not. Default is true.
         * operation - callback args:
         *  -- {Boolean} success true if operation succeeded, false otherwise
         *  -- {Object} joinrequest data if successful
         */
        getJoinRequests : function(groupID, callback, async) {
            if (_.isString(groupID)) {
                if (async === null || async === undefined) {
                    async = true;
                }
                $.ajax({
                    url: '/var/joinrequests/list.json?groupId=' + groupID,
                    type: 'GET',
                    async: async,
                    success: function(data) {
                        if ($.isFunction(callback)) {
                            callback(true, data);
                        }
                    },
                    error: function(xhr, textStatus, thrownError) {
                        debug.error('Request to get join requests failed');
                        if ($.isFunction(callback)) {
                            callback(false);
                        }
                    }
                });
            } else {
                debug.warn('Invalid arguments sent to sakai.api.Groups.getJoinRequests()');
                if ($.isFunction(callback)) {
                    callback(false);
                }
            }
        },

        /**
         * Searches through managers and members of a group and returns the results
         * @param {String} groupId Id of the group to search in
         * @param {String} query Query put in by the user, if empty a search for all participants is executed
         * @param {Number} num The number of items to search for (page size)
         * @param {Number} page The current page (0-indexed)
         * @param {String} sort The parameter to sort on (firstName or lastName)
         * @param {String} sortOrder The direction of the sort (desc or asc)
         * @param {Function} callback Function executed on success or error
         * @param {Boolean} roleCache Flag to get group role data from cache if available
         */
        searchMembers: function(groupId, query, num, page, sort, sortOrder, callback, roleCache) {
            if (groupId) {
                var url = '';
                if (query && query !== '*') {
                    url = sakai_conf.URL.SEARCH_GROUP_MEMBERS + '?group=' + groupId + '&q=' + query;
                } else {
                    url = sakai_conf.URL.SEARCH_GROUP_MEMBERS_ALL + '?group=' + groupId;
                }
                if (num !== undefined) {
                    url += '&items=' + num;
                }
                if (page !== undefined) {
                    url += '&page=' + page;
                }
                if (sort) {
                    url += '&sortOn=' + sort;
                }
                if (sortOrder) {
                    url += '&sortOrder=' + sortOrder;
                }
                $.ajax({
                    url: url,
                    type: 'GET',
                    cache: 'false',
                    success: function(data) {
                        var participantCount = 0;
                        if (data.results.length) {
                            // Do a couple requests first so the group data is cached
                            sakaiGroupsAPI.getGroupAuthorizableData(groupId, function() {
                                sakaiGroupsAPI.getRole(data.results[0].userid, groupId, function(success, role) {
                                    $.each(data.results, function(index, user) {
                                        sakaiGroupsAPI.getRole(user.userid, groupId, function(success, role) {
                                            user.role = role;
                                            participantCount++;
                                            if (participantCount === data.results.length) {
                                                if ($.isFunction(callback)) {
                                                    callback(true, data);
                                                }
                                            }
                                        });
                                    });
                                }, roleCache);
                            });
                        } else {
                            if ($.isFunction(callback)) {
                                callback(true, {});
                            }
                        }
                    },
                    error: function(err) {
                        debug.error(err);
                        if ($.isFunction(callback)) {
                            callback(false, err);
                        }
                    }
                });
            } else {
                if ($.isFunction(callback)) {
                    callback(false, false);
                }
            }
        },
        /**
         * Returns all the users who are member of a certain group
         *
         * @param {String} groupids The ID of the group we would like to get the members of or an array of group IDs
         * @param {Function} callback Callback function, passes (success, (data|xhr))
         * @param {Boolean} everyone If we should return managers + members (useful for pseudoGroups)
         * @param {Boolean} noCache Whether or not to refresh the cache
         */
        getMembers : function(groupids, callback, everyone, noCache) {
            var dataToReturn = {};
            var toCheck = [];
            if (_.isString(groupids)) {
                groupids = [groupids];
            }
            $.each(groupids, function(index, groupid) {
                if (sakaiGroupsAPI.groupData[groupid] && sakaiGroupsAPI.groupData[groupid].membersPerRole && !noCache) {
                    dataToReturn[groupid] = sakaiGroupsAPI.groupData[groupid].membersPerRole;
                } else {
                    toCheck.push(groupid);
                }
            });
            sakaiGroupsAPI.getGroupAuthorizableData(toCheck, function(success, groupData) {
                if (success) {
                    var batchRequests = [];
                    var urlToGroupMapping = {};
                    $.each(groupData, function(groupid, group) {
                        var roles = $.parseJSON(group.properties['sakai:roles']);
                        for (var i = 0; i < roles.length; i++) {
                            var selector = 'members';
                            if (everyone) {
                                selector = 'everyone';
                            }
                            var url = '/system/userManager/group/' + groupid + '-' + roles[i].id + '.' + selector + '.json';
                            urlToGroupMapping[url] = {
                                'groupid': groupid,
                                'role': roles[i].id
                            };
                            batchRequests.push({
                                'url': url,
                                'method': 'GET',
                                'parameters': {
                                    items: 1000
                                }
                            });
                        }
                    });
                    sakai_serv.batch(batchRequests, function(success, data) {
                        if (success) {
                            $.each(data.results, function(m, membershiplist) {
                                // Retrieve the group and role id from the URL
                                var groupid = urlToGroupMapping[membershiplist.url].groupid;
                                var roleid = urlToGroupMapping[membershiplist.url].role;
                                // Add the members to the response
                                var members = $.parseJSON(membershiplist.body);
                                dataToReturn[groupid] = dataToReturn[groupid] || {};
                                dataToReturn[groupid][roleid] = {'results': members};
                                if (sakaiGroupsAPI.groupData[groupid]) {
                                    sakaiGroupsAPI.groupData[groupid].membersPerRole = sakaiGroupsAPI.groupData[groupid].membersPerRole || {};
                                    sakaiGroupsAPI.groupData[groupid].membersPerRole[roleid] = {'results': members};
                                }
                            });
                            if ($.isFunction(callback)) {
                                callback(true, dataToReturn);
                            }
                        }
                    }, true);
                } else {
                    debug.error('Could not get members group info for ' + groupids);
                    if ($.isFunction(callback)) {
                        callback(false, xhr);
                    }
                }
            });
        },

        groupRoleData : {},

        getRoles : function(groupData, translate) {
            var roles = [];
            groupData.roles = groupData.roles || groupData['sakai:roles'];
            if ( _.isString( groupData.roles ) ) {
                groupData.roles = $.parseJSON( groupData.roles );
            }
            $.each(groupData.roles, function(i,role) {
                if (_.isString(role)) {
                    role = $.parseJSON(role);
                }
                if (translate) {
                    role.title = sakai_i18n.getValueForKey(role.title);
                    role.titlePlural = sakai_i18n.getValueForKey(role.titlePlural);
                }
                roles.push(role);
            });
            return roles;
        },

        getRole : function(userId, groupID, callback, roleCache) {
            var cache = roleCache === false ? false : true;
            var groupInfo = sakaiGroupsAPI.getGroupAuthorizableData(groupID, function(success, data) {
                if (success) {
                    data = data[groupID];
                    var roles = $.parseJSON(data.properties['sakai:roles']);
                    var batchRequests = [];
                    var role;
                    for (var i = 0; i < roles.length; i++) {
                        var url = '/system/userManager/group/' + groupID + '-' + roles[i].id + '.everyone.json';
                        batchRequests.push({
                            'url': url,
                            'method': 'GET',
                            'parameters': {
                                items: 10000
                            }
                        });
                    }
                    var parseRoles = function(data) {
                        var isMatch = function(user, index) {
                            return user.userid === userId;
                        };

                        for (var i = 0; i < roles.length; i++) {
                            if (data.results.hasOwnProperty(i)) {
                                var members = $.parseJSON(data.results[i].body);
                                if (members === null) {
                                  continue;
                                }
                                if ($.grep(members, isMatch).length > 0) {
                                    role = roles[i];
                                    break;
                                }
                            }
                        }
                        if ($.isFunction(callback)) {
                            callback(true, role);
                        }
                    };

                    if (cache && $.isPlainObject(sakaiGroupsAPI.groupRoleData[groupID])) {
                        parseRoles(sakaiGroupsAPI.groupRoleData[groupID]);
                    } else {
                        sakai_serv.batch(batchRequests, function(success, data) {
                            if (success) {
                                sakaiGroupsAPI.groupRoleData[groupID] = data;
                                parseRoles(data);
                            }
                        }, true);
                    }

                } else {
                    debug.error('Could not get members group info for ' + groupID);
                    if ($.isFunction(callback)) {
                        callback(false, xhr);
                    }
                }
            });
        },

        /**
         * Checks if one role managers the other, returns true if the role has management rights
         *
         * @param {Object} parentRoleObject The role we want to check if it has management rights on the other
         * @param {String} roleIdToCheck The role to check if it can be managed by
         */
        hasManagementRights : function(parentRoleObject, roleIdToCheck) {
            var manages = false;
            if (parentRoleObject.manages) {
                $.each(parentRoleObject.manages, function(i, childRole) {
                    if (childRole === roleIdToCheck) {
                        manages = true;
                        return false;
                    }
                });
            }
            return manages;
        },

        leave : function(groupId, role, meData, callback) {
            var reqs = [
                {
                    url: '/system/userManager/group/'+ groupId + '-' + role.id + '.leave.json',
                    method: 'POST'
                },
                {
                    url: '/system/userManager/group/'+ groupId + '.leave.json',
                    method: 'POST'
                }
            ];
            sakai_serv.batch(reqs, function(success) {
                var pseudoGroupID = groupId + '-' + role;
                var index = meData.user.subjects.indexOf(groupId);
                meData.user.subjects.splice(index, 1);
                index = meData.user.subjects.indexOf(pseudoGroupID);
                meData.user.subjects.splice(index, 1);
                if ($.isFunction(callback)) {
                    callback(success);
                }
            });
        },

        /**
         * Retrieves the profile picture for the group
         *
         * @param {Object} profile the groups profile
         * @return {String} the url for the profile picture
         */
        getProfilePicture : function(profile) {
            return sakai_util.constructProfilePicture(profile, 'group');
        },

        /**
         * Function to process search results for groups
         *
         * @param {Object} results Search results to process
         * @param {Object} meData User object for the user
         * @returns {Object} results Processed results
         */
        prepareGroupsForRender: function(results, meData) {
            $.each(results, function(i, group) {
                if (group['sakai:group-id']) {
                    group.id = group['sakai:group-id'];
                    if (group['sakai:group-title']) {
                        group['sakai:group-title-short'] = sakai_util.applyThreeDots(group['sakai:group-title'], 550, {max_rows: 1,whole_word: false}, 's3d-bold');
                        group['sakai:group-title-shorter'] = sakai_util.applyThreeDots(group['sakai:group-title'], 130, {max_rows: 1,whole_word: false}, 's3d-bold');
                    }

                    if (group['sakai:group-description']) {
                        group['sakai:group-description-short'] = sakai_util.applyThreeDots(group['sakai:group-description'], 580, {max_rows: 2,whole_word: false});
                        group['sakai:group-description-shorter'] = sakai_util.applyThreeDots(group['sakai:group-description'], 150, {max_rows: 2,whole_word: false});
                    }

                    var groupType = sakai_i18n.getValueForKey('OTHER');
                    if (group['sakai:category']) {
                        sakai_util.getTemplates(function(success, templates) {
                            if (success) {
                                for (var c = 0; c < templates.length; c++) {
                                    if (templates[c].id === group['sakai:category']) {
                                        groupType = sakai_i18n.getValueForKey(templates[c].title);
                                    }
                                }
                            } else {
                                debug.error('Could not get the group templates');
                            }
                        });
                    }
                    // Modify the tags if there are any
                    if (group['sakai:tags']) {
                        group.tagsProcessed = sakai_util.formatTags(group['sakai:tags']);
                    } else if (group.basic && group.basic.elements && group.basic.elements['sakai:tags']) {
                        group.tagsProcessed = sakai_util.formatTags(group.basic.elements['sakai:tags'].value);
                    }
                    group.groupType = groupType;
                    group.lastModified = group.lastModified;
                    group.picPath = sakaiGroupsAPI.getProfilePicture(group);
                    group.userMember = false;
                    if (sakaiGroupsAPI.isCurrentUserAManager(group['sakai:group-id'], meData) || sakaiGroupsAPI.isCurrentUserAMember(group['sakai:group-id'], meData)) {
                        group.userMember = true;
                    }
                    // use large default group icon on search page
                    if (group.picPath === sakai_conf.URL.GROUP_DEFAULT_ICON_URL) {
                        group.picPathLarge = sakai_conf.URL.GROUP_DEFAULT_ICON_URL_LARGE;
                    }
                }
            });
            return results;
        },

        /**
         * Change the permission of some users on a group
         *
         * @param {String} groupID the ID of the group to add members to
         * @param {Array} rolesToAdd Array of user/group IDs to add to the group
         * @param {Array} rolesToDelete Array of user/group IDs to remove from the group
         * @param {Object} meData the data from sakai.api.User.data.me
         * @param {Boolean} managerShip if the user should be added as a manager of the group (almost never is the case)
         * @param {Function} callback Callback function
         */
        changeUsersPermission : function(groupID, rolesToAdd, rolesToDelete, medata, managerShip, callback) {
            var addUserReqs = sakaiGroupsAPI.addUsersToGroup(groupID, rolesToAdd, medata, managerShip, false, true);
            var removeUserReqs = sakaiGroupsAPI.removeUsersFromGroup(groupID, rolesToDelete, medata, false, true);
            $.merge(addUserReqs, removeUserReqs);
            sakai_serv.batch(addUserReqs, function(success, data) {
                if ($.isFunction(callback)) {
                    callback(success, data);
                }
            });
        },

        /**
         * Add users to the specified group
         *
         * @param {String} groupID the ID of the group to add members to
         * @param {Array} users Array of user/group IDs to add to the group
         * @param {Object} meData the data from sakai.api.User.data.me
         * @param {Boolean} managerShip if the user should be added as a manager
         * @param {Function} callback Callback function
         * @param {Boolean} onlyReturnRequests only return the requests, don't make them
         */
        addUsersToGroup : function(groupID, users, medata, managerShip, callback, onlyReturnRequests) {
            var reqData = [];
            var currentUserIncluded = false;

            // Construct the batch requests
            $.each(users, function(index, user) {
                var url = '/system/userManager/group/' + groupID + '.update.json';
                if (user.permission) {
                    url = '/system/userManager/group/' + groupID + '-' + user.permission.toLowerCase() + '.update.json';
                }
                var data = {};
                if (managerShip) {
                    data[':manager'] = user.user;
                } else if (user.viewer === true) { // user is only a viewer, not a member
                    data[':viewer'] = user.user;
                } else {
                    data[':member'] = user.user;
                    data[':viewer'] = user.user;
                }
                reqData.push({
                    'url': url,
                    'method': 'POST',
                    'parameters': data
                });
                if (user.user === medata.user.userid) {
                    currentUserIncluded = true;
                }
            });
            if (reqData.length > 0) {
                // batch request to add users to group
                if (onlyReturnRequests) {
                    return reqData;
                } else {
                    sakai_serv.batch(reqData, function(success, data) {
                        if (!success) {
                            debug.error('Could not add users to group');
                        } else if (currentUserIncluded) {
                            medata.user.subjects.push(groupID);
                        }
                        // Add this to the members of the groups in the cache
                        if (sakaiGroupsAPI.groupData[groupID] && sakaiGroupsAPI.groupData[groupID].membersPerRole) {
                            $.each(users, function(index, user) {
                                sakaiGroupsAPI.groupData[groupID].membersPerRole[user.permission] = sakaiGroupsAPI.groupData[groupID].membersPerRole[user.permission] || {'results': []};
                                sakaiGroupsAPI.groupData[groupID].membersPerRole[user.permission].results.push({
                                    'rep:userId': user.user
                                });
                            });
                        }
                        if ($.isFunction(callback)) {
                            callback(success);
                        }
                    });
                }
            } else {
                if ($.isFunction(callback)) {
                    callback(true);
                }
            }
            return true;
        },

        /**
         * Add content items to the specified group
         *
         * @param {String} groupID the ID of the group to add members to
         * @param {Array} contentList Array of content IDs to add to the group
         * @param {Function} callback Callback function
         */
        addContentToGroup : function(groupID, contentIDs, callback) {
            var reqData = [];

            $(contentIDs).each(function(i, contentID) {
                reqData.push({
                    'url': '/p/' + contentID + '.members.json',
                    'method': 'POST',
                    'parameters': {
                        ':viewer': groupID
                    }
                });
            });

            if (reqData.length > 0) {
                // batch request to add content to group
                sakai_serv.batch(reqData, function(success, data) {
                    if (!success) {
                        debug.error('Error adding content to the group');
                    }
                    if ($.isFunction(callback)) {
                        callback(success);
                    }
                });
            }
        },

        /**
         * Remove users from the specified group
         *
         * @param {String} groupID the ID of the group to remove members from
         * @param {Array} users Array of user/group IDs to remove from the group
         * @param {Object} meData the data from sakai.api.User.data.me
         * @param {Function} callback Callback function
         * @param {Boolean} onlyReturnRequests only return the requests, don't make them
         */
        removeUsersFromGroup : function(groupID, users, medata, callback, onlyReturnRequests) {
            var reqData = [];
            var currentUserIncluded = false;

            $.each(users, function(index, user) {
                var params = {
                    '_charset_':'utf-8',
                    ':manager@Delete': user.userid
                };
                if ((user.hasOwnProperty('removeManagerOnly') && user.removeManagerOnly === false) || !user.hasOwnProperty('removeManagerOnly')) {
                    params[':member@Delete'] = user.userid;
                    params[':viewer@Delete'] = user.userid;
                }
                if (user.permission) {
                    reqData.push({
                        'url': '/system/userManager/group/' + groupID + '-' + user.permission + '.update.json',
                        'method': 'POST',
                        'parameters': params
                    });
                } else {
                    reqData.push({
                        'url': '/system/userManager/group/' + groupID + '.update.json',
                        'method': 'POST',
                        'parameters': params
                    });
                }
                if (user.userid === medata.user.userid) {
                    currentUserIncluded = true;
                }
            });

            if (reqData.length > 0) {
                if (onlyReturnRequests) {
                    return reqData;
                } else {
                    // batch request to remove users from group
                    sakai_serv.batch(reqData, function(success, data) {
                        if (!success) {
                            debug.error('Error removing users from the group');
                        } else if (currentUserIncluded) {
                            // remove the group from medata.subjects
                            var index = medata.user.subjects.indexOf(groupID);
                            medata.user.subjects.splice(index, 1);
                        }
                        if ($.isFunction(callback)) {
                            callback(success);
                        }
                    });
                }
            }
            return true;
        },

        /**
         * Add users to the specified group
         *
         * @param {String} groupID the ID of the group to add members to
         * @param {Array} content Array of content IDs to remove from the group
         * @param {Function} callback Callback function
         */
        removeContentFromGroup : function(groupID, contentIDs, callback) {
            var reqData = [];

            $.each(contentIDs, function(index, contentID) {
                if (contentID) {
                    reqData.push({
                        'url': '/p/' + contentID + '.members.json',
                        'method': 'POST',
                        'parameters': {
                            ':viewer@Delete': groupID
                        }
                    });
                }
            });

            if (reqData.length > 0) {
                // batch request to remove content from group
                sakai_serv.batch(reqData, function(success, data) {
                    if (!success) {
                        debug.error('Error removing content from the group');
                    }
                    if ($.isFunction(callback)) {
                        callback(success);
                    }
                });
            }
        },

        filterGroup: function(group, includeCollections) {
            if (includeCollections && group['sakai:category'] && group['sakai:category'] === 'collection' && group['sakai:group-title']) {
                return true;
            } else if (!group['sakai:group-title'] || group['sakai:excludeSearch']) {
                return false;
            } else {
                if (group.groupid === 'everyone') {
                    return false;
                } else {
                    return true;
                }
            }
        },

        getMemberships : function(groups, includeCollections) {
            var newjson = {entry: []};
            for (var i = 0, il = groups.length; i < il; i++) {
                if (sakaiGroupsAPI.filterGroup(groups[i], includeCollections)) {
                    newjson.entry.push(groups[i]);
                }
            }
            newjson.entry.sort(function(a, b) {
                if (a['sakai:category'] === 'collection' && b['sakai:category'] === 'collection') {
                    return sakai_util.Sorting.naturalSort(a['sakai:group-title'], b['sakai:group-title']);
                } else if (a['sakai:category'] === 'collection') {
                    return 1;
                } else if (b['sakai:category'] === 'collection') {
                    return -1;
                } else {
                    return sakai_util.Sorting.naturalSort(a['sakai:group-title'], b['sakai:group-title']);
                }
            });
            return newjson;
        },

        getTemplate: function(cat, id, callback) {
            sakai_util.getTemplates(function(success, templates) {
                if (success) {
                    var category = false;
                    for (var i = 0; i < templates.length; i++) {
                        if (templates[i].id === cat) {
                            category = templates[i];
                            break;
                        }
                    }
                    var template = false;
                    if (category && category.templates && category.templates.length) {
                        for (var w = 0; w < category.templates.length; w++) {
                            if (category.templates[w].id === id) {
                                template = category.templates[w];
                                break;
                            }
                        }
                    }
                    if ($.isFunction(callback)) {
                        callback(success, template, templates);
                    }
                } else {
                    debug.error('Could not get the template for ' + id);
                    if ($.isFunction(callback)) {
                        callback(false);
                    }
                }
            });
        }

    };
    return sakaiGroupsAPI;
});<|MERGE_RESOLUTION|>--- conflicted
+++ resolved
@@ -127,15 +127,10 @@
             sakai_serv.batch(batchRequest, function(success, response) {
                 $.each(response.results, function(index, item) {
                     var group = $.parseJSON(item.body);
-<<<<<<< HEAD
                     if (group && group.properties) {
-                        sakaiGroupsAPI.groupData[group.properties["sakai:group-id"]] = group;
-                        toReturn[group.properties["sakai:group-id"]] = group;
-                    }
-=======
-                    sakaiGroupsAPI.groupData[group.properties['sakai:group-id']] = group;
-                    toReturn[group.properties['sakai:group-id']] = group;
->>>>>>> 0d3af6f8
+                        sakaiGroupsAPI.groupData[group.properties['sakai:group-id']] = group;
+                        toReturn[group.properties['sakai:group-id']] = group;
+                    }
                 });
                 if ($.isFunction(callback)) {
                     callback(true, toReturn);
@@ -218,9 +213,8 @@
             $.ajax({
                 url: sakai_conf.URL.WORLD_CREATION_SERVICE,
                 data: {data: JSON.stringify(data)},
-<<<<<<< HEAD
-                type: "POST",
-                success: function(_data, textStatus){
+                type: 'POST',
+                success: function(_data, textStatus) {
                     var success = true;
                     if (_data && _data.results && _data.results[0] && _data.results[0].error) {
                         success = false;
@@ -229,11 +223,6 @@
                         }
                     }
                     callback(success, data);
-=======
-                type: 'POST',
-                success: function(_data, textStatus) {
-                    callback(true, data);
->>>>>>> 0d3af6f8
                 },
                 error: function() {
                     callback(false, data);
