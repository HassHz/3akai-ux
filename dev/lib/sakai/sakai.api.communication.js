--- conflicted
+++ resolved
@@ -317,14 +317,9 @@
          * Processes the messages from the server, stripping out everything we don't need
          */
         processMessages : function(data) {
-<<<<<<< HEAD
-            var messages = {};
-            $.each(data.results, function(i, msg) {
-=======
             var messages = {},
                 ret = $.extend({}, data);
             $.each(ret.results, function(i, msg) {
->>>>>>> 15c2c5a2
                 var newMsg = {};
                 // these need to be fixed to allow for multiple people from and to
                 newMsg.from = {};
@@ -350,18 +345,11 @@
                 newMsg.date = sakai_l10n.transformDateTimeShort(sakai_l10n.parseDateLong(msg["_created"], sakai_user.data.me));
                 newMsg.id = msg.id;
                 newMsg.read = msg["sakai:read"];
-<<<<<<< HEAD
-                messages[newMsg.id] = newMsg;
-            });
-            data.results = messages;
-            return data;
-=======
                 newMsg.path = msg["jcr:path"];
                 messages[newMsg.id] = newMsg;
             });
             ret.results = messages;
             return ret;
->>>>>>> 15c2c5a2
         },
 
         /**
@@ -380,11 +368,7 @@
         getAllMessages : function(box, category, messagesPerPage, currentPage, sortBy, sortOrder, callback, doProcessing) {
             var url = "";
             if (category) {
-<<<<<<< HEAD
-                url = sakai_conf.URL.MESSAGE_BOXCATEGORY_SERVICE + "?box=" + box + "&category=" + category + "&items=" + messagesPerPage + "&page=" + currentPage + "&sortBy=" + sortBy + "&sortOrder=" + sortOrder;
-=======
                 url = sakai_conf.URL.MESSAGE_BOXCATEGORY_SERVICE + "?box=" + box + "&category=" + category + "&items=" + messagesPerPage + "&page=" + currentPage + "&sortOn=" + sortBy + "&sortOrder=" + sortOrder;
->>>>>>> 15c2c5a2
             } else {
                 url = sakai_conf.URL.MESSAGE_BOX_SERVICE + "?box=" + box + "&items=" + messagesPerPage + "&page=" + currentPage + "&sortOn=" + sortBy + "&sortOrder=" + sortOrder;
             }
