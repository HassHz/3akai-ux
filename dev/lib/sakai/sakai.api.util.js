--- conflicted
+++ resolved
@@ -1943,7 +1943,6 @@
         },
 
         /**
-<<<<<<< HEAD
          * Positions the dialog box at the users scroll position
          *
          * @param el {String} a jquery selector or jquery object, to position
@@ -1967,7 +1966,9 @@
             } else if (docScrollPos >= 0) {
                 $el.css({"top": docScrollPos + dialogOffset + "px"});
             }
-=======
+        },
+
+        /**
          * Sets up events to keep keyboard focus within the dialog box and close it when the escape key is pressed
          *
          * @param dialogContainer {String} a jquery selector or jquery object which is the dialog container
@@ -2010,7 +2011,6 @@
             };
             $(dialogContainer).unbind("keydown");
             $(dialogContainer).keydown(bindFunction);
->>>>>>> 50b5a669
         },
 
         /**
