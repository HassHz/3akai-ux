--- conflicted
+++ resolved
@@ -201,9 +201,8 @@
             result.type = "iframe";
             result.url = url;
             if (/vimeo\.com$/.test(uri.host)) {
-<<<<<<< HEAD
                 if (uri.path !== "") {
-                  result = "http://player.vimeo.com/video" + uri.path;
+                  result.url = "http://player.vimeo.com/video" + uri.path;
                 }
             } else if (/picasaweb\.google\.com$/.test(uri.host)) {
                 var splitPath = uri.path.split('/');
@@ -211,6 +210,7 @@
                     var userId = splitPath[1];
                     var albumName = splitPath[2];
                     var photoId = uri.anchor;
+
                     $.ajax({
                         url: "/var/proxy/google/picasaGetPhoto.json",
                         type: "GET",
@@ -222,28 +222,16 @@
                             "photoId" : photoId
                         },
                         success: function(data){
-                            result = data.feed.icon["$t"];
+                            result.url = data.feed.icon["$t"];
+                            result.type = "image";
                         }
                     });
                 }
             } else if (/youtube\.com$/.test(uri.host)) {
-                if (uri.path !== ""){
-                    result = url;
-=======
-                result.url = "http://player.vimeo.com/video" + uri.path;
-            } else if (/picasaweb\.google\.com$/.test(uri.host)) {
-                var userId = uri.path.split('/')[1];
-                var albumName = uri.path.split('/')[2];
-                var photoId = uri.anchor;
-                result.url = "https://picasaweb.google.com/data/feed/base/user/" + userId + "/album/" + albumName + "/photoid/" + photoId + "?alt=json";
-                result.type = "image";
-            } else if (/youtube\.com$/.test(uri.host)) {
-                var qs = new Querystring(uri.query);
-                if (qs.get("v")){
+                if (uri.queryKey.v){
                     result.url = url;
                     result.type = "video";
-                    result.avatar = "http://img.youtube.com/vi/" + qs.get("v") + "/0.jpg";    
->>>>>>> cdba15f5
+                    result.avatar = "http://img.youtube.com/vi/" + uri.queryKey.v + "/0.jpg";
                 }
             } else if (/amazon\.com$/.test(uri.host)) {
                 var asin = uri.path.split("/");
