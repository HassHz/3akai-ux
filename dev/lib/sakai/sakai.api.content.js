/**
 *
 * Licensed to the Sakai Foundation (SF) under one
 * or more contributor license agreements. See the NOTICE file
 * distributed with this work for additional information
 * regarding copyright ownership. The SF licenses this file
 * to you under the Apache License, Version 2.0 (the
 * "License"); you may not use this file except in compliance
 * with the License. You may obtain a copy of the License at
 *
 *     http://www.apache.org/licenses/LICENSE-2.0
 *
 * Unless required by applicable law or agreed to in writing,
 * software distributed under the License is distributed on an
 * "AS IS" BASIS, WITHOUT WARRANTIES OR CONDITIONS OF ANY
 * KIND, either express or implied. See the License for the
 * specific language governing permissions and limitations under the License.
 *
 */

define(["jquery", "/dev/configuration/config.js", "/dev/lib/misc/parseuri.js"],function($, sakai_conf) {
    var sakai_content = {
        /**
         * Set the permissions for an array of uploaded files or links
         * @param {String} permissionValue either 'public', 'everyone', 'group' or 'private'
         * @param {Array} filesArray Array of files containing the 'hashpath' property per file. This hashpath is the resourceID of the file
         * @param {Function} callback Function to call when the permissions have been saved or failed to save.
         *                   The callback function is provided with a Boolean. True = permissions successfully set, False = permissions not set (error)
         */
        setFilePermissions : function(filesArray, callback, groupID){
            // Check which value was selected and fill in the data object accordingly
            var data = [];
            var file;
            for (file in filesArray) {
                if (filesArray.hasOwnProperty(file)) {
                    var contentPath = "/p/" + filesArray[file].hashpath;
                    var item;
                    switch (filesArray[file].permissions) {
                    // Logged in only
                    case "everyone":
                        item = {
                            "url": contentPath + ".members.html",
                            "method": "POST",
                            "parameters": {
                                ":viewer": "everyone",
                                ":viewer@Delete": "anonymous"
                            }
                        };
                        data[data.length] = item;
                        item = {
                            "url": contentPath + ".modifyAce.html",
                            "method": "POST",
                            "parameters": {
                                "principalId": "everyone",
                                "privilege@jcr:read": "granted"
                            }
                        };
                        data[data.length] = item;
                        item = {
                            "url": contentPath + ".modifyAce.html",
                            "method": "POST",
                            "parameters": {
                                "principalId": "anonymous",
                                "privilege@jcr:read": "denied"
                            }
                        };
                        data[data.length] = item;
                        break;
                    // Public
                    case "public":
                        item = {
                            "url": contentPath + ".members.html",
                            "method": "POST",
                            "parameters": {
                                ":viewer": ["everyone", "anonymous"]
                            }
                        };
                        data[data.length] = item;
                        item = {
                            "url": contentPath + ".modifyAce.html",
                            "method": "POST",
                            "parameters": {
                                "principalId": ["everyone", "anonymous"],
                                "privilege@jcr:read": "granted"
                            }
                        };
                        data[data.length] = item;
                        break;
                    // Managers and viewers only
                    case "private":
                        item = {
                            "url": contentPath + ".members.html",
                            "method": "POST",
                            "parameters": {
                                ":viewer@Delete": ["anonymous", "everyone"]
                            }
                        };
                        data[data.length] = item;
                        item = {
                            "url": contentPath + ".modifyAce.html",
                            "method": "POST",
                            "parameters": {
                                "principalId": ["everyone", "anonymous"],
                                "privilege@jcr:read": "denied"
                            }
                        };
                        data[data.length] = item;
                        break;
                    case "group":
                        item = {
                            "url": contentPath + ".members.html",
                            "method": "POST",
                            "parameters": {
                                ":viewer": groupID
                            }
                        };
                        data[data.length] = item;
                        item = {
                            "url": contentPath + ".modifyAce.html",
                            "method": "POST",
                            "parameters": {
                                "principalId": ["everyone", "anonymous"],
                                "privilege@jcr:read": "denied"
                            }
                        };
                        data[data.length] = item;
                        break;
                    }
                }
            }
            $.ajax({
                url: sakai_conf.URL.BATCH,
                traditional: true,
                type: "POST",
                cache: false,
                data: {
                    requests: $.toJSON(data)
                },
                success: function(data){
                    if (callback) {
                        callback(true);
                    }
                },
                error: function(xhr, textStatus, thrownError){
                    if (callback) {
                        callback(false);
                    }
                }
            });
        },

        /**
         * Returns true if the user is a viewer for the given content item,
         * false otherwise.
         *
         * @param content  content profile data as defined in loadContentProfile()
         *   of /dev/javascript/content_profile.js
         * @param userid   the id of the user to search for
         */
        isUserAViewer: function (content, userid) {
            if (content && userid && content.hasOwnProperty("members") &&
                content.members.hasOwnProperty("viewers")) {
                for (var i in content.members.viewers) {
                    if (content.members.viewers.hasOwnProperty(i)) {
                        if (userid === content.members.viewers[i].userid || userid === content.members.viewers[i].groupid) {
                            return true;
                        }
                    }
                }
            }
            if (content && userid && content.hasOwnProperty("sakai:pooled-content-viewer")) {
                for (var i = 0; i < content["sakai:pooled-content-viewer"].length; i++) {
                    if (userid === content["sakai:pooled-content-viewer"][i]) {
                        return true;
                    }
                }
            }
            return false;
        },


        /**
         * Returns true if the user is a manager for the given content item,
         * false otherwise.
         *
         * @param content  content profile data as defined in loadContentProfile()
         *   of /dev/javascript/content_profile.js
         * @param userid  the id of the user to search for
         */
        isUserAManager: function (content, userid) {
            if (content && userid && content.hasOwnProperty("members") &&
                content.members.hasOwnProperty("managers")) {
                for (var i in content.members.managers) {
                    if (content.members.managers.hasOwnProperty(i)) {
                        if (userid === content.members.managers[i].userid || userid === content.members.managers[i].groupid) {
                            return true;
                        }
                    }
                }
            }
            if (content && userid && content.hasOwnProperty("sakai:pooled-content-manager")) {
                for (var i = 0; i < content["sakai:pooled-content-manager"].length; i++) {
                    if (userid === content["sakai:pooled-content-manager"][i]) {
                        return true;
                    }
                }
            }
            return false;
        },

        addToLibrary: function(contentId, userId, callBack){
            $.ajax({
                url: "/p/" + contentId + ".members.json",
                type: "POST",
                data: {
                    ":viewer": userId
                },
                success: function () {
                    if (callBack){
                        callBack(contentId, userId);
                    }
                },
                error: function (data) {
                    debug.error("sharecontent failed to change content " +
                        "permission to 'viewer' for member: " + userId);
                    debug.error("xhr data returned: " + data);
                }
            });
        },

        /**
         * Returns a preview URL for known services, empty string otherwise
         *
         * @param url The url of the content in an external service that you'd like a preview of
         */
        getPreviewUrl : function(url) {
            var uri = parseUri(url);
            var result = {};
            result.type = "iframe";
            result.url = url;
            if (/vimeo\.com$/.test(uri.host)) {
                if (uri.path !== "") {
                  result.url = "http://player.vimeo.com/video" + uri.path;
                }
            } else if (/picasaweb\.google\.com$/.test(uri.host)) {
                var splitPath = uri.path.split('/');
                if (splitPath.length >= 3 && uri.anchor !== "") {
                    var userId = splitPath[1];
                    var albumName = splitPath[2];
                    var photoId = uri.anchor;

                    $.ajax({
                        url: "/var/proxy/google/picasaGetPhoto.json",
                        type: "GET",
                        async: false,
                        cache: false,
                        data: {
                            "userId" : userId,
                            "albumName" : albumName,
                            "photoId" : photoId
                        },
                        success: function(data){
                            var splitPath = data.feed.icon["$t"].split('/');
                            // insert the size we want as the second to last
                            // entry in the array
                            splitPath.splice(-2, 1, "s920");
                            result.url = splitPath.join('/');
                            result.type = "image";
                        }
                    });
                }
            } else if (/youtube\.com$/.test(uri.host)) {
                if (uri.queryKey.v){
                    result.url = url;
                    result.type = "video";
                    result.avatar = "http://img.youtube.com/vi/" + uri.queryKey.v + "/0.jpg";
                }
            } else if (/amazon\.com$/.test(uri.host)) {
                var asin = uri.path.split("/");
                if (asin && asin[asin.indexOf('dp')] !== -1){
                    asin = asin[asin.indexOf('dp')+1];
                    result.url = "http://kindleweb.s3.amazonaws.com/app/1.0.11.053.093655/KindleReaderApp.html?asin=" + asin + "&containerID=kindleReaderDiv59&tophostname=localhost&iframeName=kindleReaderIFrame1300121366106&dp=0";
                    result.type = "iframe";
                }
            } else if (/videolectures\.net$/.test(uri.host)) {
                var lectureId = uri.path.split('/')[1];
                if (lectureId) {
                    $.ajax({
                        url: "/var/proxy/videolectures/videoLecturesGetSnippet.json",
                        type: "GET",
                        async: false,
                        cache: false,
                        data: {
                            "lectureId" : lectureId
                        },
                        success: function(data){
                            result.url = $($(data).find("textarea").val()).find("img").attr("src");
                            result.type = "image";
                        }
                    });
                }
            } else if (/flickr\.com$/.test(uri.host)) {
                var fPhotoId = uri.path.split('/')[3];
                if (fPhotoId) {
                    $.ajax({
                        url: "/var/proxy/flickr/flickrGetPhotoInfo.json",
                        type: "GET",
                        async: false,
                        cache: false,
                        dataType: "json",
                        data: {
                            "photoId": fPhotoId
                        },
                        success: function(data){
                            result.url = "http://farm" + data.photo.farm + ".static.flickr.com/" + data.photo.server + "/" + data.photo.id + "_" + data.photo.secret + "_b.jpg";
                            result.type = "image";
                        }
                    });
                }
            } else if (/slideshare\.net$/.test(uri.host)) {
                if (uri.path !== "") {
                    $.ajax({
                        url: "/var/proxy/slideshare/slideshareGetSlideshow.json",
                        type: "GET",
                        dataType: "xml",
                        async: false,
                        cache: false,
                        data: {
                            "slideshow_url": uri.source
                        },
                        success: function(data){
                            if (!$(data).find("SlideShareServiceError").text()){
                                var embed = $($(data).find("Embed").text());
                                // resize to fit contentpreview
                                embed.find('*[style*="width"]').css("width", "100%");
                                embed.find('*[style*="height"]').css("height", "500px");
                                embed.find('*[width="425"]').attr("width", "100%");
                                embed.find('*[height="355"]').attr("height", "500");

                                result.url = embed.html();
                                result.type = "embed";
                            }
                        }
                    });
                }
            } else if (/maps\.google\.com$/.test(uri.host)) {
                if (uri.path !== "") {
                    result.url = uri.source;
                    result.type = "googlemap";
                }
            }
            return result;
        },

        /**
         * Returns an object with data for the provided mimetype
         *
         * @param mimetype  standard mimetype string (i.e. "image/png", "application/pdf", etc.)
         * @return if we have a match for the given mimetype, an Object with
         *     the following params will be returned:
         *      - cssClass: css class to assign a small (~16px) sprite image as the background
         *            image for an element
         *      - URL: path to an image (~128px) that represents this content type
         *      - description: internationalizable bundle key for a short description
         *            for this content type (i.e. "PDF document")
         *     If there is no match, a general "Other document" object is returned
         */
        getMimeTypeData: function (mimetype) {
            if (mimetype && typeof(mimetype) === "string") {
                var mimetypeObj = sakai_conf.MimeTypes[mimetype];
                if (mimetypeObj) {
                    return mimetypeObj;
                }
            }
            return sakai_conf.MimeTypes.other;
        },

        getMimeType : function(content){
            var mimeType = "other";
            if (content['_mimeType']){
                mimeType = content['_mimeType'];
            } else if (content['sakai:custom-mimetype']){
                mimeType = content['sakai:custom-mimetype'];
            }
            return mimeType;
        },

        getThumbnail : function(content){
            var thumbnail = "";
            if (content['_mimeType/page1-small']) {
                thumbnail="/p/" + content['jcr:name'] + ".page1-small.jpg";
            }
            return thumbnail;
        },

        isJwPlayerSupportedVideo : function(mimeType) {
            supported = false;
            if (mimeType && mimeType.substring(0, 6) === "video/" ){
                var mimeSuffix = mimeType.substring(6);
                if (mimeSuffix === "x-flv" || mimeSuffix === "mp4" || mimeSuffix === "3gpp" || mimeSuffix === "quicktime") {
                    supported = true;
                }
            }
            return supported;
        },

        getCreatorProfile : function(content, callback) {
            $.ajax({
                url: "/~" + content["sakai:pool-content-created-for"] + "/public/authprofile.infinity.json",
                success: function(profile){
                    if ($.isFunction(callback)) {
                       callback(true, profile);
                    }
                },
                error: function(xhr, textStatus, thrownError){
                    if ($.isFunction(callback)){
                        callback(false, xhr);
                    }
                }
            });

        },

        hasPreview : function(content){
            var result = false;
            var mimeType = sakai_content.getMimeType(content);
            if (content["sakai:preview-url"] ||
                    sakai_content.getThumbnail(content) ||
                    mimeType.substring(0,6) === "image/" ||
                    mimeType === "text/html" ||
                    sakai_content.isJwPlayerSupportedVideo(mimeType)) {
                result = true;
            }
            return result;
<<<<<<< HEAD
=======
        },

        getCommentCount : function(content){
            var count = 0;
            $.each(content[content["jcr:path"] + "/comments"], function(key, val){
                var regex = new RegExp(content["jcr:path"] + "/comments/");
                if (key.match(regex)){
                    count++;
                }
            });
            return count;
>>>>>>> 895e1e18
        }
    };
    return sakai_content;
});<|MERGE_RESOLUTION|>--- conflicted
+++ resolved
@@ -432,8 +432,6 @@
                 result = true;
             }
             return result;
-<<<<<<< HEAD
-=======
         },
 
         getCommentCount : function(content){
@@ -445,7 +443,6 @@
                 }
             });
             return count;
->>>>>>> 895e1e18
         }
     };
     return sakai_content;
