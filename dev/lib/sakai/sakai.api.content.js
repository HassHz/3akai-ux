/*
 * Licensed to the Sakai Foundation (SF) under one
 * or more contributor license agreements. See the NOTICE file
 * distributed with this work for additional information
 * regarding copyright ownership. The SF licenses this file
 * to you under the Apache License, Version 2.0 (the
 * "License"); you may not use this file except in compliance
 * with the License. You may obtain a copy of the License at
 *
 *     http://www.apache.org/licenses/LICENSE-2.0
 *
 * Unless required by applicable law or agreed to in writing,
 * software distributed under the License is distributed on an
 * "AS IS" BASIS, WITHOUT WARRANTIES OR CONDITIONS OF ANY
 * KIND, either express or implied. See the License for the
 * specific language governing permissions and limitations under the License.
 */
define(
    [
        'jquery',
        'config/config_custom',
        'sakai/sakai.api.server',
        'sakai/sakai.api.groups',
        'sakai/sakai.api.util',
        'sakai/sakai.api.i18n',
        'sakai/sakai.api.l10n',
        'sakai/sakai.api.user',
        'underscore',
        'misc/parseuri'
    ],
    function($, sakai_conf, sakai_serv, sakai_groups, sakai_util, sakai_i18n, sakai_l10n, sakai_user, _) {

    var sakai_content = {
        /**
         * Parses a full profile as received from the loadFullProfile function
         * @param {Object} data Object containing data as received from the loadFullProfile function.
         * @param {Function} callback Function to execute when the function finishes
         */
        parseFullProfile: function(data, callback) {
            // temporary object to store in parsedData
            var contentItem = {};
            // collection pseudoGroup info to retrieve
            var collectionGroup = false;

            var parseMembers = function(contentMembers, contentItem) {
                // results for members.json
                // Members are parsed an put into a .viewers, .editors and .managers object in tempItem
                contentMembers.viewers = contentMembers.viewers || {};
                // Parse the viewers and add them to the .viewers object.
                $.each(contentMembers.viewers, function(index, resultObject) {
                    contentMembers.viewers[index].picture = sakai_util.constructProfilePicture(contentMembers.viewers[index]);
                    if (contentMembers.viewers[index]['sakai:pseudoGroup']) {
                        contentMembers.viewers[index].pseudoGroup = true;
                        contentMembers.viewers[index]['sakai:group-title'] = contentMembers.viewers[index]['sakai:parent-group-title'] + ' (' + sakai_i18n.getValueForKey(contentMembers.viewers[index]['sakai:role-title-plural']) + ')';
                        contentMembers.viewers[index].parent = {};
                        contentMembers.viewers[index].parent['sakai:group-id'] = contentMembers.viewers[index]['sakai:parent-group-id'];
                        contentMembers.viewers[index].parent['sakai:group-title'] = contentMembers.viewers[index]['sakai:parent-group-title'];
                        contentMembers.viewers[index].parent['sakai:role-title'] = contentMembers.viewers[index]['sakai:group-title'];
                    }
                });

                contentMembers.editors = contentMembers.editors || {};
                // Parse the editors and add them to the .editors object.
                $.each(contentMembers.editors, function(index, resultObject) {
                    contentMembers.editors[index].picture = sakai_util.constructProfilePicture(contentMembers.editors[index]);
                    if (contentMembers.editors[index]['sakai:pseudoGroup']) {
                        contentMembers.editors[index].pseudoGroup = true;
                        contentMembers.editors[index]['sakai:group-title'] = contentMembers.editors[index]['sakai:parent-group-title'] + ' (' + sakai_i18n.getValueForKey(contentMembers.editors[index]['sakai:role-title-plural']) + ')';
                        contentMembers.editors[index].parent = {};
                        contentMembers.editors[index].parent['sakai:group-id'] = contentMembers.editors[index]['sakai:parent-group-id'];
                        contentMembers.editors[index].parent['sakai:group-title'] = contentMembers.editors[index]['sakai:parent-group-title'];
                        contentMembers.editors[index].parent['sakai:role-title'] = contentMembers.editors[index]['sakai:group-title'];
                    }
                });

                contentMembers.managers = contentMembers.managers || {};
                // Parse the managers and add them to the .managers object.
                $.each(contentMembers.managers, function(index, resultObject) {
                    contentMembers.managers[index].picture = sakai_util.constructProfilePicture(contentMembers.managers[index]);
                    if (contentMembers.managers[index]['sakai:excludeSearch'] === 'true') {
                        contentMembers.managers[index].pseudoGroup = true;
                        contentMembers.managers[index]['sakai:group-title'] = contentMembers.managers[index]['sakai:parent-group-title'] + ' (' + sakai_i18n.getValueForKey(contentMembers.managers[index]['sakai:role-title-plural']) + ')';
                        contentMembers.managers[index].parent = {};
                        contentMembers.managers[index].parent['sakai:group-id'] = contentMembers.managers[index]['sakai:parent-group-id'];
                        contentMembers.managers[index].parent['sakai:group-title'] = contentMembers.managers[index]['sakai:parent-group-title'];
                        contentMembers.managers[index].parent['sakai:role-title'] = contentMembers.managers[index]['sakai:group-title'];
                    }
                });

                // filter out the the everyone group and the anonymous user
                contentMembers.viewers = $.grep(contentMembers.viewers, function(resultObject, index) {
                    if (resultObject['sakai:group-id'] !== 'everyone' &&
                        resultObject['rep:userId'] !== 'anonymous') {
                        return true;
                    }
                    return false;
                });

                // Add counts for managers, editors and viewers
                contentMembers.counts = { people: 0, groups: 0, collections: 0};
                $.each(contentMembers.viewers.concat(contentMembers.managers, contentMembers.editors), function(i, member) {
                    if (member.hasOwnProperty('userid')) {
                        contentMembers.counts.people++;
                    } else if (sakai_content.Collections.isCollection(member)) {
                        contentMembers.counts.collections++;
                    } else {
                        contentMembers.counts.groups++;
                    }
                });
                // Add the members to the tempItem object
                contentItem.members = contentMembers;
            };

            // Loops over results and gets the data to put in tempItem
            // Each tempItem consists of 4 requests made by loadFullProfile, these are:
            //    - poolid.infinity.json -> Fetches all general data for a content item (description, tags, title,...)
            //    - members.json -> Fetches all viewers, editors and managers for a content item
            //    - versions.json -> Fetches all versions for a content item
            //    - activityfeed.json -> Fetches all activity for a content item
            $.each(data, function(i, dataItem) {
                // results for poolid.infinity.json
                if (dataItem.url.indexOf('.infinity.json') > -1) {

                    // Stores all general data on tempItem.data
                    contentItem = {};
                    contentItem.data = $.parseJSON(dataItem.body);
                    if (sakai_content.Collections.isCollection(contentItem.data)) {
                        collectionGroup = true;
                    }

                } else if (dataItem.url.indexOf('.members.json') > -1) {

                    // If this content item is a collection, retrieve the list of members
                    // behind the pseudoGroup
                    if (!collectionGroup) {
                        parseMembers($.parseJSON(dataItem.body), contentItem);
                    }

                }
            });

            // Add in some extra data on the object about the content
            // Is current user manager/editor/viewer
            contentItem.isManager = sakai_content.isUserAManager(contentItem.data, sakai_user.data.me);
            contentItem.isEditor = sakai_content.isUserAnEditor(contentItem.data, sakai_user.data.me);
            contentItem.isViewer = sakai_content.isUserAViewer(contentItem.data, sakai_user.data.me);

            // Set the mimetype of the content
            var mimeType = sakai_content.getMimeType(contentItem.data);
            contentItem.data.mimeType = mimeType;
            if (sakai_conf.MimeTypes[mimeType]) {
                contentItem.data.iconURL = sakai_conf.MimeTypes[mimeType].URL;
            } else {
                contentItem.data.iconURL = sakai_conf.MimeTypes['other'].URL;
            }

            // Add paths to the content item
            contentItem.content_path = '/p/' + contentItem.data._path;
            contentItem.smallPath = '/p/' + contentItem.data._path;
            contentItem.url = sakai_conf.SakaiDomain + '/p/' + contentItem.data._path + '/' + sakai_util.safeURL(contentItem.data['sakai:pooled-content-file-name']);
            contentItem.path = '/p/' + contentItem.data._path + '/' + sakai_util.safeURL(contentItem.data['sakai:pooled-content-file-name']);

            if (collectionGroup) {
                sakai_groups.getMembers(sakai_content.Collections.getCollectionGroupId(contentItem.data), function(success, members) {
                    members = members[sakai_content.Collections.getCollectionGroupId(contentItem.data)];
                    var editors = {};
                    if (members.editors) {
                        editors = members.editors.results;
                    }
                    parseMembers({
                        'viewers': members.members.results,
                        'editors': editors,
                        'managers': members.managers.results
                    }, contentItem);
                    // If callback is supplied it is executed
                    if ($.isFunction(callback)) {
                        callback(contentItem);
                    }
                }, false, true);
            } else {
                // If callback is supplied it is executed
                if ($.isFunction(callback)) {
                    callback(contentItem);
                }
            }

        },
        /**
         * Loads the full content profile containing:
         *    - poolid.infinity.json -> Fetches all general data for a content item (description, tags, title,...)
         *    - members.json -> Fetches all viewers, editors and managers for a content item
         *    - versions.json -> Fetches all versions for a content item
         *    - activityfeed.json -> Fetches all activity for a content item
         * and returns it in a callback function
         * @param {String}     Pooled content id for the item to load the content profile for
         * @param {Function}   callback Function that executes when all data thas been gathered,
         *                            passes through the unparsed results.
         */
        loadFullProfile: function(poolid, callback) {
            var batchRequests = [
                {
                    'url': poolid + '.infinity.json',
                    'method':'GET',
                    'cache':false,
                    'dataType':'json'
                },
                {
                    'url': poolid + '.members.json',
                    'method':'GET',
                    'cache':false,
                    'dataType':'json'
                }
            ];

            sakai_serv.batch(batchRequests, function(success, data) {
                if (success) {
                    if ($.isFunction(callback)) {
                        callback(success, data);
                    } else {
                        return data;
                    }
                } else if ($.isFunction(callback)) {
                    callback(success);
                }
                return success;
            });
        },
        /**
         * Set the permissions for an array of uploaded files or links
         * @param {String} permissionValue either 'public', 'everyone', 'group' or 'private'
         * @param {Array} filesArray Array of files containing the 'hashpath' property per file. This hashpath is the resourceID of the file
         * @param {Function} callback Function to call when the permissions have been saved or failed to save.
         *                   The callback function is provided with a Boolean. True = permissions successfully set, False = permissions not set (error)
         */
        setFilePermissions : function(filesArray, callback, groupID) {
            // Check which value was selected and fill in the data object accordingly
            var data = [];
            var file;
            for (file in filesArray) {
                if (filesArray.hasOwnProperty(file)) {
                    var contentPath = '/p/' + filesArray[file].hashpath;
                    var item;
                    switch (filesArray[file].permissions) {
                    // Logged in only
                    case 'everyone':
                        item = {
                            'url': contentPath + '.members.html',
                            'method': 'POST',
                            'parameters': {
                                ':viewer': 'everyone',
                                ':viewer@Delete': 'anonymous'
                            }
                        };
                        data[data.length] = item;
                        item = {
                            'url': contentPath + '.modifyAce.html',
                            'method': 'POST',
                            'parameters': {
                                'principalId': 'everyone',
                                'privilege@jcr:read': 'granted'
                            }
                        };
                        data[data.length] = item;
                        item = {
                            'url': contentPath + '.modifyAce.html',
                            'method': 'POST',
                            'parameters': {
                                'principalId': 'anonymous',
                                'privilege@jcr:read': 'denied'
                            }
                        };
                        data[data.length] = item;
                        break;
                    // Public
                    case 'public':
                        item = {
                            'url': contentPath + '.members.html',
                            'method': 'POST',
                            'parameters': {
                                ':viewer': ['everyone', 'anonymous']
                            }
                        };
                        data[data.length] = item;
                        item = {
                            'url': contentPath + '.modifyAce.html',
                            'method': 'POST',
                            'parameters': {
                                'principalId': ['everyone'],
                                'privilege@jcr:read': 'granted'
                            }
                        };
                        data[data.length] = item;
                        item = {
                            'url': contentPath + '.modifyAce.html',
                            'method': 'POST',
                            'parameters': {
                                'principalId': ['anonymous'],
                                'privilege@jcr:read': 'granted'
                            }
                        };
                        data[data.length] = item;
                        break;
                    // Managers, editors and viewers only
                    case 'private':
                        item = {
                            'url': contentPath + '.members.html',
                            'method': 'POST',
                            'parameters': {
                                ':viewer@Delete': ['anonymous', 'everyone']
                            }
                        };
                        data[data.length] = item;
                        item = {
                            'url': contentPath + '.modifyAce.html',
                            'method': 'POST',
                            'parameters': {
                                'principalId': ['everyone'],
                                'privilege@jcr:read': 'denied'
                            }
                        };
                        data[data.length] = item;
                        item = {
                            'url': contentPath + '.modifyAce.html',
                            'method': 'POST',
                            'parameters': {
                                'principalId': ['anonymous'],
                                'privilege@jcr:read': 'denied'
                            }
                        };
                        data[data.length] = item;
                        break;
                    case 'group':
                        item = {
                            'url': contentPath + '.members.html',
                            'method': 'POST',
                            'parameters': {
                                ':viewer': groupID
                            }
                        };
                        data[data.length] = item;
                        item = {
                            'url': contentPath + '.modifyAce.html',
                            'method': 'POST',
                            'parameters': {
                                'principalId': ['everyone'],
                                'privilege@jcr:read': 'denied'
                            }
                        };
                        data[data.length] = item;
                        item = {
                            'url': contentPath + '.modifyAce.html',
                            'method': 'POST',
                            'parameters': {
                                'principalId': ['anonymous'],
                                'privilege@jcr:read': 'denied'
                            }
                        };
                        data[data.length] = item;
                        break;
                    }
                }
            }
            $.ajax({
                url: sakai_conf.URL.BATCH,
                traditional: true,
                type: 'POST',
                cache: false,
                data: {
                    requests: JSON.stringify(data)
                },
                success: function(data) {
                    if (callback) {
                        callback(true);
                    }
                },
                error: function(xhr, textStatus, thrownError) {
                    if (callback) {
                        callback(false);
                    }
                }
            });
        },

        /**
        * Sets the permissions of an Array of files to be the same as their parent
        * Order of execution:
        *       - Load parent permissions
        *       - Set parent permission parameter on content nodes
        *       - Set ACLs on content node
        *       - Callback if present
        * @param {Array} filesArray        Array of files (PoolIDs)
        * @param {String} parentSavePath   savePath of the parent
        * @param {Function} callback       Executed on completion of the function
        */
        setFilePermissionsAsParent: function(filesArray, parentSavePath, callback) {

            /**
             * Set parent permission parameter on content nodes
             * @param {Array} filesToSetPermissions     Array of files to set ACLs on
             * @param {Array} batchRequests             Array of requests to set permission parameter on content nodes
             */
            var setDataOnContent = function(filesToSetPermissions, batchRequests) {
                sakai_serv.batch(batchRequests, function(success) {
                    if (success) {
                        // Apply the same permissions to the filesArray
                        sakai_content.setFilePermissions(filesToSetPermissions, function(success) {
                            // Execute callback
                            if ($.isFunction(callback)) {
                                callback(success);
                            }
                        });
                    } else {
                        if ($.isFunction(callback)) {
                            callback(success);
                        }
                    }
                });
            };

            /**
             * Get the permissons set on the parent
             */
            var getParentPermissions = function() {
                sakai_serv.loadJSON(parentSavePath, function(success, data) {
                    if (success) {
                        var permissions = data['sakai:permissions'];
                        var filesToSetPermissions = [];
                        var batchRequests = [];
                        $.each(filesArray, function(index, item) {
                            filesToSetPermissions.push({
                                'hashpath': item,
                                'permissions': permissions
                            });
                            batchRequests.push({
                                'url': '/p/' + item,
                                'method': 'POST',
                                'parameters': {
                                    'sakai:permissions': permissions
                                }
                            });
                        });
                        setDataOnContent(filesToSetPermissions, batchRequests);
                    } else {
                        if ($.isFunction(callback)) {
                            callback(success);
                        }
                    }
                });
            };

            getParentPermissions();
        },

        /**
         * Sets ACLs on a specified path and executes a callback if specified.
         * @param {String} _path The path on which the ACLs need to be set or an array of paths on which to set ACLs
         * @param {String} _permission 'anonymous', 'everyone', 'contacts' or 'private' determining what ACLs need to be set
         *                 This should be an array of equal length of _path is an array
         * @param {String} me Userid of the currently logged in user
         * @param {Function} callback Function to execute when permissions have been set or failed to be set
         */
        setACLsOnPath: function(_path, _permission, me, callback) {
            var paths = []; var permissions = []; var ACLs = [];
            if (typeof _path === 'string') {
                paths.push(_path);
                permissions.push(_permission);
            } else {
                paths = _path;
                permissions = _permission;
            }
            for (var i = 0; i < paths.length; i++) {
                var path = paths[i] + '.modifyAce.html';
                var permission = permissions[i];
                switch (permission) {
                    case 'anonymous':
                        ACLs.push({
                            'url': path,
                            'method': 'POST',
                            'parameters': {
                                'principalId': 'everyone',
                                'privilege@jcr:read': 'granted'
                            }
                        });
                        ACLs.push({
                            'url': path,
                            'method': 'POST',
                            'parameters': {
                                'principalId': 'anonymous',
                                'privilege@jcr:read': 'granted'
                            }
                        });
                        ACLs.push({
                            'url': path,
                            'method': 'POST',
                            'parameters': {
                                'principalId': 'g-contacts-' + me,
                                'privilege@jcr:read': 'granted'
                            }
                        });
                        break;
                    case 'everyone':
                        ACLs.push({
                            'url': path,
                            'method': 'POST',
                            'parameters': {
                                'principalId': 'g-contacts-' + me,
                                'privilege@jcr:read': 'granted'
                            }
                        });
                        ACLs.push({
                            'url': path,
                            'method': 'POST',
                            'parameters': {
                                'principalId': 'everyone',
                                'privilege@jcr:read': 'granted'
                            }
                        });
                        ACLs.push({
                            'url': path,
                            'method': 'POST',
                            'parameters': {
                                'principalId': 'anonymous',
                                'privilege@jcr:read': 'denied'
                            }
                        });
                        break;
                    case 'contacts':
                        ACLs.push({
                            'url': path,
                            'method': 'POST',
                            'parameters': {
                                'principalId': me,
                                'privilege@jcr:write': 'granted',
                                'privilege@jcr:read': 'granted'
                            }
                        });
                        ACLs.push({
                            'url': path,
                            'method': 'POST',
                            'parameters': {
                                'principalId': 'g-contacts-' + me,
                                'privilege@jcr:read': 'granted'
                            }
                        });
                        ACLs.push({
                            'url': path,
                            'method': 'POST',
                            'parameters': {
                                'principalId': 'everyone',
                                'privilege@jcr:read': 'denied'
                            }
                        });
                        ACLs.push({
                            'url': path,
                            'method': 'POST',
                            'parameters': {
                                'principalId': 'anonymous',
                                'privilege@jcr:read': 'denied'
                            }
                        });
                        break;
                    case 'private':
                        ACLs.push({
                            'url': path,
                            'method': 'POST',
                            'parameters': {
                                'principalId': me,
                                'privilege@jcr:write': 'granted',
                                'privilege@jcr:read': 'granted'
                            }
                        });
                        ACLs.push({
                            'url': path,
                            'method': 'POST',
                            'parameters': {
                                'principalId': 'g-contacts-' + me,
                                'privilege@jcr:read': 'denied'
                            }
                        });
                        ACLs.push({
                            'url': path,
                            'method': 'POST',
                            'parameters': {
                                'principalId': 'everyone',
                                'privilege@jcr:read': 'denied'
                            }
                        });
                        ACLs.push({
                            'url': path,
                            'method': 'POST',
                            'parameters': {
                                'principalId': 'anonymous',
                                'privilege@jcr:read': 'denied'
                            }
                        });
                        break;
                }

            }


            $.ajax({
                url: sakai_conf.URL.BATCH,
                traditional: true,
                type: 'POST',
                cache: false,
                data: {
                    requests: JSON.stringify(ACLs)
                },
                success: function(data) {
                    if ($.isFunction(callback)) {
                       callback(true, data);
                    }
                },
                error: function(xhr, textStatus, thrownError) {
                    debug.error(xhr, textStatus, thrownError);
                    if ($.isFunction(callback)) {
                       callback(false, xhr);
                    }
                }
            });
        },

        /**
         * Check whether a user has specific access to a piece of content, either by being a direct or
         * indirect (through group membership) manager/editor/viewer
         * @param {Object} content      content profile data as defined in loadContentProfile()
         * @param {Object} meObj        me object of the user you are checking permissions for
         * @param {String} permission   specifies the type of access to check (manager, editor or viewer)
         * @param {Object} directOnly   specifies whether or not the relationship needs to be direct
         */
        checkPermissions: function(content, meObj, permission, directOnly) {
            var authorizable = false;
            if (content && content['sakai:pooled-content-' + permission]) {
                for (var i = 0; i < content['sakai:pooled-content-' + permission].length; i++) {
                    authorizable = content['sakai:pooled-content-' + permission][i];
                    // Direct association
                    if (authorizable === meObj.user.userid) {
                        return true;
                    // Indirect association
                    } else if (!directOnly && sakai_groups.isCurrentUserAMember(authorizable, meObj)) {
                        return true;
                    }
                }
            }
            if (content && content.members && content.members[permission + 's']) {
                for (var j = 0; j < content.members[permission + 's'].length; j++) {
                    authorizable = content.members[permission + 's'][j];
                    // Check if this user/group library is a manager/editor/viewer
                    if (authorizable.groupid === meObj.user.userid || authorizable.userid === meObj.user.userid) {
                        return true;
                    }
                }
            }
            return false;
        },

        /**
         * Check whether a user can manage a piece of content, either by being a direct or
         * indirect (through group membership) manager
         * @param {Object} content      content profile data as defined in loadContentProfile()
         * @param {Object} meObj        me object of the user you are checking manager permissions for
         * @param {Object} directOnly   specifies whether or not the manager relationship needs to be direct
         */
        isUserAManager: function(content, meObj, directOnly) {
            return sakai_content.checkPermissions(content, meObj, 'manager', directOnly);
        },

        /**
         * Check whether a user can edit a piece of content, either by being a direct or
         * indirect (through group membership) manager
         * @param {Object} content      content profile data as defined in loadContentProfile()
         * @param {Object} meObj        me object of the user you are checking manager permissions for
         * @param {Object} directOnly   specifies whether or not the manager relationship needs to be direct
         */
        isUserAnEditor: function(content, meObj, directOnly) {
            return sakai_content.checkPermissions(content, meObj, 'editor', directOnly);
        },

        /**
         * Check whether a user is a viewer of a piece of content, either by being a direct or
         * indirect (through group membership) viewer
         * @param {Object} content      content profile data as defined in loadContentProfile()
         * @param {Object} meObj        me object of the user you are checking manager permissions for
         * @param {Object} directOnly   specifies whether or not the manager relationship needs to be direct
         */
        isUserAViewer: function(content, meObj, directOnly) {
            return sakai_content.checkPermissions(content, meObj, 'viewer', directOnly);
        },

        /**
         * Check whether a given content item lives in a specific content library (either a
         * personal library or a group library
         * @param {Object} content    content profile data as defined in loadContentProfile()
         * @param {Object} userid     authorizable id for which we're checking presence in the library
         */
        isContentInLibrary: function(content, userid) {
            if (!content) {
                return false;
            }
            // check if the content is a collection and the ID is the same collection
            var collectionId = false;
            if (content.data && sakai_content.Collections.isCollection(content.data)) {
                collectionId = sakai_content.Collections.getCollectionGroupId(content.data);
            } else if (sakai_content.Collections.isCollection(content)) {
                collectionId = sakai_content.Collections.getCollectionGroupId(content);
            }
            if (collectionId === userid) {
                return true;
            }

            var fakeMeObj = {
                'user': {
                    'userid': userid
                }
            };
            return sakai_content.isUserAViewer(content, fakeMeObj, true) || sakai_content.isUserAnEditor(content, fakeMeObj, true) || sakai_content.isUserAManager(content, fakeMeObj, true);
        },

        /**
         * Checks if a user is allowed to share the specified content
         * @param {Object} content The content profile data as defined in loadContentProfile()
         */
        canCurrentUserShareContent: function(content) {
            var canShare = false;
            var contentPermission = '';
            var userRole = 'anon';
            if (!sakai_user.isAnonymous(sakai_user.data.me)) {
                userRole = 'everyone';
                if (sakai_content.isUserAManager(content, sakai_user.data.me)) {
                    userRole = 'manager';
                } else if (sakai_content.isUserAnEditor(content, sakai_user.data.me)) {
                    userRole = 'editor';
                } else if (sakai_content.isUserAViewer(content, sakai_user.data.me)) {
                    userRole = 'viewer';
                }
            }
            if (content['sakai:permissions']) {
                contentPermission = content['sakai:permissions'];
            } else if (content.data && content.data['sakai:permissions']) {
                contentPermission = content.data['sakai:permissions'];
            }
            if (userRole === 'manager' || (sakai_conf.roleCanShareContent && sakai_conf.roleCanShareContent[contentPermission] &&
            $.inArray(userRole, sakai_conf.roleCanShareContent[contentPermission]) !== -1)) {
                canShare = true;
            }
            return canShare;
        },

        /**
         * Shares content with a user and sets permissions for the user.
         * This function can handle single user/content or multiple user/content items in an array
         * @param {String|Array} contentId   Unique pool id or Array of IDs of the content being added to the library
         * @param {String} userId      Authorizable id of the library to add this content in
         * @param {String} role        The role the user should have with the content that's being shared, defaults to viewer
         * @param {Object} callBack    Function to call once the content has been added to the library
         */
        addToLibrary: function(contentId, userId, role, callBack) {
            var permission = !role ? 'viewer' : role;

            // content array
            var toAdd = [];
            if (_.isString(contentId)) {
                toAdd.push(contentId);
            } else {
                toAdd = contentId;
            }
            // user array
            var addTo = [];
            if (_.isString(userId)) {
                addTo.push(userId);
            } else {
                addTo = userId;
            }
            var batchRequests = [];
            for (var i = 0; i < addTo.length; i++) {
                var params = {};
                if (permission === 'manager') {
                    params = {
                        ':manager': addTo[i]
                    };
                } else if (permission === 'editor') {
                    params = {
                        ':editor': addTo[i]
                    };
                } else {
                    params = {
                        ':viewer': addTo[i]
                    };
                }
                for (var j = 0; j < toAdd.length; j++) {
                    batchRequests.push({
                        url: '/p/' + toAdd[j] + '.members.json',
                        parameters: params,
                        method: 'POST'
                    });
                }
            }
            if (batchRequests.length > 0) {
                sakai_serv.batch(batchRequests, function(success, data) {
                    if (success) {
                        // adjust content count in the UI so it accurately reflects the added content without needing a new request
                        $.each(sakai_user.data.me.groups, function(index, group) {
                            if (group && group.counts && group.groupid === userId) {
                                group.counts.contentCount += toAdd.length;
                            }
                        });
                        if (callBack) {
                            callBack(contentId, userId);
                        }
                    }
                    else {
                        debug.error('sharecontent failed to change content ' +
                        'permission to "viewer" for member: ' +
                        userId);
                        debug.error('xhr data returned: ' + data);
                    }
                }, true);
            } else {
                if (callBack) {
                    callBack(contentId, userId);
                }
            }
        },

        /**
         * Removes multiple users from the specified role for multiple content items
         *
         * @param role  content profile data as defined in loadContentProfile()
         * @param {String} role The role to remove user(s) from
         * @param {String/Array} contentId The content to remove the user from
         * @param {String/Array} userId The user to remove
         * @param {Function} callback Callback function
         */
        removeUser: function(role, contentId, userId, callback) {
            var batchRequests = [];
            var userIds = [];
            var contentIds = [];

            if (_.isString(userId)) {
                userIds.push(userId);
            } else if ($.isArray(userId)) {
                userIds = userId;
            }

            if (_.isString(contentId)) {
                contentIds.push(contentId);
            } else if ($.isArray(contentId)) {
                contentIds = contentId;
            }

            for (var c = 0; c < contentIds.length; c++) {
                for (var i = 0; i < userIds.length; i++) {
                    var parameter = {':viewer@Delete': userIds[i]};
                    if (role === 'editor') {
                        parameter = {':editor@Delete': userIds[i]};
                    } else if (role === 'manager') {
                        parameter = {':manager@Delete': userIds[i]};
                    }
                    batchRequests.push({
                        url: '/p/' + contentIds[c] + '.members.json',
                        parameters: parameter,
                        method: 'POST'
                    });
                }
            }

            sakai_serv.batch(batchRequests, function(success, data) {
                if ($.isFunction(callback)) {
                   callback(success);
                }
            });
        },

        /**
         * Object containing data for the page to edit
         * If the document hasn't been edited in the last 10 seconds it is safe to edit
         * @param {String} pagePath Path to the page to edit
         * @param {Function} callback The callback function
         * @param {String} uniqueModifierId fakes a session by comparing a cached variable to a property
                                            that is stored in the autosave data
         */
        checkSafeToEdit: function(pagePath, uniqueModifierId, callback) {
            sakai_serv.loadJSON(pagePath + '.infinity.json', function(success, data) {
                if ($.isFunction(callback)) {
                    // if there is an editing flag and it is less than 10 seconds ago, and you aren't the most recent editor, then
                    // someone else is editing the page right now.
                    data.safeToEdit = true;
                    if (data.editing &&
                        sakai_util.Datetime.getCurrentGMTTime() - data.editing.time < 10000 &&
                        (data.editing._lastModifiedBy !== sakai_user.data.me.user.userid ||
                        uniqueModifierId !== data.editing['sakai:modifierid'])) {
                        data.safeToEdit = false;
                    }
                    sakai_user.getUser(data._lastModifiedBy, function(success, userData) {
                        data.editor = userData;
                        callback(success, data);
                    });
                }
            });
        },

        /**
         * Checks for autosaved documents for a sakai doc and returns that data
         *
         * @param {Boolean} Indicating if the sakai doc is a new page that can't have a autosaved page yet
         * @param {String} Path to the sakai document in the system
         * @param {Function} Callback function to execute on finish
         */
         checkAutosave: function(newPage, pagePath, callback) {
             if (newPage) {
                 // a new page won't have an autosave yet
                 if ($.isFunction(callback)) {
                     callback(true, {'safeToEdit': true});
                 }
             } else {
                 sakai_serv.loadJSON(pagePath + '.infinity.json', function(success, data) {
                     if ($.isFunction(callback)) {
                         // if there is an editing flag and it is less than 10 seconds ago, and you aren't the most recent editor, then
                         // someone else is editing the page right now.
                         data.safeToEdit = true;
                         if (data.editing && sakai_util.Datetime.getCurrentGMTTime() - data.editing.time < 10000 && data.editing._lastModifiedBy !== sakai_user.data.me.user.userid) {
                             data.safeToEdit = false;
                         }
                         if (data.autosave && data.hasOwnProperty('page') && data.autosave._lastModified > data._lastModified) {
                             data.hasAutosave = true;
                         }
                         callback(success, data);
                     }
                 });
             }
         },


        /**
         * Returns a preview URL for known services, empty string otherwise
         *
         * @param url The url of the content in an external service that you'd like a preview of
         */
        getPreviewUrl : function(url) {
            var uri = parseUri(url);
            var result = {};
            result.type = 'iframe';
            result.url = url;
            if (/vimeo\.com$/.test(uri.host)) {
                if (uri.path !== '') {
                  result.url = 'http://player.vimeo.com/video' + uri.path;
                }
            } else if (/picasaweb\.google\.com$/.test(uri.host)) {
                var splitPath = uri.path.split('/');
                if (splitPath.length >= 3 && uri.anchor !== '') {
                    var userId = splitPath[1];
                    var albumName = splitPath[2];
                    var photoId = uri.anchor;

                    $.ajax({
                        url: '/var/proxy/google/picasaGetPhoto.json',
                        type: 'GET',
                        async: false,
                        cache: false,
                        data: {
                            'userId' : userId,
                            'albumName' : albumName,
                            'photoId' : photoId
                        },
                        success: function(data) {
                            var splitPath = data.feed.icon['$t'].split('/');
                            // insert the size we want as the second to last
                            // entry in the array
                            splitPath.splice(-2, 1, 's920');
                            result.url = splitPath.join('/');
                            result.type = 'image';
                        }
                    });
                }
            } else if (/youtube\.com$/.test(uri.host)) {
                if (uri.queryKey.v) {
                    result.url = url;
                    result.type = 'video';
                    result.avatar = '//img.youtube.com/vi/' + uri.queryKey.v + '/0.jpg';
                }
            } else if (/ted\.com$/.test(uri.host) && uri.directory === '/talks/') {
                var tedUrl = "http://query.yahooapis.com/v1/public/yql?q=select%20*%20from%20html%20where%20url%3D%22" +
                                url +
                                "%22%20and%20compat%3D%22html5%22%20and%20xpath%3D'%2F%2F*%5B%40id%3D%22pagetype%22%5D%2Fscript%5B5%5D'&format=json&callback=";
                var tedRegex = /download\/links\/slug\/([\s\S]+)\/type\/talks/g;
                var tedRegexThumbnail = /playlist\:\'([\s\S]+)thumbnailURL%22%3A%22([\s\S]+)%22%2C%22title/g;
                $.ajax({
                    'url': tedUrl,
                    'async': false,
                    'cache': false,
                    'dataType': 'json',
                    'success': function(data) {
                        if (data && data.query && data.query.results &&
                                data.query.results.script && data.query.results.script.content) {
                            var tedContent = data.query.results.script.content;
                            var tedURLArray = tedRegex.exec(tedContent);
                            var tedThumbnailArray = tedRegexThumbnail.exec(tedContent);
                            if (tedURLArray[1]) {
                                result.url = 'http://download.ted.com/talks/' + tedURLArray[1] + '.mp4';
                                result.type = 'video';
                            }
                            if (tedThumbnailArray[2]){
                                result.avatar = decodeURIComponent(tedThumbnailArray[2]).replace(/\\/g, '');
                            }
                        }
                    }
                });
            } else if (/amazon\.com$/.test(uri.host)) {
                var asin = uri.path.split('/');
                if (asin && asin[asin.indexOf('dp')] !== -1) {
                    asin = asin[asin.indexOf('dp')+1];
                    result.url = 'http://kindleweb.s3.amazonaws.com/app/1.0.11.053.093655/KindleReaderApp.html?asin=' + asin + '&containerID=kindleReaderDiv59&tophostname=localhost&iframeName=kindleReaderIFrame1300121366106&dp=0';
                    result.type = 'iframe';
                }
            } else if (/videolectures\.net$/.test(uri.host)) {
                var lectureId = uri.path.split('/')[1];
                if (lectureId) {
                    $.ajax({
                        url: '/var/proxy/videolectures/videoLecturesGetSnippet.json',
                        type: 'GET',
                        async: false,
                        cache: false,
                        data: {
                            'lectureId' : lectureId
                        },
                        success: function(data) {
                            result.url = $($(data).find('textarea').val()).find('img').attr('src');
                            result.type = 'image';
                        }
                    });
                }
            } else if (/flickr\.com$/.test(uri.host)) {
                var fPhotoId = uri.path.split('/')[3];
                if (fPhotoId) {
                    $.ajax({
                        url: '/var/proxy/flickr/flickrGetPhotoInfo.json',
                        type: 'GET',
                        async: false,
                        cache: false,
                        dataType: 'json',
                        data: {
                            'photoId': fPhotoId
                        },
                        success: function(data) {
                            result.url = 'http://farm' + data.photo.farm + '.static.flickr.com/' + data.photo.server + '/' + data.photo.id + '_' + data.photo.secret + '_b.jpg';
                            result.type = 'image';
                        }
                    });
                }
            } else if (/slideshare\.net$/.test(uri.host)) {
                if (uri.path !== '') {
                    $.ajax({
                        url: '/var/proxy/slideshare/slideshareGetSlideshow.json',
                        type: 'GET',
                        dataType: 'xml',
                        async: false,
                        cache: false,
                        data: {
                            'slideshow_url': uri.source
                        },
                        success: function(data) {
                            if (!$(data).find('SlideShareServiceError').text()) {
                                var embed = $($(data).find('Embed').text());
                                // resize to fit contentpreview
                                embed.find('*[style*="width"]').css('width', '100%');
                                embed.find('*[style*="height"]').css('height', '500px');
                                embed.find('*[width="425"]').attr('width', '100%');
                                embed.find('*[height="355"]').attr('height', '500');

                                result.url = embed.html();
                                result.type = 'embed';
                            }
                        }
                    });
                }
            } else if (/maps\.google\.com$/.test(uri.host)) {
                if (uri.path !== '') {
                    result.url = uri.source;
                    result.type = 'googlemap';
                }
            }
            return result;
        },

        /**
         * Returns an object with data for the provided mimetype
         *
         * @param mimetype  standard mimetype string (i.e. 'image/png', 'application/pdf', etc.)
         * @return if we have a match for the given mimetype, an Object with
         *     the following params will be returned:
         *      - cssClass: css class to assign a small (~16px) image as the background
         *            image for an element
         *      - URL: path to an image (~128px) that represents this content type
         *      - description: internationalizable bundle key for a short description
         *            for this content type (i.e. 'PDF document')
         *     If there is no match, a general 'Other document' object is returned
         */
        getMimeTypeData: function(mimetype) {
            if (mimetype && typeof(mimetype) === 'string') {
                var mimetypeObj = sakai_conf.MimeTypes[mimetype];
                if (mimetypeObj) {
                    return mimetypeObj;
                }
            }
            return sakai_conf.MimeTypes.other;
        },

        getMimeType : function(content) {
            var mimeType = 'other';
            if (content['_mimeType']) {
                mimeType = content['_mimeType'];
            } else if (content['mimeType']) {
                mimeType = content['mimeType'];
            }
            return mimeType;
        },

        getThumbnail : function(content) {
            var thumbnail = '';
            var mimeType = sakai_content.getMimeType(content);
            if (content['sakai:pagecount'] && content['sakai:pagecount'] !== '0') {
                thumbnail = '/p/' + content['_path'] + '/page1.small.jpg';
            } else if (mimeType.indexOf('image') !== -1 && mimeType !== 'image/tiff' && mimeType !== 'image/jp2') {
                thumbnail = '/p/' + content['_path'];
            } else if (content['sakai:preview-url']) {
                if (content['sakai:preview-avatar']) {
                    thumbnail = content['sakai:preview-avatar'];
                }
            }
            return thumbnail;
        },

        isJwPlayerSupportedVideo : function(mimeType) {
            var supported = false;
            if (mimeType && mimeType.substring(0, 6) === 'video/') {
                var mimeSuffix = mimeType.substring(6);
                if (mimeSuffix === 'x-flv' || mimeSuffix === 'mp4' || mimeSuffix === '3gpp' || mimeSuffix === 'quicktime') {
                    supported = true;
                }
            }
            return supported;
        },

        isJwPlayerSupportedAudio : function(mimeType) {
            var supported = false;
            if (mimeType && mimeType.substring(0, 6) === 'audio/') {
                supported = true;
            }
            return supported;
        },

        isKalturaPlayerSupported : function(mimeType) {
            return sakai_conf.kaltura && sakai_conf.kaltura.enabled && (mimeType === 'kaltura/video' || mimeType === 'kaltura/audio');
        },

        getCreatorProfile : function(content, callback) {
            $.ajax({
                url: '/~' + content['sakai:pool-content-created-for'] + '/public/authprofile.infinity.json',
                success: function(profile) {
                    if ($.isFunction(callback)) {
                       callback(true, profile);
                    }
                },
                error: function(xhr, textStatus, thrownError) {
                    if ($.isFunction(callback)) {
                        callback(false, xhr);
                    }
                }
            });

        },

        hasPreview : function(content) {
            var result = false;
            var mimeType = sakai_content.getMimeType(content);
            if (content['sakai:preview-url'] ||
                    sakai_content.getThumbnail(content) ||
                    (mimeType.substring(0,6) === 'image/' && mimeType !== 'image/tiff' && mimeType !== 'image/jp2') ||
                    mimeType.substring(0,5) === 'text/' ||
                    mimeType === 'application/x-shockwave-flash' ||
                    sakai_content.isKalturaPlayerSupported(mimeType) ||
                    sakai_content.isJwPlayerSupportedVideo(mimeType)  ||
                    sakai_content.isJwPlayerSupportedAudio(mimeType)) {
                result = true;
            }
            return result;
        },

        getCommentCount : function(content) {
            var count = 0;
            if (content.hasOwnProperty('commentCount')) {
                count = content.commentCount;
            } else if (content.hasOwnProperty('comments')) {
                $.each(content.comments, function(key, val) {
                    if ($.isPlainObject(val)) {
                        count++;
                    }
                });
            }
            return count;
        },

        getPlaceCount : function(content) {
            var count = 0;
            if (!sakai_content.Collections.isCollection(content)) {
                if (content['sakai:pooled-content-viewer']) {
                    $.each(content['sakai:pooled-content-viewer'], function(idx, member) {
                        if (member !== 'anonymous' && member !== 'everyone') {
                            count++;
                        }
                    });
                }
                if (content['sakai:pooled-content-editor']) {
                    $.each(content['sakai:pooled-content-editor'], function(idx, member) {
                        if (member !== 'anonymous' && member !== 'everyone') {
                            count++;
                        }
                    });
                }
                if (content['sakai:pooled-content-manager']) {
                    $.each(content['sakai:pooled-content-manager'], function(idx, member) {
                        if (member !== 'anonymous' && member !== 'everyone') {
                            count++;
                        }
                    });
                }
            }
            return count;
        },

        /**
         * getNewList: get a new list of content based on newly uploaded or saved content
         *
         * @param {String} library The library to get the data for
         *
         * @return {Object} the passed-in data combined with the newly shared/uploaded content
         */
        getNewList : function(library) {
            var newData = [];
            if (sakai_global.newaddcontent && sakai_global.newaddcontent.getNewContent) {
                var newlyUploadedData = sakai_global.newaddcontent.getNewContent(library);
                $.merge(newData, newlyUploadedData);
            }
            if (sakai_global.savecontent && sakai_global.savecontent.getNewContent) {
                var newlySavedData = sakai_global.savecontent.getNewContent(library);
                $.merge(newData, newlySavedData);
            }
            return newData;
        },

        /**
         * Function to process search results for content
         *
         * @param {Object} results Search results to process
         * @param {Object} meData User object for the user
         * @param {Function} callback Callback function executed at the end of the operation
         * @param {Object} threeDotsWidths Optional object to specify widths for applyThreeDots in the list view:
         *                              titleWidth {Integer} limit the title to this width in list view
         *                              descriptionWidth {Integer} limit the description to this width in list view
         *                              displayNameWidth {Integer} limit the owner display name to this width in list view
         * @returns void
         */
        prepareContentForRender : function(results, meData, callback, threeDotsWidths) {
            var userArray = [];
            $.each(results, function(i, contentItem) {
                if (contentItem['sakai:pooled-content-file-name']) {
                    contentItem.id = contentItem['_path'];
                    contentItem.link = '/content#p=' + sakai_util.safeURL(contentItem['_path']);
                    contentItem.canDelete = sakai_content.isContentInLibrary(contentItem, meData.user.userid) || (sakai_content.Collections.isCollection(contentItem) && sakai_content.Collections.isCollectionInMyLibrary(contentItem));
                    contentItem.numPlaces = sakai_content.getPlaceCount(contentItem);
                    contentItem.numComments = sakai_content.getCommentCount(contentItem);
                    // Only modify the description if there is one
<<<<<<< HEAD
                    if (contentItem["sakai:description"]) {
                        var descWidth = 750;
                        if (threeDotsWidths && threeDotsWidths.descriptionWidth) {
                            descWidth = threeDotsWidths.descriptionWidth;
                        }
                        contentItem["sakai:description-shorter"] = sakai_util.applyThreeDots(contentItem["sakai:description"], 150, {
=======
                    if (contentItem['sakai:description']) {
                        contentItem['sakai:description-shorter'] = sakai_util.applyThreeDots(contentItem['sakai:description'], 150, {
>>>>>>> 0d3af6f8
                            max_rows: 2,
                            whole_word: false
                        }, '');
                        contentItem['sakai:description-long'] = sakai_util.applyThreeDots(contentItem['sakai:description'], 1200, {
                            max_rows: 2,
                            whole_word: false
<<<<<<< HEAD
                        }, "");
                        contentItem["sakai:description"] = sakai_util.applyThreeDots(contentItem["sakai:description"], descWidth, {
=======
                        }, '');
                        contentItem['sakai:description'] = sakai_util.applyThreeDots(contentItem['sakai:description'], 580, {
>>>>>>> 0d3af6f8
                            max_rows: 2,
                            whole_word: false
                        }, '');
                    }
<<<<<<< HEAD
                    if (contentItem["sakai:pooled-content-file-name"]) {
                        var fileNameWidth = 560;
                        if (threeDotsWidths && threeDotsWidths.titleWidth) {
                            fileNameWidth = threeDotsWidths.titleWidth;
                        }
                        contentItem["sakai:pooled-content-file-name-short"] = sakai_util.applyThreeDots(contentItem["sakai:pooled-content-file-name"], fileNameWidth, {
=======
                    if (contentItem['sakai:pooled-content-file-name']) {
                        contentItem['sakai:pooled-content-file-name-short'] = sakai_util.applyThreeDots(contentItem['sakai:pooled-content-file-name'], 560, {
>>>>>>> 0d3af6f8
                            max_rows: 1,
                            whole_word: false
                        }, 's3d-bold');
                        contentItem['sakai:pooled-content-file-name-shorter'] = sakai_util.applyThreeDots(contentItem['sakai:pooled-content-file-name'], 150, {
                            max_rows: 1,
                            whole_word: false
                        }, 's3d-bold');
                    }
                    // Modify the tags if there are any
                    if (contentItem['sakai:tags']) {
                        if ( _.isString(contentItem['sakai:tags']) ) {
                            contentItem['sakai:tags'] = contentItem['sakai:tags'].split(',');
                        }
                        contentItem.tagsProcessed = sakai_util.formatTags(contentItem['sakai:tags']);
                    }
                    // set mimetype
                    var mimeType = sakai_content.getMimeType(contentItem);
                    var mimeTypeData = sakai_content.getMimeTypeData(mimeType);
                    contentItem.mimeType = mimeType;
                    contentItem.mimeTypeURL = mimeTypeData.URL;
                    contentItem.mimeTypeDescription = sakai_i18n.getValueForKey(mimeTypeData.description);
                    contentItem.thumbnail = sakai_content.getThumbnail(results[i]);
                    // if the content has an owner we need to add their ID to an array,
                    // so we can lookup the users display name in a batch req
                    if (contentItem['sakai:pool-content-created-for'] && !results.fetchMultipleUserDataInWidget) {
                        userArray.push(contentItem['sakai:pool-content-created-for']);
                    }
                    contentItem.hasPreview = sakai_content.hasPreview(contentItem);
                }
            });
            // Get displaynames for the users that created content
            if (userArray.length) {
<<<<<<< HEAD
                sakai_user.getMultipleUsers(userArray, function(users){
                    var displayNameWidth = 580;
                    if (threeDotsWidths && threeDotsWidths.displayNameWidth) {
                        displayNameWidth = threeDotsWidths.displayNameWidth;
                    }
                    $.each(results, function(index, item){
=======
                sakai_user.getMultipleUsers(userArray, function(users) {
                    $.each(results, function(index, item) {
>>>>>>> 0d3af6f8
                        if (item && item['sakai:pooled-content-file-name']) {
                            var userid = item['sakai:pool-content-created-for'];
                            var displayName = sakai_user.getDisplayName(users[userid]);
                            item.ownerId = userid;
                            item.ownerDisplayName = displayName;
<<<<<<< HEAD
                            item.ownerDisplayNameShort = sakai_util.applyThreeDots(displayName, displayNameWidth, {max_rows: 1,whole_word: false}, "s3d-bold", true);
                            item.ownerDisplayNameShorter = sakai_util.applyThreeDots(displayName, 180, {max_rows: 1,whole_word: false}, "s3d-bold", true);
=======
                            item.ownerDisplayNameShort = sakai_util.applyThreeDots(displayName, 580, {max_rows: 1,whole_word: false}, 's3d-bold', true);
                            item.ownerDisplayNameShorter = sakai_util.applyThreeDots(displayName, 180, {max_rows: 1,whole_word: false}, 's3d-bold', true);
>>>>>>> 0d3af6f8
                        }
                    });
                    if ($.isFunction(callback)) {
                        callback(results);
                    }
                });
            } else if ($.isFunction(callback)) {
                callback(results);
            }
        },

        createContentURL: function(contentData) {
            var ret = '';
            if (contentData && contentData._path && contentData['sakai:pooled-content-file-name']) {
                ret = sakai_conf.SakaiDomain + '/p/' + contentData._path + '/' + sakai_util.safeURL(contentData['sakai:pooled-content-file-name']);
            }
            return ret;
        },

        /**
         * Set of API function around collection creation and management
         */
        Collections: {

            /**
             * Prefix that will be prepended to all pseudoGroups created
             * for collections
             */
            COLLECTION_GROUP_PREFIX: 'c-',

            /**
             * Create a new content collection. This includes the creation of a pooled content item and a pseudoGroup used to share
             * content with. The auth-all feed for that pseudoGroup is then used to retrieve the content of the collection
             * @param {Object} title            Title of the collection
             * @param {Object} description      Description of the collection
             * @param {Object} permissions      Permission to be set on the collection. Possible values are 'public', 'everyone'
             *                                  and 'private'
             * @param {Object} tags             Tags to be set on the collection
             * @param {Object} contentToAdd     Array of pooled content items that need to be added to the collection
             * @param {Object} usersToAdd       Array of {'id': authorizableId, 'role': 'member/manager'} objects that determines who
             *                                  can see and who can edit the collections
             * @param {Object} callback         Function to be called after the collections has been created. This will pass in a
             *                                  success parameter and
             */
            createCollection: function(title, description, permissions, tags, contentToAdd, usersToAdd, callback) {

                // 0. Help functions
                // 0a. Prepare arguments
                usersToAdd = usersToAdd || [];
                contentToAdd = contentToAdd || [];
                // 0b. Creating a group
                var createGroup = function(id, title, role) {
                    var fullId = role ? id + '-' + role : id;
                    var roleTitle = '';
                    var roleTitlePlural = '';
                    if (role && role === 'managers') {
                        roleTitle = 'MANAGER';
                        roleTitlePlural = 'MANAGERS';
                    } else if (role && role === 'editors') {
                        roleTitle = 'EDITOR';
                        roleTitlePlural = 'EDITORS';
                    } else if (role && role === 'members') {
                        roleTitle = 'MEMBER';
                        roleTitlePlural = 'MEMBERS';
                    }
                    var roles = [
                        {
                            'id': 'managers',
                            'title': 'MANAGER',
                            'titlePlural': 'MANAGERS',
                            'isManagerRole': true,
                            'manages': ['members','editors']
                        },
                        {
                            'id': 'editors',
                            'title': 'EDITOR',
                            'titlePlural': 'EDITORS',
                            'isManagerRole': false
                        },
                        {
                            'id':'members',
                            'title': 'MEMBER',
                            'titlePlural': 'MEMBERS',
                            'isManagerRole': false
                        }
                    ];
                    return {
                        'url': sakai_conf.URL.GROUP_CREATE_SERVICE,
                        'method': 'POST',
                        'parameters': {
                            ':name': fullId,
                            'sakai:group-title' : role ? '' : title,
                            'sakai:roles': role ? '' : JSON.stringify(roles),
                            'sakai:group-id': fullId,
                            'sakai:category': 'collection',
                            'sakai:excludeSearch': true,
                            'sakai:pseudoGroup': role ? true : false,
                            'sakai:pseudoGroup@TypeHint': 'Boolean',
                            'sakai:parent-group-title': role ? title : '',
                            'sakai:parent-group-id': role ? id : '',
                            'sakai:role-title': roleTitle,
                            'sakai:role-title-plural': roleTitlePlural
                        }
                    };
                };

                // 1. Create the pooled content item
                // 1a. Create the base node
                var refID = sakai_util.generateWidgetId();
                var collectionObject = {
                    'sakai:pooled-content-file-name': title,
                    'sakai:permissions': permissions,
                    'sakai:description': description,
                    'sakai:tags': tags,
                    'sakai:copyright': sakai_conf.Permissions.Copyright.defaults['collections'],
                    'mimeType': 'x-sakai/collection',
                    'sakai:allowcomments': 'true',
                    'sakai:showcomments': 'true',
                    'sakai:showalways': true,
                    'sakai:showalways@TypeHint': 'Boolean',
                    'sakai:schemaversion': sakai_conf.schemaVersion,
                    'structure0': JSON.stringify({
                        'main': {
                            '_ref': refID,
                            '_order': 0,
                            '_title': title,
                            '_nonEditable': true,
                            'main': {
                                '_ref': refID,
                                '_order': 0,
                                '_title': title,
                                '_nonEditable': true
                            }
                        }
                    })
                };
                $.ajax({
                    url: '/system/pool/createfile',
                    data: collectionObject,
                    type: 'POST',
                    dataType: 'json',
                    success: function(data) {

                        // 2. Tag the collection
                        var collectionId = data._contentItem.poolId;
                        sakai_util.tagEntity('/p/' + collectionId, collectionObject['sakai:tags'], false, function() {
                            // 3. Set the permissions on the pooled content item
                            sakai_content.setFilePermissions([{'hashpath': collectionId, 'permissions': collectionObject['sakai:permissions']}], function() {

                                // 4. Create the pseudoGroups
                                var groupId = sakai_content.Collections.getCollectionGroupId(collectionId);
                                var batchRequests = [];
                                var membershipsToProcess = [];
                                var managershipsToProcess = [];
                                // 4a. Create the collection managers group
                                batchRequests.push(createGroup(groupId, title, 'managers'));
                                // 4b(i). Create the collection editors group
                                batchRequests.push(createGroup(groupId, title, 'editors'));
                                // 4b. Create the collection members group
                                batchRequests.push(createGroup(groupId, title, 'members'));
                                // 4c. Create the main collections group
                                batchRequests.push(createGroup(groupId, title));
                                // 4d. Create the groups
                                sakai_serv.batch(batchRequests, function(success, response) {
                                    // 4e. Set the correct members and managers
                                    managershipsToProcess.push({
                                        'user': groupId + '-managers',
                                        'permission': 'managers'
                                    });
                                    managershipsToProcess.push({
                                        'user': groupId + '-managers',
                                        'permission': 'editors'
                                    });
                                    managershipsToProcess.push({
                                        'user': groupId + '-managers',
                                        'permission': 'members'
                                    });
                                    managershipsToProcess.push({
                                        'user': groupId + '-managers'
                                    });
                                    membershipsToProcess.push({
                                        'user': sakai_user.data.me.user.userid,
                                        'permission': 'managers'
                                    });
                                    membershipsToProcess.push({
                                        'user': groupId + '-managers'
                                    });
                                    membershipsToProcess.push({
                                        'user': groupId + '-members'
                                    });
                                    membershipsToProcess.push({
                                        'user': groupId + '-editors'
                                    });
                                    // 4f. Share the collections with the appropriate users
                                    // {'id': authorizableId, 'role': 'member/editor/manager'}
                                    $.each(usersToAdd, function(index, user) {
                                        var userRole = sakai_content.Collections.getCollectionRolePseudoGroup(user.role);
                                        membershipsToProcess.push({
                                            'user': user.id,
                                            'permission': userRole,
                                            'viewer': true
                                        });
                                    });

                                    sakai_groups.addUsersToGroup(groupId, managershipsToProcess, sakai_user.data.me, true, function() {
                                        sakai_groups.addUsersToGroup(groupId, membershipsToProcess, sakai_user.data.me, false, function() {
                                            // Add current user to the managers group for management functions before refresh
                                            sakai_user.data.me.user.subjects.push(groupId + '-managers');
                                            sakai_user.data.me.groups.push({
                                                'sakai:group-id': groupId + '-managers'
                                            });
                                            // 4g. Remove the creator as an explicit manager of all these groups
                                            batchRequests = [];
                                            var params = {
                                                '_charset_': 'utf-8',
                                                ':manager@Delete': sakai_user.data.me.user.userid
                                            };
                                            batchRequests.push({
                                                'url': '/system/userManager/group/' + groupId + '-members.update.json',
                                                'method': 'POST',
                                                'parameters': params
                                            });
                                            batchRequests.push({
                                                'url': '/system/userManager/group/' + groupId + '-editors.update.json',
                                                'method': 'POST',
                                                'parameters': params
                                            });
                                            batchRequests.push({
                                                'url': '/system/userManager/group/' + groupId + '-managers.update.json',
                                                'method': 'POST',
                                                'parameters': params
                                            });
                                            batchRequests.push({
                                                'url': '/system/userManager/group/' + groupId + '.update.json',
                                                'method': 'POST',
                                                'parameters': params
                                            });
                                            sakai_serv.batch(batchRequests, function(success, response) {

                                                // 5. Set the permissions on the pseudoGroups
                                                var visible = 'public';
                                                if (permissions === 'everyone') {
                                                    visible = 'logged-in-only';
                                                } else if (permissions === 'private') {
                                                    visible = 'members-only';
                                                }
                                                var roles = [{'id': 'managers'}, {'id': 'editors'}, {'id': 'members'}];
                                                sakai_groups.setPermissions(groupId, 'yes', visible, roles, function() {

                                                    // 6. Share the collection with the pseudoGroups and remove creator as manager
                                                    sakai_content.addToLibrary(collectionId, groupId + '-managers', 'manager', function() {
                                                        sakai_content.addToLibrary(collectionId, groupId + '-editors', 'editor', function() {
                                                            sakai_content.addToLibrary(collectionId, groupId + '-members', false, function() {
                                                                sakai_content.removeUser('manager', collectionId, sakai_user.data.me.user.userid, function() {

                                                                    // 7. Add the content to the collection
                                                                    var pooledContentToAdd = [];
                                                                    var collectionsToAdd = [];
                                                                    $.each(contentToAdd, function(index, item) {
                                                                        if (sakai_content.Collections.isCollection(item)) {
                                                                            collectionsToAdd.push(item['_path']);
                                                                        } else {
                                                                            pooledContentToAdd.push(item['_path']);
                                                                        }
                                                                    });
                                                                    sakai_content.addToLibrary(pooledContentToAdd, groupId, false, function() {
                                                                        sakai_content.Collections.shareCollection(collectionsToAdd, groupId, false, function() {

                                                                            //1b. Set the pagecontent to have the collectionviewer widget
                                                                            // We do this here so the collection itself is the item that is touched latest,
                                                                            // which it'll show on the top of the library listing
                                                                            var widgetId = sakai_util.generateWidgetId();
                                                                            var toSave = {};
                                                                            toSave[refID] = {
                                                                                'rows': [{
                                                                                    'id': sakai_util.generateWidgetId(),
                                                                                    'columns': [{
                                                                                        'width': 1,
                                                                                        'elements': [{
                                                                                            'id': widgetId,
                                                                                            'type': 'collectionviewer'
                                                                                        }]
                                                                                    }]
                                                                                }]
                                                                            };
                                                                            toSave[refID][widgetId] = {
                                                                                'collectionviewer': {
                                                                                    'groupid': groupId
                                                                                }
                                                                            };
                                                                            sakai_serv.saveJSON('/p/' + collectionId, toSave, function() {
                                                                                // 8. Add the new collection to your me-object
                                                                                sakai_user.data.me.groups.push({
                                                                                    'sakai:category': 'collection',
                                                                                    'sakai:group-title': title,
                                                                                    'sakai:group-id': groupId,
                                                                                    'sakai:pseudoGroup': false,
                                                                                    'groupid': groupId,
                                                                                    'sakai:excludeSearch': 'true',
                                                                                    'counts': {
                                                                                        'contentCount': contentToAdd.length,
                                                                                        'membersCount': usersToAdd.length
                                                                                    }
                                                                                });
                                                                                // 9. Execute the callback function
                                                                                callback(true, collectionId);
                                                                            });
                                                                        });
                                                                    });
                                                                });
                                                            });
                                                        });
                                                    });
                                                });
                                            });
                                        });
                                    });
                                });
                            });
                        });
                    }
                });
            },

            /**
             * Add a number of content items to an existing collection
             * @param {Object} collectionId    Pooled content id that represents the collection
             * @param {Object} poolIds         Array of pooled content ids to be added to the collection
             * @param {Object} callback        Function to be called when the content has been added to the collection
             */
            addToCollection: function(collectionId, poolIds, callback) {
                poolIds = poolIds || [];
                if (_.isString(poolIds)) {
                    poolIds = [poolIds];
                }
                sakai_content.addToLibrary(poolIds, sakai_content.Collections.getCollectionGroupId(collectionId), false, callback);
            },

            /**
             * Remove a number of content items from an existing collection
             * @param {Object} collectionId    Pooled content id that represents the collection
             * @param {Object} poolIds         Array of pooled content ids to be removed from the collection
             * @param {Object} callback        Function to be called when the content has been removed from the collection
             */
            removeFromCollection: function(collectionId, poolIds, callback) {
                poolIds = poolIds || [];
                if (_.isString(poolIds)) {
                    poolIds = [poolIds];
                }
                sakai_content.removeUser('viewer', poolIds, sakai_content.Collections.getCollectionGroupId(collectionId), callback);
            },

            /**
             * Make a collection either public, private or only visible to the people it's shared with
             * @param {Object} collectionId    Pooled content id that represents the collection
             * @param {Object} permission      Permission to be set on the collection. Possible values are 'public', 'everyone'
             *                                 and 'private'
             * @param {Object} callback        Function to be called when the new permissions have been set on the collection
             */
            setCollectionPermissions: function(collectionId, permission, callback) {
                // Change the permissions of the Sakai Doc
                sakai_content.setFilePermissions([{'hashpath': collectionId, 'permissions': permission}], function() {
                    // Change the permissions of the Sakai Doc
                    var groupId = sakai_content.Collections.getCollectionGroupId(collectionId);
                    var visible = 'public';
                    if (permission === 'everyone') {
                        visible = 'logged-in-only';
                    } else if (permission === 'private') {
                        visible = 'members-only';
                    }
                    var roles = [{'id': 'managers'}, {'id': 'editors'}, {'id': 'members'}];
                    sakai_groups.setPermissions(groupId, 'yes', visible, roles, function() {
                         if ($.isFunction(callback)) {
                             callback();
                         }
                    });
                });
            },

            /**
             * Share a collection with a list of users/groups
             * @param {Object} collectionIds   Pooled content id(s) for the collection that's shared
             * @param {Object} authorizables   Array of authorizable ids to share the collection with
             * @param {String} role            The role the user should have with the collection that's being shared, defaults to member
             * @param {Object} callback        Function to call when the collection has been shared
             */
            shareCollection: function(collectionIds, authorizables, role, callback) {
                var userRole = sakai_content.Collections.getCollectionRolePseudoGroup(role);
                var permissionBatch = [];
                if (_.isString(authorizables)) {
                    authorizables = [authorizables];
                }
                if (_.isString(collectionIds)) {
                    collectionIds = [collectionIds];
                }
                $.each(collectionIds, function(index, collectionId) {
                    var groupID = sakai_content.Collections.getCollectionGroupId(collectionId);
                    $.each(authorizables, function(index, authorizable) {
                        permissionBatch.push({
                            'url': '/system/userManager/group/' + groupID + '-' + userRole + '.update.json',
                            'method': 'POST',
                            'parameters': {
                                ':member': authorizable,
                                ':viewer': authorizable
                            }
                        });
                        $.each(sakai_user.data.me.groups, function(index, group) {
                            if (group && group.counts && group.groupid === authorizable) {
                                group.counts.contentCount += 1;
                            }
                        });
                    });
                });
                sakai_serv.batch(permissionBatch, function(success, response) {
                    if ($.isFunction(callback)) {
                        callback(success);
                    }
                });
            },

            /**
             * Returns the pseudo group the role belongs to
             * @param {String} role The role to check for
             */
            getCollectionRolePseudoGroup: function(role) {
                var pseudoGroup = 'members';
                if (role === 'manager') {
                    pseudoGroup = 'managers';
                } else if (role === 'editor') {
                    pseudoGroup = 'editors';
                }
                return pseudoGroup;
            },

            /**
             * Check whether the current user can manage a given collection
             * @param {Object} collectionid   Pseudogroup id of the collection
             * @param {String} role           The role to check for
             */
            currentUserHasCollectionRole: function(collectionid, role) {
                var hasRole = false;
                var userRole = sakai_content.Collections.getCollectionRolePseudoGroup(role);
                if (!sakai_user.data.me.user.anon) {
                    $.each(sakai_user.data.me.groups, function(idx, group) {
                        if (group['sakai:group-id'] === collectionid + '-' + userRole) {
                            hasRole = true;
                            return false;
                        }
                    });
                }
                return hasRole;
            },

            /**
             * Check whether the current user can manage a given collection
             * @param {Object} collectionid   Pseudogroup id of the collection
             */
            canCurrentUserManageCollection: function(collectionid) {
                return sakai_content.Collections.currentUserHasCollectionRole(collectionid, 'manager');
            },

            /**
             * Check whether the current user can edit a given collection
             * @param {Object} collectionid   Pseudogroup id of the collection
             */
            canCurrentUserEditCollection: function(collectionid) {
                var canEdit = sakai_content.Collections.currentUserHasCollectionRole(collectionid, 'manager');
                if (!canEdit) {
                    canEdit = sakai_content.Collections.currentUserHasCollectionRole(collectionid, 'editor');
                }
                return canEdit;
            },

            /**
             * Retrieve the number of collections that are in my library
             */
            getMyCollectionsCount: function() {
                var count = 0;
                var memberships = sakai_groups.getMemberships(sakai_user.data.me.groups, true);
                $.each(memberships.entry, function(index, membership) {
                    if (sakai_content.Collections.isCollection(membership)) {
                        count++;
                    }
                });
                return count;
            },

            /**
             * Get a list of the current user's collections in his library
             * @param {Object} page        The page number to retrieve
             * @param {Object} items       Number of items on each page
             * @param {Object} callback    Function to call when the collections have been retrieved
             * @param {Boolean} cache      Sets cache option for the ajax request
             */
            getMyCollections: function(page, items, callback, cache) {
                var cacheRequest = cache === false ? false : true;
                var data = {
                    'sortOn': '_lastModified',
                    'sortOrder': 'desc',
                    'userid': sakai_user.data.me.user.userid,
                    'items': items,
                    'page': page,
                    'mimetype': 'x-sakai/collection'
                };
                $.ajax({
                    'url': sakai_conf.URL.POOLED_CONTENT_SPECIFIC_USER,
                    'data': data,
                    'cache': cacheRequest,
                    'success': function(data) {
                        var batchRequest = [];
                        $.each(data.results, function(index, collection) {
                            collection.counts = collection.counts || {};
                            collection.counts.contentCount = sakai_content.Collections.getCollectionContentCount(collection);
                        });
                        if ($.isFunction(callback)) {
                            callback(data);
                        }
                    },
                    'error': function(status) {
                        debug.error('Loading the current user\'s collections did not succeed');
                        if ($.isFunction(callback)) {
                            callback(false);
                        }
                    }
                });
            },

            /**
             * Get the number of items that are part of a specific collection
             * @param {Object} collection    This can either be the pooled id of a collection object or the
             *                               full collection pooled content object
             */
            getCollectionContentCount: function(collection) {
                if ($.isPlainObject(collection)) {
                    collection = collection['_path'];
                }
                var groupId = sakai_content.Collections.getCollectionGroupId(collection);
                var count = 0;
                var memberships = sakai_groups.getMemberships(sakai_user.data.me.groups, true);
                $.each(memberships.entry, function(index, membership) {
                    if (sakai_content.Collections.isCollection(membership) && membership['sakai:group-id'] === groupId) {
                        count = membership.counts.contentCount || 0;
                    }
                });
                return count;
            },

            /**
             * Check whether a given object represents a collection
             * @param {Object} identifier    This can be a group id, a content object or a group object
             */
            isCollection: function(identifier) {
                // The identifier is a group id
                if (_.isString(identifier)) {
                    return identifier.substring(0, 2) === sakai_content.Collections.COLLECTION_GROUP_PREFIX;
                // The identifier is a collection pseudoGroup
                } else if (identifier['sakai:category'] === 'collection') {
                    return true;
                // The identifier is a content object
                } else if (identifier['_path']) {
                    return sakai_content.getMimeType(identifier) === 'x-sakai/collection';
                }
                return false;
            },

            /**
             * Check whether a collection is part of my library or not
             * @param {Object} collection    This can be the pooled content id of the collection or the
             *                               pooled content object of the collection
             */
            isCollectionInMyLibrary: function(collection) {
                if ($.isPlainObject(collection)) {
                    collection = collection['_path'];
                }
                var groupToCheck = sakai_content.Collections.getCollectionGroupId(collection);
                return sakai_groups.isCurrentUserAMember(groupToCheck, sakai_user.data.me);
            },

            /**
             * Get the group ID of the pseudoGroup that's associated to a collection
             * @param {Object} collection    This can be the pooled content id of the collection or the
             *                               pooled content object of the collection
             */
            getCollectionGroupId: function(collection) {
                if (_.isString(collection)) {
                    return sakai_content.Collections.COLLECTION_GROUP_PREFIX + collection;
                } else {
                    return sakai_content.Collections.COLLECTION_GROUP_PREFIX + collection['_path'];
                }
            },

            /**
             * Get the pool id of a collection pseudoGroup
             * @param {Object} collectionGroup    This can be the collection group id or the collection
             *                                    group object
             */
            getCollectionPoolId: function(collectionGroup) {
                if ($.isPlainObject(collectionGroup)) {
                    collectionGroup = collectionGroup['sakai:group-id'];
                }
                return collectionGroup.substring(2);
            }

        }
    };

    return sakai_content;
});<|MERGE_RESOLUTION|>--- conflicted
+++ resolved
@@ -1271,45 +1271,30 @@
                     contentItem.numPlaces = sakai_content.getPlaceCount(contentItem);
                     contentItem.numComments = sakai_content.getCommentCount(contentItem);
                     // Only modify the description if there is one
-<<<<<<< HEAD
-                    if (contentItem["sakai:description"]) {
+                    if (contentItem['sakai:description']) {
                         var descWidth = 750;
                         if (threeDotsWidths && threeDotsWidths.descriptionWidth) {
                             descWidth = threeDotsWidths.descriptionWidth;
                         }
-                        contentItem["sakai:description-shorter"] = sakai_util.applyThreeDots(contentItem["sakai:description"], 150, {
-=======
-                    if (contentItem['sakai:description']) {
                         contentItem['sakai:description-shorter'] = sakai_util.applyThreeDots(contentItem['sakai:description'], 150, {
->>>>>>> 0d3af6f8
                             max_rows: 2,
                             whole_word: false
                         }, '');
                         contentItem['sakai:description-long'] = sakai_util.applyThreeDots(contentItem['sakai:description'], 1200, {
                             max_rows: 2,
                             whole_word: false
-<<<<<<< HEAD
-                        }, "");
-                        contentItem["sakai:description"] = sakai_util.applyThreeDots(contentItem["sakai:description"], descWidth, {
-=======
                         }, '');
-                        contentItem['sakai:description'] = sakai_util.applyThreeDots(contentItem['sakai:description'], 580, {
->>>>>>> 0d3af6f8
+                        contentItem['sakai:description'] = sakai_util.applyThreeDots(contentItem['sakai:description'], descWidth, {
                             max_rows: 2,
                             whole_word: false
                         }, '');
                     }
-<<<<<<< HEAD
-                    if (contentItem["sakai:pooled-content-file-name"]) {
+                    if (contentItem['sakai:pooled-content-file-name']) {
                         var fileNameWidth = 560;
                         if (threeDotsWidths && threeDotsWidths.titleWidth) {
                             fileNameWidth = threeDotsWidths.titleWidth;
                         }
-                        contentItem["sakai:pooled-content-file-name-short"] = sakai_util.applyThreeDots(contentItem["sakai:pooled-content-file-name"], fileNameWidth, {
-=======
-                    if (contentItem['sakai:pooled-content-file-name']) {
-                        contentItem['sakai:pooled-content-file-name-short'] = sakai_util.applyThreeDots(contentItem['sakai:pooled-content-file-name'], 560, {
->>>>>>> 0d3af6f8
+                        contentItem['sakai:pooled-content-file-name-short'] = sakai_util.applyThreeDots(contentItem['sakai:pooled-content-file-name'], fileNameWidth, {
                             max_rows: 1,
                             whole_word: false
                         }, 's3d-bold');
@@ -1342,29 +1327,19 @@
             });
             // Get displaynames for the users that created content
             if (userArray.length) {
-<<<<<<< HEAD
-                sakai_user.getMultipleUsers(userArray, function(users){
+                sakai_user.getMultipleUsers(userArray, function(users) {
                     var displayNameWidth = 580;
                     if (threeDotsWidths && threeDotsWidths.displayNameWidth) {
                         displayNameWidth = threeDotsWidths.displayNameWidth;
                     }
-                    $.each(results, function(index, item){
-=======
-                sakai_user.getMultipleUsers(userArray, function(users) {
                     $.each(results, function(index, item) {
->>>>>>> 0d3af6f8
                         if (item && item['sakai:pooled-content-file-name']) {
                             var userid = item['sakai:pool-content-created-for'];
                             var displayName = sakai_user.getDisplayName(users[userid]);
                             item.ownerId = userid;
                             item.ownerDisplayName = displayName;
-<<<<<<< HEAD
-                            item.ownerDisplayNameShort = sakai_util.applyThreeDots(displayName, displayNameWidth, {max_rows: 1,whole_word: false}, "s3d-bold", true);
-                            item.ownerDisplayNameShorter = sakai_util.applyThreeDots(displayName, 180, {max_rows: 1,whole_word: false}, "s3d-bold", true);
-=======
-                            item.ownerDisplayNameShort = sakai_util.applyThreeDots(displayName, 580, {max_rows: 1,whole_word: false}, 's3d-bold', true);
+                            item.ownerDisplayNameShort = sakai_util.applyThreeDots(displayName, displayNameWidth, {max_rows: 1,whole_word: false}, 's3d-bold', true);
                             item.ownerDisplayNameShorter = sakai_util.applyThreeDots(displayName, 180, {max_rows: 1,whole_word: false}, 's3d-bold', true);
->>>>>>> 0d3af6f8
                         }
                     });
                     if ($.isFunction(callback)) {
