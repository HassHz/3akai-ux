--- conflicted
+++ resolved
@@ -414,7 +414,6 @@
         },
 
         /**
-<<<<<<< HEAD
          * Shares content with a user and sets permissions for the user.
          * @param {String} contentId ID of the content that is shared with the users
          * @param {String} userId ID of the users to share the content with
@@ -422,14 +421,6 @@
          * @param {Function} callBack function to be executed when finishing sharing the content
          */
         addToLibrary: function(contentId, userId, canManage, callBack){
-=======
-         * Add a piece of content to your personal library or a group library
-         * @param {Object} contentId   Unique pool id of the content being added to the library
-         * @param {Object} userId      Authorizable id of the library to add this content in
-         * @param {Object} callBack    Function to call once the content has been added to the library
-         */
-        addToLibrary: function(contentId, userId, callBack){
->>>>>>> e341e420
             var toAdd = [];
             if (typeof userId === "string"){
                 toAdd.push(userId);
