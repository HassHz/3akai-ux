/**
 *
 * Licensed to the Sakai Foundation (SF) under one
 * or more contributor license agreements. See the NOTICE file
 * distributed with this work for additional information
 * regarding copyright ownership. The SF licenses this file
 * to you under the Apache License, Version 2.0 (the
 * "License"); you may not use this file except in compliance
 * with the License. You may obtain a copy of the License at
 *
 *     http://www.apache.org/licenses/LICENSE-2.0
 *
 * Unless required by applicable law or agreed to in writing,
 * software distributed under the License is distributed on an
 * "AS IS" BASIS, WITHOUT WARRANTIES OR CONDITIONS OF ANY
 * KIND, either express or implied. See the License for the
 * specific language governing permissions and limitations under the License.
 *
 */


/**
 * @class User
 *
 * @description
 * Advanced user related functionality, especially common actions
 * that originate from a logged in user. This should only hold functions which
 * are used across multiple pages, and does not constitute functionality related
 * to a single area/page
 *
 * @namespace
 * Advanced user related functionality, especially common actions
 * that originate from a logged in user.
 */
define(["jquery",
        "sakai/sakai.api.server",
        "sakai/sakai.api.l10n",
        "sakai/sakai.api.i18n",
        "sakai/sakai.api.util",
        "/dev/configuration/config.js"],
        function($, sakai_serv, sakai_l10n, sakai_i18n, sakai_util, sakai_conf) {

    var sakaiUserAPI = {
        data : {
            me: {}
        },
        /**
         * @param {Object} extraOptions can include recaptcha: {challenge, response}, locale : "user_LOCALE", template: "templateName"
         */
        createUser : function(username, firstName, lastName, email, password, passwordConfirm, extraOptions, callback) {
            var profileData = {}; profileData.basic = {}; profileData.basic.elements = {};
            profileData.basic.elements["firstName"] = {};
            profileData.basic.elements["firstName"].value = firstName;
            profileData.basic.elements["lastName"] = {};
            profileData.basic.elements["lastName"].value = lastName;
            profileData.basic.elements["email"] = {};
            profileData.basic.elements["email"].value = email;
            profileData["email"] = email;
            profileData.basic.access = "everybody";
            var user = {
                "_charset_": "utf-8",
                "locale": sakai_l10n.getUserDefaultLocale(),
                "timezone": sakai_l10n.getUserDefaultTimezone(),
                "pwd": password,
                "pwdConfirm": passwordConfirm,
                "firstName": firstName,
                "lastName": lastName,
                "email": email,
                ":name": username,
                ":sakai:pages-template": "/var/templates/site/" + sakai_conf.defaultUserTemplate,
                ":sakai:profile-import": $.toJSON(profileData)
            };
            for (var i in extraOptions) {
                if (extraOptions.hasOwnProperty(i)) {
                    switch(i) {
                        case "recaptcha":
                            user[":create-auth"] = "reCAPTCHA.net";
                            user[":recaptcha-challenge"] = extraOptions[i].challenge;
                            user[":recaptcha-response"] = extraOptions[i].response;
                            break;
                        case "locale":
                            user["locale"] = extraOptions[i];
                            break;
                        case "template":
                            user["template"] = "/var/templates/site/" + extraOptions[i];
                            break;
                        default:
                            break;
                    }
                }
            }
            // Send an Ajax POST request to create a user
            $.ajax({
                url: sakai_conf.URL.CREATE_USER_SERVICE,
                type: "POST",
                data: user,
                success: function(data){

                    // Call callback function if set
                    if ($.isFunction(callback)) {
                        callback(true, data);
                    }

                },
                error: function(xhr, textStatus, thrownError){

                    // Call callback function if set
                    if ($.isFunction(callback)) {
                        callback(false, xhr);
                    }

                }
            });
        },


        /**
         * Remove the user credentials in the Sakai3 system.
         * Note that this doesn't actually remove the user, only its permissions.
         *
         * @example
         * sakai.api.User.createUser({
         *     "firstName": "User",
         *     "lastName": "0",
         *     "email": "user.0@sakatest.edu",
         *     "pwd": "test",
         *     "pwdConfirm": "test",
         *     ":name": "user0"
         * });
         *
         * @param {String} userid The id of the user you want to remove from the system
         * @param {Function} [callback] A callback function which will be called after the request to the server.
         */
        removeUser : function(userid, callback){

            // Send an Ajax POST request to remove a user
            $.ajax({
                url: "/system/userManager/user/" + userid + ".delete.json",
                type: "POST",
                success: function(data){

                    // Call callback function if set
                    if ($.isFunction(callback)) {
                        callback(true, data);
                    }

                },
                error: function(xhr, textStatus, thrownError){

                    // Call callback function if set
                    if ($.isFunction(callback)) {
                        callback(false, xhr);
                    }

                }
            });

        },
        
        getUser: function(userid, callback){
            var authprofileURL = "/~" + userid + "/public/authprofile";
            sakai_serv.loadJSON(authprofileURL, function(success, data) {
                if (success && data) {
                    callback(true, data);
                } else {
                    callback(false);
                }
            });
        },

        /**
         * Log-in to Sakai3
         *
         * @example
         * sakai.api.User.login({
         *     "username": "user1",
         *     "password": "test"
         * });
         *
         * @param {Object} credentials JSON object container the log-in information. Contains the username and password.
         * @param {Function} [callback] Callback function that is called after sending the log-in request to the server.
         */
        login : function(credentials, callback) {

            // Argument check
            if (!credentials || !credentials.username || !credentials.password) {
                debug.info("sakai.api.user.login: Not enough or invalid arguments!");
                callback(false, null);
                return;
            }

            /*
             * sakaiauth:un : the username for the user
             * sakaiauth:pw : the password for the user
             * sakaiauth:login : set to 1 because we want to perform a login action
             */
            var data = {
                "sakaiauth:login": 1,
                "sakaiauth:un": credentials.username,
                "sakaiauth:pw": credentials.password,
                "_charset_": "utf-8"
            };

            // Send the Ajax request
            $.ajax({
                url : sakai_conf.URL.LOGIN_SERVICE,
                type : "POST",
                success: function(data){

                    // Call callback function if set
                    if ($.isFunction(callback)) {
                        callback(true, data);
                    }

                },
                error: function(xhr, textStatus, thrownError){

                    // Call callback function if set
                    if ($.isFunction(callback)) {
                        callback(false, xhr);
                    }

                },
                data : data
            });

        },


        /**
         * Log-out from Sakai3
         *
         * @example sakai.api.user.logout();
         * @param {Function} [callback] Callback function that is called after sending the log-in request to the server.
         */
        logout : function(callback) {

            // clear the systemtour widget cookie
            $.cookie("sakai.systemtour.hide", null);

            /*
             * POST request to the logout service,
             * which will destroy the session.
             */
            $.ajax({
                url: sakai_conf.URL.PRESENCE_SERVICE,
                type: "POST",
                data: {
                    "sakai:status": "offline",
                    "_charset_": "utf-8"
                },
                complete: function(xhr, textStatus) {
                    if (sakai_conf.followLogoutRedirects) {
                        window.location = sakai_conf.URL.LOGOUT_SERVICE;
                    } else {
                        // hit the logout service to destroy the session
                        $.ajax({
                            url: sakai_conf.URL.LOGOUT_SERVICE,
                            type: "GET",
                            complete: function(xhrInner, textStatusInner) {
                                callback(textStatusInner === "success");
                            }
                        });
                    }
                }
            });
        },

        /**
         * Safely retrieves an element value from the user's profile
         *
         * @param {Object} profile the user's profile (data.me.profile for the current user)
         * @param {String} eltName the element name to retrieve the value for
         * @return {String} the value of the element name provided
         */
        getProfileBasicElementValue : function(profile, eltName) {
            var ret = "";
            if (profile !== undefined &&
                profile.basic !== undefined &&
                profile.basic.elements !== undefined &&
                profile.basic.elements[eltName] !== undefined &&
                profile.basic.elements[eltName].value !== undefined) {
                    ret = profile.basic.elements[eltName].value;
                }
            return unescape(sakai_util.Security.saneHTML($.trim(ret)));
        },

        /**
         * Sets a value to the user's basic profile information
         *
         * @param {Object} profile the user's profile (data.me.profile for the current user)
         * @param {String} eltName the element name to retrieve the value for
         * @param {String} eltValue the value to place in the element
         */
        setProfileBasicElementValue : function(profile, eltName, eltValue) {
            if (profile !== undefined &&
                profile.basic !== undefined &&
                profile.basic.elements !== undefined &&
                profile.basic.elements[eltName] !== undefined) {

                profile.basic.elements[eltName].value = eltValue;
            }
        },


        /**
         * Retrieves all available information about a logged in user and stores it under data.me object. When ready it will call a specified callback function
         *
         * @param {Function} [callback] A function which will be called when the information is retrieved from the server.
         * The first argument of the callback is a boolean whether it was successful or not, the second argument will contain the retrieved data or the xhr object
         * @return {Void}
         */
        loadMeData : function(callback) {
            // Get the service url from the config file
            var data_url = sakai_conf.URL.ME_SERVICE;
            // Start a request to the service
            $.ajax({
                url: data_url,
                cache: false,
                success: function(data) {
                    sakaiUserAPI.data.me = sakai_serv.convertObjectToArray(data, null, null);

                    // Check for firstName and lastName property - if not present use "rep:userId" for both (admin for example)
                    if (sakaiUserAPI.getProfileBasicElementValue(sakaiUserAPI.data.me.profile, "firstName") === "") {
                        sakaiUserAPI.setProfileBasicElementValue(sakaiUserAPI.data.me.profile, "firstName", sakaiUserAPI.data.me.profile["rep:userId"]);
                    }
                    if (sakaiUserAPI.getProfileBasicElementValue(sakaiUserAPI.data.me.profile, "lastName") === "") {
                        sakaiUserAPI.setProfileBasicElementValue(sakaiUserAPI.data.me.profile, "lastName", sakaiUserAPI.data.me.profile["rep:userId"]);
                    }

                    // Parse the directory locations
                    var directory = [];
                    if(sakaiUserAPI.data.me.profile && sakaiUserAPI.data.me.profile["sakai:tags"]){
                        directory = sakai_util.getDirectoryTags(sakaiUserAPI.data.me.profile["sakai:tags"].toString());
                        sakaiUserAPI.data.me.profile.saveddirectory = directory;
                    }

                    // SAKIII-2419 server isn't saving basic access param
                    if (sakaiUserAPI.data.me.profile.basic.access === undefined){
                        sakaiUserAPI.data.me.profile.basic.access = "everybody";
                    }

                    // Call callback function if set
                    if ($.isFunction(callback)) {
                        callback(true, sakaiUserAPI.data.me);
                    }
                },
                error: function(xhr, textStatus, thrownError) {

                    // Log error
                    debug.error("sakai.api.User.loadMeData: Could not load logged in user data from the me service!");

                    if (xhr.status === 500 && window.location.pathname !== "/dev/500.html" && window.location.pathname !== "/500") {
                        document.location = "/500";
                    }

                    // Call callback function if set
                    if ($.isFunction(callback)) {
                        callback(false, xhr);
                    }
                }
            });
        },



        /**
         * Retrieves the display name to use for the user from config
         * and parses it from the profile elements
         *
         * @param {Object} profile the user's profile (data.me.profile for the current user)
         * @return {String} the name to show for a user
         */
        getDisplayName : function(profile) {
            var configDisplayName = [sakai_conf.Profile.userNameDisplay, sakai_conf.Profile.userNameDefaultDisplay];
            var nameToReturn = "";
            var done = false;
            var idx = 0;

            var parseName = function(i,key) {
                if (profile &&
                    profile.basic &&
                    profile.basic.elements &&
                    profile.basic.elements[key] !== undefined &&
                    profile.basic.elements[key].value !== undefined) {
                   nameToReturn += profile.basic.elements[key].value + " ";
                   done = true;
               }
            };

            // iterate over the configDisplayName object until a valid non-empty display name is found
            while (!done && idx < 2) {
                if (configDisplayName[idx] !== undefined && configDisplayName[idx] !== "") {
                    var configEltsArray = configDisplayName[idx].split(" ");
                    $(configEltsArray).each(parseName);
                }
                idx++;
            }

            return unescape(sakai_util.Security.saneHTML($.trim(nameToReturn)));
        },

        /**
         * Get a user's short description from their profile
         * This is based off of the configuration in config.js
         * Example: "${role} in ${department}" could translate to "Undergraduate Student in Computer Science"
         *           based on the configuration in config.js and the user's profile information
         * If the user doesn't have the profile information requested by config.js, the function
         * will remove the token from the string and any modifiers before the token after the previous token
         * In the above example, if the user only had a department, the resulting string would be "Computer Science"
         *
         * @param {Object} profile The user's profile to get a description from
         * @return {String} the user's short description
         */
        getShortDescription : function(profile) {
            var shortDesc = sakai_conf.Profile.shortDescription || "";
            var tokenRegex = /\$\{[A-Za-z]+\}/gi;
            var tokens = shortDesc.match(tokenRegex);
            var lastReplacementValue = "";
            $(tokens).each(function(i, val) {
                var profileNode = val.match(/[A-Za-z]+/gi)[0];
                if (profile.basic.elements[profileNode] && $.trim(profile.basic.elements[profileNode].value) !== "") {
                    /*if (lastReplacementValue === "" && tokens[i-1]) {
                        // replace everything before this and after the last token
                    } */
                    if (sakai_conf.Profile.configuration.defaultConfig.basic.elements[profileNode].type === "select") {
                        lastReplacementValue = profile.basic.elements[profileNode].value;
                        lastReplacementValue = sakai_conf.Profile.configuration.defaultConfig.basic.elements[profileNode].select_elements[lastReplacementValue];
                        lastReplacementValue = sakai_i18n.General.process(lastReplacementValue);
                    } else {
                        lastReplacementValue = profile.basic.elements[profileNode].value;
                    }

                    shortDesc = shortDesc.replace(val, lastReplacementValue);
                } else {
                    if (tokens[i-1]) { // this is not the first time through
                        var indexToStart = 0;
                        // if the previous token's replaced value exists
                        if (lastReplacementValue !== "" && shortDesc.indexOf(shortDesc.indexOf(lastReplacementValue)) !== -1) {
                            // the index to start replacing at is the end of the last replacement
                            indexToStart = shortDesc.indexOf(shortDesc.indexOf(lastReplacementValue)) + lastReplacementValue.length;
                        }
                        var indexToEnd = shortDesc.indexOf(val) + val.length;
                        shortDesc = $.trim(shortDesc.replace(shortDesc.substring(indexToStart, indexToEnd), ""));
                    } else {
                        shortDesc = $.trim(shortDesc.replace(val, ""));
                    }
                }
            });
            return $.trim(shortDesc);
        },

        getContacts : function(callback) {
<<<<<<< HEAD
            if (this.data.me.mycontacts) {
                if ($.isFunction(callback)) {
                    callback();
                }
            } else {
                // has to be synchronous
                $.ajax({
                    url: sakai_conf.URL.CONTACTS_FIND_ALL + "?page=0&items=100",
                    async: false,
                    success: function(data) {
                        $.each(data.results, function(index, contact){
                            contact.profile.basic.elements.picture = sakai_util.constructProfilePicture(contact.profile);
                        });
                        sakaiUserAPI.data.me.mycontacts = data.results;
                        if ($.isFunction(callback)) {
                            callback();
                        }
=======
            $.ajax({
                url: sakai_conf.URL.CONTACTS_FIND_ALL + "?page=0&items=100",
                cache: false,
                success: function(data) {
                    sakaiUserAPI.data.me.mycontacts = data.results;
                    if ($.isFunction(callback)) {
                        callback();
>>>>>>> e095a61c
                    }
                }
            });
        },

        checkIfConnected : function(userid) {
            var ret = false;
            this.getContacts(function() {
                for (var i in sakaiUserAPI.data.me.mycontacts) {
                    if (i && sakaiUserAPI.data.me.mycontacts.hasOwnProperty(i)) {
                        if (sakaiUserAPI.data.me.mycontacts[i].target === userid) {
                            ret = true;
                        }
                    }
                }
            });
            return ret;
        },

        acceptContactInvite : function(inviteFrom, callback) {
            $.ajax({
                url: "/~" + sakaiUserAPI.data.me.user.userid + "/contacts.accept.html",
                type: "POST",
                data: {
                    "targetUserId": inviteFrom
                },
                success: function(data) {
                    if ($.isFunction(callback)) {
                        callback(true, data);
                    }
                },
                error: function() {
                    if ($.isFunction(callback)) {
                        callback(false, {});
                    }
                }
            });
        },

        ignoreContactInvite : function(inviteFrom, callback) {
            $.ajax({
                url: "/~" + sakaiUserAPI.data.me.user.userid + "/contacts.ignore.html",
                type: "POST",
                data: {
                    "targetUserId": inviteFrom
                },
                success: function(data){
                    $.ajax({
                        url: "/~" + sakaiUserAPI.data.me.user.userid + "/contacts.remove.html",
                        type: "POST",
                        data: {
                            "targetUserId": inviteFrom
                        },
                        success: function(data) {
                            if ($.isFunction(callback)) {
                                callback(true, data);
                            }
                        },
                        error: function() {
                            if ($.isFunction(callback)) {
                                callback(false, {});
                            }
                        }
                    });
                }
            });
        },

        respondToSiteJoinRequest : function(inviteFrom, siteToJoin, accept, callback) {
            var action = accept ? "approve" : "deny";
            $.ajax({
                url: siteToJoin + "." + action + ".html",
                type: "POST",
                data: {
                    "user": inviteFrom
                },
                success: function(data) {
                    if ($.isFunction(callback)) {
                        callback(true, data);
                    }
                },
                error: function() {
                    if ($.isFunction(callback)) {
                        callback(false, {});
                    }
                }
            });
        },

        parseDirectory : function(profile){
            var obj = {"elements":[]};
            for (var i in profile.main.data["sakai:tags"]){
                if (profile.main.data["sakai:tags"].hasOwnProperty(i)) {
                    var tag = profile.main.data["sakai:tags"][i]+"";
                    if (tag.substring(0, 10) === "directory/") {
                        var finalTag = "";
                        var split = tag.split("/");
                        for (var ii = 1; ii < split.length; ii++) {
                            finalTag += sakai_util.getValueForDirectoryKey(split[ii]);
                            if (ii < split.length - 1) {
                                finalTag += "<span class='profilesection_location_divider'>&raquo;</span>";
                            }
                        }
                        obj.elements.push({
                            "locationtitle": {
                                "value": tag,
                                "title": finalTag
                            },
                            "id": {
                                "display": false,
                                "value": "" + Math.round(Math.random() * 1000000000)
                            }
                        });
                    }
                }
            }
            return obj;
        },

        /**
         * Adds system tour progress for the user to be tracked by the systemtour widget
         *
         * @param {String} type The type of progress the user as achieved
         */
        addUserProgress : function(type) {
            if (!this.data.me.profile.userprogress){
                this.data.me.profile.userprogress = {};
            }
            var me = this.data.me;
            var progressData = "";
            var refresh = true;

            switch(type) {
                case "uploadedProfilePhoto":
                    if (!me.profile.userprogress.uploadedProfilePhoto) {
                        progressData = {"uploadedProfilePhoto": true};
                        this.data.me.profile.userprogress.uploadedProfilePhoto = true;
                    }
                    break;
                case "uploadedContent":
                    if (!me.profile.userprogress.uploadedContent) {
                        progressData = {"uploadedContent": true};
                        this.data.me.profile.userprogress.uploadedContent = true;
                    }
                    break;
                case "sharedContent":
                    if (!me.profile.userprogress.sharedContent) {
                        progressData = {"sharedContent": true};
                        this.data.me.profile.userprogress.sharedContent = true;
                    }
                    break;
                case "madeContactRequest":
                    if (!me.profile.userprogress.madeContactRequest) {
                        progressData = {"madeContactRequest": true};
                        this.data.me.profile.userprogress.madeContactRequest = true;
                    }
                    break;
                case "halfCompletedProfile":
                    if (!me.profile.userprogress.halfCompletedProfile) {
                        progressData = {"halfCompletedProfile": true};
                        this.data.me.profile.userprogress.halfCompletedProfile = true;
                    }
                    break;
                default:
                    break;
            }

            if (progressData !== ""){
                var authprofileURL = "/~" + me.user.userid + "/public/authprofile/userprogress";
                sakai_serv.saveJSON(authprofileURL, progressData, function(success, data){
                    // Check whether save was successful
                    if (success && refresh) {
                        // Refresh the widget
                        $(window).trigger("update.systemtour.sakai");
                    }
                });
            }
        }
        
    };

    return sakaiUserAPI;
});<|MERGE_RESOLUTION|>--- conflicted
+++ resolved
@@ -156,7 +156,7 @@
             });
 
         },
-        
+
         getUser: function(userid, callback){
             var authprofileURL = "/~" + userid + "/public/authprofile";
             sakai_serv.loadJSON(authprofileURL, function(success, data) {
@@ -451,7 +451,6 @@
         },
 
         getContacts : function(callback) {
-<<<<<<< HEAD
             if (this.data.me.mycontacts) {
                 if ($.isFunction(callback)) {
                     callback();
@@ -469,18 +468,9 @@
                         if ($.isFunction(callback)) {
                             callback();
                         }
-=======
-            $.ajax({
-                url: sakai_conf.URL.CONTACTS_FIND_ALL + "?page=0&items=100",
-                cache: false,
-                success: function(data) {
-                    sakaiUserAPI.data.me.mycontacts = data.results;
-                    if ($.isFunction(callback)) {
-                        callback();
->>>>>>> e095a61c
-                    }
-                }
-            });
+                    }
+                });
+            }
         },
 
         checkIfConnected : function(userid) {
@@ -656,7 +646,7 @@
                 });
             }
         }
-        
+
     };
 
     return sakaiUserAPI;
