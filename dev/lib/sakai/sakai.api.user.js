--- conflicted
+++ resolved
@@ -451,7 +451,6 @@
     return ret;
 };
 
-<<<<<<< HEAD
 sakai.api.User.parseDirectory = function(){
 	var obj = {"elements":[]};
     for (var i in sakai.profile.main.data["sakai:tags"]){
@@ -480,7 +479,8 @@
         }
     }
     return obj;
-=======
+};
+
 /**
  * Adds system tour progress for the user to be tracked by the systemtour widget
  *
@@ -676,5 +676,4 @@
             }
         });
     }
->>>>>>> 6e5cc42c
 };