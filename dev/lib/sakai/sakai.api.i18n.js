/**
 *
 * Licensed to the Sakai Foundation (SF) under one
 * or more contributor license agreements. See the NOTICE file
 * distributed with this work for additional information
 * regarding copyright ownership. The SF licenses this file
 * to you under the Apache License, Version 2.0 (the
 * "License"); you may not use this file except in compliance
 * with the License. You may obtain a copy of the License at
 *
 *     http://www.apache.org/licenses/LICENSE-2.0
 *
 * Unless required by applicable law or agreed to in writing,
 * software distributed under the License is distributed on an
 * "AS IS" BASIS, WITHOUT WARRANTIES OR CONDITIONS OF ANY
 * KIND, either express or implied. See the License for the
 * specific language governing permissions and limitations under the License.
 *
 */

/**
 * @class i18n
 *
 * @description
 * <p>Internationalisation related functions for general page content, widget
 * content and UI elements.</p>
 * <p>This should only hold functions which are used across
 * multiple pages, and does not constitute functionality related to a single area/page.</p>
 *
 * @namespace
 * Internationalisation
 */
sakai.api.i18n = sakai.api.i18n || {};

/**
 * <p>Main i18n process</p>
 * <p>This function will be executed once the entire DOM has been loaded. The function will take
 * the HTML that's inside the body of the page, and load the default and user specific language
 * bundle. We then look for i18n keys inside the HTML, and replace with the values from the
 * language bundles. We always first check whether the key is available in the user specific
 * bundle and only if that one doesn't exist, we will take the value out of the default bundle.</p>
 */
sakai.api.i18n.init = function(){


    /////////////////////////////
    // CONFIGURATION VARIABLES //
    /////////////////////////////

    // Initialise the sakai.data.18n variable
    /**
     * @name sakai.data.i18n
     */
    sakai.data.i18n = {};

    // Will contain all of the values for the default bundle
    sakai.data.i18n.defaultBundle = false;

    // Will contain all of the values for the bundle of the language chosen by the user
    sakai.data.i18n.localBundle = false;

    // Will contain all the i18n for widgets
    sakai.data.i18n.widgets = sakai.data.i18n.widgets || {};

    // Will contain all the i18n for widgets
    sakai.data.i18n.changeToJSON = sakai.data.i18n.changeToJSON || {};


    ////////////////////
    // HELP VARIABLES //
    ////////////////////

    /*
     * Cache the jQuery i18nable element. This makes sure that only pages with
     * the class i18nable on the body element get i18n translations and won't do
     * it on other pages.
     * <body class="i18nable">
     */
    var $i18nable = $("body.i18nable");

    /*
     * We take the HTML that is inside the body tag. We will use this to find string we want to
     * translate into the language chosen by the user
     */
    var tostring = $i18nable.html();


    ////////////////////////////
    // LANGUAGE BUNDLE LOADER //
    ////////////////////////////

    /**
     * Gets the site id if the user is currently on a site
     * if the user is on any other page then false is returned
     *
     * Proposed addin: Check to see if there is a siteid querystring parameter.
     * This will then i18n pages like site settings as well.
     */
    var getSiteId = function(){
        var site = false;
        var loc = ("" + document.location);
        var siteid = loc.indexOf(sakai.config.URL.SITE_CONFIGFOLDER.replace(/__SITEID__/, ""));
        if (siteid !== -1) {
            var mark = (loc.indexOf("?") === -1) ? loc.length : loc.indexOf("?");
            var uri = loc.substring(0, mark);
            site = uri.substring(siteid, loc.length).replace(sakai.config.URL.SITE_CONFIGFOLDER.replace(/__SITEID__/, ""), "");
            site = site.substring(0, site.indexOf("#"));
        }
        return site;
    };


    ////////////////////
    // I18N FUNCTIONS //
    ////////////////////

    /**
     * Once all of the i18n strings have been replaced, we will finish the i18n step.
     * The content of the body tag is hidden by default, in
     * order not to show the non-translated string before they are translated. When i18n has
     * finished, we can show the body again.
     * We then tell the container that pre-loading of the page has finished and that widgets are
     * now ready to be loaded. This will mostly mean that now the general page/container code
     * will be executed.
     * Finally, we will look for the definition of widgets inside the HTML code, which should look
     * like this:
     *  - Single instance: <div id="widget_WIDGETNAME" class="widget_inline"></div>
     *  - Multiple instance support: <div id="widget_WIDGETNAME_UID_PLACEMENT" class="widget_inline"></div>
     * and load them into the document
     */
    var finishI18N = function(){
        var currentPage = window.location.pathname;
        if (!sakai.config.anonAllowed) {
            sakai.config.requireUser = sakai.config.requireUser.concat(sakai.config.requireUserAnonNotAllowed);
            sakai.config.requireAnonymous = sakai.config.requireAnonymous.concat(sakai.config.requireAnonymousAnonNotAllowed);
        }
        if (sakai.data && sakai.data.me && sakai.data.me.user && sakai.data.me.user.anon) {
            if ($.inArray(currentPage, sakai.config.requireUser) > -1){
                sakai.api.Security.sendToLogin();
                return false;
            }
        } else {
            if ($.inArray(currentPage, sakai.config.requireAnonymous) > -1){
                document.location = sakai.config.URL.MY_DASHBOARD_URL;
                return false;
            }
        }
        if ($.inArray(currentPage, sakai.config.requireProcessing) === -1 && window.location.pathname.substring(0, 2) !== "/~"){
            sakai.api.Security.showPage();
        }
        sakai.api.Widgets.Container.setReadyToLoad(true);
        sakai.api.Widgets.widgetLoader.insertWidgets(null, false);
        sakai.api.i18n.done = true;
        $(window).trigger("sakai-i18n-done");
        return true;
    };

    /**
     * This will give the body's HTML string, the local bundle (if present) and the default bundle to the
     * general i18n function. This will come back with an HTML string where all of the i18n strings will
     * be replaced. We then change the HTML of the body tag to this new HTML string.
     * @param {Object} localjson
     *  JSON object where the keys are the keys we expect in the HTML and the values are the translated strings
     * @param {Object} defaultjson
     *  JSON object where the keys are the keys we expect in the HTML and the values are the translated strings
     *  in the default language
     */
    var doI18N = function(localjson, defaultjson){
        var newstring = sakai.api.i18n.General.process(tostring, localjson, defaultjson);
        // We actually use the old innerHTML function here because the $.html() function will
        // try to reload all of the JavaScript files declared in the HTML, which we don't want as they
        // will already be loaded
        if($i18nable.length > 0){
            $i18nable[0].innerHTML = newstring;
        }
        document.title = sakai.api.i18n.General.process(document.title, localjson, defaultjson);
        finishI18N();
    };

    /**
     * This function will load the general language bundle specific to the language chosen by
     * the user and will store it in a global variable. This language will either be the prefered
     * user language or the prefered server language. The language will be available in the me feed
     * and we'll use the global sakai.data.me object to extract it from. If there is no prefered langauge,
     * we'll use the default bundle to translate everything.
     */
    var loadLocalBundle = function(langCode){
        // globalization
        var i10nCode = langCode.replace("_", "-");
        if (Globalization.cultures) { // check if jquery.glob has been defined yet, should always be but just a sanity check
            if (Globalization.cultures[i10nCode]) { // probably will never be true, but just in case, no need to get the script again
                Globalization.preferCulture(i10nCode);
            } else {
                $.getScript(sakai.config.URL.I10N_BUNDLE_URL.replace("__CODE__", i10nCode), function(success, textStatus) {
                    Globalization.preferCulture(i10nCode);
                });
            }
        }
        // language bundles
        $.ajax({
            url: sakai.config.URL.I18N_BUNDLE_ROOT + langCode + ".properties",
            success: function(data){
                data = sakai.data.i18n.changeToJSON(data);
                sakai.data.i18n.localBundle = data;
                doI18N(sakai.data.i18n.localBundle, sakai.data.i18n.defaultBundle);
            },
            error: function(xhr, textStatus, thrownError){
                // There is no language file for the language chosen by the user
                // We'll switch to using the default bundle only
                doI18N(null, sakai.data.i18n.defaultBundle);
            }
        });
    };

    /**
     * Load the language for a specific site
     * @param {String} site The id of the site you want to load the language for
     */
    var loadSiteLanguage = function(site){
        $.ajax({
            url: sakai.config.URL.SITE_CONFIGFOLDER.replace("__SITEID__", site) + ".json",
            cache: false,
            success: function(data){
                var siteJSON = data;
                if (siteJSON.language && siteJSON.language !== "default_default") {
                    loadLocalBundle(siteJSON.language);
                }
                else if (sakai.data.me.user.locale) {
                    loadLocalBundle(sakai.data.me.user.locale.language + "_" + sakai.data.me.user.locale.country);
                }
                else {
                    // There is no locale set for the current user. We'll switch to using the default bundle only
                    doI18N(null, sakai.data.i18n.defaultBundle);
                }
            },
            error: function(xhr, textStatus, thrownError){
                loadLocalBundle();
            }
        });
    };

    /**
     * This change properties file into json object.
     */
    sakai.data.i18n.changeToJSON = function(input){
       var json = {};
        var inputLine = input.split(/\n/);
        for (var i in inputLine) {
            // IE 8 i has indexof as well which breaks the page.
            if (inputLine.hasOwnProperty(i)) {
                var keyValuePair = inputLine[i].split(/\s*\=\s*/);
                var key = keyValuePair.shift();
                var value = keyValuePair.join(" = ");
                json[key] = value;
            }
        }
        return json;
    };

    /**
     * This will load the default language bundle and will store it in a global variable. This default bundle
     * will be saved in a file called bundle/default.properties.
     */
    var loadDefaultBundle = function(){
        $.ajax({
            url: sakai.config.URL.I18N_BUNDLE_ROOT + "default.properties",
            success: function(data){
                data = sakai.data.i18n.changeToJSON(data);
                sakai.data.i18n.defaultBundle = data;
                var site = getSiteId();
                if (!site) {
                    if (sakai.data && sakai.data.me && sakai.data.me.user && sakai.data.me.user.locale) {
                        loadLocalBundle(sakai.data.me.user.locale.language + "_" + sakai.data.me.user.locale.country);
                    }
                    else {
                        // There is no locale set for the current user. We'll switch to using the default bundle only
                        doI18N(null, sakai.data.i18n.defaultBundle);
                    }
                }
                else {
                    loadSiteLanguage(site);
                }
            },
            error: function(xhr, textStatus, thrownError){
                // There is no default bundle, so we'll just show the interface without doing any translations
                finishI18N();
            }
        });
    };

    /**
     * This will load the default language bundle and will store it in a global variable. This default bundle
     * will be saved in a file called bundle/default.properties.
     * This function will load the general language bundle specific to the language chosen by
     * the user and will store it in a global variable. This language will either be the prefered
     * user language or the prefered server language. The language will be available in the me feed
     * and we'll use the global sakai.data.me object to extract it from. If there is no prefered langauge,
     * we'll use the default bundle to translate everything.
     */
    var loadLanguageBundles = function(){
        var localeSet = false;
        var getGlobalization = false;
        var langCode, i10nCode, loadDefaultBundleRequest, loadLocalBundleRequest, globalizationRequest; 

        if (sakai.data && sakai.data.me && sakai.data.me.user && sakai.data.me.user.locale && sakai.data.me.user.locale.country) {
            langCode = sakai.data.me.user.locale.language + "_" + sakai.data.me.user.locale.country.replace("_", "-");
            i10nCode = langCode.replace("_", "-");
            localeSet = true;
        }

        if (Globalization.cultures) { // check if jquery.glob has been defined yet, should always be but just a sanity check
            if (Globalization.cultures[i10nCode]) { // probably will never be true, but just in case, no need to get the script again
                Globalization.preferCulture(i10nCode);
            } else {
                getGlobalization = true;
            }
        }

        loadDefaultBundleRequest = {
            "url": sakai.config.URL.I18N_BUNDLE_ROOT + "default.properties",
            "method": "GET"
        };

<<<<<<< HEAD
        globalizationRequest = {
            "url": sakai.config.URL.I10N_BUNDLE_URL.replace("__CODE__", i10nCode),
            "dataType": "script",
            "method": "GET"
        };

=======
>>>>>>> 42e18a8f
        if (localeSet) {
            loadLocalBundleRequest = {
                "url": sakai.config.URL.I18N_BUNDLE_ROOT + langCode + ".properties",
                "method":"GET"
            };
        } else {
            loadLocalBundleRequest = false;
        }

        if (getGlobalization && localeSet) {
            globalizationRequest = {
                "url": sakai.config.URL.I10N_BUNDLE_URL.replace("__CODE__", i10nCode),
                "dataType": "script",
                "method": "GET"
            };
        } else {
<<<<<<< HEAD
            getGlobalization = false;
        }

        // bind response from batch request
        $(window).bind("sakai-api-Server-bundleRequest-complete", function(e, reqData) {
            var loadDefaultBundleSuccess,
                loadDefaultBundleData,
                loadLocalBundleSuccess,
                loadLocalBundleData,
                globalizationSuccess,
                globalizationData;
            // loop through and allocate response data to their request
            for (var i in reqData.responseId) {
                if (reqData.responseId.hasOwnProperty(i)) {
                    if (reqData.responseId[i] === "loadDefaultBundle") {
                        loadDefaultBundleSuccess = reqData.responseData[i].success;
                        loadDefaultBundleData = reqData.responseData[i].body;
                    }
                    if (reqData.responseId[i] === "loadLocalBundle") {
                        loadLocalBundleSuccess = reqData.responseData[i].success;
                        loadLocalBundleData = reqData.responseData[i].body;
                    }
                    if (reqData.responseId[i] === "loadLocalBundle") {
                        globalizationSuccess = reqData.responseData[i].success;
                        globalizationData = reqData.responseData[i].body;
                    }
                }
            }

            // process the responses
            if (loadDefaultBundleSuccess) {
                loadDefaultBundleData = sakai.data.i18n.changeToJSON(loadDefaultBundleData);
                sakai.data.i18n.defaultBundle = loadDefaultBundleData;
                var site = getSiteId();
                if (!site) {
                    if (localeSet) {
                        if (getGlobalization && globalizationSuccess) {
                            Globalization.preferCulture(i10nCode);
                        }
                        if (loadLocalBundleSuccess) {
                            loadLocalBundleData = sakai.data.i18n.changeToJSON(loadLocalBundleData);
                            sakai.data.i18n.localBundle = loadLocalBundleData;
                            doI18N(sakai.data.i18n.localBundle, sakai.data.i18n.defaultBundle);
                        } else {
                            doI18N(null, sakai.data.i18n.defaultBundle);
                        }
                    }
                    else {
                        // There is no locale set for the current user. We'll switch to using the default bundle only
                        doI18N(null, sakai.data.i18n.defaultBundle);
                    }
                }
                else {
                    loadSiteLanguage(site);
                }
            } else {
                finishI18N();
            }
        });
        // add default language bundle to batch request
        sakai.api.Server.bundleRequests("loadDefaultBundle", loadDefaultBundleRequest);
        // add local language bundle to batch request
        sakai.api.Server.bundleRequests("loadLocalBundle", loadLocalBundleRequest);
        // add globalization script to batch request
        sakai.api.Server.bundleRequests("globalization", globalizationRequest);
=======
            globalizationRequest = false;
        }

        // bind response from batch request
        $(window).bind("sakai.api.Server.bundleRequest.complete", function(e, reqData) {
            if (reqData.groupId === "i18n") {
                var loadDefaultBundleSuccess, loadDefaultBundleData, loadLocalBundleSuccess, loadLocalBundleData, globalizationSuccess, globalizationData;
                // loop through and allocate response data to their request
                for (var i in reqData.responseId) {
                    if (reqData.responseId.hasOwnProperty(i)) {
                        if (reqData.responseId[i] === "loadDefaultBundle") {
                            loadDefaultBundleSuccess = reqData.responseData[i].success;
                            loadDefaultBundleData = reqData.responseData[i].body;
                        }
                        if (reqData.responseId[i] === "loadLocalBundle") {
                            loadLocalBundleSuccess = reqData.responseData[i].success;
                            loadLocalBundleData = reqData.responseData[i].body;
                        }
                        if (reqData.responseId[i] === "loadLocalBundle") {
                            globalizationSuccess = reqData.responseData[i].success;
                            globalizationData = reqData.responseData[i].body;
                        }
                    }
                }

                // process the responses
                if (loadDefaultBundleSuccess) {
                    loadDefaultBundleData = sakai.data.i18n.changeToJSON(loadDefaultBundleData);
                    sakai.data.i18n.defaultBundle = loadDefaultBundleData;
                    var site = getSiteId();
                    if (!site) {
                        if (localeSet) {
                            if (getGlobalization && globalizationSuccess) {
                                Globalization.preferCulture(i10nCode);
                            }
                            if (loadLocalBundleSuccess) {
                                loadLocalBundleData = sakai.data.i18n.changeToJSON(loadLocalBundleData);
                                sakai.data.i18n.localBundle = loadLocalBundleData;
                                doI18N(sakai.data.i18n.localBundle, sakai.data.i18n.defaultBundle);
                            } else {
                                doI18N(null, sakai.data.i18n.defaultBundle);
                            }
                        } else {
                            // There is no locale set for the current user. We'll switch to using the default bundle only
                            doI18N(null, sakai.data.i18n.defaultBundle);
                        }
                    } else {
                        loadSiteLanguage(site);
                    }
                } else {
                    finishI18N();
                }
            }
        });
        // add default language bundle to batch request
        sakai.api.Server.bundleRequests("i18n", 3, "loadDefaultBundle", loadDefaultBundleRequest);
        // add local language bundle to batch request
        sakai.api.Server.bundleRequests("i18n", 3, "loadLocalBundle", loadLocalBundleRequest);
        // add globalization script to batch request
        sakai.api.Server.bundleRequests("i18n", 3, "globalization", globalizationRequest);
>>>>>>> 42e18a8f
    };


    /////////////////////////////
    // INITIALIZATION FUNCTION //
    /////////////////////////////

    //loadDefaultBundle();
    loadLanguageBundles();
};

/**
 * @class i18nGeneral
 *
 * @description
 * Internationalisation related functions for general page content and UI elements
 *
 * @namespace
 * General internationalisation functions
 */
sakai.api.i18n.General = sakai.api.i18n.General || {};

/**
 * General process functions that will replace all the messages in a string with their corresponding translation.
 * @example sakai.api.i18n.General.process(
 *     "&lt;h1&gt;__MSG__CHANGE_LAYOUT__&lt;/h1&gt",
 *     {"__MSG__CHANGE_LAYOUT__" : "verander layout"},
 *     {"__MSG__CHANGE_LAYOUT__" : "change layout"}
 * );
 * @param {String} toprocess
 *  HTML string in which we want to replace messages. Messages have the following
 *  format: __MSG__KEY__
 * @param {Object} localbundle
 *  JSON object where the keys are the keys we expect in the HTML and the values are the translated strings
 * @param {Object} defaultbundle
 *  JSON object where the keys are the keys we expect in the HTML and the values are the translated strings
 *  in the default language
 * @return {String} A processed string where all the messages are replaced with values from the language bundles
 */
sakai.api.i18n.General.process = function(toprocess, localbundle, defaultbundle) {

    if(!toprocess){
        return "";
    }

    var expression = new RegExp(".{1}__MSG__(.*?)__", "gm"), processed = "", lastend = 0;

    while(expression.test(toprocess)) {
        var replace = RegExp.lastMatch;
        var lastParen = RegExp.lastParen;
        var quotes = "";

        // need to add quotations marks if key is adjacent to an equals sign which means its probably missing quotes - IE
        if (replace.substr(0,2) !== "__"){
            if (replace.substr(0,1) === "="){
                quotes = '"';
            }
            replace = replace.substr(1, replace.length);
        }
        var toreplace;
        // check for i18n debug
        if (sakai.config.displayDebugInfo === true && sakai.data.me.user.locale && sakai.data.me.user.locale.language === "lu" && sakai.data.me.user.locale.country === "GB"){
            toreplace = quotes + replace.substr(7, replace.length - 9) + quotes;
            processed += toprocess.substring(lastend, expression.lastIndex - replace.length) + toreplace;
            lastend = expression.lastIndex;
        } else {
            toreplace = quotes + sakai.api.i18n.General.getValueForKey(lastParen) + quotes;
            processed += toprocess.substring(lastend, expression.lastIndex - replace.length) + toreplace;
            lastend = expression.lastIndex;
        }
    }
    processed += toprocess.substring(lastend);
    return processed;

};

/**
 * Get the internationalised value for a specific key.
 * We expose this function so you can do internationalisation within JavaScript.
 * @example sakai.api.i18n.General.getValueForKey("CHANGE_LAYOUT");
 * @param {String} key The key that will be used to get the internationalised value
 * @return {String} The translated value for the provided key
 */
sakai.api.i18n.General.getValueForKey = function(key) {
    // First check if the key can be found in the locale bundle
    if (sakai.data.i18n.localBundle[key]) {
        return sakai.data.i18n.localBundle[key];
    }
    // If the key wasn't found in the localbundle, search in the default bundle
    else if (sakai.data.i18n.defaultBundle[key]) {
        return sakai.data.i18n.defaultBundle[key];
    }
    // If none of the about found something, log an error message
    else {
        debug.warn("sakai.api.i18n.General.getValueForKey: Not in local & default file. Key: " + key);
        return false;
    }
};


/**
 * @class i18nWidgets
 *
 * @description
 * Internationalisation in widgets
 *
 * @namespace
 * Internationalisation in widgets
 */
sakai.api.i18n.Widgets = sakai.api.i18n.Widgets || {};

/**
 * Get the value for a specific key in a specific widget.
 * @example sakai.api.i18n.Widgets.getValueForKey("myprofile", "en_US", "PREVIEW_PROFILE");
 * @param {String} widgetname The name of the widget
 * @param {String} locale The locale for the getting the value
 * @param {String} key The key which you want to be translated
 * @return {String} The value you wanted to translate for a specific widget
 */
sakai.api.i18n.Widgets.getValueForKey = function(widgetname, locale, key) {

    // Get a message key value in priority order: local widget language file -> widget default language file -> system local bundle -> system default bundle
    if ((typeof sakai.data.i18n.widgets[widgetname][locale] === "object") && (typeof sakai.data.i18n.widgets[widgetname][locale][key] === "string")){
        return sakai.data.i18n.widgets[widgetname][locale][key];

    } else if ((typeof sakai.data.i18n.widgets[widgetname]["default"][key] === "string") && (typeof sakai.data.i18n.widgets[widgetname]["default"] === "object")) {
        return sakai.data.i18n.widgets[widgetname]["default"][key];

    } else if (sakai.data.i18n.localBundle[key]) {
        return sakai.data.i18n.localBundle[key];

    } else if (sakai.data.i18n.defaultBundle[key]) {
        return sakai.data.i18n.defaultBundle[key];

    }

};<|MERGE_RESOLUTION|>--- conflicted
+++ resolved
@@ -321,15 +321,6 @@
             "method": "GET"
         };
 
-<<<<<<< HEAD
-        globalizationRequest = {
-            "url": sakai.config.URL.I10N_BUNDLE_URL.replace("__CODE__", i10nCode),
-            "dataType": "script",
-            "method": "GET"
-        };
-
-=======
->>>>>>> 42e18a8f
         if (localeSet) {
             loadLocalBundleRequest = {
                 "url": sakai.config.URL.I18N_BUNDLE_ROOT + langCode + ".properties",
@@ -346,73 +337,6 @@
                 "method": "GET"
             };
         } else {
-<<<<<<< HEAD
-            getGlobalization = false;
-        }
-
-        // bind response from batch request
-        $(window).bind("sakai-api-Server-bundleRequest-complete", function(e, reqData) {
-            var loadDefaultBundleSuccess,
-                loadDefaultBundleData,
-                loadLocalBundleSuccess,
-                loadLocalBundleData,
-                globalizationSuccess,
-                globalizationData;
-            // loop through and allocate response data to their request
-            for (var i in reqData.responseId) {
-                if (reqData.responseId.hasOwnProperty(i)) {
-                    if (reqData.responseId[i] === "loadDefaultBundle") {
-                        loadDefaultBundleSuccess = reqData.responseData[i].success;
-                        loadDefaultBundleData = reqData.responseData[i].body;
-                    }
-                    if (reqData.responseId[i] === "loadLocalBundle") {
-                        loadLocalBundleSuccess = reqData.responseData[i].success;
-                        loadLocalBundleData = reqData.responseData[i].body;
-                    }
-                    if (reqData.responseId[i] === "loadLocalBundle") {
-                        globalizationSuccess = reqData.responseData[i].success;
-                        globalizationData = reqData.responseData[i].body;
-                    }
-                }
-            }
-
-            // process the responses
-            if (loadDefaultBundleSuccess) {
-                loadDefaultBundleData = sakai.data.i18n.changeToJSON(loadDefaultBundleData);
-                sakai.data.i18n.defaultBundle = loadDefaultBundleData;
-                var site = getSiteId();
-                if (!site) {
-                    if (localeSet) {
-                        if (getGlobalization && globalizationSuccess) {
-                            Globalization.preferCulture(i10nCode);
-                        }
-                        if (loadLocalBundleSuccess) {
-                            loadLocalBundleData = sakai.data.i18n.changeToJSON(loadLocalBundleData);
-                            sakai.data.i18n.localBundle = loadLocalBundleData;
-                            doI18N(sakai.data.i18n.localBundle, sakai.data.i18n.defaultBundle);
-                        } else {
-                            doI18N(null, sakai.data.i18n.defaultBundle);
-                        }
-                    }
-                    else {
-                        // There is no locale set for the current user. We'll switch to using the default bundle only
-                        doI18N(null, sakai.data.i18n.defaultBundle);
-                    }
-                }
-                else {
-                    loadSiteLanguage(site);
-                }
-            } else {
-                finishI18N();
-            }
-        });
-        // add default language bundle to batch request
-        sakai.api.Server.bundleRequests("loadDefaultBundle", loadDefaultBundleRequest);
-        // add local language bundle to batch request
-        sakai.api.Server.bundleRequests("loadLocalBundle", loadLocalBundleRequest);
-        // add globalization script to batch request
-        sakai.api.Server.bundleRequests("globalization", globalizationRequest);
-=======
             globalizationRequest = false;
         }
 
@@ -473,7 +397,6 @@
         sakai.api.Server.bundleRequests("i18n", 3, "loadLocalBundle", loadLocalBundleRequest);
         // add globalization script to batch request
         sakai.api.Server.bundleRequests("i18n", 3, "globalization", globalizationRequest);
->>>>>>> 42e18a8f
     };
 
 
