--- conflicted
+++ resolved
@@ -130,15 +130,11 @@
      */
     var finishI18N = function(){
         var currentPage = window.location.pathname;
-<<<<<<< HEAD
         if (!sakai.config.anonAllowed) {
             sakai.config.requireUser = sakai.config.requireUser.concat(sakai.config.requireUserAnonNotAllowed);
             sakai.config.requireAnonymous = sakai.config.requireAnonymous.concat(sakai.config.requireAnonymousAnonNotAllowed);
         }
-        if (sakai.data.me.user.anon) {
-=======
         if (sakai.data && sakai.data.me && sakai.data.me.user && sakai.data.me.user.anon) {
->>>>>>> 00a2020a
             if ($.inArray(currentPage, sakai.config.requireUser) > -1){
                 sakai.api.Security.sendToLogin();
                 return false;
