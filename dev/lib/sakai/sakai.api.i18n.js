/**
 *
 * Licensed to the Sakai Foundation (SF) under one
 * or more contributor license agreements. See the NOTICE file
 * distributed with this work for additional information
 * regarding copyright ownership. The SF licenses this file
 * to you under the Apache License, Version 2.0 (the
 * "License"); you may not use this file except in compliance
 * with the License. You may obtain a copy of the License at
 *
 *     http://www.apache.org/licenses/LICENSE-2.0
 *
 * Unless required by applicable law or agreed to in writing,
 * software distributed under the License is distributed on an
 * "AS IS" BASIS, WITHOUT WARRANTIES OR CONDITIONS OF ANY
 * KIND, either express or implied. See the License for the
 * specific language governing permissions and limitations under the License.
 *
 */

/**
 * @class i18n
 *
 * @description
 * <p>Internationalisation related functions for general page content, widget
 * content and UI elements.</p>
 * <p>This should only hold functions which are used across
 * multiple pages, and does not constitute functionality related to a single area/page.</p>
 *
 * @namespace
 * Internationalisation
 */
sakai.api.i18n = sakai.api.i18n || {};

/**
 * <p>Main i18n process</p>
 * <p>This function will be executed once the entire DOM has been loaded. The function will take
 * the HTML that's inside the body of the page, and load the default and user specific language
 * bundle. We then look for i18n keys inside the HTML, and replace with the values from the
 * language bundles. We always first check whether the key is available in the user specific
 * bundle and only if that one doesn't exist, we will take the value out of the default bundle.</p>
 */
sakai.api.i18n.init = function(){


    /////////////////////////////
    // CONFIGURATION VARIABLES //
    /////////////////////////////

    // Initialise the sakai.data.18n variable
    /**
     * @name sakai.data.i18n
     */
    sakai.data.i18n = {};

    // Will contain all of the values for the default bundle
    sakai.data.i18n.defaultBundle = false;

    // Will contain all of the values for the bundle of the language chosen by the user
    sakai.data.i18n.localBundle = false;

    // Will contain all the i18n for widgets
    sakai.data.i18n.widgets = sakai.data.i18n.widgets || {};

    // Will contain all the i18n for widgets
    sakai.data.i18n.changeToJSON = sakai.data.i18n.changeToJSON || {};


    ////////////////////
    // HELP VARIABLES //
    ////////////////////

    /*
     * Cache the jQuery i18nable element. This makes sure that only pages with
     * the class i18nable on the body element get i18n translations and won't do
     * it on other pages.
     * <body class="i18nable">
     */
    var $i18nable = $("body.i18nable");

    /*
     * We take the HTML that is inside the body tag. We will use this to find string we want to
     * translate into the language chosen by the user
     */
    var tostring = $i18nable.html();


    ////////////////////////////
    // LANGUAGE BUNDLE LOADER //
    ////////////////////////////

    /**
     * Gets the site id if the user is currently on a site
     * if the user is on any other page then false is returned
     *
     * Proposed addin: Check to see if there is a siteid querystring parameter.
     * This will then i18n pages like site settings as well.
     */
    var getSiteId = function(){
        var site = false;
        var loc = ("" + document.location);
        var siteid = loc.indexOf(sakai.config.URL.SITE_CONFIGFOLDER.replace(/__SITEID__/, ""));
        if (siteid !== -1) {
            var mark = (loc.indexOf("?") === -1) ? loc.length : loc.indexOf("?");
            var uri = loc.substring(0, mark);
            site = uri.substring(siteid, loc.length).replace(sakai.config.URL.SITE_CONFIGFOLDER.replace(/__SITEID__/, ""), "");
            site = site.substring(0, site.indexOf("#"));
        }
        return site;
    };


    ////////////////////
    // I18N FUNCTIONS //
    ////////////////////

    /**
     * Once all of the i18n strings have been replaced, we will finish the i18n step.
     * The content of the body tag is hidden by default, in
     * order not to show the non-translated string before they are translated. When i18n has
     * finished, we can show the body again.
     * We then tell the container that pre-loading of the page has finished and that widgets are
     * now ready to be loaded. This will mostly mean that now the general page/container code
     * will be executed.
     * Finally, we will look for the definition of widgets inside the HTML code, which should look
     * like this:
     *  - Single instance: <div id="widget_WIDGETNAME" class="widget_inline"></div>
     *  - Multiple instance support: <div id="widget_WIDGETNAME_UID_PLACEMENT" class="widget_inline"></div>
     * and load them into the document
     */
    var finishI18N = function(){
        var currentPage = window.location.pathname;
        if (!sakai.config.anonAllowed) {
            sakai.config.requireUser = sakai.config.requireUser.concat(sakai.config.requireUserAnonNotAllowed);
            sakai.config.requireAnonymous = sakai.config.requireAnonymous.concat(sakai.config.requireAnonymousAnonNotAllowed);
        }
<<<<<<< HEAD
        if (sakai.data.me.user.anon) {
=======
        if (sakai.data && sakai.data.me && sakai.data.me.user && sakai.data.me.user.anon) {
>>>>>>> 84a948e2
            if ($.inArray(currentPage, sakai.config.requireUser) > -1){
                sakai.api.Security.sendToLogin();
                return false;
            }
        } else {
            if ($.inArray(currentPage, sakai.config.requireAnonymous) > -1){
                document.location = sakai.config.URL.MY_DASHBOARD_URL;
                return false;
            }
        }
        if ($.inArray(currentPage, sakai.config.requireProcessing) === -1 && window.location.pathname.substring(0, 2) !== "/~"){
            sakai.api.Security.showPage();
        }
        sakai.api.Widgets.Container.setReadyToLoad(true);
        sakai.api.Widgets.widgetLoader.insertWidgets(null, false);
        sakai.api.i18n.done = true;
        $(window).trigger("sakai-i18n-done");
        return true;
    };

    /**
     * This will give the body's HTML string, the local bundle (if present) and the default bundle to the
     * general i18n function. This will come back with an HTML string where all of the i18n strings will
     * be replaced. We then change the HTML of the body tag to this new HTML string.
     * @param {Object} localjson
     *  JSON object where the keys are the keys we expect in the HTML and the values are the translated strings
     * @param {Object} defaultjson
     *  JSON object where the keys are the keys we expect in the HTML and the values are the translated strings
     *  in the default language
     */
    var doI18N = function(localjson, defaultjson){
        var newstring = sakai.api.i18n.General.process(tostring, localjson, defaultjson);
        // We actually use the old innerHTML function here because the $.html() function will
        // try to reload all of the JavaScript files declared in the HTML, which we don't want as they
        // will already be loaded
        if($i18nable.length > 0){
            $i18nable[0].innerHTML = newstring;
        }
        document.title = sakai.api.i18n.General.process(document.title, localjson, defaultjson);
        finishI18N();
    };

    /**
     * This function will load the general language bundle specific to the language chosen by
     * the user and will store it in a global variable. This language will either be the prefered
     * user language or the prefered server language. The language will be available in the me feed
     * and we'll use the global sakai.data.me object to extract it from. If there is no prefered langauge,
     * we'll use the default bundle to translate everything.
     */
    var loadLocalBundle = function(langCode){
        // globalization
        var i10nCode = langCode.replace("_", "-");
        if (Globalization.cultures) { // check if jquery.glob has been defined yet, should always be but just a sanity check
            if (Globalization.cultures[i10nCode]) { // probably will never be true, but just in case, no need to get the script again
                Globalization.preferCulture(i10nCode);
            } else {
                $.getScript(sakai.config.URL.I10N_BUNDLE_URL.replace("__CODE__", i10nCode), function(success, textStatus) {
                    Globalization.preferCulture(i10nCode);
                });
            }
        }
        // language bundles
        $.ajax({
            url: sakai.config.URL.I18N_BUNDLE_ROOT + langCode + ".properties",
            success: function(data){
                data = sakai.data.i18n.changeToJSON(data);
                sakai.data.i18n.localBundle = data;
                doI18N(sakai.data.i18n.localBundle, sakai.data.i18n.defaultBundle);
            },
            error: function(xhr, textStatus, thrownError){
                // There is no language file for the language chosen by the user
                // We'll switch to using the default bundle only
                doI18N(null, sakai.data.i18n.defaultBundle);
            }
        });
    };

    /**
     * Load the language for a specific site
     * @param {String} site The id of the site you want to load the language for
     */
    var loadSiteLanguage = function(site){
        $.ajax({
            url: sakai.config.URL.SITE_CONFIGFOLDER.replace("__SITEID__", site) + ".json",
            cache: false,
            success: function(data){
                var siteJSON = data;
                if (siteJSON.language && siteJSON.language !== "default_default") {
                    loadLocalBundle(siteJSON.language);
                }
                else if (sakai.data.me.user.locale) {
                    loadLocalBundle(sakai.data.me.user.locale.language + "_" + sakai.data.me.user.locale.country);
                }
                else {
                    // There is no locale set for the current user. We'll switch to using the default bundle only
                    doI18N(null, sakai.data.i18n.defaultBundle);
                }
            },
            error: function(xhr, textStatus, thrownError){
                loadLocalBundle();
            }
        });
    };

    /**
     * This change properties file into json object.
     */
    sakai.data.i18n.changeToJSON = function(input){
       var json = {};
        var inputLine = input.split(/\n/);
        for (var i in inputLine) {
            // IE 8 i has indexof as well which breaks the page.
            if (inputLine.hasOwnProperty(i)) {
                var keyValuePair = inputLine[i].split(/ \=\s*/);
                var key = keyValuePair[0];
                var value = keyValuePair[1];
                json[key] = value;
            }
        }
        return json;
    };

    /**
     * This will load the default language bundle and will store it in a global variable. This default bundle
     * will be saved in a file called bundle/default.properties.
     */
    var loadDefaultBundle = function(){
        $.ajax({
            url: sakai.config.URL.I18N_BUNDLE_ROOT + "default.properties",
            success: function(data){
                data = sakai.data.i18n.changeToJSON(data);
                sakai.data.i18n.defaultBundle = data;
                var site = getSiteId();
                if (!site) {
                    if (sakai.data && sakai.data.me && sakai.data.me.user && sakai.data.me.user.locale) {
                        loadLocalBundle(sakai.data.me.user.locale.language + "_" + sakai.data.me.user.locale.country);
                    }
                    else {
                        // There is no locale set for the current user. We'll switch to using the default bundle only
                        doI18N(null, sakai.data.i18n.defaultBundle);
                    }
                }
                else {
                    loadSiteLanguage(site);
                }
            },
            error: function(xhr, textStatus, thrownError){
                // There is no default bundle, so we'll just show the interface without doing any translations
                finishI18N();
            }
        });
    };


    /////////////////////////////
    // INITIALIZATION FUNCTION //
    /////////////////////////////

    loadDefaultBundle();
};

/**
 * @class i18nGeneral
 *
 * @description
 * Internationalisation related functions for general page content and UI elements
 *
 * @namespace
 * General internationalisation functions
 */
sakai.api.i18n.General = sakai.api.i18n.General || {};

/**
 * General process functions that will replace all the messages in a string with their corresponding translation.
 * @example sakai.api.i18n.General.process(
 *     "&lt;h1&gt;__MSG__CHANGE_LAYOUT__&lt;/h1&gt",
 *     {"__MSG__CHANGE_LAYOUT__" : "verander layout"},
 *     {"__MSG__CHANGE_LAYOUT__" : "change layout"}
 * );
 * @param {String} toprocess
 *  HTML string in which we want to replace messages. Messages have the following
 *  format: __MSG__KEY__
 * @param {Object} localbundle
 *  JSON object where the keys are the keys we expect in the HTML and the values are the translated strings
 * @param {Object} defaultbundle
 *  JSON object where the keys are the keys we expect in the HTML and the values are the translated strings
 *  in the default language
 * @return {String} A processed string where all the messages are replaced with values from the language bundles
 */
sakai.api.i18n.General.process = function(toprocess, localbundle, defaultbundle) {

    if(!toprocess){
        return "";
    }

    var expression = new RegExp(".{1}__MSG__(.*?)__", "gm"), processed = "", lastend = 0;

    while(expression.test(toprocess)) {
        var replace = RegExp.lastMatch;
        var lastParen = RegExp.lastParen;
        var quotes = "";

        // need to add quotations marks if key is adjacent to an equals sign which means its probably missing quotes - IE
        if (replace.substr(0,2) !== "__"){
            if (replace.substr(0,1) === "="){
                quotes = '"';
            }
            replace = replace.substr(1, replace.length);
        }
        var toreplace;
        // check for i18n debug
        if (sakai.config.displayDebugInfo === true && sakai.data.me.user.locale && sakai.data.me.user.locale.language === "lu" && sakai.data.me.user.locale.country === "GB"){
            toreplace = quotes + replace.substr(7, replace.length - 9) + quotes;
            processed += toprocess.substring(lastend, expression.lastIndex - replace.length) + toreplace;
            lastend = expression.lastIndex;
        } else {
            toreplace = quotes + sakai.api.i18n.General.getValueForKey(lastParen) + quotes;
            processed += toprocess.substring(lastend, expression.lastIndex - replace.length) + toreplace;
            lastend = expression.lastIndex;
        }
    }
    processed += toprocess.substring(lastend);
    return processed;

};

/**
 * Get the internationalised value for a specific key.
 * We expose this function so you can do internationalisation within JavaScript.
 * @example sakai.api.i18n.General.getValueForKey("CHANGE_LAYOUT");
 * @param {String} key The key that will be used to get the internationalised value
 * @return {String} The translated value for the provided key
 */
sakai.api.i18n.General.getValueForKey = function(key) {
    // First check if the key can be found in the locale bundle
    if (sakai.data.i18n.localBundle[key]) {
        return sakai.data.i18n.localBundle[key];
    }
    // If the key wasn't found in the localbundle, search in the default bundle
    else if (sakai.data.i18n.defaultBundle[key]) {
        return sakai.data.i18n.defaultBundle[key];
    }
    // If none of the about found something, log an error message
    else {
        debug.warn("sakai.api.i18n.General.getValueForKey: Not in local & default file. Key: " + key);
        return false;
    }
};


/**
 * @class i18nWidgets
 *
 * @description
 * Internationalisation in widgets
 *
 * @namespace
 * Internationalisation in widgets
 */
sakai.api.i18n.Widgets = sakai.api.i18n.Widgets || {};

/**
 * Get the value for a specific key in a specific widget.
 * @example sakai.api.i18n.Widgets.getValueForKey("myprofile", "en_US", "PREVIEW_PROFILE");
 * @param {String} widgetname The name of the widget
 * @param {String} locale The locale for the getting the value
 * @param {String} key The key which you want to be translated
 * @return {String} The value you wanted to translate for a specific widget
 */
sakai.api.i18n.Widgets.getValueForKey = function(widgetname, locale, key) {

    // Get a message key value in priority order: local widget language file -> widget default language file -> system local bundle -> system default bundle
    if ((typeof sakai.data.i18n.widgets[widgetname][locale] === "object") && (typeof sakai.data.i18n.widgets[widgetname][locale][key] === "string")){
        return sakai.data.i18n.widgets[widgetname][locale][key];

    } else if ((typeof sakai.data.i18n.widgets[widgetname]["default"][key] === "string") && (typeof sakai.data.i18n.widgets[widgetname]["default"] === "object")) {
        return sakai.data.i18n.widgets[widgetname]["default"][key];

    } else if (sakai.data.i18n.localBundle[key]) {
        return sakai.data.i18n.localBundle[key];

    } else if (sakai.data.i18n.defaultBundle[key]) {
        return sakai.data.i18n.defaultBundle[key];

    }

};<|MERGE_RESOLUTION|>--- conflicted
+++ resolved
@@ -134,11 +134,7 @@
             sakai.config.requireUser = sakai.config.requireUser.concat(sakai.config.requireUserAnonNotAllowed);
             sakai.config.requireAnonymous = sakai.config.requireAnonymous.concat(sakai.config.requireAnonymousAnonNotAllowed);
         }
-<<<<<<< HEAD
-        if (sakai.data.me.user.anon) {
-=======
         if (sakai.data && sakai.data.me && sakai.data.me.user && sakai.data.me.user.anon) {
->>>>>>> 84a948e2
             if ($.inArray(currentPage, sakai.config.requireUser) > -1){
                 sakai.api.Security.sendToLogin();
                 return false;
