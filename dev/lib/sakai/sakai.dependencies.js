/*
 * Licensed to the Sakai Foundation (SF) under one
 * or more contributor license agreements. See the NOTICE file
 * distributed with this work for additional information
 * regarding copyright ownership. The SF licenses this file
 * to you under the Apache License, Version 2.0 (the
 * "License"); you may not use this file except in compliance
 * with the License. You may obtain a copy of the License at
 *
 *     http://www.apache.org/licenses/LICENSE-2.0
 *
 * Unless required by applicable law or agreed to in writing,
 * software distributed under the License is distributed on an
 * "AS IS" BASIS, WITHOUT WARRANTIES OR CONDITIONS OF ANY
 * KIND, either express or implied. See the License for the
 * specific language governing permissions and limitations under the License.
 */

/* Define globals */
sakai_global = {};
/**
 * window.debug, a console dot log wrapper
 * adapted from html5boilerplate.com's window.log and Ben Alman's window.debug
 *
 * Only logs information when sakai.config.displayDebugInfo is switched on
 *
 * debug.log, debug.error, debug.warn, debug.debug, debug.info
 * usage: debug.log('argument', {more:'arguments'})
 *
 * paulirish.com/2009/log-a-lightweight-wrapper-for-consolelog/
 * benalman.com/projects/javascript-debug-console-log/
 * https://gist.github.com/466188
 */
window.debug = (function() {
    var that = {},
        methods = [ 'error', 'warn', 'info', 'debug', 'log', 'trace'],
        idx = methods.length;

    var createLogMethod = function(method) {
        that[method] = function() {
            if (!window.console) {
                return;
            }
            if (console.firebug) {
                console[method].apply(console, arguments);
            } else if (console[method]) {
                console[method](Array.prototype.slice.call(arguments));
            } else {
                console.log(Array.prototype.slice.call(arguments));
            }
        };
    };

    while (--idx>=0) {
        createLogMethod(methods[idx]);
    }

    return that;
})();


/**
 * @name Array
 * @namespace
 * Array extensions for Sakai
 */
if (!(Array.indexOf || [].indexOf)) {

    /**
    * Finds the first occurrence of an element in an array and returns its
    * position. This only kicks in when the native .indexOf method is not
    * available in the browser.
    *
    * @param {Object/String/Integer} obj The element we are looking for
    * @param {Integer} start Where the search starts within the array
    *
    * @returns Returns the position of the first matched element
    * @type Integer
    */
    Array.prototype.indexOf = function(obj,start) {

        for(var i=(start||0),j=this.length; i<j; i++) {
            if (this[i]===obj) {
                return i;
            }
        }
        return -1;

    };
}

// If you change the RequireJS paths, please check out
// https://confluence.sakaiproject.org/x/sq_CB
require(
    {
        baseUrl:'/dev/lib/',
        paths: {
            'jquery-plugins': 'jquery/plugins',
            'jquery': 'jquery/jquery-1.7.0',
            'jquery-ui': 'jquery/jquery-ui-1.8.20.custom',
            'jquery-cookie': 'jquery/plugins/jquery.cookie',
            'jquery-jstree': 'jquery/plugins/jsTree/jquery.jstree.sakai-edit',
            'jquery-fileupload': 'jquery/plugins/jquery.fileupload',
            'jquery-iframe-transport': 'jquery/plugins/jquery.iframe-transport',
            'jquery-pager': 'jquery/plugins/jquery.pager.sakai-edited',
            'jquery-tagcloud': 'jquery/plugins/jquery.tagcloud',
            'underscore': 'misc/underscore',
            'config': '../configuration'
        },
        priority: ['jquery', 'underscore']
    }
);

require(
    [
<<<<<<< HEAD
        "jquery",
        "sakai/sakai.api.core",
        "sakai/sakai.jquery-extensions",
        "config/config",
        "config/config_custom",
        "underscore",
        "jquery-ui",
        "misc/l10n/globalize",
        "misc/google/html-sanitizer",
        "jquery-plugins/jquery.equal-height-columns",
        "jquery-plugins/jquery.contentchange.sakai-edited",
        "jquery-plugins/jquery.timeago",
        "jquery-plugins/jqmodal.sakai-edited",
        "jquery-plugins/jquery.ba-bbq",
        "jquery-plugins/jquery.threedots",
        "jquery-plugins/jquery.form",
        "jquery-plugins/gritter/jquery.gritter.sakai-edit",
        "jquery-plugins/jquery.jcarousel.sakai-edit",
        "jquery-plugins/jquery.jeditable.sakai-edited",
        "jquery-plugins/jquery.infinitescroll-sakai"
=======
        'jquery',
        'sakai/sakai.api.core',
        'sakai/sakai.jquery-extensions',
        'config/config',
        'config/config_custom',
        'underscore',
        'jquery-ui',
        'misc/l10n/globalize',
        'misc/google/html-sanitizer',
        'jquery-plugins/jquery.equalheights',
        'jquery-plugins/jquery.contentchange.sakai-edited',
        'jquery-plugins/jquery.timeago',
        'jquery-plugins/jqmodal.sakai-edited',
        'jquery-plugins/jquery.ba-bbq',
        'jquery-plugins/jquery.threedots',
        'jquery-plugins/jquery.form',
        'jquery-plugins/gritter/jquery.gritter.sakai-edit',
        'jquery-plugins/jquery.jcarousel.sakai-edit',
        'jquery-plugins/jquery.jeditable.sakai-edited',
        'jquery-plugins/jquery.infinitescroll-sakai'
>>>>>>> 0d3af6f8
    ],
    function($, sakai) {
        sakai.api.User.loadMeData(function(success, data) {
            sakai.api.Util.startup(data);
            // Start i18n
            sakai.api.i18n.init(data);
        });
        return sakai;
    }
);<|MERGE_RESOLUTION|>--- conflicted
+++ resolved
@@ -113,28 +113,6 @@
 
 require(
     [
-<<<<<<< HEAD
-        "jquery",
-        "sakai/sakai.api.core",
-        "sakai/sakai.jquery-extensions",
-        "config/config",
-        "config/config_custom",
-        "underscore",
-        "jquery-ui",
-        "misc/l10n/globalize",
-        "misc/google/html-sanitizer",
-        "jquery-plugins/jquery.equal-height-columns",
-        "jquery-plugins/jquery.contentchange.sakai-edited",
-        "jquery-plugins/jquery.timeago",
-        "jquery-plugins/jqmodal.sakai-edited",
-        "jquery-plugins/jquery.ba-bbq",
-        "jquery-plugins/jquery.threedots",
-        "jquery-plugins/jquery.form",
-        "jquery-plugins/gritter/jquery.gritter.sakai-edit",
-        "jquery-plugins/jquery.jcarousel.sakai-edit",
-        "jquery-plugins/jquery.jeditable.sakai-edited",
-        "jquery-plugins/jquery.infinitescroll-sakai"
-=======
         'jquery',
         'sakai/sakai.api.core',
         'sakai/sakai.jquery-extensions',
@@ -144,7 +122,7 @@
         'jquery-ui',
         'misc/l10n/globalize',
         'misc/google/html-sanitizer',
-        'jquery-plugins/jquery.equalheights',
+        'jquery-plugins/jquery.equal-height-columns',
         'jquery-plugins/jquery.contentchange.sakai-edited',
         'jquery-plugins/jquery.timeago',
         'jquery-plugins/jqmodal.sakai-edited',
@@ -155,7 +133,6 @@
         'jquery-plugins/jquery.jcarousel.sakai-edit',
         'jquery-plugins/jquery.jeditable.sakai-edited',
         'jquery-plugins/jquery.infinitescroll-sakai'
->>>>>>> 0d3af6f8
     ],
     function($, sakai) {
         sakai.api.User.loadMeData(function(success, data) {
