--- conflicted
+++ resolved
@@ -41,8 +41,7 @@
 
         <!-- Dependency JS -->
         <script data-main="/dev/lib/sakai/sakai.dependencies.js" src="/dev/lib/jquery/require.js"></script>
-<<<<<<< HEAD
-        
+
         <noscript>
             <h1>Sorry!</h1>
             <p>
@@ -51,8 +50,5 @@
                 <a href="http://activatejavascript.org/" title="Enable JavaScript in the most popular browsers">activatejavascript.org</a>.
             </p>
         </noscript>
-=======
-
->>>>>>> 0d3af6f8
     </body>
 </html>