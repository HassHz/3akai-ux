--- conflicted
+++ resolved
@@ -66,10 +66,7 @@
 
         <div class="index-container fl-centered page_not_found_error"><span style="display:none;"><br /></span>
             <div id="page_not_found_error_logged_out_template" style="display:none;"><!--
-<<<<<<< HEAD
-=======
-                
->>>>>>> 11339e1a
+
                 <div class="header-title">
                     <img src="/dev/images/sakai_logo_index.png" alt="__MSG__INSTANCE_NAME__" />
                 </div>
