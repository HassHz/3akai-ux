<!DOCTYPE HTML>
<html xmlns="http://www.w3.org/1999/xhtml">

    <head>

        <meta http-equiv="Content-Type" content="text/html; charset=utf-8" />
        <!-- Sakai 3 R&amp;D - Page not found -->
        <title></title>

        <!-- Sakai Core CSS -->
        <link rel="stylesheet" type="text/css" href="/dev/css/FSS/fss-base.css" />
        <link rel="stylesheet" type="text/css" href="/dev/css/sakai/sakai.base.css" />
        <link rel="stylesheet" type="text/css" href="/dev/css/sakai/sakai.core.2.css" />
        <link rel="stylesheet" type="text/css" href="/dev/css/sakai/sakai.3.css" />

        <!-- Sakai Error CSS -->
        <link rel="stylesheet" type="text/css" href="/dev/css/sakai/sakai.error.css" />

        <!-- Sakai Page CSS -->
        <link rel="stylesheet" type="text/css" href="/dev/css/sakai/sakai.index.css" />

        <!-- 3rd party CSS -->

        <!-- Sakai Config JS -->
        <script type="text/javascript" src="/dev/configuration/widgets.js"></script>
        <script type="text/javascript" src="/var/widgets.json?callback=sakai.storeWidgets"></script>
        <script type="text/javascript" src="/dev/configuration/config.js"></script>
        <script type="text/javascript" src="/dev/configuration/config_custom.js"></script>

        <!-- Core 3rd-party JS -->
        <script type="text/javascript" src="/dev/lib/jquery/jquery.js"></script>
        <script type="text/javascript" src="/dev/lib/jquery/jquery-ui.full.js"></script>
        <script type="text/javascript" src="/dev/lib/fluid/3akai_Infusion.js"></script>
        <script type="text/javascript" src="/dev/lib/misc/l10n/globalization.js"></script>
        <script type="text/javascript" src="/dev/lib/jquery/plugins/jquery.json.js"></script>
        <script type="text/javascript" src="/dev/lib/misc/google/html-sanitizer-minified.js"></script>

        <!-- Sakai Core JS -->
        <script type="text/javascript" src="/dev/lib/sakai/sakai.api.core.js"></script>
        <script type="text/javascript" src="/dev/lib/sakai/sakai.api.util.js"></script>
        <script type="text/javascript" src="/dev/lib/sakai/sakai.api.i18n.js"></script>
        <script type="text/javascript" src="/dev/lib/sakai/sakai.api.l10n.js"></script>
        <script type="text/javascript" src="/dev/lib/sakai/sakai.api.user.js"></script>
        <script type="text/javascript" src="/dev/lib/sakai/sakai.api.widgets.js"></script>

        <!-- 3rd party JS -->
        <script type="text/javascript" src="/dev/lib/misc/trimpath.template.js"></script>
        <script type="text/javascript" src="/dev/lib/misc/querystring.js"></script>
        <script type="text/javascript" src="/dev/lib/jquery/plugins/jqmodal.sakai-edited.js"></script>
        <script type="text/javascript" src="/dev/lib/jquery/plugins/jquery.cookie.js"></script>
        <script type="text/javascript" src="/dev/lib/jquery/plugins/jquery.pager.js"></script>

        <!-- 404 JS -->
        <script type="text/javascript" src="/dev/javascript/sakai.404.js"></script>

    </head>

    <body class="fl-centered index i18nable">

        <div id="widget_topnavigation" class="widget_inline"></div>

        <!-- TOP BANNER -->
        <div id="top_banner"><!-- --></div>

        <div id="widget_topnavigation" class="widget_inline"></div>

        <div class="index-container fl-centered page_not_found_error"><span style="display:none;"><br /></span>
            <div id="page_not_found_error_logged_out_template" style="display:none;"><!--
<<<<<<< HEAD
                
=======

>>>>>>> bec8b4f9
                <div class="header-title">
                    <img src="/dev/images/sakai_logo_index.png" alt="__MSG__INSTANCE_NAME__" />
                </div>

                <div class="header-byline">
                    __MSG__HEADER_BYLINE__
                </div>

                <div class="login-box">
                    <div id="page_not_found_error">
                        <div class="preview-box">
                            <span id="error_title">__MSG__THE_PAGE_YOU_REQUESTED_WAS_NOT_FOUND__</span>
                            <p>
                                __MSG__YOU_MAY_HAVE_CLICKED_A_BROKEN_LINK_OR_MISTYPED_THE_URL__
                            </p>
                            __MSG__YOU_CAN__
                            <ul>
                                <li>
                                    __MSG__VERIFY_THE_LINK_IN_THE_ADDRESS_BAR__
                                </li>
                                <li>
                                    __MSG__GO_BACK_TO_PREVIOUS_PAGE_CLICKING_BACK_BUTTON_IN_BROWSER__
                                </li>
                                <li>
                                	__MSG__TRY_TO_CONTACT_PAGE_ADMIN_REQUEST_ACCESS__
                                </li>
                            </ul>
                            <p>
                                __MSG__IF_YOU_CONTINUE_TO_RECEIVE_ERROR_PAGE_MAY_HAVE_BEEN_MOVED_OR_NO_LONDER_EXISTS__
                            </p>
                        </div>
                        <div class="login-container">
                            <div id="widget_login" class="widget_inline"></div>
                        </div>
                    </div>
                </div>
            --></div>
            <div id="page_not_found_error_logged_in_template" style="display:none;"><!--
                </div>
                <div class="fl-container-flex header s3d-header">
                    <div class="fl-fix fl-centered fixed-container s3d-fixed-container">
                        <div class="s3d-decor">
                        </div>
                        <div id="page_not_found_error">
                            <div class="preview-box">
                                <span id="error_title">__MSG__THE_PAGE_YOU_REQUESTED_WAS_NOT_FOUND__</span>
                                <p>
                                    __MSG__YOU_MAY_HAVE_CLICKED_A_BROKEN_LINK_OR_MISTYPED_THE_URL__
                                </p>
                                __MSG__YOU_CAN__
                                <ul>
                                    <li>
                                        __MSG__VERIFY_THE_LINK_IN_THE_ADDRESS_BAR__
                                    </li>
                                    <li>
                                        __MSG__GO_BACK_TO_PREVIOUS_PAGE_CLICKING_BACK_BUTTON_IN_BROWSER__
                                    </li>
                                    <li>
                                	    __MSG__TRY_TO_CONTACT_PAGE_ADMIN_REQUEST_ACCESS__
                                    </li>
                                </ul>
                                <p>
                                    __MSG__IF_YOU_CONTINUE_TO_RECEIVE_ERROR_PAGE_MAY_HAVE_BEEN_MOVED_OR_NO_LONDER_EXISTS__
                                </p>
                            </div>
                        </div>
                    </div>
                </div>

                <div id="widget_footer" class="widget_inline footercontainer"></div>

                <div id="widget_chat" class="widget_inline"></div>
            --></div>
        </div>
    </body>
</html><|MERGE_RESOLUTION|>--- conflicted
+++ resolved
@@ -62,15 +62,9 @@
         <!-- TOP BANNER -->
         <div id="top_banner"><!-- --></div>
 
-        <div id="widget_topnavigation" class="widget_inline"></div>
-
         <div class="index-container fl-centered page_not_found_error"><span style="display:none;"><br /></span>
             <div id="page_not_found_error_logged_out_template" style="display:none;"><!--
-<<<<<<< HEAD
-                
-=======
 
->>>>>>> bec8b4f9
                 <div class="header-title">
                     <img src="/dev/images/sakai_logo_index.png" alt="__MSG__INSTANCE_NAME__" />
                 </div>
