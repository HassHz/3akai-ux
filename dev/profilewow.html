--- conflicted
+++ resolved
@@ -1,9 +1,6 @@
 <!DOCTYPE HTML>
 <html xmlns="http://www.w3.org/1999/xhtml">
-<<<<<<< HEAD
-=======
-
->>>>>>> 927374cd
+
     <head>
 
         <meta http-equiv="Content-Type" content="text/html; charset=utf-8" />
@@ -28,11 +25,7 @@
 
         <!-- Core 3rd-party JS -->
         <script type="text/javascript" src="_lib/jquery/jquery.js"></script>
-<<<<<<< HEAD
-        <script type="text/javascript" src="_lib/jquery/jquery-ui.custom.js"></script>
-=======
         <script type="text/javascript" src="_lib/jquery/jquery-ui.full.js"></script>
->>>>>>> 927374cd
         <script type="text/javascript" src="_lib/Fluid/3akai_Infusion.js"></script>
         <script type="text/javascript" src="_lib/jquery/plugins/jquery.json.js"></script>
 
@@ -228,7 +221,6 @@
                         {/if}
 
                         ${fields}
-<<<<<<< HEAD
                     {/if}
                 --></div>
 
@@ -251,30 +243,6 @@
                         {/if}
                     {/if}
                 --></div>
-=======
-                    {/if}
-                --></div>
-
-                <!-- FIELD TEMPLATES -->
-                <div id="profilewow_field_default_template"><!--
-                    {var mode = sakai.profilewow.profile.mode}
-                    {if mode.value === "edit"}
-                        {if data && config.display}
-                            <div class="profilewow_generalinfo_subcontainer">
-                                <label class="profilewow_generalinfo_label" for="profilewow_generalinfo">${config.label}:</label>
-                                <input type="text" class="profilewow_generalinfo_content" value="${data.value}" id="profilewow_generalinfo" />
-                            </div>
-                        {/if}
-                    {else}
-                        {if data && data.value && config.display}
-                            <div class="profilewow_generalinfo_subcontainer">
-                                <span class="profilewow_generalinfo_label">${config.label}:</span>
-                                <div class="profilewow_generalinfo_content">${data.value}</div>
-                            </div>
-                        {/if}
-                    {/if}
-                --></div>
->>>>>>> 927374cd
                 <div id="profilewow_field_textarea_template"><!--
                     {if data && data.value && config.display}
                         <div class="profilewow_generalinfo_subcontainer">
@@ -328,23 +296,13 @@
 
         <!-- FOOTER WIDGET -->
         <div id="widget_footer" class="widget_inline footercontainer"></div>
-<<<<<<< HEAD
 
         <!-- CHANGEPIC WIDGET -->
         <div id="widget_changepic" class="widget_inline"></div>
 
         <!-- PROFILEWOW JS -->
         <script type="text/javascript" src="_javascript/profilewow.js"></script>
+
     </body>
-=======
-
-        <!-- CHANGEPIC WIDGET -->
-        <div id="widget_changepic" class="widget_inline"></div>
-
-        <!-- PROFILEWOW JS -->
-        <script type="text/javascript" src="_javascript/profilewow.js"></script>
-
-    </body>
-
->>>>>>> 927374cd
+
 </html>