<!DOCTYPE html PUBLIC "-//W3C//DTD XHTML 1.0 Transitional//EN" "http://www.w3.org/TR/xhtml1/DTD/xhtml1-transitional.dtd">
<html xmlns="http://www.w3.org/1999/xhtml" class="fl-layout-">
<head>
<meta http-equiv="Content-Type" content="text/html; charset=utf-8" />
    <title>Sakai 3  R&amp;D - Account Preferences</title>
    <link rel="stylesheet" type="text/css" href="_css/FSS/fss-base.css" />
    <link rel="stylesheet" type="text/css" href="_css/sakai/sakai.base.css" />
    <link rel="stylesheet" type="text/css" href="_css/sakai/sakai.core.2.css" />
    <link rel="stylesheet" type="text/css" href="_css/sakai/sakai.3.css" />
    <link rel="stylesheet" type="text/css" href="_css/sakai/sakai.search.css" />
    <link rel="stylesheet" type="text/css" href="_css/sakai/sakai.search_b.css" />
    <link rel="stylesheet" type="text/css" href="_css/sakai/sakai.people.css" />
    <link rel="stylesheet" type="text/css" href="/devwidgets/chat/css/chat.css"/>
    <link rel="stylesheet" type="text/css" href="_css/sakai/sakai.account_preferences.css" />

    <script type="text/javascript" language="JavaScript" src="_configuration/widgets.js"></script>
    <script type="text/javascript" language="JavaScript" src="_configuration/config.js"></script>
    <script type="text/javascript" language="JavaScript" src="_lib/Fluid/InfusionAll.js"></script>
    <script type="text/javascript" language="JavaScript" src="_lib/sakai_util/trimpath.js"></script>
    <script type="text/javascript" language="JavaScript" src="_lib/Jquery/jquery.cookie.js"></script>
    <script type="text/javascript" language="JavaScript" src="_lib/Jquery/jquery.corners.js"></script>
    <script type="text/javascript" language="JavaScript" src="_lib/Jquery/jqModal.js"></script>
    <script type="text/javascript" language="JavaScript" src="_lib/Jquery/modal_dialog.js"></script>
    <script type="text/javascript" language="JavaScript" src="jscripts/jquery-1.3.2.min.js"></script>
    <script type="text/javascript" language="JavaScript" src="jscripts/jquery.corners.js"></script>
    <script type="text/javascript" language="JavaScript" src="jscripts/search.js"></script>

</head>

<body class="fl-centered account_preferences">
    <script type="text/javascript" language="JavaScript" src="_lib/sakai_util/sdata.js"></script>
    <script type="text/javascript" language="JavaScript" src="_lib/sakai_util/i18n.js"></script>

     <!-- ERRORS AND MESSAGES -->
    <span id="accountPref_error_passNotEqual" style="display:none;">__MSG__NEW_PASSWORDS_ARENT_EQUAL__.</span>
    <span id="accountPref_error_incorrectPass" style="display:none;">__MSG__YOU_FILLED_IN_AN_INCORRECT_PASSWORD__.</span>
    <span id="accountPref_error_failChangePass" style="display:none;">__MSG__CHANGING_PASSWORD__FAILED__.</span>
    <span id="accountPref_message_passChanged" style="display:none;">__MSG__PASSWORD_CHANGED__.</span>
    <span id="accountPref_error_invalidPass" style="display:none;">__MSG__PASSWORD_SHOULD_BE_AT_LEAST_FIVE_CHARACTERS_LONG__.</span>
    <span id="accountPref_error_failChangeLang" style="display:none;">__MSG__CHANGING_REGIONAL_SETTINGS_FAILED__.</span>
    <span id="accountPref_message_ChangeLang" style="display:none;">__MSG__REGIONAL_SETTINGS_CHANGED__.</span>

    <!-- EXPLORE BAR -->
    <div id="widget_chat" class="widget_inline"></div>

    <!-- HEADER -->
    <div class="fl-container-flex header">
        <div class="fl-fix fl-centered fixed-container">
            <div class="decor"></div>

                <!-- TITLE BAR  -->
                    <div class="site_heading">
                        <h1>__MSG__SET_YOUR_ACCOUNT_DETAILS__</h1>
                    </div>

        </div>
    </div>

    <!-- Account Preferences -->
    <div class="fl-container-flex">
    <div class="fl-fix fl-centered fixed-container main-container">
    <div class="outline-top"><div class="outline-top-inner"></div></div>
    <div class="outline">

    <!-- CONTENT -->
    <div class="fl-push password" id="accountPref_changePassContainer">
        <h4 class="section_header">
            __MSG__PASSWORD__:
        </h4>
        <form class="preferences-form" method="" action="">
            <div class="form-item">
                    <label for="curr_pass">__MSG__CURRENT_PASSWORD__:</label>
                    <input type="password" id="curr_pass" class="password-preferences-input" />
            </div>
            <div class="form-item">
                    <label for="new_pass">__MSG__NEW_PASSWORD__:</label>
                    <input type="password" id="new_pass" class="password-preferences-input" />
            </div>
            <div class="form-item">
                    <label for="retype_pass">__MSG__RETYPE_NEW_PASSWORD__:</label>
                    <input type="password" id="retype_pass" class="password-preferences-input" />
            </div>
            <div class="save-preferences">
<<<<<<< HEAD
                <button id="accountPref_saveNewPass" class="s3d-button s3d-button-primary"><span class="s3d-button-inner">Save Changes</span></button>
=======
                <input type="image" id="accountPref_saveNewPass" src="_images/save_changes.png" class="button submit button-disabled button-preferences" value="__MSG__SAVE_CHANGES__" />
>>>>>>> 53516dc5
                <div class="accountPref_general_message" id="accountPref_general_message_pass"></div>
            </div>
        </form>
    </div>
    <div class="fl-push regional">
        <h4 class="section_header">
            __MSG__REGIONAL_SETTINGS__:
        </h4>
        <form class="preferences-form" method="get" action="" >
            <div class="form-item">
                    <label for="time_zone">__MSG__TIME_ZONE__:</label>
                    <select id="time_zone" name="time-zone">
                              <option value="AET">AET</option>
                            <option value="AGT">AGT</option>
                            <option value="ART">ART</option>
                            <option value="AST">AST</option>
                            <option value="Africa/Abidjan">Africa/Abidjan</option>
                            <option value="Africa/Accra">Africa/Accra</option>
                            <option value="Africa/Addis_Ababa">Africa/Addis_Ababa</option>
                            <option value="Africa/Algiers">Africa/Algiers</option>
                            <option value="Africa/Asmara">Africa/Asmara</option>
                            <option value="Africa/Asmera">Africa/Asmera</option>
                            <option value="Africa/Bamako">Africa/Bamako</option>
                            <option value="Africa/Bangui">Africa/Bangui</option>
                            <option value="Africa/Banjul">Africa/Banjul</option>
                            <option value="Africa/Bissau">Africa/Bissau</option>
                            <option value="Africa/Blantyre">Africa/Blantyre</option>
                            <option value="Africa/Brazzaville">Africa/Brazzaville</option>
                            <option value="Africa/Bujumbura">Africa/Bujumbura</option>
                            <option value="Africa/Cairo">Africa/Cairo</option>
                            <option value="Africa/Casablanca">Africa/Casablanca</option>
                            <option value="Africa/Ceuta">Africa/Ceuta</option>
                            <option value="Africa/Conakry">Africa/Conakry</option>
                            <option value="Africa/Dakar">Africa/Dakar</option>
                            <option value="Africa/Dar_es_Salaam">Africa/Dar_es_Salaam</option>
                            <option value="Africa/Djibouti">Africa/Djibouti</option>
                            <option value="Africa/Douala">Africa/Douala</option>
                            <option value="Africa/El_Aaiun">Africa/El_Aaiun</option>
                            <option value="Africa/Freetown">Africa/Freetown</option>
                            <option value="Africa/Gaborone">Africa/Gaborone</option>
                            <option value="Africa/Harare">Africa/Harare</option>
                            <option value="Africa/Johannesburg">Africa/Johannesburg</option>
                            <option value="Africa/Kampala">Africa/Kampala</option>
                            <option value="Africa/Khartoum">Africa/Khartoum</option>
                            <option value="Africa/Kigali">Africa/Kigali</option>
                            <option value="Africa/Kinshasa">Africa/Kinshasa</option>
                            <option value="Africa/Lagos">Africa/Lagos</option>
                            <option value="Africa/Libreville">Africa/Libreville</option>
                            <option value="Africa/Lome">Africa/Lome</option>
                            <option value="Africa/Luanda">Africa/Luanda</option>
                            <option value="Africa/Lubumbashi">Africa/Lubumbashi</option>
                            <option value="Africa/Lusaka">Africa/Lusaka</option>
                            <option value="Africa/Malabo">Africa/Malabo</option>
                            <option value="Africa/Maputo">Africa/Maputo</option>
                            <option value="Africa/Maseru">Africa/Maseru</option>
                            <option value="Africa/Mbabane">Africa/Mbabane</option>
                            <option value="Africa/Mogadishu">Africa/Mogadishu</option>
                            <option value="Africa/Monrovia">Africa/Monrovia</option>
                            <option value="Africa/Nairobi">Africa/Nairobi</option>
                            <option value="Africa/Ndjamena">Africa/Ndjamena</option>
                            <option value="Africa/Niamey">Africa/Niamey</option>
                            <option value="Africa/Nouakchott">Africa/Nouakchott</option>
                            <option value="Africa/Ouagadougou">Africa/Ouagadougou</option>
                            <option value="Africa/Porto-Novo">Africa/Porto-Novo</option>
                            <option value="Africa/Sao_Tome">Africa/Sao_Tome</option>
                            <option value="Africa/Timbuktu">Africa/Timbuktu</option>
                            <option value="Africa/Tripoli">Africa/Tripoli</option>
                            <option value="Africa/Tunis">Africa/Tunis</option>
                            <option value="Africa/Windhoek">Africa/Windhoek</option>
                            <option value="America/Adak">America/Adak</option>
                            <option value="America/Anchorage">America/Anchorage</option>
                            <option value="America/Anguilla">America/Anguilla</option>
                            <option value="America/Antigua">America/Antigua</option>
                            <option value="America/Araguaina">America/Araguaina</option>
                            <option value="America/Argentina/Buenos_Aires">America/Argentina/Buenos_Aires</option>
                            <option value="America/Argentina/Catamarca">America/Argentina/Catamarca</option>
                            <option value="America/Argentina/ComodRivadavia">America/Argentina/ComodRivadavia</option>
                            <option value="America/Argentina/Cordoba">America/Argentina/Cordoba</option>
                            <option value="America/Argentina/Jujuy">America/Argentina/Jujuy</option>
                            <option value="America/Argentina/La_Rioja">America/Argentina/La_Rioja</option>
                            <option value="America/Argentina/Mendoza">America/Argentina/Mendoza</option>
                            <option value="America/Argentina/Rio_Gallegos">America/Argentina/Rio_Gallegos</option>
                            <option value="America/Argentina/San_Juan">America/Argentina/San_Juan</option>
                            <option value="America/Argentina/Tucuman">America/Argentina/Tucuman</option>
                            <option value="America/Argentina/Ushuaia">America/Argentina/Ushuaia</option>
                            <option value="America/Aruba">America/Aruba</option>
                            <option value="America/Asuncion">America/Asuncion</option>
                            <option value="America/Atikokan">America/Atikokan</option>
                            <option value="America/Atka">America/Atka</option>
                            <option value="America/Bahia">America/Bahia</option>
                            <option value="America/Barbados">America/Barbados</option>
                            <option value="America/Belem">America/Belem</option>
                            <option value="America/Belize">America/Belize</option>
                            <option value="America/Blanc-Sablon">America/Blanc-Sablon</option>
                            <option value="America/Boa_Vista">America/Boa_Vista</option>
                            <option value="America/Bogota">America/Bogota</option>
                            <option value="America/Boise">America/Boise</option>
                            <option value="America/Buenos_Aires">America/Buenos_Aires</option>
                            <option value="America/Cambridge_Bay">America/Cambridge_Bay</option>
                            <option value="America/Campo_Grande">America/Campo_Grande</option>
                            <option value="America/Cancun">America/Cancun</option>
                            <option value="America/Caracas">America/Caracas</option>
                            <option value="America/Catamarca">America/Catamarca</option>
                            <option value="America/Cayenne">America/Cayenne</option>
                            <option value="America/Cayman">America/Cayman</option>
                            <option value="America/Chicago">America/Chicago</option>
                            <option value="America/Chihuahua">America/Chihuahua</option>
                            <option value="America/Coral_Harbour">America/Coral_Harbour</option>
                            <option value="America/Cordoba">America/Cordoba</option>
                            <option value="America/Costa_Rica">America/Costa_Rica</option>
                            <option value="America/Cuiaba">America/Cuiaba</option>
                            <option value="America/Curacao">America/Curacao</option>
                            <option value="America/Danmarkshavn">America/Danmarkshavn</option>
                            <option value="America/Dawson">America/Dawson</option>
                            <option value="America/Dawson_Creek">America/Dawson_Creek</option>
                            <option value="America/Denver">America/Denver</option>
                            <option value="America/Detroit">America/Detroit</option>
                            <option value="America/Dominica">America/Dominica</option>
                            <option value="America/Edmonton">America/Edmonton</option>
                            <option value="America/Eirunepe">America/Eirunepe</option>
                            <option value="America/El_Salvador">America/El_Salvador</option>
                            <option value="America/Ensenada">America/Ensenada</option>
                            <option value="America/Fort_Wayne">America/Fort_Wayne</option>
                            <option value="America/Fortaleza">America/Fortaleza</option>
                            <option value="America/Glace_Bay">America/Glace_Bay</option>
                            <option value="America/Godthab">America/Godthab</option>
                            <option value="America/Goose_Bay">America/Goose_Bay</option>
                            <option value="America/Grand_Turk">America/Grand_Turk</option>
                            <option value="America/Grenada">America/Grenada</option>
                            <option value="America/Guadeloupe">America/Guadeloupe</option>
                            <option value="America/Guatemala">America/Guatemala</option>
                            <option value="America/Guayaquil">America/Guayaquil</option>
                            <option value="America/Guyana">America/Guyana</option>
                            <option value="America/Halifax">America/Halifax</option>
                            <option value="America/Havana">America/Havana</option>
                            <option value="America/Hermosillo">America/Hermosillo</option>
                            <option value="America/Indiana/Indianapolis">America/Indiana/Indianapolis</option>
                            <option value="America/Indiana/Knox">America/Indiana/Knox</option>
                            <option value="America/Indiana/Marengo">America/Indiana/Marengo</option>
                            <option value="America/Indiana/Petersburg">America/Indiana/Petersburg</option>
                            <option value="America/Indiana/Tell_City">America/Indiana/Tell_City</option>
                            <option value="America/Indiana/Vevay">America/Indiana/Vevay</option>
                            <option value="America/Indiana/Vincennes">America/Indiana/Vincennes</option>
                            <option value="America/Indiana/Winamac">America/Indiana/Winamac</option>
                            <option value="America/Indianapolis">America/Indianapolis</option>
                            <option value="America/Inuvik">America/Inuvik</option>
                            <option value="America/Iqaluit">America/Iqaluit</option>
                            <option value="America/Jamaica">America/Jamaica</option>
                            <option value="America/Jujuy">America/Jujuy</option>
                            <option value="America/Juneau">America/Juneau</option>
                            <option value="America/Kentucky/Louisville">America/Kentucky/Louisville</option>
                            <option value="America/Kentucky/Monticello">America/Kentucky/Monticello</option>
                            <option value="America/Knox_IN">America/Knox_IN</option>
                            <option value="America/La_Paz">America/La_Paz</option>
                            <option value="America/Lima">America/Lima</option>
                            <option value="America/Los_Angeles">America/Los_Angeles</option>
                            <option value="America/Louisville">America/Louisville</option>
                            <option value="America/Maceio">America/Maceio</option>
                            <option value="America/Managua">America/Managua</option>
                            <option value="America/Manaus">America/Manaus</option>
                            <option value="America/Martinique">America/Martinique</option>
                            <option value="America/Mazatlan">America/Mazatlan</option>
                            <option value="America/Mendoza">America/Mendoza</option>
                            <option value="America/Menominee">America/Menominee</option>
                            <option value="America/Merida">America/Merida</option>
                            <option value="America/Mexico_City">America/Mexico_City</option>
                            <option value="America/Miquelon">America/Miquelon</option>
                            <option value="America/Moncton">America/Moncton</option>
                            <option value="America/Monterrey">America/Monterrey</option>
                            <option value="America/Montevideo">America/Montevideo</option>
                            <option value="America/Montreal">America/Montreal</option>
                            <option value="America/Montserrat">America/Montserrat</option>
                            <option value="America/Nassau">America/Nassau</option>
                            <option value="America/New_York">America/New_York</option>
                            <option value="America/Nipigon">America/Nipigon</option>
                            <option value="America/Nome">America/Nome</option>
                            <option value="America/Noronha">America/Noronha</option>
                            <option value="America/North_Dakota/Center">America/North_Dakota/Center</option>
                            <option value="America/North_Dakota/New_Salem">America/North_Dakota/New_Salem</option>
                            <option value="America/Panama">America/Panama</option>
                            <option value="America/Pangnirtung">America/Pangnirtung</option>
                            <option value="America/Paramaribo">America/Paramaribo</option>
                            <option value="America/Phoenix">America/Phoenix</option>
                            <option value="America/Port-au-Prince">America/Port-au-Prince</option>
                            <option value="America/Port_of_Spain">America/Port_of_Spain</option>
                            <option value="America/Porto_Acre">America/Porto_Acre</option>
                            <option value="America/Porto_Velho">America/Porto_Velho</option>
                            <option value="America/Puerto_Rico">America/Puerto_Rico</option>
                            <option value="America/Rainy_River">America/Rainy_River</option>
                            <option value="America/Rankin_Inlet">America/Rankin_Inlet</option>
                            <option value="America/Recife">America/Recife</option>
                            <option value="America/Regina">America/Regina</option>
                            <option value="America/Resolute">America/Resolute</option>
                            <option value="America/Rio_Branco">America/Rio_Branco</option>
                            <option value="America/Rosario">America/Rosario</option>
                            <option value="America/Santiago">America/Santiago</option>
                            <option value="America/Santo_Domingo">America/Santo_Domingo</option>
                            <option value="America/Sao_Paulo">America/Sao_Paulo</option>
                            <option value="America/Scoresbysund">America/Scoresbysund</option>
                            <option value="America/Shiprock">America/Shiprock</option>
                            <option value="America/St_Johns">America/St_Johns</option>
                            <option value="America/St_Kitts">America/St_Kitts</option>
                            <option value="America/St_Lucia">America/St_Lucia</option>
                            <option value="America/St_Thomas">America/St_Thomas</option>
                            <option value="America/St_Vincent">America/St_Vincent</option>
                            <option value="America/Swift_Current">America/Swift_Current</option>
                            <option value="America/Tegucigalpa">America/Tegucigalpa</option>
                            <option value="America/Thule">America/Thule</option>
                            <option value="America/Thunder_Bay">America/Thunder_Bay</option>
                            <option value="America/Tijuana">America/Tijuana</option>
                            <option value="America/Toronto">America/Toronto</option>
                            <option value="America/Tortola">America/Tortola</option>
                            <option value="America/Vancouver">America/Vancouver</option>
                            <option value="America/Virgin">America/Virgin</option>
                            <option value="America/Whitehorse">America/Whitehorse</option>
                            <option value="America/Winnipeg">America/Winnipeg</option>
                            <option value="America/Yakutat">America/Yakutat</option>
                            <option value="America/Yellowknife">America/Yellowknife</option>
                            <option value="Antarctica/Casey">Antarctica/Casey</option>
                            <option value="Antarctica/Davis">Antarctica/Davis</option>
                            <option value="Antarctica/DumontDUrville">Antarctica/DumontDUrville</option>
                            <option value="Antarctica/Mawson">Antarctica/Mawson</option>
                            <option value="Antarctica/McMurdo">Antarctica/McMurdo</option>
                            <option value="Antarctica/Palmer">Antarctica/Palmer</option>
                            <option value="Antarctica/Rothera">Antarctica/Rothera</option>
                            <option value="Antarctica/South_Pole">Antarctica/South_Pole</option>
                            <option value="Antarctica/Syowa">Antarctica/Syowa</option>
                            <option value="Antarctica/Vostok">Antarctica/Vostok</option>
                            <option value="Arctic/Longyearbyen">Arctic/Longyearbyen</option>
                            <option value="Asia/Aden">Asia/Aden</option>
                            <option value="Asia/Almaty">Asia/Almaty</option>
                            <option value="Asia/Amman">Asia/Amman</option>
                            <option value="Asia/Anadyr">Asia/Anadyr</option>
                            <option value="Asia/Aqtau">Asia/Aqtau</option>
                            <option value="Asia/Aqtobe">Asia/Aqtobe</option>
                            <option value="Asia/Ashgabat">Asia/Ashgabat</option>
                            <option value="Asia/Ashkhabad">Asia/Ashkhabad</option>
                            <option value="Asia/Baghdad">Asia/Baghdad</option>
                            <option value="Asia/Bahrain">Asia/Bahrain</option>
                            <option value="Asia/Baku">Asia/Baku</option>
                            <option value="Asia/Bangkok">Asia/Bangkok</option>
                            <option value="Asia/Beirut">Asia/Beirut</option>
                            <option value="Asia/Bishkek">Asia/Bishkek</option>
                            <option value="Asia/Brunei">Asia/Brunei</option>
                            <option value="Asia/Calcutta">Asia/Calcutta</option>
                            <option value="Asia/Choibalsan">Asia/Choibalsan</option>
                            <option value="Asia/Chongqing">Asia/Chongqing</option>
                            <option value="Asia/Chungking">Asia/Chungking</option>
                            <option value="Asia/Colombo">Asia/Colombo</option>
                            <option value="Asia/Dacca">Asia/Dacca</option>
                            <option value="Asia/Damascus">Asia/Damascus</option>
                            <option value="Asia/Dhaka">Asia/Dhaka</option>
                            <option value="Asia/Dili">Asia/Dili</option>
                            <option value="Asia/Dubai">Asia/Dubai</option>
                            <option value="Asia/Dushanbe">Asia/Dushanbe</option>
                            <option value="Asia/Gaza">Asia/Gaza</option>
                            <option value="Asia/Harbin">Asia/Harbin</option>
                            <option value="Asia/Hong_Kong">Asia/Hong_Kong</option>
                            <option value="Asia/Hovd">Asia/Hovd</option>
                            <option value="Asia/Irkutsk">Asia/Irkutsk</option>
                            <option value="Asia/Istanbul">Asia/Istanbul</option>
                            <option value="Asia/Jakarta">Asia/Jakarta</option>
                            <option value="Asia/Jayapura">Asia/Jayapura</option>
                            <option value="Asia/Jerusalem">Asia/Jerusalem</option>
                            <option value="Asia/Kabul">Asia/Kabul</option>
                            <option value="Asia/Kamchatka">Asia/Kamchatka</option>
                            <option value="Asia/Karachi">Asia/Karachi</option>
                            <option value="Asia/Kashgar">Asia/Kashgar</option>
                            <option value="Asia/Katmandu">Asia/Katmandu</option>
                            <option value="Asia/Krasnoyarsk">Asia/Krasnoyarsk</option>
                            <option value="Asia/Kuala_Lumpur">Asia/Kuala_Lumpur</option>
                            <option value="Asia/Kuching">Asia/Kuching</option>
                            <option value="Asia/Kuwait">Asia/Kuwait</option>
                            <option value="Asia/Macao">Asia/Macao</option>
                            <option value="Asia/Macau">Asia/Macau</option>
                            <option value="Asia/Magadan">Asia/Magadan</option>
                            <option value="Asia/Makassar">Asia/Makassar</option>
                            <option value="Asia/Manila">Asia/Manila</option>
                            <option value="Asia/Muscat">Asia/Muscat</option>
                            <option value="Asia/Nicosia">Asia/Nicosia</option>
                            <option value="Asia/Novosibirsk">Asia/Novosibirsk</option>
                            <option value="Asia/Omsk">Asia/Omsk</option>
                            <option value="Asia/Oral">Asia/Oral</option>
                            <option value="Asia/Phnom_Penh">Asia/Phnom_Penh</option>
                            <option value="Asia/Pontianak">Asia/Pontianak</option>
                            <option value="Asia/Pyongyang">Asia/Pyongyang</option>
                            <option value="Asia/Qatar">Asia/Qatar</option>
                            <option value="Asia/Qyzylorda">Asia/Qyzylorda</option>
                            <option value="Asia/Rangoon">Asia/Rangoon</option>
                            <option value="Asia/Riyadh">Asia/Riyadh</option>
                            <option value="Asia/Riyadh87">Asia/Riyadh87</option>
                            <option value="Asia/Riyadh88">Asia/Riyadh88</option>
                            <option value="Asia/Riyadh89">Asia/Riyadh89</option>
                            <option value="Asia/Saigon">Asia/Saigon</option>
                            <option value="Asia/Sakhalin">Asia/Sakhalin</option>
                            <option value="Asia/Samarkand">Asia/Samarkand</option>
                            <option value="Asia/Seoul">Asia/Seoul</option>
                            <option value="Asia/Shanghai">Asia/Shanghai</option>
                            <option value="Asia/Singapore">Asia/Singapore</option>
                            <option value="Asia/Taipei">Asia/Taipei</option>
                            <option value="Asia/Tashkent">Asia/Tashkent</option>
                            <option value="Asia/Tbilisi">Asia/Tbilisi</option>
                            <option value="Asia/Tehran">Asia/Tehran</option>
                            <option value="Asia/Tel_Aviv">Asia/Tel_Aviv</option>
                            <option value="Asia/Thimbu">Asia/Thimbu</option>
                            <option value="Asia/Thimphu">Asia/Thimphu</option>
                            <option value="Asia/Tokyo">Asia/Tokyo</option>
                            <option value="Asia/Ujung_Pandang">Asia/Ujung_Pandang</option>
                            <option value="Asia/Ulaanbaatar">Asia/Ulaanbaatar</option>
                            <option value="Asia/Ulan_Bator">Asia/Ulan_Bator</option>
                            <option value="Asia/Urumqi">Asia/Urumqi</option>
                            <option value="Asia/Vientiane">Asia/Vientiane</option>
                            <option value="Asia/Vladivostok">Asia/Vladivostok</option>
                            <option value="Asia/Yakutsk">Asia/Yakutsk</option>
                            <option value="Asia/Yekaterinburg">Asia/Yekaterinburg</option>
                            <option value="Asia/Yerevan">Asia/Yerevan</option>
                            <option value="Atlantic/Azores">Atlantic/Azores</option>
                            <option value="Atlantic/Bermuda">Atlantic/Bermuda</option>
                            <option value="Atlantic/Canary">Atlantic/Canary</option>
                            <option value="Atlantic/Cape_Verde">Atlantic/Cape_Verde</option>
                            <option value="Atlantic/Faeroe">Atlantic/Faeroe</option>
                            <option value="Atlantic/Faroe">Atlantic/Faroe</option>
                            <option value="Atlantic/Jan_Mayen">Atlantic/Jan_Mayen</option>
                            <option value="Atlantic/Madeira">Atlantic/Madeira</option>
                            <option value="Atlantic/Reykjavik">Atlantic/Reykjavik</option>
                            <option value="Atlantic/South_Georgia">Atlantic/South_Georgia</option>
                            <option value="Atlantic/St_Helena">Atlantic/St_Helena</option>
                            <option value="Atlantic/Stanley">Atlantic/Stanley</option>
                            <option value="Australia/ACT">Australia/ACT</option>
                            <option value="Australia/Adelaide">Australia/Adelaide</option>
                            <option value="Australia/Brisbane">Australia/Brisbane</option>
                            <option value="Australia/Broken_Hill">Australia/Broken_Hill</option>
                            <option value="Australia/Canberra">Australia/Canberra</option>
                            <option value="Australia/Currie">Australia/Currie</option>
                            <option value="Australia/Darwin">Australia/Darwin</option>
                            <option value="Australia/Eucla">Australia/Eucla</option>
                            <option value="Australia/Hobart">Australia/Hobart</option>
                            <option value="Australia/LHI">Australia/LHI</option>
                            <option value="Australia/Lindeman">Australia/Lindeman</option>
                            <option value="Australia/Lord_Howe">Australia/Lord_Howe</option>
                            <option value="Australia/Melbourne">Australia/Melbourne</option>
                            <option value="Australia/NSW">Australia/NSW</option>
                            <option value="Australia/North">Australia/North</option>
                            <option value="Australia/Perth">Australia/Perth</option>
                            <option value="Australia/Queensland">Australia/Queensland</option>
                            <option value="Australia/South">Australia/South</option>
                            <option value="Australia/Sydney">Australia/Sydney</option>
                            <option value="Australia/Tasmania">Australia/Tasmania</option>
                            <option value="Australia/Victoria">Australia/Victoria</option>
                            <option value="Australia/West">Australia/West</option>
                            <option value="Australia/Yancowinna">Australia/Yancowinna</option>
                            <option value="BET">BET</option>
                            <option value="BST">BST</option>
                            <option value="Brazil/Acre">Brazil/Acre</option>
                            <option value="Brazil/DeNoronha">Brazil/DeNoronha</option>
                            <option value="Brazil/East">Brazil/East</option>
                            <option value="Brazil/West">Brazil/West</option>
                            <option value="CAT">CAT</option>
                            <option value="CET">CET</option>
                            <option value="CNT">CNT</option>
                            <option value="CST">CST</option>
                            <option value="CST6CDT">CST6CDT</option>
                            <option value="CTT">CTT</option>
                            <option value="Canada/Atlantic">Canada/Atlantic</option>
                            <option value="Canada/Central">Canada/Central</option>
                            <option value="Canada/East-Saskatchewan">Canada/East-Saskatchewan</option>
                            <option value="Canada/Eastern">Canada/Eastern</option>
                            <option value="Canada/Mountain">Canada/Mountain</option>
                            <option value="Canada/Newfoundland">Canada/Newfoundland</option>
                            <option value="Canada/Pacific">Canada/Pacific</option>
                            <option value="Canada/Saskatchewan">Canada/Saskatchewan</option>
                            <option value="Canada/Yukon">Canada/Yukon</option>
                            <option value="Chile/Continental">Chile/Continental</option>
                            <option value="Chile/EasterIsland">Chile/EasterIsland</option>
                            <option value="Cuba">Cuba</option>
                            <option value="EAT">EAT</option>
                            <option value="ECT">ECT</option>
                            <option value="EET">EET</option>
                            <option value="EST">EST</option>
                            <option value="EST5EDT">EST5EDT</option>
                            <option value="Egypt">Egypt</option>
                            <option value="Eire">Eire</option>
                            <option value="Etc/GMT">Etc/GMT</option>
                            <option value="Etc/GMT+0">Etc/GMT+0</option>
                            <option value="Etc/GMT+1">Etc/GMT+1</option>
                            <option value="Etc/GMT+10">Etc/GMT+10</option>
                            <option value="Etc/GMT+11">Etc/GMT+11</option>
                            <option value="Etc/GMT+12">Etc/GMT+12</option>
                            <option value="Etc/GMT+2">Etc/GMT+2</option>
                            <option value="Etc/GMT+3">Etc/GMT+3</option>
                            <option value="Etc/GMT+4">Etc/GMT+4</option>
                            <option value="Etc/GMT+5">Etc/GMT+5</option>
                            <option value="Etc/GMT+6">Etc/GMT+6</option>
                            <option value="Etc/GMT+7">Etc/GMT+7</option>
                            <option value="Etc/GMT+8">Etc/GMT+8</option>
                            <option value="Etc/GMT+9">Etc/GMT+9</option>
                            <option value="Etc/GMT-0">Etc/GMT-0</option>
                            <option value="Etc/GMT-1">Etc/GMT-1</option>
                            <option value="Etc/GMT-10">Etc/GMT-10</option>
                            <option value="Etc/GMT-11">Etc/GMT-11</option>
                            <option value="Etc/GMT-12">Etc/GMT-12</option>
                            <option value="Etc/GMT-13">Etc/GMT-13</option>
                            <option value="Etc/GMT-14">Etc/GMT-14</option>
                            <option value="Etc/GMT-2">Etc/GMT-2</option>
                            <option value="Etc/GMT-3">Etc/GMT-3</option>
                            <option value="Etc/GMT-4">Etc/GMT-4</option>
                            <option value="Etc/GMT-5">Etc/GMT-5</option>
                            <option value="Etc/GMT-6">Etc/GMT-6</option>
                            <option value="Etc/GMT-7">Etc/GMT-7</option>
                            <option value="Etc/GMT-8">Etc/GMT-8</option>
                            <option value="Etc/GMT-9">Etc/GMT-9</option>
                            <option value="Etc/GMT0">Etc/GMT0</option>
                            <option value="Etc/Greenwich">Etc/Greenwich</option>
                            <option value="Etc/UCT">Etc/UCT</option>
                            <option value="Etc/UTC">Etc/UTC</option>
                            <option value="Etc/Universal">Etc/Universal</option>
                            <option value="Etc/Zulu">Etc/Zulu</option>
                            <option value="Europe/Amsterdam">Europe/Amsterdam</option>
                            <option value="Europe/Andorra">Europe/Andorra</option>
                            <option value="Europe/Athens">Europe/Athens</option>
                            <option value="Europe/Belfast">Europe/Belfast</option>
                            <option value="Europe/Belgrade">Europe/Belgrade</option>
                            <option value="Europe/Berlin">Europe/Berlin</option>
                            <option value="Europe/Bratislava">Europe/Bratislava</option>
                            <option value="Europe/Brussels">Europe/Brussels</option>
                            <option value="Europe/Bucharest">Europe/Bucharest</option>
                            <option value="Europe/Budapest">Europe/Budapest</option>
                            <option value="Europe/Chisinau">Europe/Chisinau</option>
                            <option value="Europe/Copenhagen">Europe/Copenhagen</option>
                            <option value="Europe/Dublin">Europe/Dublin</option>
                            <option value="Europe/Gibraltar">Europe/Gibraltar</option>
                            <option value="Europe/Guernsey">Europe/Guernsey</option>
                            <option value="Europe/Helsinki">Europe/Helsinki</option>
                            <option value="Europe/Isle_of_Man">Europe/Isle_of_Man</option>
                            <option value="Europe/Istanbul">Europe/Istanbul</option>
                            <option value="Europe/Jersey">Europe/Jersey</option>
                            <option value="Europe/Kaliningrad">Europe/Kaliningrad</option>
                            <option value="Europe/Kiev">Europe/Kiev</option>
                            <option value="Europe/Lisbon">Europe/Lisbon</option>
                            <option value="Europe/Ljubljana">Europe/Ljubljana</option>
                            <option value="Europe/London">Europe/London</option>
                            <option value="Europe/Luxembourg">Europe/Luxembourg</option>
                            <option value="Europe/Madrid">Europe/Madrid</option>
                            <option value="Europe/Malta">Europe/Malta</option>
                            <option value="Europe/Mariehamn">Europe/Mariehamn</option>
                            <option value="Europe/Minsk">Europe/Minsk</option>
                            <option value="Europe/Monaco">Europe/Monaco</option>
                            <option value="Europe/Moscow">Europe/Moscow</option>
                            <option value="Europe/Nicosia">Europe/Nicosia</option>
                            <option value="Europe/Oslo">Europe/Oslo</option>
                            <option value="Europe/Paris">Europe/Paris</option>
                            <option value="Europe/Podgorica">Europe/Podgorica</option>
                            <option value="Europe/Prague">Europe/Prague</option>
                            <option value="Europe/Riga">Europe/Riga</option>
                            <option value="Europe/Rome">Europe/Rome</option>
                            <option value="Europe/Samara">Europe/Samara</option>
                            <option value="Europe/San_Marino">Europe/San_Marino</option>
                            <option value="Europe/Sarajevo">Europe/Sarajevo</option>
                            <option value="Europe/Simferopol">Europe/Simferopol</option>
                            <option value="Europe/Skopje">Europe/Skopje</option>
                            <option value="Europe/Sofia">Europe/Sofia</option>
                            <option value="Europe/Stockholm">Europe/Stockholm</option>
                            <option value="Europe/Tallinn">Europe/Tallinn</option>
                            <option value="Europe/Tirane">Europe/Tirane</option>
                            <option value="Europe/Tiraspol">Europe/Tiraspol</option>
                            <option value="Europe/Uzhgorod">Europe/Uzhgorod</option>
                            <option value="Europe/Vaduz">Europe/Vaduz</option>
                            <option value="Europe/Vatican">Europe/Vatican</option>
                            <option value="Europe/Vienna">Europe/Vienna</option>
                            <option value="Europe/Vilnius">Europe/Vilnius</option>
                            <option value="Europe/Volgograd">Europe/Volgograd</option>
                            <option value="Europe/Warsaw">Europe/Warsaw</option>
                            <option value="Europe/Zagreb">Europe/Zagreb</option>
                            <option value="Europe/Zaporozhye">Europe/Zaporozhye</option>
                            <option value="Europe/Zurich">Europe/Zurich</option>
                            <option value="GB">GB</option>
                            <option value="GB-Eire">GB-Eire</option>
                            <option value="GMT">GMT</option>
                            <option value="GMT0">GMT0</option>
                            <option value="Greenwich">Greenwich</option>
                            <option value="HST">HST</option>
                            <option value="Hongkong">Hongkong</option>
                            <option value="IET">IET</option>
                            <option value="IST">IST</option>
                            <option value="Iceland">Iceland</option>
                            <option value="Indian/Antananarivo">Indian/Antananarivo</option>
                            <option value="Indian/Chagos">Indian/Chagos</option>
                            <option value="Indian/Christmas">Indian/Christmas</option>
                            <option value="Indian/Cocos">Indian/Cocos</option>
                            <option value="Indian/Comoro">Indian/Comoro</option>
                            <option value="Indian/Kerguelen">Indian/Kerguelen</option>
                            <option value="Indian/Mahe">Indian/Mahe</option>
                            <option value="Indian/Maldives">Indian/Maldives</option>
                            <option value="Indian/Mauritius">Indian/Mauritius</option>
                            <option value="Indian/Mayotte">Indian/Mayotte</option>
                            <option value="Indian/Reunion">Indian/Reunion</option>
                            <option value="Iran">Iran</option>
                            <option value="Israel">Israel</option>
                            <option value="JST">JST</option>
                            <option value="Jamaica">Jamaica</option>
                            <option value="Japan">Japan</option>
                            <option value="Kwajalein">Kwajalein</option>
                            <option value="Libya">Libya</option>
                            <option value="MET">MET</option>
                            <option value="MIT">MIT</option>
                            <option value="MST">MST</option>
                            <option value="MST7MDT">MST7MDT</option>
                            <option value="Mexico/BajaNorte">Mexico/BajaNorte</option>
                            <option value="Mexico/BajaSur">Mexico/BajaSur</option>
                            <option value="Mexico/General">Mexico/General</option>
                            <option value="Mideast/Riyadh87">Mideast/Riyadh87</option>
                            <option value="Mideast/Riyadh88">Mideast/Riyadh88</option>
                            <option value="Mideast/Riyadh89">Mideast/Riyadh89</option>
                            <option value="NET">NET</option>
                            <option value="NST">NST</option>
                            <option value="NZ">NZ</option>
                            <option value="NZ-CHAT">NZ-CHAT</option>
                            <option value="Navajo">Navajo</option>
                            <option value="PLT">PLT</option>
                            <option value="PNT">PNT</option>
                            <option value="PRC">PRC</option>
                            <option value="PRT">PRT</option>
                            <option value="PST">PST</option>
                            <option value="PST8PDT">PST8PDT</option>
                            <option value="Pacific/Apia">Pacific/Apia</option>
                            <option value="Pacific/Auckland">Pacific/Auckland</option>
                            <option value="Pacific/Chatham">Pacific/Chatham</option>
                            <option value="Pacific/Easter">Pacific/Easter</option>
                            <option value="Pacific/Efate">Pacific/Efate</option>
                            <option value="Pacific/Enderbury">Pacific/Enderbury</option>
                            <option value="Pacific/Fakaofo">Pacific/Fakaofo</option>
                            <option value="Pacific/Fiji">Pacific/Fiji</option>
                            <option value="Pacific/Funafuti">Pacific/Funafuti</option>
                            <option value="Pacific/Galapagos">Pacific/Galapagos</option>
                            <option value="Pacific/Gambier">Pacific/Gambier</option>
                            <option value="Pacific/Guadalcanal">Pacific/Guadalcanal</option>
                            <option value="Pacific/Guam">Pacific/Guam</option>
                            <option value="Pacific/Honolulu">Pacific/Honolulu</option>
                            <option value="Pacific/Johnston">Pacific/Johnston</option>
                            <option value="Pacific/Kiritimati">Pacific/Kiritimati</option>
                            <option value="Pacific/Kosrae">Pacific/Kosrae</option>
                            <option value="Pacific/Kwajalein">Pacific/Kwajalein</option>
                            <option value="Pacific/Majuro">Pacific/Majuro</option>
                            <option value="Pacific/Marquesas">Pacific/Marquesas</option>
                            <option value="Pacific/Midway">Pacific/Midway</option>
                            <option value="Pacific/Nauru">Pacific/Nauru</option>
                            <option value="Pacific/Niue">Pacific/Niue</option>
                            <option value="Pacific/Norfolk">Pacific/Norfolk</option>
                            <option value="Pacific/Noumea">Pacific/Noumea</option>
                            <option value="Pacific/Pago_Pago">Pacific/Pago_Pago</option>
                            <option value="Pacific/Palau">Pacific/Palau</option>
                            <option value="Pacific/Pitcairn">Pacific/Pitcairn</option>
                            <option value="Pacific/Ponape">Pacific/Ponape</option>
                            <option value="Pacific/Port_Moresby">Pacific/Port_Moresby</option>
                            <option value="Pacific/Rarotonga">Pacific/Rarotonga</option>
                            <option value="Pacific/Saipan">Pacific/Saipan</option>
                            <option value="Pacific/Samoa">Pacific/Samoa</option>
                            <option value="Pacific/Tahiti">Pacific/Tahiti</option>
                            <option value="Pacific/Tarawa">Pacific/Tarawa</option>
                            <option value="Pacific/Tongatapu">Pacific/Tongatapu</option>
                            <option value="Pacific/Truk">Pacific/Truk</option>
                            <option value="Pacific/Wake">Pacific/Wake</option>
                            <option value="Pacific/Wallis">Pacific/Wallis</option>
                            <option value="Pacific/Yap">Pacific/Yap</option>
                            <option value="Poland">Poland</option>
                            <option value="Portugal">Portugal</option>
                            <option value="ROK">ROK</option>
                            <option value="SST">SST</option>
                            <option value="Singapore">Singapore</option>
                            <option value="SystemV/AST4">SystemV/AST4</option>
                            <option value="SystemV/AST4ADT">SystemV/AST4ADT</option>
                            <option value="SystemV/CST6">SystemV/CST6</option>
                            <option value="SystemV/CST6CDT">SystemV/CST6CDT</option>
                            <option value="SystemV/EST5">SystemV/EST5</option>
                            <option value="SystemV/EST5EDT">SystemV/EST5EDT</option>
                            <option value="SystemV/HST10">SystemV/HST10</option>
                            <option value="SystemV/MST7">SystemV/MST7</option>
                            <option value="SystemV/MST7MDT">SystemV/MST7MDT</option>
                            <option value="SystemV/PST8">SystemV/PST8</option>
                            <option value="SystemV/PST8PDT">SystemV/PST8PDT</option>
                            <option value="SystemV/YST9">SystemV/YST9</option>
                            <option value="SystemV/YST9YDT">SystemV/YST9YDT</option>
                            <option value="Turkey">Turkey</option>
                            <option value="UCT">UCT</option>
                            <option value="US/Alaska">US/Alaska</option>
                            <option value="US/Aleutian">US/Aleutian</option>
                            <option value="US/Arizona">US/Arizona</option>
                            <option value="US/Central">US/Central</option>
                            <option value="US/East-Indiana">US/East-Indiana</option>
                            <option value="US/Eastern">US/Eastern</option>
                            <option value="US/Hawaii">US/Hawaii</option>
                            <option value="US/Indiana-Starke">US/Indiana-Starke</option>
                            <option value="US/Michigan">US/Michigan</option>
                            <option value="US/Mountain">US/Mountain</option>
                            <option value="US/Pacific">US/Pacific</option>
                            <option value="US/Pacific-New">US/Pacific-New</option>
                            <option value="US/Samoa">US/Samoa</option>
                            <option value="UTC">UTC</option>
                            <option value="Universal">Universal</option>
                            <option value="VST">VST</option>
                            <option value="W-SU">W-SU</option>
                            <option value="WET">WET</option>
                            <option value="Zulu">Zulu</option>
                    </select>
             </div>
             <div class="form-item">
                    <label for="pass_language">__MSG__LANGUAGE__:</label>
                    <select id="pass_language" name="language">

                    </select>
            </div>
            <div class="save-preferences">
<<<<<<< HEAD
                <button id="accountPref_submitRegional" class="s3d-button s3d-button-primary"><span class="s3d-button-inner">Save Changes</span></button>
=======
                <input type="image" id="accountPref_submitRegional" src="_images/save_changes.png" class="button submit button-primary button-preferences" value="__MSG__SAVE_CHANGES__" />
>>>>>>> 53516dc5
                <div class="accountPref_general_message" id="accountPref_general_message_regional"></div>
            </div>
        </form>
    </div>
    <div id="accountPref_languagesTemplate" style="display:none"><!--
    {for i in languages}
        <option value="${i.language}_${i.country}">${i.displayName}</option>
    {/for}
    --></div>

    <div class="fl-push"></div>
    </div>
    <div class="outline-bottom"><div class="outline-bottom-inner"></div></div>
    </div>
    </div>

    <!-- FOOTER WIDGET -->
    <div id="widget_footer_footercontainer" class="widget_inline footercontainer"></div>

    <script type="text/javascript" language="JavaScript" src="_javascript/account_preferences.js"></script>
</body>
</html>
<|MERGE_RESOLUTION|>--- conflicted
+++ resolved
@@ -81,11 +81,7 @@
                     <input type="password" id="retype_pass" class="password-preferences-input" />
             </div>
             <div class="save-preferences">
-<<<<<<< HEAD
-                <button id="accountPref_saveNewPass" class="s3d-button s3d-button-primary"><span class="s3d-button-inner">Save Changes</span></button>
-=======
-                <input type="image" id="accountPref_saveNewPass" src="_images/save_changes.png" class="button submit button-disabled button-preferences" value="__MSG__SAVE_CHANGES__" />
->>>>>>> 53516dc5
+                <button id="accountPref_saveNewPass" class="s3d-button s3d-button-primary"><span class="s3d-button-inner">__MSG__SAVE_CHANGES__</span></button>
                 <div class="accountPref_general_message" id="accountPref_general_message_pass"></div>
             </div>
         </form>
@@ -698,11 +694,7 @@
                     </select>
             </div>
             <div class="save-preferences">
-<<<<<<< HEAD
-                <button id="accountPref_submitRegional" class="s3d-button s3d-button-primary"><span class="s3d-button-inner">Save Changes</span></button>
-=======
-                <input type="image" id="accountPref_submitRegional" src="_images/save_changes.png" class="button submit button-primary button-preferences" value="__MSG__SAVE_CHANGES__" />
->>>>>>> 53516dc5
+                <button id="accountPref_submitRegional" class="s3d-button s3d-button-primary"><span class="s3d-button-inner">__MSG__SAVE_CHANGES__</span></button>
                 <div class="accountPref_general_message" id="accountPref_general_message_regional"></div>
             </div>
         </form>
