<!DOCTYPE HTML>
<html xmlns="http://www.w3.org/1999/xhtml">
<<<<<<< HEAD
=======

>>>>>>> 927374cd
    <head>

        <meta http-equiv="Content-Type" content="text/html; charset=utf-8" />
        <title>Sakai 3 R&amp;D - __MSG__SEARCH_CONTENT_AND_MEDIA__</title>

        <!-- Sakai Core CSS -->
        <link rel="stylesheet" type="text/css" href="_css/FSS/fss-base.css" />
        <link rel="stylesheet" type="text/css" href="_css/sakai/sakai.base.css" />
        <link rel="stylesheet" type="text/css" href="_css/sakai/sakai.core.2.css" />
        <link rel="stylesheet" type="text/css" href="_css/sakai/sakai.3.css" />

        <!-- Sakai Page CSS -->
        <link rel="stylesheet" type="text/css" href="_css/sakai/sakai.search.css" />
        <link rel="stylesheet" type="text/css" href="_css/sakai/sakai.search_b.css" />

        <!-- 3rd party CSS -->
        <link rel="stylesheet" type="text/css" href="_css/sakai/sakai.components.jq_pager.css" />


        <!-- Sakai Config JS -->
        <script type="text/javascript" src="_configuration/widgets.js"></script>
        <script type="text/javascript" src="_configuration/config.js"></script>

        <!-- Core 3rd-party JS -->
        <script type="text/javascript" src="_lib/jquery/jquery.js"></script>
<<<<<<< HEAD
        <script type="text/javascript" src="_lib/jquery/jquery-ui.custom.js"></script>
=======
        <script type="text/javascript" src="_lib/jquery/jquery-ui.full.js"></script>
>>>>>>> 927374cd
        <script type="text/javascript" src="_lib/Fluid/3akai_Infusion.js"></script>
        <script type="text/javascript" src="_lib/jquery/plugins/jquery.json.js"></script>

        <!-- Sakai Core JS -->
        <script type="text/javascript" src="_lib/sakai_util/sakai_magic.js"></script>
        <script type="text/javascript" src="_lib/sakai_util/sdata.js"></script>
        <script type="text/javascript" src="_lib/sakai_util/i18n.js"></script>
        <script type="text/javascript" src="_lib/sakai_util/site_authz.js"></script>

        <!-- 3rd party JS -->
        <script type="text/javascript" src="/dev/_lib/sakai_util/trimpath.template.js"></script>
        <script type="text/javascript" src="/dev/_lib/sakai_util/querystring.js"></script>
        <script type="text/javascript" src="/dev/_lib/jquery/plugins/jqmodal.js"></script>
        <script type="text/javascript" src="/dev/_lib/jquery/plugins/jquery.cookie.js"></script>
        <script type="text/javascript" src="/dev/_lib/jquery/plugins/jquery.pager.js"></script>
<<<<<<< HEAD
        <script type="text/javascript" src="_javascript/_history/rsh.js"></script>
=======
        <script type="text/javascript" src="/dev/_lib/jquery/plugins/jquery.ba-bbq.js"></script>
>>>>>>> 927374cd
        <script type="text/javascript" src="_javascript/_history/search_history.js"></script>

    </head>

    <body id="root" class="fl-centered fl-container i18nable search-container">

        <!-- EXPLORE BAR -->
        <div id="widget_navigationchat" class="widget_inline i18nable"></div>

        <!-- CONTENT -->
        <div class="fl-container-flex content content_search">
            <div class="fl-fix fl-centered fixed-container">
                <div class="decor"><!-- --></div>

                <!-- TITLE -->
                <h1 class="title">__MSG__SEARCH_CONTENT_AND_MEDIA__</h1>

                <!-- TAB NAVIGATION -->
                <div class="s3d-primary-tabs">
                    <ul class="fl-tabs fl-tabs-right">
                        <li><a id="tab_search_all" href="search.html#">__MSG__ALL__</a></li>
                        <li class="fl-tabs-active search_tab_selected"><a href="search_content.html#" id="tab_search_content">__MSG__CONTENT_AND_MEDIA__</a></li>
                        <li><a href="search_people.html#" id="tab_search_people">__MSG__PEOPLE__</a></li>
                        <li><a href="search_sites.html#" id="tab_search_sites">__MSG__COURSES_AND_SITES__</a></li>
                    </ul>
                </div>

                <!-- TAB CONTENT -->
                <div class="fl-centered fl-container fl-tab-content search_content_wrapper">
                    <div class="search_tab_content_top">
                        <div class="search_tab_content_top_inner"><!-- --></div>
                    </div>
                    <div class="search_content_main">

                        <!-- SEARCH BAR -->
                        <div class="fl-left fl-container fl-fix search_bar">
                            <div id="search_form" >
                                <div id="search_site_select"></div>
                                <div id="search_site_select_template"><!--
                                    <select class="skinned_select" id="search_filter" title="__MSG__SELECT_SITE_TO_SEARCH__">
                                        <option value="entire_community" id="search_filter_community">__MSG__ENTIRE_COMMUNITY__</option>
                                        <option value="all_my_sites" id="search_filter_all_my_sites">__MSG__ALL_MY_SITES__</option>
                                        {if sites.length > 0}
                                            <optgroup id="search_filter_my_sites" label="__MSG__CHOOSE_A_SPECIFIC_SITE_WHERE_YOU_WANT_TO_SEARCH_IN__.">
                                                {for i in sites}
                                                    <option value="${i.siteref}" id="search_filter_my_sites_${i.siteref}">${i.site.name}</option>
                                                {/for}
                                            </optgroup>
                                        {/if}
                                    </select>
                                --></div>
                                <input type="text" maxlength="255" id="search_text" class="input" value="__MSG__ENTER_A_SEARCHTERM__" title="__MSG__ENTER_A_SEARCHTERM__" />
                                <button id="search_button" class="s3d-search-button s3d-button s3d-button-primary"><span class="s3d-button-inner"><span class="s3d-button-icon-right">__MSG__SEARCH__</span></span></button>
                                <!-- SITEs TEMPLATE -->
                                <div id="search_filter_my_sites_template" style="display:none;"><!--
                                    {for i in items}
                                        <option value="${i.location}" id="search_filter_my_sites_${i.location.substring(1)}">${i.name}</option>
                                    {/for}
                                --></div>
<<<<<<< HEAD
                            </div>
                        </div>
                        <div class="fl-left fl-container search_result_title" id="search_results_header">
                            __MSG__FOUND__ <strong id="search_numberFound">0</strong>
                            __MSG__RESULTS_MATCHING_YOUR_SEARCH_FOR__
                            <span class="keyword" id="search_mysearchterm"></span> </div>
                        <!-- SEARCH RESULTS -->
                        <div id="search_results_page1" class="fl-container fl-fix search_results_container">
                            <div class="search_top_rounded"><div class="search_top_rounded_inner"><!-- --></div></div>

                            <!-- CONTENT -->
                            <div class="fl-container fl-fix search_results_part">

                                <!-- CONTAINER FOR THE RESULTS -->
                                <div id="search_results_container"></div>
                            </div>
=======
                            </div>
                        </div>
                        <div class="fl-left fl-container search_result_title" id="search_results_header">
                            __MSG__FOUND__ <strong id="search_numberFound">0</strong>
                            __MSG__RESULTS_MATCHING_YOUR_SEARCH_FOR__
                            <span class="keyword" id="search_mysearchterm"></span> </div>
                        <!-- SEARCH RESULTS -->
                        <div id="search_results_page1" class="fl-container fl-fix search_results_container">
                            <div class="search_top_rounded"><div class="search_top_rounded_inner"><!-- --></div></div>

                            <!-- CONTENT -->
                            <div class="fl-container fl-fix search_results_part">

                                <!-- CONTAINER FOR THE RESULTS -->
                                <div id="search_results_container"></div>
                            </div>
>>>>>>> 927374cd

                            <!-- TEMPLATE CONTAINING THE RESULTS -->
                            <div id="search_results_template"><!--
                                {for i in items}
                                    <div class="fl-container fl-fix search_result">
                                        {if i['sakai:mimeType']}
                                            {var mimeType = i['sakai:mimeType']}
                                        {elseif i.file && i.file['sakai:mimeType']}
                                            {var mimeType = i.file['sakai:mimeType']}
                                        {elseif i['jcr:primaryType'] === "sling:Folder"}
                                            {var mimeType = 'folder'}
                                        {/if}
                                        {if mimeType=="image/jpg" || mimeType=="image/png" || mimeType=="image/gif" || mimeType=="image/bmp"}
                                            {var mimeTypeDescription = sakai.config.MimeTypes[mimeType].description}
                                            <img src="${i.path}" alt="${mimeTypeDescription}" />
                                        {elseif sakai.config.MimeTypes[mimeType]}
                                            {var mimeTypeDescription = sakai.config.MimeTypes[mimeType].description}
                                            <img src="${sakai.config.MimeTypes[mimeType].URL}" alt="${mimeTypeDescription}" />
                                        {else}
                                            {var mimeTypeDescription = sakai.config.MimeTypes["other"].description}
                                            <img src="${sakai.config.MimeTypes["other"].URL}" alt="${mimeTypeDescription}" />
                                        {/if}
                                        <div class="search_result_right">
                                            <div class="search_result_header"><a href="${i.path}">{if i.name}${i.name}{else}${i["sakai:filename"]}{/if}</a></div>
                                            {if i["sakai:description"]}<div class="search_result_description">${i["sakai:description"]}</div>{/if}
                                            {if i["sakai:tags"] && i["sakai:tags"].length > 0}
                                                <div class="search_result_tags">__MSG__TAGS__:
                                                    {for t in i["sakai:tags"]}{if t_index > 0},{/if} ${t}{/for}
                                                </div>
                                            {/if}
                                            {if mimeTypeDescription}<div class="search_result_type"><a href="${i.path}">${mimeTypeDescription}</a></div>{/if}
                                        </div>
                                    </div>
                                {forelse}
                                    __MSG__NO_CONTENT_AND_MEDIA_FOUND__
                                {/for}
                            --></div>
<<<<<<< HEAD
=======

>>>>>>> 927374cd
                            <div class="search_bottom_rounded"><div class="search_bottom_rounded_inner"><!-- --></div></div>
                        </div>
                    </div>
                    <div class="search_tab_content_bottom">
                        <div class="search_tab_content_bottom_inner"><!-- --></div>
                    </div>
                </div>

                <!-- CONTAINER FOR THE PAGER -->
                <div class="jq_pager"><!-- --></div>
            </div>
        </div>

        <!-- FOOTER WIDGET -->
        <div id="widget_footer" class="widget_inline footercontainer"></div>

        <script type="text/javascript" src="_javascript/search_main.js"></script>
        <script type="text/javascript" src="_javascript/search_content.js"></script>

    </body>

</html><|MERGE_RESOLUTION|>--- conflicted
+++ resolved
@@ -1,9 +1,6 @@
 <!DOCTYPE HTML>
 <html xmlns="http://www.w3.org/1999/xhtml">
-<<<<<<< HEAD
-=======
 
->>>>>>> 927374cd
     <head>
 
         <meta http-equiv="Content-Type" content="text/html; charset=utf-8" />
@@ -29,11 +26,7 @@
 
         <!-- Core 3rd-party JS -->
         <script type="text/javascript" src="_lib/jquery/jquery.js"></script>
-<<<<<<< HEAD
-        <script type="text/javascript" src="_lib/jquery/jquery-ui.custom.js"></script>
-=======
         <script type="text/javascript" src="_lib/jquery/jquery-ui.full.js"></script>
->>>>>>> 927374cd
         <script type="text/javascript" src="_lib/Fluid/3akai_Infusion.js"></script>
         <script type="text/javascript" src="_lib/jquery/plugins/jquery.json.js"></script>
 
@@ -49,11 +42,7 @@
         <script type="text/javascript" src="/dev/_lib/jquery/plugins/jqmodal.js"></script>
         <script type="text/javascript" src="/dev/_lib/jquery/plugins/jquery.cookie.js"></script>
         <script type="text/javascript" src="/dev/_lib/jquery/plugins/jquery.pager.js"></script>
-<<<<<<< HEAD
-        <script type="text/javascript" src="_javascript/_history/rsh.js"></script>
-=======
         <script type="text/javascript" src="/dev/_lib/jquery/plugins/jquery.ba-bbq.js"></script>
->>>>>>> 927374cd
         <script type="text/javascript" src="_javascript/_history/search_history.js"></script>
 
     </head>
@@ -113,7 +102,6 @@
                                         <option value="${i.location}" id="search_filter_my_sites_${i.location.substring(1)}">${i.name}</option>
                                     {/for}
                                 --></div>
-<<<<<<< HEAD
                             </div>
                         </div>
                         <div class="fl-left fl-container search_result_title" id="search_results_header">
@@ -130,24 +118,6 @@
                                 <!-- CONTAINER FOR THE RESULTS -->
                                 <div id="search_results_container"></div>
                             </div>
-=======
-                            </div>
-                        </div>
-                        <div class="fl-left fl-container search_result_title" id="search_results_header">
-                            __MSG__FOUND__ <strong id="search_numberFound">0</strong>
-                            __MSG__RESULTS_MATCHING_YOUR_SEARCH_FOR__
-                            <span class="keyword" id="search_mysearchterm"></span> </div>
-                        <!-- SEARCH RESULTS -->
-                        <div id="search_results_page1" class="fl-container fl-fix search_results_container">
-                            <div class="search_top_rounded"><div class="search_top_rounded_inner"><!-- --></div></div>
-
-                            <!-- CONTENT -->
-                            <div class="fl-container fl-fix search_results_part">
-
-                                <!-- CONTAINER FOR THE RESULTS -->
-                                <div id="search_results_container"></div>
-                            </div>
->>>>>>> 927374cd
 
                             <!-- TEMPLATE CONTAINING THE RESULTS -->
                             <div id="search_results_template"><!--
@@ -185,10 +155,7 @@
                                     __MSG__NO_CONTENT_AND_MEDIA_FOUND__
                                 {/for}
                             --></div>
-<<<<<<< HEAD
-=======
 
->>>>>>> 927374cd
                             <div class="search_bottom_rounded"><div class="search_bottom_rounded_inner"><!-- --></div></div>
                         </div>
                     </div>
