/** CONTAINER **/
.fixed-container
{ background: #fff; }


/** HEADING **/
.sakai_site .site_heading
<<<<<<< HEAD
{ color: #454a4f; padding: 0 0 10px 0; border: none; margin-top:10px }


=======
{ color: #454a4f; padding: 0 0 10px 0; border: none; margin-top: -30px; }


/** SEARCH **/
.sakai_site .search_container
{ display: block; height: 30px; padding: 15px 10px 0 0; }

.sakai_site .search_container .search_field
{ display: block; float: left; border: 1px solid #999999; width: 210px; height: 19px; padding: 4px 5px 0px 5px; color: #999999; margin: 0 10px 0 0; }

>>>>>>> 4c165bdf
/** TOP RIGHT MENU **/
.sakai_site .content_page_options
{ background: #fff url('../../_images/tab_bg_right.png') top right no-repeat; height: 25px; border: none;  padding: 0 10px 0 0; display: block; margin: 20px 10px 0 0; }

.sakai_site .content_page_options ul
{ padding: 7px 0 0 20px; background: #fff url('../../_images/tab_bg_left.png') top left no-repeat; }

.sakai_site .content_page_options ul li
{ display: block; float: left; height: 20px; padding: 0 15px 0 0; }

.sakai_site .content_page_options #edit_page
{ background: transparent url(../../_images/edit_page_18.png) top left no-repeat; padding: 2px 15px 0 20px; border-right: 1px solid #888888; }

.sakai_site .content_page_options #print_page
{ background: transparent url(../../_images/printer_18.png) top left no-repeat; padding: 2px 15px 0 20px; border-right: 1px solid #888888; }


/** ADD MORE MENU **/
.sakai_site .content_page_options #more_link
{ background: transparent url(../../_images/more_bg_18.png) top left no-repeat; padding: 1px 21px 2px 12px; }

.sakai_site .add_more_menu
{ background-color: #D3DBDE; padding: 0; position: absolute; left: 0; top: 0; display: block; width: 100px; margin: 0; }

.sakai_site .add_more_menu ul
{ margin:0; }

.sakai_site .nav_small_spacer
{ height: 20px; }

.sakai_site .add_more_menu ul li
{ padding: 5px 10px 5px 15px; list-style-type: none; }

.sakai_site .selected_option
{ background-color: #006e96 !important;}

.sakai_site .selected_option a
{ color: #fff !important; }


/** MAIN CONTENTS **/

.sakai_site .main_container
{ padding: 0; margin: 0 0 20px 0; overflow: hidden; }

.sakai_site .sakai_site_contents_main
{ border-left: 3px solid #D3DBDE; border-right: 3px solid #D3DBDE; margin: 0; padding: 10px; min-height: 350px; }

.sakai_site .content_top
{ background: url('../../_images/content_tr.gif') top right no-repeat; padding: 0 5px 0 0; margin: 0; }

.sakai_site .content_top_inner
{ background: url('../../_images/content_tl.gif') 0 0 no-repeat; margin: 0; height: 6px; }

.sakai_site .content_bottom
{ background: url('../../_images/content_br.png') top right no-repeat; padding: 0 5px 0 0; margin: 0; }

.sakai_site .content_bottom_inner
{ background: url('../../_images/content_bl.png') 0 0 no-repeat; margin: 0; height: 6px; }

#revision_history_list
{ font-size:0.95em; margin-left: 5px; margin-right:15px; padding:2px; border: 1px solid #cccccc; }

/* LEFT NAV */
.sakai_site .page_nav
{ width: 230px; padding: 0; margin: 0; }

/** ADD NEW MENU **/

.sakai_site .add_a_new_container
{ min-height: 25px; margin: 15px 0 5px 15px; position: relative; }

.sakai_site .add_a_new
{ background: transparent url(../../_images/create_dropdown_bg.png) no-repeat scroll left 0; color:#FFFFFF; display:block; font-weight:bold; height:22px; padding:3px 0 0 19px; }

.sakai_site .add_new_menu
{ background-color:#FFFFFF; border:1px solid #454A4F; margin: 0; padding:0; width: 128px; position: absolute; left: 0; top: 0; }

.sakai_site .add_menu_spacer
{ height: 35px; }

.sakai_site .add_new_menu ul
{ margin:0; }

.sakai_site .add_new_menu ul li
{ padding: 5px 10px 5px 10px; list-style-type: none; }

/** BUTTONS **/
.sakai_site .greybutton
{ background: transparent url(../../_images/gray_button_right.png) top right no-repeat; float: left; height: 23px; padding: 0 10px 0 0; margin-right: 10px; }

.sakai_site .greybutton a
{ background: url(../../_images/gray_button_left.png) top left no-repeat; display: block; height: 23px; padding: 4px 0 0 10px; color: #FFFFFF; font-weight: bold; border: none; cursor: pointer; font-weight: bold; }

/** REVISION HISTORY **/
.sakai_site .revision_history
{ background: #EEEEEE; margin-bottom: 20px; padding: 20px 10px 20px 10px; }

.sakai_site .revision_history div
{ float: left; }

.sakai_site .revision_history_viewing
{ color:#475358; font-weight:bold;}

/* SITE MANAGEMENT NAV */
.site_management
{ margin:0; padding: 0; border: none; }

.site_management .sm_titlebar
{ background:transparent url(/dev/_images/block_tr.png) no-repeat scroll right top; padding: 0 10px 0 0; height:50px; }

.site_management .sm_titlebar_inner
{ background:transparent url(/dev/_images/block_tl.png) no-repeat scroll left top; padding: 18px 0 0 17px; height:50px; }

.site_management .sm_title
{ background:transparent url(/dev/_images/site_management_icon.png) no-repeat scroll left top; color:#878A8C; font-size:1em; padding-left: 25px; }

.site_management .sm_content
{ border-left: 3px solid #D4DADE; border-right: 3px solid #D4DADE; padding: 10px 5px 10px 40px; margin: 0; }

.site_management .sm_content ul
{ margin: 0; padding: 0; }

.site_management .sm_content ul li a
{ color: #058EC4; font-weight: bold; }

.site_management .sm_content ul li p
{ color: #999999; }

.site_management .sm_bottom
{ background:transparent url(/dev/_images/content_bl.png) no-repeat scroll left bottom; height: 5px; padding: 0 0 0 10px; }

.site_management .sm_bottom_inner
{ background:transparent url(/dev/_images/content_br.png) no-repeat scroll right bottom; height: 5px; }



/** SITE EDIT
    --------------------------------------------------------------------------------------------------- **/

/** TABS **/
.edit_view .primary-tabs
{ background: #fff url('../../_images/site_edit_tab_bg.png') top right no-repeat; height: 25px; border: none;  margin: -15px 0 0 0; padding: 3px 10px 0 0; display: block; }

.edit_view .primary-tabs ul
{ padding: 0; margin: 0; border-bottom: none; float: right; }

.edit_view .primary-tabs ul li
{ margin: 0; padding: 0; background: transparent; border: none; display: block; float: left; }

.edit_view .primary-tabs ul li a
{ padding: 4px 18px 4px 13px; line-height: 20px; background: transparent; border: none; font-weight: bold; color: #000; display: block; float: left; margin: 0; position: relative; bottom: 0px !important; }


.edit_view .primary-tabs ul li.fl-tabs-active
{ background: #FFF url('../../_images/tab_corner_tl.png') top left no-repeat; height: 28px; padding-left: 5px; position: relative; bottom: 0px !important;  }

.edit_view .primary-tabs ul li.fl-tabs-active a
{ background: #FFF url('../../_images/tab_corner_tr.png') top right no-repeat; height: 28px; font-weight: normal; padding-left: 15px; margin: 0; position: relative; bottom: 0px !important; }


/** Autosave message **/
.edit_view .messageInformation
{ height: 23px; line-height: 23px; }

/** Toolbar **/
.edit_view .toolbar-placeholder
{ border-left: 3px solid #D3DBDE; border-right: 3px solid #D3DBDE; padding: 0 0 0 0; margin: 0; background: transparent; height: 40px; border:none; }

.edit_view .toolbar
{ border-left: 3px solid #D3DBDE; border-right: 3px solid #D3DBDE; margin: 0; padding: 5px 0 10px 7px; background: transparent; height: 35px; vertical-align: middle; background: #FFFFFF url(../../_images/edit_toolbar_bg.png) top left repeat-x; }


/** Title **/
.edit_view .title_input_container
{ padding: 5px 0 10px 0; z-index: 1234; }

.edit_view .title-input
{ border: 1px solid #999999; width: 882px !important; font-size: 1.5em; font-weight: bold; padding: 5px; z-index: 1234; }

/** Content editors **/
.edit_view textarea
{ width: 882px !important;}

.edit_view #fl-tab-content-editor, .edit_view #html-editor-content, .edit_view #page_preview_content
{ margin: 10px 0; border: 1px solid #999999; padding: 5px}

/** Move **/
.edit_view .new_page_path
{ height: 23px; line-height:23px; margin-bottom: 20px; }


/** TAB CONTENTS **/
.edit_view .edit_container
{ padding: 0; margin: 0 0 20px 0 }

.edit_view .edit_contents_main
{ border-left: 3px solid #D3DBDE; border-right: 3px solid #D3DBDE; margin: 0; padding: 0 10px 10px 10px; }

.edit_view .content_top
{ background: url('../../_images/content_tr.gif') top right no-repeat; padding: 0 5px 0 0; margin: 0; }

.edit_view .content_top_inner
{ background: url('../../_images/content_tl.gif') 0 0 no-repeat; margin: 0; height: 6px; }

.edit_view.content_bottom
{ background: url('../../_images/content_br.png') top right no-repeat; padding: 0 5px 0 0; margin: 0; }

.edit_view .content_bottom_inner
{ background: url('../../_images/content_bl.png') 0 0 no-repeat; margin: 0; height: 6px; }


/** --------------------------------------------------------------------------------------------------- **/


/** FOOTER **/
.sakai_site .sakai_footer
{ padding: 15px 0 15px 15px; border-top: 1px solid #ddd; font-size: .85em; color: #999; margin-top:35px; }

.sakai_site .sakai_footer a
{ color: #3399cc; }

.sakai_site .sakai_logo
{ float: left; }<|MERGE_RESOLUTION|>--- conflicted
+++ resolved
@@ -5,22 +5,8 @@
 
 /** HEADING **/
 .sakai_site .site_heading
-<<<<<<< HEAD
 { color: #454a4f; padding: 0 0 10px 0; border: none; margin-top:10px }
 
-
-=======
-{ color: #454a4f; padding: 0 0 10px 0; border: none; margin-top: -30px; }
-
-
-/** SEARCH **/
-.sakai_site .search_container
-{ display: block; height: 30px; padding: 15px 10px 0 0; }
-
-.sakai_site .search_container .search_field
-{ display: block; float: left; border: 1px solid #999999; width: 210px; height: 19px; padding: 4px 5px 0px 5px; color: #999999; margin: 0 10px 0 0; }
-
->>>>>>> 4c165bdf
 /** TOP RIGHT MENU **/
 .sakai_site .content_page_options
 { background: #fff url('../../_images/tab_bg_right.png') top right no-repeat; height: 25px; border: none;  padding: 0 10px 0 0; display: block; margin: 20px 10px 0 0; }
