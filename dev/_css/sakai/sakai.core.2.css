.mceContentBody {
    display: block !important;
}

h1 {
    font:normal 2em Arial, Helvetica, sans-serif;
}
a {
    text-decoration: none;
    color:#333;
}
a:hover {
    text-decoration: underline;
}
.fixed-container {
    padding: 0 20px;
    width: 920px;
}

/********************************************/
/* Miscellaneous */
.divider {
    border-right:1px solid #ccc;
    width:0.5em;
    overflow:visible;
    position:relative;
}
.divider * {position:absolute; top:35%; padding:.5em 0;  background-color:#fff; color:#999;}

.content ul {
    padding-bottom: 5px !important;
}

/********************************************/
/* Add New Dropdown */



/********************************************/
/* Context Menu */

.context_menu {
    position:absolute;
    top: 124px;
    left: 18px;
    padding:0px;
}

.context_menu img {
    border: 1px solid #555;
    border-bottom:none;
}

.context_menu ul {
    margin:0pt;
    list-style-type:none;
    background-color:#eee;
    border: 1px solid #555;
}

.context_menu li {
    list-style-type:none;
    padding: 2px 20px 2px 4px;
}

.context_menu li a {
    color:#666;
    font-size:0.95em;
}

/********************************************/
/* Insert More Dropdown */

.insert_more_menu {
    position:absolute;
    left: 5px;
    top: 5px;
    border: 1px solid #ccc;
    background-color: #fff;
    font-size:0.95em !important;
}

.insert_more_menu_border {
    border-bottom:1px solid #ccc;
}

.insert_more_menu ul {
    padding:5px 15px 5px 7px;
    margin:0px;
}

.insert_more_menu li {
    list-style-type:none;
}

.insert_more_menu_inactive {
    color:#aaa;
}


/* HEADER */
.header { padding: 10px 0 0 0; }
.header .fixed-container { background: #fff url('../../_images/header_l.png') top left no-repeat; }
.header .fixed-container .decor { background: url('../../_images/header_r.png') top right no-repeat; height: 5px; margin-right: -20px; }

/********************************************/
/* Treeview */

.treeview_container {
    border: 1px solid #aaa;
    height: 250px;
    overflow: auto;
    padding: 5px 10px;

}

/********************************************/
.main_container a {
    font-weight:bold;
}

.contauthlink {
    color:#666 !important;
    font-weight:bold;
}

/********************************************/
/* Page Specific Nav menu */
/********************************************/

<<<<<<< HEAD
/* Page Specific Nav menu */


.page_nav {
    /*border-right:1px solid #ccc;*/
}



=======
.page_nav h2 {
    margin: 0;
    padding: 0;
    color: #333;
}
.page_nav ul {
    margin:0;
    padding: 0 0 5px 10px;
}
.page_nav li {
    list-style-type:none;
    padding: 1px 0;
}
.page_nav li a {
    color:#058EC4;
    font-size: 0.95em;
}
.page_nav li p {
    margin: 0;
    padding: 0;
    color: #bbb;
    font-size: 0.85em;
}
.page_nav a {
    color:#333;
    padding: 0;
    display:block;
    font-size:0.95em;
    font-weight:normal;
}
.page_nav a strong {
    font-size: 1.0em;
    color: #058EC4;
}
>>>>>>> ee4aa037

/********************************************/
/* Content  */
/********************************************/

.content_container h1 {
    font-size: 1.6em;
    font-weight: bold;
    margin: 0;
    padding: 0;
}
.content_page_options ul {
    padding: 0;
    margin: 0;
}
.content_page_options li {
    display:inline;
    list-style-type:none;
}
.content_page_options li a {
    color: #333;
    padding: 0 0px 0 5px;
    font-size:0.95em;
}
.content p {
    color: #333;
    line-height: 140%;
    padding: 2px 0 10px 0;
    font-size: .95em;
}
.content_container .new_page_path {
    line-height: 3em;
    color:#999;
}
.content_container .new_page_path span {
    color:#000;
}
.content_container h3 em {
    color:#999;
    font-style:normal;
}
/* overrides for standard fl-col */
.fl-col-fixed .content_container { margin-left: 230px; }

.buttonBar .button, .buttonBar .button-default, .button-default {
    background:#FFFFFF url(../../_images/custom_button_gradient.png) repeat-x scroll center bottom;
    border:1px solid #CCCCCC;
    font-weight: normal;
    cursor:pointer;
    padding:3px 8px;
}

.buttonBar .button-default{
    color:#222;
}

.fl-tab-content {
    padding:5px 5px 0px 5px;
    border: 1px dotted #CCCCCC;
    margin-top: 10px;
}
.messageInformation{
    color:#666;
    font-size:0.85em
}

/* CONTENT */
#main-content-div {
    padding-top: 10px;
}
.widget-content .fixed-container {background-color: #fff; padding-bottom: 20px;}

/* GENERAL WIDGET CSS */
.fl-widget {padding: 0;}
.fl-widget .fl-widget-titlebar h2 {padding-left:3px}
.fl-widget .fl-widget-titlebar {background: url(../../_images/block_tr.png) top right no-repeat; padding: 0 4px 0 0; width: auto; cursor: move}
.fl-widget .fl-widget-titlebar .widget-titlebar-inner {background: url(../../_images/block_tl.png) top left no-repeat; height: 50px}
.fl-widget .fl-widget-titlebar .widget_title {color: #878a8c; font-size: 1.0em; float: left; padding-left: 43px; line-height: 50px}
.fl-widget .fl-widget-titlebar .settings {background-image: url(../../_images/edit_icon_widget.png); position: relative; height: 18px; background-repeat: no-repeat; margin-top: 15px}

.fl-widget .fl-widget-options {margin: 0;background: url(../../_images/block_br.png) top right no-repeat; padding: 0 8px 0 0}
.fl-widget .fl-widget-options .widget-options-inner {background: url(../../_images/block_bl.png) top left no-repeat; height: 40px; width: auto; padding: 0 0 0 14px}
.fl-widget .fl-widget-options ul {margin: 0; padding: 0}
.fl-widget .fl-widget-options ul li {float: left; margin: 0; padding: 16px 6px 0 6px}
.fl-widget .fl-widget-options ul li a {color: #666; font-size: .85em; font-weight: bold}
.fl-widget .fl-widget-options .pipe_divider {font-size: .85em}

.fl-widget .fl-widget-no-options { background: url('../../_images/content_br.png') top right no-repeat; padding: 0 5px 0 0; margin: 0; }
.fl-widget .fl-widget-no-options .widget-no-options-inner { background: url('../../_images/content_bl.png') 0 0 no-repeat; margin: 0; height: 6px; }

.fl-widget .fl-widget-content {background-color: #fff; padding: 10px 0 15px 0; margin: 0; border-left: 3px solid #D4DADE; border-right: 3px solid #D4DADE; }
.fl-widget .fl-widget-content ul {margin: 0; padding: 0}

#widget_settings_menu {
    position: absolute;
    top: 0;
    left: 0;
    border: 1px solid #D4DADE;
    background: #fff;
    font-size: 90%;
    margin-top: 20px;
}
#widget_settings_menu ul {
    padding: 0;
    margin: 0;
}
#widget_settings_menu ul li {
    padding: 3px 5px;
    margin: 0;
    list-style-type: none;
}

/* D&D Classes */
.orderable-hover {cursor:move;}
.orderable-dragging {opacity:0.2; width:auto;}
.orderable-selected {}
.orderable-avatar {background-color:#666666; border:1px solid #666666; height:25px; width:50px; z-index:65535;}
div .orderable-drop-marker {background-color:#FA7019; height:10px !important;}
.orderable-avatar-clone {height:200px; opacity:0.6; width:400px;}
.drop-warning {background-color:#FFD7D7; border:2px solid red; display:none; left:10px; margin:5px; padding:10px; position:absolute; top:50px; z-index:65535;}
.orderable-drop-marker-box {background-color:#FFFFFF; border:2px dashed #AAAAAA; height:200px !important; margin-bottom:1em; width:100%;}
.orderable-mouse-drag {display:none;}
/* Change layout */
#change_layout_dialog {width: 840px !important; margin-left: -420px !important;}
#change_layout_dialog .elf-right-up {padding: 25px 0}
#change_layout_dialog .add-tools-right {width:100%;}
#change_layout_dialog .layout_container {float:left;  padding-left:25px;  padding-right:13px;    }
#change_layout_dialog .layout_picker_item {width:114px; height: 62px; border: 2px solid #3399CC; border-right: 2px solid #3399CC; background-color: #EEFFFF;}
#change_layout_dialog .layout_picker_item_column {border-right: 1px solid #3399CC;}
#change_layout_dialog .layout_picker_item_radio {margin-left:50px; margin-top:10px;}
#change_layout_dialog .layout_container_unselected {float:left; padding-left:25px; padding-right:13px;}
#change_layout_dialog .layout_picker_item_unselected {width:114px; height: 62px; border: 2px solid #dddfe1; border-right: 2px solid #dddfe1; background-color: #F8F8F8;}
#change_layout_dialog .layout_picker_item_column_unselected {border-right: 1px solid #dddfe1;}
#change_layout_dialog .layout_picker_item_radio_unselected {margin-left:50px; margin-top: 10px;}
#change_layout_dialog #layouts_list {display:block;}

/* Add Sakai Goodies */
#add_goodies_dialog {width:520px; height: 374px; margin-left: -260px;}
.add-button {background:transparent url(../../_images/button_bg.png) repeat-x scroll left bottom; border:1px solid #CCCCCC; color:#333333; display:block; float:left; padding:3px 5px; text-align:center;}
.add_goodies .add {font-weight:bold;}
.add_goodies .add-button {margin-left:9px; width:63px;}
.add_goodies .add {font-weight:bold;}
.add_goodies .dialog_body {border:1px solid #E5E5E5; height:307px; overflow:auto; position:relative; width:471px;}
.add_goodies .dialog_body table {width: 454px;}
.add_goodies .dialog_body td {border-style:none none solid; border-color: #E5E5E5;}
.add_goodies .dialog_body .dialog_add_goodies_description {color:#666;font-size:12px;font-weight:100;}
.add_goodies .dialog_body .dialog_remove_goodies_title {color:#999;font-size:14px;font-weight:700;}
.add_goodies .dialog_body .dialog_remove_goodies_description {color:#999999;font-size:12px;font-weight:100;}
.add_goodies .dialog_body .dialog_add_goodies_title {color:#333;font-size:13px;font-weight:700;}
.add_goodies .dialog_body .remove {background:#F8F8F8 none repeat scroll 0 0;}
.add_goodies .remove_add_column {width:80px;}<|MERGE_RESOLUTION|>--- conflicted
+++ resolved
@@ -124,56 +124,6 @@
     font-weight:bold;
 }
 
-/********************************************/
-/* Page Specific Nav menu */
-/********************************************/
-
-<<<<<<< HEAD
-/* Page Specific Nav menu */
-
-
-.page_nav {
-    /*border-right:1px solid #ccc;*/
-}
-
-
-
-=======
-.page_nav h2 {
-    margin: 0;
-    padding: 0;
-    color: #333;
-}
-.page_nav ul {
-    margin:0;
-    padding: 0 0 5px 10px;
-}
-.page_nav li {
-    list-style-type:none;
-    padding: 1px 0;
-}
-.page_nav li a {
-    color:#058EC4;
-    font-size: 0.95em;
-}
-.page_nav li p {
-    margin: 0;
-    padding: 0;
-    color: #bbb;
-    font-size: 0.85em;
-}
-.page_nav a {
-    color:#333;
-    padding: 0;
-    display:block;
-    font-size:0.95em;
-    font-weight:normal;
-}
-.page_nav a strong {
-    font-size: 1.0em;
-    color: #058EC4;
-}
->>>>>>> ee4aa037
 
 /********************************************/
 /* Content  */
