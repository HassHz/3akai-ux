--- conflicted
+++ resolved
@@ -619,11 +619,7 @@
             $(inboxLoadingProgress).removeClass(inboxProgress);
 
         }
-<<<<<<< HEAD
-    }
-=======
-    };
->>>>>>> 66cf961c
+    };
 
     /**
      *
