/*
 * Licensed to the Sakai Foundation (SF) under one
 * or more contributor license agreements. See the NOTICE file
 * distributed with this work for additional information
 * regarding copyright ownership. The SF licenses this file
 * to you under the Apache License, Version 2.0 (the
 * "License"); you may not use this file except in compliance
 * with the License. You may obtain a copy of the License at
 *
 *     http://www.apache.org/licenses/LICENSE-2.0
 *
 * Unless required by applicable law or agreed to in writing,
 * software distributed under the License is distributed on an
 * "AS IS" BASIS, WITHOUT WARRANTIES OR CONDITIONS OF ANY
 * KIND, either express or implied. See the License for the
 * specific language governing permissions and limitations under the License.
 */

/*global $, Config, History */

var sakai = sakai || {};
sakai.search = function() {


    //////////////////////
    // Config variables //
    //////////////////////

    var resultsToDisplay = 10;
    var searchterm = "";
    var currentpage = 0;

    // Search URL mapping
    var searchURLmap = {
        allfiles : sakai.config.URL.SEARCH_ALL_FILES,
        mybookmarks : sakai.config.URL.SEARCH_MY_BOOKMARKS,
        mycontacts : sakai.config.URL.SEARCH_MY_CONTACTS,
        myfiles : sakai.config.URL.SEARCH_MY_FILES,
        mysites : sakai.config.URL.SEARCH_MY_SITES,
        pooledcontentmanager: sakai.config.URL.POOLED_CONTENT_MANAGER,
        pooledcontentviewer: sakai.config.URL.POOLED_CONTENT_VIEWER
    };

    // CSS IDs
    var search = "#search";

    var searchConfig = {
        search : "#search",
        global : {
            resultTemp : search + "_result_temp",
            button : search + "_button",
            text  :search + '_text',
            numberFound : search + '_numberFound',
            searchTerm : search + "_mysearchterm",
            searchBarSelectedClass : "search_bar_selected",
            pagerClass : ".jq_pager"
        },
        filters : {
            filter : search + "_filter",
            sites : {
                filterSites : search + "_filter_my_sites",
                filterSitesTemplate : "search_filter_my_sites_template",
                ids : {
                    entireCommunity : '#search_filter_community',
                    allMySites : '#search_filter_all_my_sites',
                    specificSite : '#search_filter_my_sites_'
                },
                values : {
                    entireCommunity :'entire_community',
                    allMySites : "all_my_sites"
                }
            }
        },
        tabs : {
            all : "#tab_search_all",
            content : "#tab_search_content",
            people : "#tab_search_people",
            sites : "#tab_search_sites"
        },
        results : {
            container : search + '_results_container',
            header : search + '_results_header',
            template : 'search_results_template'
        },
        facetedConfig : {
            title : "Refine your search",
            value : "Content",
<<<<<<< HEAD
            categories : ["All Files", "Files I manage", "Files I'm a Member of"],
            searchurls : [searchURLmap.allfiles, searchURLmap.pooledcontentmanager, searchURLmap.pooledcontentviewer]
=======
            facets : {
                "all" : {
                    "category": "All Files",
                    "searchurl": searchURLmap.allfiles
                },
                "manage" : {
                    "category": "Files I manage",
                    "searchurl": searchURLmap.pooledcontentmanager
                },
                "member" : {
                    "category": "Files I'm a Member of",
                    "searchurl": searchURLmap.pooledcontentviewer
                }
            }
>>>>>>> f1fd83d1
        }
    };


    ///////////////
    // Functions //
    ///////////////

    /**
     * This method will show all the appropriate elements for when a search is executed.
     */
    var showSearchContent = function() {
        $(searchConfig.global.searchTerm).text(sakai.api.Security.saneHTML(searchterm));
        $(searchConfig.global.numberFound).text("0");
        $(searchConfig.results.header).show();
        $(searchConfig.results.container).html($(searchConfig.global.resultTemp).html());
    };


    //////////////////////////
    // Search Functionality //
    //////////////////////////

    /**
     * Used to do a search. This will add the page and the searchterm to the url and add
     * it too the history without reloading the page. This way the user can navigate
     * using the back and forward button.
     * @param {Integer} page The page you are on (optional / default = 1.)
     * @param {String} searchquery The searchterm you want to look for (optional / default = input box value.)
     */
    sakai._search.doHSearch = function(page, searchquery, searchwhere, facet) {
        
        if (!page) {
            page = 1;
        }
        if (!searchquery) {
            searchquery = $(searchConfig.global.text).val();
        }
        if (!searchwhere) {
            searchwhere = mainSearch.getSearchWhereSites();
        }
        if (!facet){
            facet = $.bbq.getState('facet');
        }
        currentpage = page;

        // This will invoke the sakai._search.doSearch function and change the url.
        History.addBEvent(page, encodeURIComponent(searchquery), searchwhere, facet);
    };

    /**
     * When the pager gets clicked.
     * @param {integer} pageclickednumber The page you want to go to.
     */
    var pager_click_handler = function(pageclickednumber) {
        currentpage = pageclickednumber;

        // Redo the search
        doHSearch(currentpage, searchterm, null, $.bbq.getState('facet'));
    };

    /**
     * This will render all the results we have found.
     * @param {Object} results The json object containing all the result info.
     * @param {Boolean} success
     */
    var renderResults = function(results, success) {
        var finaljson = {};
        finaljson.items = [];
        if (success) {

            // Adjust display global total
            // If number is higher than a configurable threshold show a word instead conveying ther uncountable volume -- TO DO: i18n this
            if ((results.total <= sakai.config.Search.MAX_CORRECT_SEARCH_RESULT_COUNT) && (results.total >= 0)) {
                $(searchConfig.global.numberFound).text(""+results.total);
            } else if (results.results.length <= 0) {
                $(searchConfig.global.numberFound).text(0);
            } else {
                $(searchConfig.global.numberFound).text("thousands");
            }

            // Reset the pager.
            $(searchConfig.global.pagerClass).pager({
                pagenumber: currentpage,
                pagecount: Math.ceil(results.total / resultsToDisplay),
                buttonClickCallback: pager_click_handler
            });

            // If we have results we add them to the object.
            if (results && results.results) {
                finaljson = mainSearch.prepareCMforRendering(results.results, finaljson, searchterm);
            }

            // We hide the pager if we don't have any results or
            // they are less then the number we should display
            if (results.total < resultsToDisplay) {
                $(searchConfig.global.pagerClass).hide();
            }
            else {
                $(searchConfig.global.pagerClass).show();
            }
        }
        else {
            $(searchConfig.global.pagerClass).hide();
        }

        // Render the results.
        $(searchConfig.results.container).html($.TemplateRenderer(searchConfig.results.template, finaljson));
        $(".search_results_container").show();
    };



    ///////////////////////
    // _search Functions //
    ///////////////////////

    /*
     * These are functions that are defined in search_history.js .
     * We override these with our owm implementation.
     */

    /**
     * This function gets called everytime the page loads and a new searchterm is entered.
     * It gets called by search_history.js
     * @param {Integer} page The page you are on.
     * @param {String} searchquery The searchterm you want to search trough.
     * @param {string} searchwhere The subset of sites you want to search in.
     *  * = entire community
     *  mysites = the site the user is registered on
     *  /a-site-of-mine = specific site from the user
     */
    sakai._search.doSearch = function(page, searchquery, searchwhere, facet) {

        facetedurl = mainSearch.getFacetedUrl();
        
        if (facet){
            facetedurl = searchConfig.facetedConfig.facets[facet].searchurl;
        }
        
        $(".faceted_category").removeClass("faceted_category_selected");
        if (facet) {
            $("#" + facet).addClass("faceted_category_selected");
        } else {
            $(".faceted_category:first").addClass("faceted_category_selected");
        }
        
        // Check if the searchquery is empty
        if(searchquery === ""){

            // If there is nothing in the search query, remove the html and hide some divs
            $(searchConfig.results.container).html();
            $(".search_results_container").hide();
            $("#faceted_container").hide();
            $(searchConfig.results.header).hide();
            $(searchConfig.global.pagerClass).hide();
            return;
        }

        if (isNaN(page)){
            page = 1;
        }

        currentpage = parseInt(page,  10);

        // Set all the input fields and paging correct.
        mainSearch.fillInElements(page, searchquery, searchwhere);

        var dd = $("#search_filter").get(0);
        if (dd && dd.options) {
          for (var i = 0, j = dd.options.length; i<j; i++){
              if (dd.options[i].value == searchwhere){
                  dd.selectedIndex = i;
              }
          }
        }

        // Get the search term out of the input box.
        // If we were redirected to this page it will be added previously already.
        searchterm = $(searchConfig.global.text).val();

        // Rebind everything
        mainSearch.addEventListeners(searchterm, searchwhere);

        if (searchterm) {
            // Show and hide the correct elements.
            showSearchContent();

            // Sites Search
            var searchWhere = mainSearch.getSearchWhereSites();

            // What are we looking for?
            var urlsearchterm = mainSearch.prepSearchTermForURL(searchterm);

            var url = "";
            var usedIn = [];

            // Check if there is a site defined, if so we need to change the url to all files
            if(searchWhere === "mysites"){
                url = searchURLmap[searchWhere];
            }
            else if(searchWhere === "*"){
                url = searchURLmap.allfiles;
            }else {
                url = searchURLmap.allfiles;
                usedIn = searchWhere;
            }
            
            // Check if we want to search using a faceted link
            if (facetedurl)
                url = facetedurl.replace(".json", ".infinity.json");

            $.ajax({
                url: url,
                data: {
                    "q" : urlsearchterm,
                    "page" : (currentpage - 1),
                    "items" : resultsToDisplay,
                    "usedin" : usedIn
                },
                success: function(data) {
                    renderResults(data, true);
                },
                error: function(xhr, textStatus, thrownError) {
                    var json = {};
                    renderResults(json, false);
                }
            });

        }
        else {
            sakai._search.reset();
        }
    };

    /**
     * Will reset the view to standard.
     */
    sakai._search.reset = function() {
        $(searchConfig.results.header).hide();
    };


    //////////////////////
    // init function    //
    //////////////////////

    /**
     * Will fetch the sites and add a new item to the history list.
     */
    var doInit = function() {
        // Make sure that we are still logged in.
        if (mainSearch.isLoggedIn()) {

            $.ajax({
                url: sakai.config.URL.SITES_SERVICE,
                cache: false,
                success: function(data){
                    data = data.results;
                    var sites = {
                        "sites" : data
                    };
                    // Get my sites
                    mainSearch.getMySites();
                }
            });
        }
        // Add the bindings
        mainSearch.addEventListeners();

        // display faceted panel
        mainSearch.addFacetedPanel();
    };

    var thisFunctionality = {
        "doHSearch" : sakai._search.doHSearch
    };

    var mainSearch = sakai._search(searchConfig, thisFunctionality);

    doInit();
};

sakai.api.Widgets.Container.registerForLoad("sakai.search");<|MERGE_RESOLUTION|>--- conflicted
+++ resolved
@@ -85,10 +85,6 @@
         facetedConfig : {
             title : "Refine your search",
             value : "Content",
-<<<<<<< HEAD
-            categories : ["All Files", "Files I manage", "Files I'm a Member of"],
-            searchurls : [searchURLmap.allfiles, searchURLmap.pooledcontentmanager, searchURLmap.pooledcontentviewer]
-=======
             facets : {
                 "all" : {
                     "category": "All Files",
@@ -103,7 +99,6 @@
                     "searchurl": searchURLmap.pooledcontentviewer
                 }
             }
->>>>>>> f1fd83d1
         }
     };
 
