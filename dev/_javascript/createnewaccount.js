<<<<<<< HEAD
/*
 * Licensed to the Sakai Foundation (SF) under one
 * or more contributor license agreements. See the NOTICE file
 * distributed with this work for additional information
 * regarding copyright ownership. The SF licenses this file
 * to you under the Apache License, Version 2.0 (the
 * "License"); you may not use this file except in compliance
 * with the License. You may obtain a copy of the License at
 *
 *     http://www.apache.org/licenses/LICENSE-2.0
 *
 * Unless required by applicable law or agreed to in writing,
 * software distributed under the License is distributed on an
 * "AS IS" BASIS, WITHOUT WARRANTIES OR CONDITIONS OF ANY
 * KIND, either express or implied. See the License for the
 * specific language governing permissions and limitations under the License.
 */


/*global Config, $ */


var sakai = sakai || {};

sakai.newaccount = function(){


    /*global checkUserName */

    /////////////////////////////
    // Configuration variables //
    /////////////////////////////

    var defaultUserType = "default";

    // Links and labels
    var checkUserNameLink = "#checkUserName ";
    var buttonsContainer = ".create_account_button_bar";
    var successMessage = "#success_message";

    // Input fields
    var username = "username";
    var firstName = "firstName";
    var lastName = "lastName";
    var email = "email";
    var password = "password";
    var passwordRepeat = "password_repeat";
    var captcha = "uword";
    var usernameField = "#" + username;
    var firstNameField = "#" + firstName;
    var lastNameField = "#" + lastName;
    var emailField = "#" + email;
    var passwordField = "#" + password;
    var passwordRepeatField = "#" + passwordRepeat;
    var captchaField = "#" + captcha;

    // Error fields
    var usernameTaken = usernameField + "_taken";
    var usernameShort = usernameField + "_short";
    var usernameSpaces = usernameField + "_spaces";
    var usernameInvalid = usernameField + "_invalid";
    var usernameEmpty = usernameField + "_empty";
    var firstNameEmpty = firstNameField + "_empty";
    var firstNameInvalid = firstNameField + "_invalid";
    var lastNameEmpty = lastNameField + "_empty";
    var lastNameInvalid = lastNameField + "_invalid";
    var emailEmpty = emailField + "_empty";
    var emailInvalid = emailField + "_invalid";
    var passwordEmpty = passwordField + "_empty";
    var passwordShort = passwordField + "_short";
    var passwordSpaces = passwordField + "_spaces";
    var passwordRepeatEmpty = passwordRepeatField + "_empty";
    var passwordRepeatNoMatch = passwordRepeatField + "_nomatch";
    var captchaEmpty = captchaField + "_empty";
    var captchaNoMatch = captchaField + "_nomatch";
    var errorFields = ".create_account_error_msg";
    var usernameLabel = "#username_label";
    var inputFields = ".create_account_input";
    var usernameAvailable = "#username_available";

    //CSS Classes
    var invalidFieldClass = "invalid_field";
    var formContainer = "#create_account_form";
    var inputFieldHoverClass = "input_field_hover";


    ///////////////////////
    // Utility functions //
    ///////////////////////

    /**
     * Get all of the values out of the form fields. This will return
     * a JSON object where the keys are the names of all of the form fields, and the values are
     * the values entered by the user in those fields.
     */
    var getFormValues = function(){
        // Get the values from the form.
        var values = sakai.api.UI.Forms.form2json($(formContainer));

        // Get the values from the captcha form.
        var captchaValues = sakai.captcha.getProperties();

        // Add them to the form values.
        jQuery.extend(values, captchaValues);

        return values;
    };


    ////////////////////
    // Error handling //
    ////////////////////

    var resetErrorFields = function(){
        $("input").removeClass(invalidFieldClass);
        $(errorFields).hide();
        $(usernameAvailable).hide();
    };

    /**
     * Function that will visually mark a form field as an
     * invalid field.
     * @param String field
     *  JQuery selector of the input box we want to show as invalid
     * @param String errorField
     *  JQuery selector of the error message that needs to be shown.
     * @param boolean noReset
     *  Parameter that specifies whether we need to make all of the
     *  fiels valid again first
     */
    var setError = function(field,errorField, noReset){
        if (!noReset) {
            resetErrorFields();
        }
        $(field).addClass(invalidFieldClass);
        $(errorField).show();
    };


    ///////////////////////
    // Creating the user //
    ///////////////////////

    /*
     * Function that will actually collect all of the values out of the form and
     * will try to create the new user
     */
    var doCreateUser = function(){
        var values = getFormValues();
        var profileData = {}; profileData.basic = {}; profileData.basic.elements = {};
        var keys = ["firstName", "lastName", "email"];
        $(keys).each(function(i, key) {
            profileData.basic.elements[key] = {};
            profileData.basic.elements[key].value = values[key];
        });
        profileData.basic.access = "everybody";
        var data = {
            ":create-auth": "reCAPTCHA.net",
            ":recaptcha-challenge": values["recaptcha-challenge"],
            ":recaptcha-response": values["recaptcha-response"],
            "email": values[email],
            "pwd": values[password],
            "pwdConfirm": values[password],
            ":name": values[username],
            "_charset_": "utf-8",
            ":sakai:profile-import": $.toJSON(profileData)
        };
        $.ajax ({
            url : sakai.config.URL.CREATE_USER_SERVICE,
            type : "POST",
            data : data,
            success : function(data) {
                // This will hide the Create and Cancel button and offer a link back to the login page
                $(buttonsContainer).hide();
                $(successMessage).show();

                // Destroy the captcha
                sakai.captcha.destroy();
            },
            error: function(xhr, textStatus, thrownError) {
                if (xhr.status === 500) {
                    if (xhr.responseText.indexOf("Untrusted request") !== -1) {
                        setError(captchaField, captchaNoMatch, true);
                    }
                }
            }
        });

    };

    /*
     * Validate whether all of the fields have been filled out correctly
     * (Empty, non matching fields, length, ...)
     */
    var validateFields = function(){

        resetErrorFields();

        // if all fields in form is valid
        // check if user name is valid
        if ($("#create_account_form").valid()) {
            checkUserName();
        }

        return false;

    };


    //////////////////////////////
    // Check username existence //
    //////////////////////////////

    /*
     * Check whether the username (eid) is valid and then check
     * whether the username already exists in the system.
     * checkingOnly will define whether we are just checking the existence,
     * and don't want to do anything else afterwards if set to true. If set
     * to false, it will start doing the actual creation of the user once
     * the check has been completed.
     */
    var checkUserName = function(checkingOnly){

        var values = getFormValues();
        var usernameEntered = values[username];

        // if user name is not valid format
        // do not check user name
        if (!$("#username").valid()) {
            return false;
        }

        // If we reach this point, we have a username in a valid format. We then go and check
        // on the server whether this eid is already taken or not. We expect a 200 if it already
        // exists and a 401 if it doesn't exist yet.
        $.ajax({
            // Replace the preliminary parameter in the service URL by the real username entered
            url: sakai.config.URL.USER_EXISTENCE_SERVICE.replace(/__USERID__/g,values[username]),
            cache : false,
            success: function(data){
                setError(usernameField,usernameTaken);
            },
            error: function(xhr, textStatus, thrownError) {
                if (checkingOnly){
                    resetErrorFields();
                    $(usernameAvailable).show();
                } else {
                    doCreateUser();
                }
            }
        });

        return false;

    };

    /**
     * Use jquery validation plugin to define rules and message to display if error occur.
     *
     */
    var initValidation = function(){

        // Check if there are spaces in user name
        $.validator.addMethod("noSpace",function(value){
            return value.indexOf(" ") === -1;
        });

        // Check whether the username contains illegal characters
        $.validator.addMethod("invalid",function(value){
            return value.match(/^([\w\-\@]+)$/) && value.match(/^(?=.*[\w]).*$/) && (value.substr(0,2) !== 'g-');
        });

        // Check whether the value contains at least one alphabet
        $.validator.addMethod("containAlphabet",function(value) {
            return value.match(/^(?=.*[\a-zA-Z]).*$/);            
        });

        // define rules and messages
        $("#create_account_form").validate({

            // set error element to div tag
            errorElement: "div",

            // place error div in next row and second column of error element
            errorPlacement: function(error, element) {
               error.appendTo( element.parents("tr").next("tr").children("td").get(1) );
            },

            // if there is an error, highlight the textbox
            highlight: function(element, errorClass) {
                $(element).addClass(invalidFieldClass);
            },

            // remove highlight once value becomes valid
            unhighlight: function(element, errorClass) {
                $(element).removeClass(invalidFieldClass);
            },

            // add error class to div tag which display error
            errorClass:"create_account_error_msg",

            // define validation rules
            rules: {

                // first name must not be empty and must contain at least one alphabet
                firstName: {
                    required: true,
                    containAlphabet: "required"
                },

                // last name must not be empty and must contain at least one alphabet
                lastName: {
                    required: true,
                    containAlphabet: "required"
                },

                // email validation rules
                email: {

                    // email must not be empty
                    required: true,

                    // validate email format
                    email: true
                },

                // define user name validation rules
                username: {

                    // user name must not be empty
                    required: true,

                    // the length of user name must be at least 3
                    minlength: 3,

                    // user name must not contain spaces
                    // use of custom method
                    noSpace: "required",

                    // user name must not contain illegal characters
                    // use of custom method
                    invalid: "required"
                },

                // define password validation rules
                password: {

                    // password must not be empty
                    required: true,

                    // password should not contain space
                    noSpace: "required",

                    // the length of password must be at least 4 characters
                    minlength: 4
                },

                // define confirm password validation rules
                password_repeat: {

                    // confirm password must not be empty
                    required: true,

                    // confirm passwrod must equal to password
                    equalTo : "#password"
                }

            },
            // define messages to display if values are invalid
            messages: {

                // if firt name is empty, display message
                // Please enter your first name
                firstName: {
                    "required": $(firstNameEmpty).text(),
                    "containAlphabet": $(firstNameInvalid).text(),
                },

                lastName: {
                    // if last name is empty, display message
                    // Please enter your last name
                    "required": $(lastNameEmpty).text(),
                    "containAlphabet": $(lastNameInvalid).text()
                },

                email: {

                    // if last name is empty, display message
                    // Please enter your email address
                    required: $(emailEmpty).text(),

                    // if email is empty, display message
                    // This is an invalid email address
                    email: $(emailInvalid).text()
                },
                username: {

                    // if user name is empty display message
                    // Please enter your username
                    required: $(usernameEmpty).text(),

                    // if length of user name is less than 3 characters, display
                    // The username should be at least 3 characters long
                    minlength: $(usernameShort).text(),

                    // if username contain spaces, display
                    // The username shouldn't contain spaces
                    noSpace: $(usernameSpaces).text(),

                    // if username contain spaces, display
                    // The username contains invalid characters
                    invalid: $(usernameInvalid).text()
                },
                password: {

                    // if username contain spaces, display
                    // Please repeat your password
                    required: $(passwordEmpty).text(),

                    // if username contain spaces, display
                    // The username shouldn't contain spaces
                    noSpace: $(passwordSpaces).text(),

                    // if password is less than 4 characters
                    // Your password should be 4 characters long
                    minlength: $(passwordShort).text()
                },
                password_repeat: {

                    // if confirm password is empty, display
                    // Please repeat your password
                    required: $(passwordRepeatEmpty).text(),

                    // if confirm password is not equal to password, display
                    // This password does not match the first one
                    equalTo: $(passwordRepeatNoMatch).text()
                }
            }
        });
    }

    var initCaptcha = function() {
        sakai.api.Widgets.widgetLoader.insertWidgets("captcha_box", false);
    };


    ////////////////////
    // Event Handlers //
    ////////////////////

    /*
     * Once the user is trying to submit the form, we check whether all the fields have valid
     * input and try to create the new account
     */
    $("#create_account_form").submit(validateFields);

    /*
     * If the Cancel button is clicked, we redirect them back to the login page
     */
    $("#cancel_button").bind("click", function(ev){
        document.location = sakai.config.URL.GATEWAY_URL;
    });

    $(checkUserNameLink).bind("click", function(){
        resetErrorFields();
        checkUserName(true);
    });

    // Hide error fields at start
    $(errorFields).hide();

    // Input field hover
    // The jQuery hover strangely has a bug in FF 3.5 - fast mouse movement doesn't fire the out event...
    //$(".create_account_input").hover(function(ev) { $(ev.target).addClass(inputFieldHoverClass); }, function(ev) { $(ev.target).removeClass(inputFieldHoverClass); });
    // so we use this for now:

    $(inputFields).bind("mouseover", function(ev) { $(ev.target).addClass(inputFieldHoverClass); });
    $(inputFields).bind("mouseout", function(ev) { $(ev.target).removeClass(inputFieldHoverClass); });

    // Hide success message
    $(successMessage).hide();

    // Hide username available message
    $(usernameAvailable).hide();

    // Initialize the captcha widget.
    initCaptcha();

    // Validate the form when submitted
    // define validation rules for elements in the form
    // also define messages to be displayed when value is not valid
    initValidation();
};

sakai.api.Widgets.Container.registerForLoad("sakai.newaccount");
=======
/*
 * Licensed to the Sakai Foundation (SF) under one
 * or more contributor license agreements. See the NOTICE file
 * distributed with this work for additional information
 * regarding copyright ownership. The SF licenses this file
 * to you under the Apache License, Version 2.0 (the
 * "License"); you may not use this file except in compliance
 * with the License. You may obtain a copy of the License at
 *
 *     http://www.apache.org/licenses/LICENSE-2.0
 *
 * Unless required by applicable law or agreed to in writing,
 * software distributed under the License is distributed on an
 * "AS IS" BASIS, WITHOUT WARRANTIES OR CONDITIONS OF ANY
 * KIND, either express or implied. See the License for the
 * specific language governing permissions and limitations under the License.
 */


/*global Config, $ */


var sakai = sakai || {};

sakai.newaccount = function(){


    /*global checkUserName */

    /////////////////////////////
    // Configuration variables //
    /////////////////////////////

    var defaultUserType = "default";
    var pagestemplate = "defaultuser";

    // Links and labels
    var checkUserNameLink = "#checkUserName ";
    var buttonsContainer = ".create_account_button_bar";
    var successMessage = "#success_message";

    // Input fields
    var username = "username";
    var firstName = "firstName";
    var lastName = "lastName";
    var email = "email";
    var password = "password";
    var passwordRepeat = "password_repeat";
    var captcha = "uword";
    var usernameField = "#" + username;
    var firstNameField = "#" + firstName;
    var lastNameField = "#" + lastName;
    var emailField = "#" + email;
    var passwordField = "#" + password;
    var passwordRepeatField = "#" + passwordRepeat;
    var captchaField = "#" + captcha;

    // Error fields
    var usernameTaken = usernameField + "_taken";
    var usernameShort = usernameField + "_short";
    var usernameSpaces = usernameField + "_spaces";
    var usernameInvalid = usernameField + "_invalid";
    var usernameEmpty = usernameField + "_empty";
    var firstNameEmpty = firstNameField + "_empty";
    var lastNameEmpty = lastNameField + "_empty";
    var emailEmpty = emailField + "_empty";
    var emailInvalid = emailField + "_invalid";
    var passwordEmpty = passwordField + "_empty";
    var passwordShort = passwordField + "_short";
    var passwordRepeatEmpty = passwordRepeatField + "_empty";
    var passwordRepeatNoMatch = passwordRepeatField + "_nomatch";
    var captchaEmpty = captchaField + "_empty";
    var captchaNoMatch = captchaField + "_nomatch";
    var errorFields = ".create_account_error_msg";
    var usernameLabel = "#username_label";
    var inputFields = ".create_account_input";
    var usernameAvailable = "#username_available";

    //CSS Classes
    var invalidFieldClass = "invalid";
    var formContainer = "#create_account_form";
    var inputFieldHoverClass = "input_field_hover";


    ///////////////////////
    // Utility functions //
    ///////////////////////

    /**
     * Function that will check whether an email address is valid
     * @param String email
     *  The email address we want to check
     * @return boolean
     *  true:  the email address is valid.
     *  false: the email address is invalid.
     */
    var echeck = function(email) {
        var at="@";
        var dot=".";
        var lat=email.indexOf(at);
        var lstr=email.length;
        var ldot=email.indexOf(dot);

        // Check whether there is an @ sign in the email address, whether the first letter
        // is an @ sign or whether the last character of the email address is an @ sign
        if (email.indexOf(at)===-1 || email.indexOf(at)===0 || email.indexOf(at)===lstr){
           return false;
        }

        // Check whether there is a . sign in the email address, whether the first letter
        // is a . sign or whether the last character of the email address is a . sign
        if (email.indexOf(dot)===-1 || email.indexOf(dot)===0 || email.indexOf(dot)===lstr){
            return false;
        }

        // Check whether there is only 1 @ sign
        if (email.indexOf(at,(lat+1))!==-1){
            return false;
        }

        // Check whether there is no . directly behind the @ sign
        if (email.substring(lat-1,lat)===dot || email.substring(lat+1,lat+2)===dot){
            return false;
        }

        // Check whether there is a . sign behind the @ sign somewhere
        if (email.indexOf(dot,(lat+2))===-1){
            return false;
        }

        // Check whether there are no spaces in the email address
        if (email.indexOf(" ")!==-1){
            return false;
         }

         return true;
    };

    /**
     * Function that will check whether a field is empty or contains spaces only
     * @param String field
     *  ID of the field we would like to check
     * @return boolean
     *  true:  the field is empty or contains spaces only
     *  false: the field contains real input
     */
    var checkEmpty = function(field){
        var value = $(field).val();
        if (!value || value.replace(/ /g,"") === ""){
            return true;
        } else {
            return false;
        }
    };

    /**
     * Get all of the values out of the form fields. This will return
     * a JSON object where the keys are the names of all of the form fields, and the values are
     * the values entered by the user in those fields.
     */
    var getFormValues = function(){
        // Get the values from the form.
        var values = sakai.api.UI.Forms.form2json($(formContainer));

        // Get the values from the captcha form.       
        var captchaValues = sakai.captcha.getProperties();

        // Add them to the form values.
        jQuery.extend(values, captchaValues);

        return values;
    };


    ////////////////////
    // Error handling //
    ////////////////////

    var resetErrorFields = function(){
        $("input").removeClass(invalidFieldClass);
        $(errorFields).hide();
        $(usernameAvailable).hide();
    };

    /**
     * Function that will visually mark a form field as an
     * invalid field.
     * @param String field
     *  JQuery selector of the input box we want to show as invalid
     * @param String errorField
     *  JQuery selector of the error message that needs to be shown.
     * @param boolean noReset
     *  Parameter that specifies whether we need to make all of the
     *  fiels valid again first
     */
    var setError = function(field,errorField, noReset){
        if (!noReset) {
            resetErrorFields();
        }
        $(field).addClass(invalidFieldClass);
        $(errorField).show();
    };


    ///////////////////////
    // Creating the user //
    ///////////////////////

    /*
     * Function that will actually collect all of the values out of the form and
     * will try to create the new user
     */
    var doCreateUser = function(){
        var values = getFormValues();
        var profileData = {}; profileData.basic = {}; profileData.basic.elements = {};
        var keys = ["firstName", "lastName", "email"];
        $(keys).each(function(i, key) {
            profileData.basic.elements[key] = {};
            profileData.basic.elements[key].value = values[key];
        });
        profileData.basic.access = "everybody";
        var data = {
            ":create-auth": "reCAPTCHA.net",
            ":recaptcha-challenge": values["recaptcha-challenge"],
            ":recaptcha-response": values["recaptcha-response"],
            "email": values[email],
            "pwd": values[password],
            "pwdConfirm": values[password],
            ":name": values[username],
            "_charset_": "utf-8",
            ":sakai:profile-import": $.toJSON(profileData),
            ":sakai:pages-template": "/var/templates/site/" + pagestemplate
        };
        $.ajax ({
            url : sakai.config.URL.CREATE_USER_SERVICE,
            type : "POST",
            data : data,
            success : function(data) {
                // This will hide the Create and Cancel button and offer a link back to the login page
                $(buttonsContainer).hide();
                $(successMessage).show();
                
                // Destroy the captcha
                sakai.captcha.destroy();
            },
            error: function(xhr, textStatus, thrownError) {
                if (xhr.status === 500) {
                    if (xhr.responseText.indexOf("Untrusted request") !== -1) {
                        setError(captchaField, captchaNoMatch, true);
                    }
                }
            }
        });

    };

    /**
     * Function that will take in a bunch of input fields and will check whether they
     * are empty. For all of those that are empty, we'll set the appropriate visual warning
     * @param Array fields
     *  Array of input fields we want to check in the form of
     *  [{id: "#field1", error: "#field1_error"},{id: "#field2", error: "#field2_error"},...]
     */
    var checkAllFieldsForEmpty = function(fields){
        var totalEmpty = 0;
        for (var i = 0, j = fields.length; i < j; i++){
            if (checkEmpty(fields[i].id)){
                totalEmpty++;
                setError(fields[i].id,fields[i].error,true);
            }
        }
        return totalEmpty;
    };

    /*
     * Validate whether all of the fields have been filled out correctly
     * (Empty, non matching fields, length, ...)
     */
    var validateFields = function(){

        resetErrorFields();

        var fields = [{id: firstNameField, error: firstNameEmpty},{id: lastNameField, error: lastNameEmpty},{id: emailField, error: emailEmpty},
                      {id: usernameField, error: usernameEmpty},{id: passwordField, error: passwordEmpty},
                      {id: passwordRepeatField, error: passwordRepeatEmpty}];

        var totalEmpty = checkAllFieldsForEmpty(fields);
        // If totalEmpty is higher than 0, that means we have at least 1 field that is empty so we need to stop
        // executing the code.
        if (totalEmpty > 0){
            return false;
        }

        // Check whether the entered email address has a valid format
        if (!echeck($(emailField).val())){
            setError(emailField, emailInvalid, true);
            return false;
        }

        // Check whether the length of the password is at least 4, which is the minimum expected by the backend
        var pass = $(passwordField).val();
        if (pass.length < 4){
            setError(passwordField, passwordShort, true);
            return false;
        }

        // Check whether the 2 entered passwords match
        var pass2 = $(passwordRepeatField).val();
        if (pass !== pass2){
            setError(passwordRepeatField, passwordRepeatNoMatch, true);
            return false;
        }

        // Everything is valid. Now go and check whether the username already exists in the system
        //if (!checkUserName()){
        //    return false;
        //}

        checkUserName();

        return false;

    };


    //////////////////////////////
    // Check username existence //
    //////////////////////////////

    /*
     * Check whether the username (eid) is valid and then check
     * whether the username already exists in the system.
     * checkingOnly will define whether we are just checking the existence,
     * and don't want to do anything else afterwards if set to true. If set
     * to false, it will start doing the actual creation of the user once
     * the check has been completed.
     */
    var checkUserName = function(checkingOnly){

        var values = getFormValues();
        var usernameEntered = values[username];
        // Check whether the username is an empty string or contains of spaces only
        if (checkEmpty(usernameField)){
            setError(usernameField,usernameEmpty);
            return false;
        }

        // Check whether the username contains spaces
        if (usernameEntered.indexOf(" ") !== -1){
            setError(usernameField,usernameSpaces);
            return false;
        }

        // Check whether the length of the username is at least 3, which is the minimum length
        // required by the backend
        if (usernameEntered.length < 3){
            setError(usernameField,usernameShort);
            return false;
        }

        // Check whether the username contains illegal characters
        if (!usernameEntered.match(/^([a-zA-Z0-9\_\-]+)$/) || (usernameEntered.substr(0,2) === 'g-')){
            setError(usernameField,usernameInvalid);
            return false;
        }

        // If we reach this point, we have a username in a valid format. We then go and check
        // on the server whether this eid is already taken or not. We expect a 200 if it already
        // exists and a 401 if it doesn't exist yet.
        $.ajax({
            // Replace the preliminary parameter in the service URL by the real username entered
            url: sakai.config.URL.USER_EXISTENCE_SERVICE.replace(/__USERID__/g,values[username]),
            cache : false,
            success: function(data){
                setError(usernameField,usernameTaken);
            },
            error: function(xhr, textStatus, thrownError) {
                if (checkingOnly){
                    resetErrorFields();
                    $(usernameAvailable).show();
                } else {
                    doCreateUser();
                }
            }
        });

        return false;

    };
    
    var initCaptcha = function() {
        sakai.api.Widgets.widgetLoader.insertWidgets("captcha_box", false);
    };


    ////////////////////
    // Event Handlers //
    ////////////////////

    /*
     * Once the user is trying to submit the form, we check whether all the fields have valid
     * input and try to create the new account
     */
    $("#create_account_form").submit(validateFields);

    /*
     * If the Cancel button is clicked, we redirect them back to the login page
     */
    $("#cancel_button").bind("click", function(ev){
        document.location = sakai.config.URL.GATEWAY_URL;
    });

    $(checkUserNameLink).bind("click", function(){
        resetErrorFields();
        checkUserName(true);
    });

    // Hide error fields at start
    $(errorFields).hide();

    // Input field hover
    // The jQuery hover strangely has a bug in FF 3.5 - fast mouse movement doesn't fire the out event...
    //$(".create_account_input").hover(function(ev) { $(ev.target).addClass(inputFieldHoverClass); }, function(ev) { $(ev.target).removeClass(inputFieldHoverClass); });
    // so we use this for now:

    $(inputFields).bind("mouseover", function(ev) { $(ev.target).addClass(inputFieldHoverClass); });
    $(inputFields).bind("mouseout", function(ev) { $(ev.target).removeClass(inputFieldHoverClass); });

    // Hide success message
    $(successMessage).hide();

    // Hide username available message
    $(usernameAvailable).hide();
    
    // Initialize the captcha widget.
    initCaptcha();
};

sakai.api.Widgets.Container.registerForLoad("sakai.newaccount");
>>>>>>> 30ace7cb
<|MERGE_RESOLUTION|>--- conflicted
+++ resolved
@@ -1,4 +1,3 @@
-<<<<<<< HEAD
 /*
  * Licensed to the Sakai Foundation (SF) under one
  * or more contributor license agreements. See the NOTICE file
@@ -493,445 +492,4 @@
     initValidation();
 };
 
-sakai.api.Widgets.Container.registerForLoad("sakai.newaccount");
-=======
-/*
- * Licensed to the Sakai Foundation (SF) under one
- * or more contributor license agreements. See the NOTICE file
- * distributed with this work for additional information
- * regarding copyright ownership. The SF licenses this file
- * to you under the Apache License, Version 2.0 (the
- * "License"); you may not use this file except in compliance
- * with the License. You may obtain a copy of the License at
- *
- *     http://www.apache.org/licenses/LICENSE-2.0
- *
- * Unless required by applicable law or agreed to in writing,
- * software distributed under the License is distributed on an
- * "AS IS" BASIS, WITHOUT WARRANTIES OR CONDITIONS OF ANY
- * KIND, either express or implied. See the License for the
- * specific language governing permissions and limitations under the License.
- */
-
-
-/*global Config, $ */
-
-
-var sakai = sakai || {};
-
-sakai.newaccount = function(){
-
-
-    /*global checkUserName */
-
-    /////////////////////////////
-    // Configuration variables //
-    /////////////////////////////
-
-    var defaultUserType = "default";
-    var pagestemplate = "defaultuser";
-
-    // Links and labels
-    var checkUserNameLink = "#checkUserName ";
-    var buttonsContainer = ".create_account_button_bar";
-    var successMessage = "#success_message";
-
-    // Input fields
-    var username = "username";
-    var firstName = "firstName";
-    var lastName = "lastName";
-    var email = "email";
-    var password = "password";
-    var passwordRepeat = "password_repeat";
-    var captcha = "uword";
-    var usernameField = "#" + username;
-    var firstNameField = "#" + firstName;
-    var lastNameField = "#" + lastName;
-    var emailField = "#" + email;
-    var passwordField = "#" + password;
-    var passwordRepeatField = "#" + passwordRepeat;
-    var captchaField = "#" + captcha;
-
-    // Error fields
-    var usernameTaken = usernameField + "_taken";
-    var usernameShort = usernameField + "_short";
-    var usernameSpaces = usernameField + "_spaces";
-    var usernameInvalid = usernameField + "_invalid";
-    var usernameEmpty = usernameField + "_empty";
-    var firstNameEmpty = firstNameField + "_empty";
-    var lastNameEmpty = lastNameField + "_empty";
-    var emailEmpty = emailField + "_empty";
-    var emailInvalid = emailField + "_invalid";
-    var passwordEmpty = passwordField + "_empty";
-    var passwordShort = passwordField + "_short";
-    var passwordRepeatEmpty = passwordRepeatField + "_empty";
-    var passwordRepeatNoMatch = passwordRepeatField + "_nomatch";
-    var captchaEmpty = captchaField + "_empty";
-    var captchaNoMatch = captchaField + "_nomatch";
-    var errorFields = ".create_account_error_msg";
-    var usernameLabel = "#username_label";
-    var inputFields = ".create_account_input";
-    var usernameAvailable = "#username_available";
-
-    //CSS Classes
-    var invalidFieldClass = "invalid";
-    var formContainer = "#create_account_form";
-    var inputFieldHoverClass = "input_field_hover";
-
-
-    ///////////////////////
-    // Utility functions //
-    ///////////////////////
-
-    /**
-     * Function that will check whether an email address is valid
-     * @param String email
-     *  The email address we want to check
-     * @return boolean
-     *  true:  the email address is valid.
-     *  false: the email address is invalid.
-     */
-    var echeck = function(email) {
-        var at="@";
-        var dot=".";
-        var lat=email.indexOf(at);
-        var lstr=email.length;
-        var ldot=email.indexOf(dot);
-
-        // Check whether there is an @ sign in the email address, whether the first letter
-        // is an @ sign or whether the last character of the email address is an @ sign
-        if (email.indexOf(at)===-1 || email.indexOf(at)===0 || email.indexOf(at)===lstr){
-           return false;
-        }
-
-        // Check whether there is a . sign in the email address, whether the first letter
-        // is a . sign or whether the last character of the email address is a . sign
-        if (email.indexOf(dot)===-1 || email.indexOf(dot)===0 || email.indexOf(dot)===lstr){
-            return false;
-        }
-
-        // Check whether there is only 1 @ sign
-        if (email.indexOf(at,(lat+1))!==-1){
-            return false;
-        }
-
-        // Check whether there is no . directly behind the @ sign
-        if (email.substring(lat-1,lat)===dot || email.substring(lat+1,lat+2)===dot){
-            return false;
-        }
-
-        // Check whether there is a . sign behind the @ sign somewhere
-        if (email.indexOf(dot,(lat+2))===-1){
-            return false;
-        }
-
-        // Check whether there are no spaces in the email address
-        if (email.indexOf(" ")!==-1){
-            return false;
-         }
-
-         return true;
-    };
-
-    /**
-     * Function that will check whether a field is empty or contains spaces only
-     * @param String field
-     *  ID of the field we would like to check
-     * @return boolean
-     *  true:  the field is empty or contains spaces only
-     *  false: the field contains real input
-     */
-    var checkEmpty = function(field){
-        var value = $(field).val();
-        if (!value || value.replace(/ /g,"") === ""){
-            return true;
-        } else {
-            return false;
-        }
-    };
-
-    /**
-     * Get all of the values out of the form fields. This will return
-     * a JSON object where the keys are the names of all of the form fields, and the values are
-     * the values entered by the user in those fields.
-     */
-    var getFormValues = function(){
-        // Get the values from the form.
-        var values = sakai.api.UI.Forms.form2json($(formContainer));
-
-        // Get the values from the captcha form.       
-        var captchaValues = sakai.captcha.getProperties();
-
-        // Add them to the form values.
-        jQuery.extend(values, captchaValues);
-
-        return values;
-    };
-
-
-    ////////////////////
-    // Error handling //
-    ////////////////////
-
-    var resetErrorFields = function(){
-        $("input").removeClass(invalidFieldClass);
-        $(errorFields).hide();
-        $(usernameAvailable).hide();
-    };
-
-    /**
-     * Function that will visually mark a form field as an
-     * invalid field.
-     * @param String field
-     *  JQuery selector of the input box we want to show as invalid
-     * @param String errorField
-     *  JQuery selector of the error message that needs to be shown.
-     * @param boolean noReset
-     *  Parameter that specifies whether we need to make all of the
-     *  fiels valid again first
-     */
-    var setError = function(field,errorField, noReset){
-        if (!noReset) {
-            resetErrorFields();
-        }
-        $(field).addClass(invalidFieldClass);
-        $(errorField).show();
-    };
-
-
-    ///////////////////////
-    // Creating the user //
-    ///////////////////////
-
-    /*
-     * Function that will actually collect all of the values out of the form and
-     * will try to create the new user
-     */
-    var doCreateUser = function(){
-        var values = getFormValues();
-        var profileData = {}; profileData.basic = {}; profileData.basic.elements = {};
-        var keys = ["firstName", "lastName", "email"];
-        $(keys).each(function(i, key) {
-            profileData.basic.elements[key] = {};
-            profileData.basic.elements[key].value = values[key];
-        });
-        profileData.basic.access = "everybody";
-        var data = {
-            ":create-auth": "reCAPTCHA.net",
-            ":recaptcha-challenge": values["recaptcha-challenge"],
-            ":recaptcha-response": values["recaptcha-response"],
-            "email": values[email],
-            "pwd": values[password],
-            "pwdConfirm": values[password],
-            ":name": values[username],
-            "_charset_": "utf-8",
-            ":sakai:profile-import": $.toJSON(profileData),
-            ":sakai:pages-template": "/var/templates/site/" + pagestemplate
-        };
-        $.ajax ({
-            url : sakai.config.URL.CREATE_USER_SERVICE,
-            type : "POST",
-            data : data,
-            success : function(data) {
-                // This will hide the Create and Cancel button and offer a link back to the login page
-                $(buttonsContainer).hide();
-                $(successMessage).show();
-                
-                // Destroy the captcha
-                sakai.captcha.destroy();
-            },
-            error: function(xhr, textStatus, thrownError) {
-                if (xhr.status === 500) {
-                    if (xhr.responseText.indexOf("Untrusted request") !== -1) {
-                        setError(captchaField, captchaNoMatch, true);
-                    }
-                }
-            }
-        });
-
-    };
-
-    /**
-     * Function that will take in a bunch of input fields and will check whether they
-     * are empty. For all of those that are empty, we'll set the appropriate visual warning
-     * @param Array fields
-     *  Array of input fields we want to check in the form of
-     *  [{id: "#field1", error: "#field1_error"},{id: "#field2", error: "#field2_error"},...]
-     */
-    var checkAllFieldsForEmpty = function(fields){
-        var totalEmpty = 0;
-        for (var i = 0, j = fields.length; i < j; i++){
-            if (checkEmpty(fields[i].id)){
-                totalEmpty++;
-                setError(fields[i].id,fields[i].error,true);
-            }
-        }
-        return totalEmpty;
-    };
-
-    /*
-     * Validate whether all of the fields have been filled out correctly
-     * (Empty, non matching fields, length, ...)
-     */
-    var validateFields = function(){
-
-        resetErrorFields();
-
-        var fields = [{id: firstNameField, error: firstNameEmpty},{id: lastNameField, error: lastNameEmpty},{id: emailField, error: emailEmpty},
-                      {id: usernameField, error: usernameEmpty},{id: passwordField, error: passwordEmpty},
-                      {id: passwordRepeatField, error: passwordRepeatEmpty}];
-
-        var totalEmpty = checkAllFieldsForEmpty(fields);
-        // If totalEmpty is higher than 0, that means we have at least 1 field that is empty so we need to stop
-        // executing the code.
-        if (totalEmpty > 0){
-            return false;
-        }
-
-        // Check whether the entered email address has a valid format
-        if (!echeck($(emailField).val())){
-            setError(emailField, emailInvalid, true);
-            return false;
-        }
-
-        // Check whether the length of the password is at least 4, which is the minimum expected by the backend
-        var pass = $(passwordField).val();
-        if (pass.length < 4){
-            setError(passwordField, passwordShort, true);
-            return false;
-        }
-
-        // Check whether the 2 entered passwords match
-        var pass2 = $(passwordRepeatField).val();
-        if (pass !== pass2){
-            setError(passwordRepeatField, passwordRepeatNoMatch, true);
-            return false;
-        }
-
-        // Everything is valid. Now go and check whether the username already exists in the system
-        //if (!checkUserName()){
-        //    return false;
-        //}
-
-        checkUserName();
-
-        return false;
-
-    };
-
-
-    //////////////////////////////
-    // Check username existence //
-    //////////////////////////////
-
-    /*
-     * Check whether the username (eid) is valid and then check
-     * whether the username already exists in the system.
-     * checkingOnly will define whether we are just checking the existence,
-     * and don't want to do anything else afterwards if set to true. If set
-     * to false, it will start doing the actual creation of the user once
-     * the check has been completed.
-     */
-    var checkUserName = function(checkingOnly){
-
-        var values = getFormValues();
-        var usernameEntered = values[username];
-        // Check whether the username is an empty string or contains of spaces only
-        if (checkEmpty(usernameField)){
-            setError(usernameField,usernameEmpty);
-            return false;
-        }
-
-        // Check whether the username contains spaces
-        if (usernameEntered.indexOf(" ") !== -1){
-            setError(usernameField,usernameSpaces);
-            return false;
-        }
-
-        // Check whether the length of the username is at least 3, which is the minimum length
-        // required by the backend
-        if (usernameEntered.length < 3){
-            setError(usernameField,usernameShort);
-            return false;
-        }
-
-        // Check whether the username contains illegal characters
-        if (!usernameEntered.match(/^([a-zA-Z0-9\_\-]+)$/) || (usernameEntered.substr(0,2) === 'g-')){
-            setError(usernameField,usernameInvalid);
-            return false;
-        }
-
-        // If we reach this point, we have a username in a valid format. We then go and check
-        // on the server whether this eid is already taken or not. We expect a 200 if it already
-        // exists and a 401 if it doesn't exist yet.
-        $.ajax({
-            // Replace the preliminary parameter in the service URL by the real username entered
-            url: sakai.config.URL.USER_EXISTENCE_SERVICE.replace(/__USERID__/g,values[username]),
-            cache : false,
-            success: function(data){
-                setError(usernameField,usernameTaken);
-            },
-            error: function(xhr, textStatus, thrownError) {
-                if (checkingOnly){
-                    resetErrorFields();
-                    $(usernameAvailable).show();
-                } else {
-                    doCreateUser();
-                }
-            }
-        });
-
-        return false;
-
-    };
-    
-    var initCaptcha = function() {
-        sakai.api.Widgets.widgetLoader.insertWidgets("captcha_box", false);
-    };
-
-
-    ////////////////////
-    // Event Handlers //
-    ////////////////////
-
-    /*
-     * Once the user is trying to submit the form, we check whether all the fields have valid
-     * input and try to create the new account
-     */
-    $("#create_account_form").submit(validateFields);
-
-    /*
-     * If the Cancel button is clicked, we redirect them back to the login page
-     */
-    $("#cancel_button").bind("click", function(ev){
-        document.location = sakai.config.URL.GATEWAY_URL;
-    });
-
-    $(checkUserNameLink).bind("click", function(){
-        resetErrorFields();
-        checkUserName(true);
-    });
-
-    // Hide error fields at start
-    $(errorFields).hide();
-
-    // Input field hover
-    // The jQuery hover strangely has a bug in FF 3.5 - fast mouse movement doesn't fire the out event...
-    //$(".create_account_input").hover(function(ev) { $(ev.target).addClass(inputFieldHoverClass); }, function(ev) { $(ev.target).removeClass(inputFieldHoverClass); });
-    // so we use this for now:
-
-    $(inputFields).bind("mouseover", function(ev) { $(ev.target).addClass(inputFieldHoverClass); });
-    $(inputFields).bind("mouseout", function(ev) { $(ev.target).removeClass(inputFieldHoverClass); });
-
-    // Hide success message
-    $(successMessage).hide();
-
-    // Hide username available message
-    $(usernameAvailable).hide();
-    
-    // Initialize the captcha widget.
-    initCaptcha();
-};
-
-sakai.api.Widgets.Container.registerForLoad("sakai.newaccount");
->>>>>>> 30ace7cb
+sakai.api.Widgets.Container.registerForLoad("sakai.newaccount");