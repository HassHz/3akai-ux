--- conflicted
+++ resolved
@@ -1,4 +1,3 @@
-<<<<<<< HEAD
 var sakai = sakai || {};
 
 sakai._search = {};
@@ -21,7 +20,7 @@
     var doInit = function(){
 
         meObj = sakai.data.me;
-        
+
         loadContacts(1);
         loadInvitations();
         loadPending();
@@ -38,9 +37,17 @@
         loadContacts(currentpage);
     };
 
+    var errorText = $("#people_an_error_has_occurred").text();
+    var errorHTML = $("#people_error").html();
+    var loadingHTML = $("#people_loading").html();
+
     loadContacts = function(page){
 
         currentpage = parseInt(page, 10);
+
+        // Set searching messages
+
+        $("#contacts_search_result").html(loadingHTML);
 
         $.ajax({
             url: "/var/contacts/accepted.infinity.json?page=" + (page - 1) + "&items=" + peopleToSearch,
@@ -50,7 +57,7 @@
                 renderContacts();
             },
             error: function(xhr, textStatus, thrownError) {
-                $("#contacts_search_result").html("<b>An error has occurred.</b> Please try again later");
+                $("#contacts_search_result").html(errorHTML);
             }
         });
 
@@ -94,9 +101,9 @@
                     var relationships = connection["sakai:types"];
                     // if there are more than 3 connection type display 2 connection,...
                     if (relationships.length < 3) {
-                        finaljson.items[index].extra = relationships;    
+                        finaljson.items[index].extra = relationships;
                     } else {
-                        finaljson.items[index].extra = relationships[0] + ", "+ relationships[1]+ ", ...";    
+                        finaljson.items[index].extra = relationships[0] + ", "+ relationships[1]+ ", ...";
                     }
                     finaljson.items[index].connected = true;
                     if (finaljson.items[index].userid == sakai.data.me.user.userid){
@@ -138,7 +145,7 @@
 
                 },
                 error: function(xhr, textStatus, thrownError) {
-                    alert("An error has occured");
+                    alert(errorText);
                 }
             });
 
@@ -153,7 +160,7 @@
 
         // Set searching messages
 
-        $("#invited_search_result").html("<b>Loading ...</b>");
+        $("#invited_search_result").html(loadingHTML);
 
         $.ajax({
             url: "/var/contacts/invited.infinity.json?page=0&items=100",
@@ -163,7 +170,7 @@
                 renderInvitations();
             },
             error: function(xhr, textStatus, thrownError) {
-                $("#invited_search_result").html("<b>An error has occurred.</b> Please try again later");
+                $("#invited_search_result").html(errorHTML);
             }
         });
 
@@ -196,12 +203,12 @@
                         finaljson.items[index].name = finaljson.items[index].userid;
                     }
                     var relationships = connection["sakai:types"];
-                    
+
                     // if there are more than 3 connection type display 2 connection,...
                     if (relationships.length < 3) {
-                        finaljson.items[index].extra = relationships;    
+                        finaljson.items[index].extra = relationships;
                     } else {
-                        finaljson.items[index].extra = relationships[0] + ", "+ relationships[1]+ ", ...";    
+                        finaljson.items[index].extra = relationships[0] + ", "+ relationships[1]+ ", ...";
                     }
                     finaljson.items[index].connected = true;
 
@@ -240,7 +247,7 @@
 
                 },
                 error: function(xhr, textStatus, thrownError) {
-                    alert("An error has occured");
+                    alert(errorText);
                 }
             });
 
@@ -257,7 +264,7 @@
 
         // Set searching messages
 
-        $("#invited_search_result").html("<b>Loading ...</b>");
+        $("#invited_search_result").html(loadingHTML);
 
         $.ajax({
             url: "/var/contacts/pending.infinity.json?page=0&items=100",
@@ -267,7 +274,7 @@
                 renderPending();
             },
             error: function(xhr, textStatus, thrownError) {
-                $("#pending_search_result").html("<b>An error has occurred.</b> Please try again later");
+                $("#pending_search_result").html(errorHTML);
             }
         });
 
@@ -302,9 +309,9 @@
                     var relationships = connection["sakai:types"];
                     // if there are more than 3 connection type display 2 connection,...
                     if (relationships.length < 3) {
-                        finaljson.items[index].extra = relationships;    
+                        finaljson.items[index].extra = relationships;
                     } else {
-                        finaljson.items[index].extra = relationships[0] + ", "+ relationships[1]+ ", ...";    
+                        finaljson.items[index].extra = relationships[0] + ", "+ relationships[1]+ ", ...";
                     }
                     finaljson.items[index].connected = true;
 
@@ -332,348 +339,4 @@
 
 };
 
-sakai.api.Widgets.Container.registerForLoad("sakai.search");
-=======
-var sakai = sakai || {};
-
-sakai._search = {};
-sakai.search = function(){
-
-    /*
-        Config variables
-     */
-
-    var peopleToSearch = 6;
-
-    var meObj = false;
-    var foundContacts = false;
-    var foundInvitations = false;
-    var foundPending = false;
-    var currentpage = 0;
-    var profiles = {};
-    var myfriends = false;
-
-    var doInit = function(){
-
-        meObj = sakai.data.me;
-
-        loadContacts(1);
-        loadInvitations();
-        loadPending();
-
-    };
-
-    /*
-        People search
-    */
-
-    // Pager click handler
-    var pager_click_handler = function(pageclickednumber){
-        currentpage = pageclickednumber;
-        loadContacts(currentpage);
-    };
-
-    var errorText = $("#people_an_error_has_occurred").text();
-    var errorHTML = $("#people_error").html();
-    var loadingHTML = $("#people_loading").html();
-
-    loadContacts = function(page){
-
-        currentpage = parseInt(page, 10);
-
-        // Set searching messages
-
-        $("#contacts_search_result").html(loadingHTML);
-
-        $.ajax({
-            url: "/var/contacts/accepted.infinity.json?page=" + (page - 1) + "&items=" + peopleToSearch,
-            cache: false,
-            success: function(data){
-                foundContacts = $.extend(data, {}, true);
-                renderContacts();
-            },
-            error: function(xhr, textStatus, thrownError) {
-                $("#contacts_search_result").html(errorHTML);
-            }
-        });
-
-    };
-
-    var _currentTotal = 0;
-
-    var renderContacts = function(){
-
-        var finaljson = {};
-        finaljson.items = [];
-
-        _currentTotal = foundContacts.total;
-
-        // Pager Init
-        $(".jq_pager").pager({ pagenumber: currentpage, pagecount: Math.ceil(_currentTotal/peopleToSearch), buttonClickCallback: pager_click_handler });
-
-        if (foundContacts.results) {
-            for (var i = 0, j = foundContacts.results.length; i < j; i++) {
-
-                var item = foundContacts.results[i];
-                var person = item.profile;
-                var connection = item.details;
-                profiles[item.target] = item;
-                profiles[item.target].profile.uuid = item.target;
-                if (person) {
-                    var index = finaljson.items.length;
-                    finaljson.items[index] = {};
-                    finaljson.items[index].userid = item.target;
-                    if (person.picture && $.parseJSON(person.picture).name) {
-                        var picture = $.parseJSON(person.picture);
-                        finaljson.items[index].picture = "/~" + person["rep:userId"] + "/public/profile/" + picture.name;
-                    }
-                    if (sakai.api.User.getDisplayName(person) !== "") {
-                        finaljson.items[index].name = sakai.api.User.getDisplayName(person);
-                    }
-                    else {
-                        finaljson.items[index].name = finaljson.items[index].userid;
-                    }
-
-                    var relationships = connection["sakai:types"];
-                    // if there are more than 3 connection type display 2 connection,...
-                    if (relationships.length < 3) {
-                        finaljson.items[index].extra = relationships;
-                    } else {
-                        finaljson.items[index].extra = relationships[0] + ", "+ relationships[1]+ ", ...";
-                    }
-                    finaljson.items[index].connected = true;
-                    if (finaljson.items[index].userid == sakai.data.me.user.userid){
-                        finaljson.items[index].isMe = true;
-                    }
-                }
-            }
-        }
-
-        // if there is more than one page show the pager
-        if (Math.ceil(_currentTotal/peopleToSearch) > 1) {
-            $(".jq_pager").show();
-        } else {
-            $(".jq_pager").hide();
-        }
-
-        $("#contacts_search_result").html($.TemplateRenderer("contacts_search_result_template", finaljson));
-
-        $(".link_remove_contact").bind("click", function(ev){
-            var user = this.id.substring(20);
-
-            $.ajax({
-                url: "/~" + sakai.data.me.user.userid + "/contacts.remove.html",
-                type: "POST",
-                data : {"_charset_":"utf-8",
-                    "targetUserId": user},
-                success: function(data){
-                    setTimeout(loadContacts,500,[1]);
-
-                    // remove from json file
-
-                    var index = -1;
-                    for (var i = 0, j = foundContacts.results.length; i<j; i++){
-                        if (foundContacts.results[i].target == user){
-                            index = i;
-                        }
-                    }
-                    foundContacts.results.splice(index,1);
-
-                },
-                error: function(xhr, textStatus, thrownError) {
-                    alert(errorText);
-                }
-            });
-
-        });
-    };
-
-    /*
-        Invitation search
-    */
-
-    loadInvitations = function(){
-
-        // Set searching messages
-
-        $("#invited_search_result").html(loadingHTML);
-
-        $.ajax({
-            url: "/var/contacts/invited.infinity.json?page=0&items=100",
-            cache: false,
-            success: function(data){
-                foundInvitations = $.extend(data, {}, true);
-                renderInvitations();
-            },
-            error: function(xhr, textStatus, thrownError) {
-                $("#invited_search_result").html(errorHTML);
-            }
-        });
-
-    };
-
-    var renderInvitations = function(){
-
-        var finaljson = {};
-        finaljson.items = [];
-
-        if (foundInvitations.results) {
-            for (var i = 0; i < foundInvitations.results.length; i++) {
-                var item = foundInvitations.results[i];
-                var person = item.profile;
-                var connection = item.details;
-                if (person) {
-                    var index = finaljson.items.length;
-                    profiles[item.target] = item;
-                    profiles[item.target].profile.uuid = item.target;
-                    finaljson.items[index] = {};
-                    finaljson.items[index].userid = item.target;
-                    if (person.picture && $.parseJSON(person.picture).name) {
-                        var picture = $.parseJSON(person.picture);
-                        finaljson.items[index].picture = "/~" + person["rep:userId"] + "/public/profile/" + picture.name;
-                    }
-                    if (sakai.api.User.getDisplayName(person) !== "") {
-                        finaljson.items[index].name = sakai.api.User.getDisplayName(person);
-                    }
-                    else {
-                        finaljson.items[index].name = finaljson.items[index].userid;
-                    }
-                    var relationships = connection["sakai:types"];
-
-                    // if there are more than 3 connection type display 2 connection,...
-                    if (relationships.length < 3) {
-                        finaljson.items[index].extra = relationships;
-                    } else {
-                        finaljson.items[index].extra = relationships[0] + ", "+ relationships[1]+ ", ...";
-                    }
-                    finaljson.items[index].connected = true;
-
-                    if (finaljson.items[index].userid == sakai.data.me.user.userid){
-                        finaljson.items[index].isMe = true;
-                    }
-                }
-            }
-        }
-
-        $("#invited_search_result").html($.TemplateRenderer("invited_search_result_template", finaljson));
-
-        $(".link_accept_contact").bind("click", function(ev){
-            var user = this.id.substring(20);
-
-            $.ajax({
-                url: "/~" + sakai.data.me.user.userid + "/contacts.accept.html",
-                type: "POST",
-                data : {"targetUserId": user},
-                success: function(data){
-                    setTimeout(loadContacts,500,[1]);
-
-                    // remove from json file
-
-                    var index = -1;
-                    for (var i = 0, j = foundInvitations.results.length; i<j; i++){
-                        if (foundInvitations.results[i].target == user){
-                            index = i;
-                        }
-                    }
-                    foundInvitations.results.splice(index,1);
-
-                    // rerender
-
-                    renderInvitations();
-
-                },
-                error: function(xhr, textStatus, thrownError) {
-                    alert(errorText);
-                }
-            });
-
-        });
-
-    };
-
-
-    /*
-        Pending search
-    */
-
-    loadPending = function(){
-
-        // Set searching messages
-
-        $("#invited_search_result").html(loadingHTML);
-
-        $.ajax({
-            url: "/var/contacts/pending.infinity.json?page=0&items=100",
-            cache: false,
-            success: function(data){
-                foundPending = $.extend(data, {}, true);
-                renderPending();
-            },
-            error: function(xhr, textStatus, thrownError) {
-                $("#pending_search_result").html(errorHTML);
-            }
-        });
-
-    };
-
-    var renderPending = function(){
-
-        var finaljson = {};
-        finaljson.items = [];
-
-        if (foundPending.results) {
-            for (var i = 0; i < foundPending.results.length; i++) {
-                var item = foundPending.results[i];
-                var person = item.profile;
-                var connection = item.details;
-                if (person) {
-                    var index = finaljson.items.length;
-                    profiles[item.target] = item;
-                    profiles[item.target].profile.uuid = item.target;
-                    finaljson.items[index] = {};
-                    finaljson.items[index].userid = item.target;
-                    if (person.picture && $.parseJSON(person.picture).name) {
-                        var picture = $.parseJSON(person.picture);
-                        finaljson.items[index].picture = "/~" + person["rep:userId"] + "/public/profile/" + picture.name;
-                    }
-                    if (sakai.api.User.getDisplayName(person) !== "") {
-                        finaljson.items[index].name = sakai.api.User.getDisplayName(person);
-                    }
-                    else {
-                        finaljson.items[index].name = finaljson.items[index].userid;
-                    }
-                    var relationships = connection["sakai:types"];
-                    // if there are more than 3 connection type display 2 connection,...
-                    if (relationships.length < 3) {
-                        finaljson.items[index].extra = relationships;
-                    } else {
-                        finaljson.items[index].extra = relationships[0] + ", "+ relationships[1]+ ", ...";
-                    }
-                    finaljson.items[index].connected = true;
-
-                    if (finaljson.items[index].userid == sakai.data.me.user.userid){
-                        finaljson.items[index].isMe = true;
-                    }
-                }
-            }
-        }
-
-        $("#pending_search_result").html($.TemplateRenderer("pending_search_result_template", finaljson));
-
-    };
-
-    $(".person_message_link").live("click", function(ev){
-
-        var userid = this.id.split("_")[this.id.split("_").length - 1];
-        if (profiles[userid]){
-            sakai.sendmessage.initialise(profiles[userid].profile);
-        }
-
-    });
-
-    doInit();
-
-};
-
-sakai.api.Widgets.Container.registerForLoad("sakai.search");
->>>>>>> 350e5673
+sakai.api.Widgets.Container.registerForLoad("sakai.search");