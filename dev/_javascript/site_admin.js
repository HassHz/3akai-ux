/*
 * Licensed to the Sakai Foundation (SF) under one
 * or more contributor license agreements. See the NOTICE file
 * distributed with this work for additional information
 * regarding copyright ownership. The SF licenses this file
 * to you under the Apache License, Version 2.0 (the
 * "License"); you may not use this file except in compliance
 * with the License. You may obtain a copy of the License at
 *
 *     http://www.apache.org/licenses/LICENSE-2.0
 *
 * Unless required by applicable law or agreed to in writing,
 * software distributed under the License is distributed on an
 * "AS IS" BASIS, WITHOUT WARRANTIES OR CONDITIONS OF ANY
 * KIND, either express or implied. See the License for the
 * specific language governing permissions and limitations under the License.
 */

/*global $, Config, History, Querystring, sdata, sakai, tinyMCE, tinymce  */

sakai.site.site_admin = function(){


    /////////////////////////////
    // CONFIG and HELP VARS
    /////////////////////////////

    sakai.site.toolbarSetupReady = false;
    sakai.site.autosavecontent = false;
    sakai.site.isShowingDropdown = false;
    sakai.site.isShowingContext = false;
    sakai.site.newwidget_id = false;
    sakai.site.newwidget_uid = false;
    sakai.site.isEditingNewPage = false;
    sakai.site.oldSelectedPage = false;
    sakai.site.mytemplates = false;
    sakai.site.showingInsertMore = false;

    // Cache all the jQuery selectors we can
    var $main_content_div = $("#main-content-div");
    var $elm1_ifr = $("#elm1_ifr");
    var $elm1_toolbar1 = $("#elm1_toolbar1");
    var $elm1_toolbar2 = $("#elm1_toolbar2");
    var $elm1_toolbar3 = $("#elm1_toolbar3");
    var $elm1_toolbar4 = $("#elm1_toolbar4");
    var $elm1_external = $("#elm1_external");
    var $toolbarplaceholder = $("#toolbarplaceholder");
    var $toolbarcontainer = $("#toolbarcontainer");
    var $insert_more_menu = $("#insert_more_menu");
    var $placeholderforeditor = $("#placeholderforeditor");
    var $context_menu = $("#context_menu");
    var $context_settings = $("#context_settings");
    var $more_menu = $("#more_menu");
    var $title_input_container = $("#title-input-container");
    var $fl_tab_content_editor = $("#fl-tab-content-editor");

    // TinyMCE selectors, please note that it is not possible to cache these
    // since they get created at runtime
    var elm1_menu_formatselect = "#menu_elm1_elm1_formatselect_menu";
    var elm1_menu_fontselect = "#menu_elm1_elm1_fontselect_menu";
    var elm1_menu_fontsizeselect = "#menu_elm1_elm1_fontsizeselect_menu";


    /////////////////////////////
    // tinyMCE FUNCTIONS
    /////////////////////////////

    /**
     * Initialise tinyMCE and run sakai.site.startEditPage() when init is complete
     * @return void
     */
    function init_tinyMCE() {

        // Init tinyMCE
        tinyMCE.init({

            // General options
            mode : "exact",
            elements : "elm1",
            theme: "advanced",
            // For a built-in list of plugins with doc: http://wiki.moxiecode.com/index.php/TinyMCE:Plugins
            plugins: "safari,advhr,advimage,advlink,inlinepopups,preview,noneditable,nonbreaking,xhtmlxtras,template",

            //Context Menu
            theme_advanced_buttons1: "formatselect,fontselect,fontsizeselect,bold,italic,underline,|,forecolor,backcolor,|,justifyleft,justifycenter,justifyright,justifyfull,|,bullist,numlist,|,outdent,indent,|,spellchecker,|,image,link",
            theme_advanced_toolbar_location: "external",
            theme_advanced_toolbar_align: "left",
            theme_advanced_statusbar_location: "none",
            theme_advanced_resizing: false,
            handle_event_callback: "sakai.site.myHandleEvent",
            onchange_callback: "sakai.site.myHandleEvent",
            handle_node_change_callback: "sakai.site.mySelectionEvent",
            init_instance_callback: "sakai.site.startEditPage",

            // Example content CSS (should be your site CSS)
            content_css: Config.URL.TINY_MCE_CONTENT_CSS,

            // Drop lists for link/image/media/template dialogs
            template_external_list_url: "lists/template_list.js",
            external_link_list_url: "lists/link_list.js",
            external_image_list_url: "lists/image_list.js",
            media_external_list_url: "lists/media_list.js",

            // Use the native selects
            use_native_selects : true,

            // Replace tabs by spaces.
            nonbreaking_force_tab : true


        });
    }


    /**
     * Sets up the tinyMCE toolbar
     * @return void
     */
    var setupToolbar = function(){
        try {

            var $external_toolbar = $(".mceExternalToolbar");

            // Adjust iFrame
            $elm1_ifr.css({'overflow':'hidden', 'height':'auto'});
            $elm1_ifr.attr({'scrolling':'no','frameborder':'0'});

            if (!sakai.site.toolbarSetupReady) {
                $(".mceToolbarEnd").before($.Template.render("editor_extra_buttons", {}));
                $(".insert_more_dropdown_activator").bind("click", function(ev){ toggleInsertMore(); });
            }

            $external_toolbar.parent().appendTo(".mceToolbarExternal");
            $external_toolbar.show().css({"position":"static", 'border':'0px solid black'});
            $(".mceExternalClose").hide();

            // Toolbar visibility setup
            $elm1_toolbar1.hide();
            $elm1_toolbar2.hide();
            $elm1_toolbar3.hide();
            $elm1_toolbar4.hide();
            $(".mceToolbarRow2").hide();
            $(".mceToolbarRow3").hide();
            $elm1_toolbar1.show();
            $elm1_external.show();
            $external_toolbar.show();

            // Set the iFrame height, but make sure it is there
            setTimeout(sakai.site.setIframeHeight, 100, ['elm1_ifr']);

            // Position toolbar
            placeToolbar();
        }
        catch (err) {
            // Firefox throws strange error, doesn't affect anything
            // Ignore
        }
    };



    /**
     * Position tinyMCE toolbar
     * @return void
     */
    var placeToolbar = function(){

        sakai.site.minTop = $("#toolbarplaceholder").position().top;
        sakai.site.curScroll = document.body.scrollTop;

        if (sakai.site.curScroll === 0) {
            if (window.pageYOffset) {
                sakai.site.curScroll = window.pageYOffset;
            } else {
                sakai.site.curScroll = (document.body.parentElement) ? document.body.parentElement.scrollTop : 0;
            }
        }
        var barTop = sakai.site.curScroll;
        $toolbarcontainer.css("width", ($("#toolbarplaceholder").width()) + "px");

        // Variable that contains the css for the tinyMCE menus
        var tinyMCEmenuCSS = {};

        // Check if the current scroll position is smaller then the top position of the toolbar
        if (barTop <= sakai.site.minTop) {

            // Set the position of the toolbar
            $toolbarcontainer.css({"position":"absolute", "top": sakai.site.minTop + "px"});

            // Set the position of the Insert more menu
            $insert_more_menu.css({"position": "absolute", "top":(sakai.site.minTop + 28) + "px"});

            // Set the positions of the native tinyMCE menus
            tinyMCEmenuCSS = {"position":"absolute", "top":(sakai.site.minTop + 30) + "px"};
            $(elm1_menu_formatselect).css(tinyMCEmenuCSS);
            $(elm1_menu_fontselect).css(tinyMCEmenuCSS);
            $(elm1_menu_fontsizeselect).css(tinyMCEmenuCSS);
        }
        else {

            // Set the position: fixed when you scroll down a site page
            tinyMCEmenuCSS = {"position":"fixed", "top":"30px"};
            $(elm1_menu_formatselect).css(tinyMCEmenuCSS);
            $(elm1_menu_fontselect).css(tinyMCEmenuCSS);
            $(elm1_menu_fontsizeselect).css(tinyMCEmenuCSS);

            $toolbarcontainer.css({"position":"fixed", "top":"0px"});
            $insert_more_menu.css({"position": "fixed", "top":"28px"});
        }

        $insert_more_menu.css("left",$("#insert_more_dropdown_main").position().left + $("#toolbarcontainer").position().left + 10 + "px");

        sakai.site.last = new Date().getTime();
    };


    /**
     * Set the correct iFrame height
     * @param {String} ifrm
     * @return void
     */
    sakai.site.setIframeHeight = function(ifrm){
        var iframeWin = window.frames[0];
        var iframeEl = document.getElementById ? document.getElementById(ifrm) : document.all ? document.all[ifrm] : null;
        if (iframeEl && iframeWin) {
            if (BrowserDetect.browser != "Firefox") {
                iframeEl.style.height = "auto";
            }
            var docHt = sakai.site.getDocHeight(iframeWin.document);
            if (docHt < sakai.site.minHeight) {
                docHt = sakai.site.minHeight;
            }
            if (docHt && sakai.site.cur != docHt) {
                iframeEl.style.height = docHt + 30 + "px"; // add to height to be sure it will all show
                sakai.site.cur = (docHt + 30);
                $("#placeholderforeditor").css("height", docHt + 60 + "px");
                window.scrollTo(0, sakai.site.curScroll);
                placeToolbar();
            }
        }
    };


    /**
     * tinyMCE event handler - This adjusts the editor iframe height according to content, whenever content changes
     * @param {Object} e
     * @return {Boolean} true to continue event
     */
    sakai.site.myHandleEvent = function(e){
        if (e.type == "click" || e.type == "keyup" || e.type == "mouseup" || !e || !e.type) {
            sakai.site.curScroll = document.body.scrollTop;

            if (sakai.site.curScroll === 0) {
                if (window.pageYOffset) {
                    sakai.site.curScroll = window.pageYOffset;
                } else {
                    sakai.site.curScroll = (document.body.parentElement) ? document.body.parentElement.scrollTop : 0;
                }
            }
            sakai.site.setIframeHeight("elm1_ifr");
        }
        return true; // Continue handling
    };


    /**
     * tinyMCE selection event handler
     * @retun void
     */
    sakai.site.mySelectionEvent = function(){
        var ed = tinyMCE.get('elm1');
        $context_menu.hide();
        var selected = ed.selection.getNode();
        if (selected && selected.nodeName.toLowerCase() == "img") {
            if (selected.getAttribute("class") == "widget_inline"){
                $context_settings.show();
            } else {
                $context_settings.hide();
            }
            var pos = tinymce.DOM.getPos(selected);
            $context_menu.css({"top": pos.y + $("#elm1_ifr").position().top + 15 + "px", "left": pos.x + $("#elm1_ifr").position().left + 15 + "px"}).show();
        }
    };


    /**
     * Toggle Insert more dropdown
     * @return void
     */
    var toggleInsertMore = function(){
        if (sakai.site.showingInsertMore){
            $insert_more_menu.hide();
            sakai.site.showingInsertMore = false;
        } else {
            $insert_more_menu.show();
            sakai.site.showingInsertMore = true;
        }
    };



    //--------------------------------------------------------------------------------------------------------------
    //
    // EDIT PAGE
    //
    //--------------------------------------------------------------------------------------------------------------


    /////////////////////////////
    // EDIT PAGE: FUNCTIONALITY
    /////////////////////////////

    /**
     * Edit a page defined by its URL safe title
     * @param {String} pageid
     * @return void
     */
    var editPage = function(pageUrlName){

        // Init
        var hasopened = false;
        var pagetitle = "";
        sakai.site.inEditView = true;

        // Edit page title
        document.title = document.title.replace("Site View", "Page Edit");

        // UI init
        $more_menu.hide();
        $("#" + pageUrlName).html("");
        $main_content_div.children().css("display","none");

        // See if we are editing Navigation, if yes hide title bar
        if (pageUrlName === "_navigation"){
            $title_input_container.hide();
            sakai.site.isEditingNavigation = true;
        } else {
            $title_input_container.show();
            sakai.site.isEditingNavigation = false;
        }

        // Refresh site_info object
        sakai.site.refreshSiteInfo();

        // Get title
        pagetitle = sakai.site.site_info._pages[sakai.site.selectedpage]["pageTitle"];


        // Prefill page title
        $(".title-input").val(pagetitle);

        // Generate the page location
        showPageLocation();

        // Put content in editor
        var content = sakai.site.pagecontents[pageUrlName]["sakai:pagecontent"];
        tinyMCE.get("elm1").setContent(content);

        $("#messageInformation").hide();

        // Setup tinyMCE Toolbar
        setupToolbar();
        sakai.site.toolbarSetupReady = true;

        // Switch to edit view
        $("#show_view_container").hide();
        $("#edit_view_container").show();

        if (sakai.site.isEditingNavigation){
            $("#insert_more_media").hide();
            $("#insert_more_goodies").hide();
            $("#insert_more_sidebar").show();
        } else if (!sakai.site.isEditingNavigation){
            $("#insert_more_media").show();
            $("#insert_more_goodies").show();
            $("#insert_more_sidebar").hide();
        }

        // Show the autosave dialog if a previous autosave version is available
        $.ajax({
            url: sakai.site.site_info._pages[sakai.site.selectedpage]["path"] + "/pageContentAutoSave.json",
            cache: false,
            success: function(data){

                var autosave_node = $.evalJSON(data);

                if ((autosave_node["sakai:pagecontent"] !== "") && (sakai.site.pagecontents[pageUrlName] !== autosave_node["sakai:pagecontent"])){
                    sakai.site.autosavecontent = autosave_node["sakai:pagecontent"];
                    $('#autosave_dialog').jqmShow();
                } else {
                    sakai.site.timeoutid = setInterval(sakai.site.doAutosave, sakai.site.autosaveinterval);
                }
                setTimeout('sakai.site.setIframeHeight("elm1_ifr")',0);

            },
            error: function(xhr, textStatus, thrownError) {
                sakai.site.timeoutid = setInterval(sakai.site.doAutosave, sakai.site.autosaveinterval);
            }
        });
    }


    /////////////////////////////
    // EDIT PAGE: CANCEL
    /////////////////////////////

    var cancelEdit = function() {

        clearInterval(sakai.site.timeoutid);

        $insert_more_menu.hide();
        $context_menu.hide();
        sakai.site.showingInsertMore = false;
        sakai.site.inEditView = false;

        // Edit page title
        document.title = document.title.replace("Page Edit", "Site View");

        // Remove autosvae file
        //removeAutoSaveFile();

        if (sakai.site.isEditingNewPage) {

            // Delete page from site_info if exists
            if (sakai.site.site_info._pages[sakai.site.selectedpage]) {
                delete sakai.site.site_info._pages[sakai.site.selectedpage];
            }

            // Delete page from pagecontents if exists
            if (sakai.site.pagecontents[sakai.site.selectedpage]) {
                delete sakai.site.pagecontents[sakai.site.selectedpage];
            }

            // Display previous page content
            $("#" + sakai.site.selectedpage).show();

            // Delete the folder that has been created for the new page
            $.ajax({
                url: sakai.site.site_info._pages[sakai.site.selectedpage]["path"],
                type: 'DELETE'
            });

            // Adjust selected page back to the old page
            sakai.site.selectedpage = sakai.site.oldSelectedPage;

            // Switch back view
            $("#edit_view_container").hide();
            $("#show_view_container").show();

        } else {

            // Switch to text editor
            switchToTextEditor();

            // Put back original content
            $("#" + sakai.site.selectedpage).html(sakai.site.pagecontents[sakai.site.selectedpage]["sakai:pagecontent"]);

            if (sakai.site.site_info._pages[sakai.site.selectedpage]["pageType"] === "webpage") {
                $("#webpage_edit").show();
            }

            $("#" + sakai.site.selectedpage).show();
            sdata.widgets.WidgetLoader.insertWidgets(sakai.site.selectedpage,null,sakai.site.currentsite.id + "/_widgets");

            // Switch back to view mode
            $("#edit_view_container").hide();
            $("#show_view_container").show();

        }
    };




    /////////////////////////////
    // EDIT PAGE: SAVE
    /////////////////////////////

    /**
     * Determine the highest position number of a page
     * @returns {Int} The highest page position number in the cached site info object
     */
    var determineHighestPosition = function(){
        var highest = 0;
        for (var i in sakai.site.site_info._pages){
            if (sakai.site.site_info._pages[i]["pagePosition"] && parseInt(sakai.site.site_info._pages[i]["pagePosition"], 10) > highest){
                highest = parseInt(sakai.site.site_info._pages[i]["pagePosition"], 10);
            }
        }
        return highest;
    };

    /**
     * Check if the content is empty or not
     * @param {String} content The content of the WYSIWYG editor
     */
    var checkContent = function(content){
        if(!content.replace(/ /g,"%20")) {
            alert("Please enter some content");
            return false;
        }else{
            return true;
        }
    };

    /**
     * Save page
     * General function which saves content and metadata of a page
     * @param url {String} URL of the page which needs to be saved
     * @param type {String} type of page ( "webpage", "dashboard" )
     * @param title {String} title of the page
     * @param content {String} content of the page
     * @param position {Int} Position value of the page
     * @param acl {String} Access Control ("parent" to inherit parent node's ACLs)
     * @param callback {Function} Callback function which is executed at the end of the operation (data/xhr,true/false)
     * @returns void
     */
    sakai.site.savePage = function(url, type, title, content, position, acl, callback) {

        // acl argument is not used now but will be later probably

        var site_data_string = $.toJSON({
            "sling:resourceType": "sakai/page",
            "pageTitle": title,
            "pageType": type,
            "pagePosition": position,
            "_charset_":"utf-8",
            "pageContent": {
                "sling:resourceType": "sakai/pagecontent",
                "_charset_":"utf-8",
                "sakai:pagecontent": content
            }
        });

        $.ajax({
            url: url,
            type: "POST",
            data: {
                ":operation": "createTree",
                "tree": site_data_string
            },
            success: function(data) {
                callback(true, data);
            },
            error: function(xhr, textStatus, thrownError) {
                callback(false, xhr);
            }
        });
    };

    /**
     * Updates the content node of a page
     * @param url {String} URL of the page node we are updating
     * @param content {String} The new content
     * @param callback {Function} Callback function which is called at the end of the operation
     * @returns void
     */
    sakai.site.updatePageContent = function(url, content, callback) {

        var jsonString = $.toJSON({"pageContent": { "sling:resourceType": "sakai/pagecontent", "_charset_":"utf-8", "sakai:pagecontent": content }});

        $.ajax({
            url: url,
            type: "POST",
            data: {
                ":operation": "createTree",
                "tree": jsonString
            },
            success: function(data) {
                callback(true, data);
            },
            error: function(xhr, textStatus, thrownError) {
                callback(false, xhr);
            }
        });
    }


    /**
     * Get the content inside the TinyMCE editor
     */
    var getContent = function(){
        return tinyMCE.get("elm1").getContent().replace(/src="..\/devwidgets\//g, 'src="/devwidgets/');
    };

    var saveEdit = function() {

        // Clear timeout
        clearInterval(sakai.site.timeoutid);
        $("#context_menu").hide();

        // Remove autosave
        removeAutoSaveFile();

        // Edit page title
        document.title = document.title.replace("Page Edit", "Site View");

        $insert_more_menu.hide();
        sakai.site.showingInsertMore = false;

        switchToTextEditor();

        if (sakai.site.isEditingNavigation){

            // Save Navigation Edit
            saveEdit_Navigation();

        } else {

            // Other page

            // Check whether there is a pagetitle
            var newpagetitle = $("#title-input").val();
            if (!newpagetitle.replace(/ /g,"%20")){
                alert('Please specify a page title');
                return;
            }

            // Check whether the pagetitle has changed
            var oldpagetitle = sakai.site.site_info._pages[sakai.site.selectedpage]["pageTitle"];

            // Get the content from tinyMCE
            var content = getContent();

            // Check if the content is empty or not
            if(!checkContent(content)){
                return;
            }

            // If there is a title change
            if (oldpagetitle !== newpagetitle) {

                // Take care of title change
                saveEdit_RegisterTitleChange(newpagetitle, content);

            } else {

                // See if we are editing a completely new page
                if (sakai.site.isEditingNewPage) {

                    // Save page and content
                    var newurl = sakai.site.selectedpage.split("/").join("/_pages/");
                    sakai.site.savePage("/sites/" + sakai.site.currentsite.id + "/_pages/" + newurl, "webpage", newpagetitle, content, ("" + (determineHighestPosition() + 100000)), "parent", function(success, return_data){

                        if (success) {

                            // Remove old div + potential new one
                            $("#" + sakai.site.selectedpage).remove();

                            // Remove old + new from sakai.site.pagecontents array
                            sakai.site.pagecontents[sakai.site.selectedpage] = {};

                            // Switch back to view mode
                            $("#edit_view_container").hide();
                            $("#show_view_container").show();

                            // Save the recent activity
                            var activityItem = {
                                "user_id": sdata.me.user.userid,
                                "type": "page_create",
                                "page_id": sakai.site.selectedpage,
                                "site_id": sakai.site.currentsite.id
                            };
                            sakai.siterecentactivity.addRecentActivity(activityItem);

                            // Check in new page content to revision history
                            $.ajax({
                                url: sakai.site.site_info._pages[sakai.site.selectedpage]["path"] + "/pageContent.save.html",
                                type: "POST"
                            });

                        } else {

                            // Page node save wasn't successful
                            fluid.log("site_admin.js: Failed to save page node while saving a new page!");
                        }

                    });

                }
                else {

                    // We are editing an existing page
                    if (sakai.site.site_info._pages[sakai.site.selectedpage]["pageType"] === "webpage") {
                        $("#webpage_edit").show();
                    }

                    // Store page contents
                    sakai.site.pagecontents[sakai.site.selectedpage]["sakai:pagecontent"] = getContent();

                    // Put page contents into html
                    $("#" + sakai.site.selectedpage).html(sakai.site.pagecontents[sakai.site.selectedpage]["sakai:pagecontent"]);

                    // Switch back to view mode
                    $("#edit_view_container").hide();
                    $("#show_view_container").show();

                    $("#" + sakai.site.selectedpage).show();
                    sdata.widgets.WidgetLoader.insertWidgets(sakai.site.selectedpage,null,sakai.site.currentsite.id + "/_widgets");

                    // Save page node
                    sakai.site.updatePageContent(sakai.site.site_info._pages[sakai.site.selectedpage]["path"], sakai.site.pagecontents[sakai.site.selectedpage]["sakai:pagecontent"], function(success, data){

                        if (success) {
                            // Save the recent activity
                            var activityItem = {
                                "user_id": sdata.me.user.userid,
                                "type": "page_edit",
                                "page_id": sakai.site.selectedpage,
                                "site_id": sakai.site.currentsite.id
                            };
                            sakai.siterecentactivity.addRecentActivity(activityItem);

                            // Check in new page content to revision history
                            $.ajax({
                                url: sakai.site.site_info._pages[sakai.site.selectedpage]["path"] + "/pageContent.save.html",
                                type: "POST"
                            });

                        } else {
                            // Page node save wasn't successful
                            fluid.log("site_admin.js/saveEdit(): Failed to update page content while saving existing page: " + sakai.site.currentsite.id);
                        }
                    });
                }
            }
        }

        // Re-render Site Navigation to reflect changes
        if (sakai.site.navigation) {
            sakai.site.navigation.renderNavigation(sakai.site.selectedpage, sakai.site.site_info._pages);
        }

        sakai.site.inEditView = false;
    };


    var saveEdit_Navigation = function() {

        // Navigation
        sakai.site.pagecontents._navigation = getContent();
        $("#page_nav_content").html(sakai.site.pagecontents._navigation);

        var escaped = sakai.site.escapePageId(sakai.site.selectedpage);
        document.getElementById(escaped).style.display = "block";

        $("#edit_view_container").hide();
        $("#show_view_container").show();

        sdata.widgets.WidgetLoader.insertWidgets("page_nav_content",null,sakai.site.currentsite.id + "/_widgets");
        sdata.widgets.WidgetPreference.save(sakai.site.urls.SITE_NAVIGATION(), "content", sakai.site.pagecontents._navigation, function(){});

        document.getElementById(escaped).style.display = "block";
        sdata.widgets.WidgetLoader.insertWidgets(escaped,null,sakai.site.currentsite.id + "/_widgets");

    };


    var saveEdit_RegisterTitleChange = function(newpagetitle, content) {

        // Generate new page id
        var newid = "";
        var counter = 0;
        var baseid = sakai.site.createURLSafeTitle(newpagetitle);
        var basefolder = "";

        if (sakai.site.inEditView !== false && sakai.site.inEditView !== true){
            var abasefolder = sakai.site.inEditView.split("/");
            for (i = 0; i < abasefolder.length - 1; i++){
                basefolder += abasefolder[i] + "/";
            }
        } else {
            var abasefolder2 = sakai.site.selectedpage.split("/");
            for (i = 0; i < abasefolder2.length - 1; i++){
                basefolder += abasefolder2[i] + "/";
            }
        }

        baseid = basefolder + baseid;

        while (!newid){
            var testurl = "/sites/" + sakai.site.currentsite.id + "/_pages/" + newid.split("/").join("/_pages/");
            var testid = testurl.replace(/[\/-]/g,"");
            if (counter > 0){
                testid += "-" + counter;
            }
            counter++;
            var exists = false;
            if (sakai.site.site_info._pages[testid]) {
                exists = true;
            }
            if (!exists){
                newid = testid;
            }
        }


        // Create new node URL
        var newfolderpath = "/sites/" + sakai.site.currentsite.id + "/_pages/" + newid.split("/").join("/_pages/");

        // Move page
        sakai.site.movePage(sakai.site.site_info._pages[sakai.site.selectedpage]["path"], newfolderpath, content, "webpage", newpagetitle, function() {

            // Switch to view mode
            $("#edit_view_container").hide();
            $("#show_view_container").show();

        });
    };


    /**
     * Moves a page within a Sakai site
     * @param src_url {String} The URL of the the page we want to move
     * @param tgt_url {String} The URL of the new page location
     * @param i_content {String} The content of the new page - otional - default: current page content
     * @param i_page_type {String} The type of the page - optional - "webpage" or "dashboard" - default: "webpage"
     * @param i_page_title {String} The title of the new page - optional - default: current page title
     * @param callback {Function} Callback function which is called when the operation is successful
     */
    sakai.site.movePage = function(src_url, tgt_url, i_content, i_page_type, i_page_title, callback) {

        var page_content = i_content || sakai.site.pagecontents[sakai.site.selectedpage];
        var page_type = i_page_type || "webpage";
        var page_title = i_page_title || sakai.site.site_info._pages[sakai.site.selectedpage]["pageTitle"];
        var src_urlsafetitle = src_url.replace(/[\/-]/g,"");
        var tgt_urlsafetitle = tgt_url.replace(/[\/-]/g,"");


        // Delete current page node
        $.ajax({
            url: src_url,
            type: "DELETE",
            success: function(data) {

                // Remove content html tags
                $("#" + sakai.site.selectedpage).remove();
                $("#" + src_urlsafetitle).remove();

                // Remove old + new from sakai.site.pagecontents array
                delete sakai.site.pagecontents[sakai.site.selectedpage];
                delete sakai.site.pagecontents[src_urlsafetitle];

                // Save the recent activity
                var activityItem = {
                    "user_id": sdata.me.user.userid,
                    "type": "page_create",
                    "page_id": src_urlsafetitle,
                    "site_id": sakai.site.currentsite.id
                };
                sakai.siterecentactivity.addRecentActivity(activityItem);
            }
        });

        sakai.site.savePage(tgt_url, page_type, page_title, page_content, ("" + (determineHighestPosition() + 100000)), "parent", function(success, return_data){

            if (success) {
                // Refresh site info
                sakai.site.refreshSiteInfo(tgt_urlsafetitle);

                // Check in new page content to revision history
                $.ajax({
                    url: tgt_url + "/pageContent.save.html",
                    type: "POST"
                });

                callback();

            } else {
                fluid.log("site_admin.js/movePage(): Failed to create new page node for moved page!");
            }

        });
    }


    /////////////////////////////
    // EDIT PAGE: GENERAL
    /////////////////////////////

    // Bind Edit page link click event
    $("#edit_page").bind("click", function(ev){
        sakai.site.isEditingNewPage = false;
        sakai.site.inEditView = true;

        //Check if tinyMCE has been loaded before - probably a more robust check will be needed
        if (tinyMCE.activeEditor === null) {
            init_tinyMCE();
        } else {
            editPage(sakai.site.selectedpage);
        }

        return false;
    });


    // Bind cancel button click
    $(".cancel-button").bind("click", function(ev){
        cancelEdit();
    });

    // Bind Save button click
    $(".save_button").bind("click", function(ev){
        saveEdit();
    });


    /**
     * Callback function to trigger editPage() when tinyMCE is initialised
     * @return void
     */
    sakai.site.startEditPage = function() {

        // Check wether we will edit navigation bar or normal page
        if (sakai.site.isEditingNavigation)
            {
                editPage("_navigation");
            } else {
                editPage(sakai.site.selectedpage);
            }

    };




    //--------------------------------------------------------------------------------------------------------------
    //
    // PAGE LOCATION
    //
    //--------------------------------------------------------------------------------------------------------------

    /**
     * Displays current page's location within a site, also adds a 'Move...' button
     * @return void
     */
    var showPageLocation = function(){

        $("#new_page_path").html("<span>Page location: </span>" + sakai.site.site_info._pages[sakai.site.selectedpage]["path"]);

    };











    //--------------------------------------------------------------------------------------------------------------
    //
    // AUTOSAVE
    //
    //--------------------------------------------------------------------------------------------------------------

    /**
     * Autosave functionality
     * @return void
     */
    sakai.site.doAutosave = function(){

        var tosave = "";

        //Get content to save according to which view (tab) is the editor in
        if (!sakai.site.currentEditView){
            tosave = tinyMCE.get("elm1").getContent();
        } else if (sakai.site.currentEditView === "html"){
            tosave = $("#html-editor-content").val();
        }

        // Save the data
        var jsonString = $.toJSON({"pageContentAutoSave": { "_charset_": "utf-8", "sakai:pagecontent": tosave }});
        $.ajax({
            url: sakai.site.site_info._pages[sakai.site.selectedpage]["path"],
            type: "POST",
            data: {
                ":operation": "createTree",
                "tree": jsonString
            },
            success: function(data) {
                sakai.site.autosavecontent = tosave;
            }
        });

        // Update autosave indicator
        var now = new Date();
        var hours = now.getHours();
        var minutes = now.getMinutes();
        var seconds = now.getSeconds();
        $("#realtime").text(("00" + hours).slice(-2) + ":" + ("00" + minutes).slice(-2) + ":" + ("00" + seconds).slice(-2));
        $("#messageInformation").show();

    };


    /**
     * Hide Autosave
     * @param {Object} hash
     * @return void
     */
    var hideAutosave = function(hash){

        hash.w.hide();
        hash.o.remove();
        sakai.site.timeoutid = setInterval(sakai.site.doAutosave, sakai.site.autosaveinterval);
        removeAutoSaveFile();

    };


    /**
     * Remove autosave file from JCR
     * @return void
     */
    var removeAutoSaveFile = function(){

        // Remove autosave file
        if (sakai.site.autosavecontent) {
            $.ajax({
                url: sakai.site.site_info._pages[sakai.site.selectedpage]["path"] + "/pageContentAutoSave",
                type: 'DELETE'
            });
        }

    };


    // Bind autosave click
    $("#autosave_revert").bind("click", function(ev){
        tinyMCE.get("elm1").setContent(sakai.site.autosavecontent);
        $('#autosave_dialog').jqmHide();
    });


    // Init autosave dialogue modal
    $('#autosave_dialog').jqm({
        modal: true,
        trigger: $('.autosave_dialog'),
        overlay: 20,
        toTop: true,
        onHide: hideAutosave
    });







    //--------------------------------------------------------------------------------------------------------------
    //
    // WIDGET CONTEXT MENU
    //
    //--------------------------------------------------------------------------------------------------------------


    //////////////////////////////////////
    // WIDGET CONTEXT MENU: SETTINGS
    //////////////////////////////////////


    // Bind Widget Context Settings click event
    $("#context_settings").bind("click", function(ev){
        var ed = tinyMCE.get('elm1');
        var selected = ed.selection.getNode();
        $("#dialog_content").hide();
        if (selected && selected.nodeName.toLowerCase() == "img" && selected.getAttribute("class") == "widget_inline") {
            $("#context_settings").show();
            var id = selected.getAttribute("id");
            var split = id.split("_");
            var type = split[1];
            var uid = split[2];
            var length = split[0].length + 1 + split[1].length + 1 + split[2].length + 1;
            var placement = id.substring(length);

            sakai.site.newwidget_id = type;

            $("#dialog_content").hide();

            if (Widgets.widgets[type]) {
                $('#insert_dialog').jqmShow();
                var nuid = "widget_" + type + "_" + uid;
                if (placement){
                    nuid += "_" + placement;
                }
                sakai.site.newwidget_uid = nuid;
                $("#dialog_content").html('<img src="' + Widgets.widgets[type].img + '" id="' + nuid + '" class="widget_inline" border="1"/>');
                $("#dialog_title").text(Widgets.widgets[type].name);
                sdata.widgets.WidgetLoader.insertWidgets("dialog_content", true,sakai.site.currentsite.id + "/_widgets");
                $("#dialog_content").show();
                $insert_more_menu.hide();
                sakai.site.showingInsertMore = false;
            }
        }

        $("#context_menu").hide();

    });

    // Bind Context menu settings hover event
    $("#context_settings").hover(
        function(over){
            $("#context_settings").addClass("selected_option");
        },
        function(out){
            $("#context_settings").removeClass("selected_option");
        }
    );



    //////////////////////////////////////
    // WIDGET CONTEXT MENU: REMOVE
    //////////////////////////////////////

    // Bind Widget Context Remove click event
    $("#context_remove").bind("click", function(ev){
        tinyMCE.get("elm1").execCommand('mceInsertContent', false, '');
    });


    // Bind Context menu remove hover event
    $("#context_remove").hover(
        function(over){
            $("#context_remove").addClass("selected_option");
        },
        function(out){
            $("#context_remove").removeClass("selected_option");
        }
    );



    //////////////////////////////////////
    // WIDGET CONTEXT MENU: WRAPPING
    //////////////////////////////////////

    /**
     * Show wrapping dialog
     * @param {Object} hash
     * @return void
     */
    var showWrappingDialog = function(hash){
        $("#context_menu").hide();
        window.scrollTo(0,0);
        hash.w.show();
    };

    /**
     * Create a new style
     * @param {Object} toaddin
     * @return void
     */
    var createNewStyle = function(toaddin){
        var ed = tinyMCE.get('elm1');
        var selected = ed.selection.getNode();
        if (selected && selected.nodeName.toLowerCase() == "img") {
            var style = selected.getAttribute("style").replace(/ /g, "");
            var splitted = style.split(';');
            var newstyle = '';
            for (var i = 0, j = splitted.length; i < j; i++) {
                var newsplit = splitted[i].split(":");
                if (newsplit[0] && newsplit[0] != "display" && newsplit[0] != "float") {
                    newstyle += splitted[i] + ";";
                }
            }
            newstyle += toaddin;
            newstyle.replace(/[;][;]/g,";");

            var toinsert = '<';
            toinsert += selected.nodeName.toLowerCase();
            for (i = 0, j = selected.attributes.length; i<j; i++){
                if (selected.attributes[i].nodeName.toLowerCase() == "style") {
                    toinsert += ' ' + selected.attributes[i].nodeName.toLowerCase() + '="' + newstyle + '"';
                } else if (selected.attributes[i].nodeName.toLowerCase() == "mce_style") {
                    toinsert += ' ' + selected.attributes[i].nodeName.toLowerCase() + '="' + newstyle + '"';
                } else {
                    toinsert += ' ' + selected.attributes[i].nodeName.toLowerCase() + '="' + selected.attributes[i].nodeValue + '"';
                }
            }
            toinsert += '/>';

            //alert(ed.selection.getContent() + "\n" + selected.getAttribute("style"));

            tinyMCE.get("elm1").execCommand('mceInsertContent', true, toinsert);
        }
    };

    // Bind wrapping_no click event
    $("#wrapping_no").bind("click",function(ev){
        createNewStyle("display:block;");
        $('#wrapping_dialog').jqmHide();
    });

    // Bind wrapping left click event
    $("#wrapping_left").bind("click",function(ev){
        createNewStyle("display:block;float:left;");
        $('#wrapping_dialog').jqmHide();
    });

    // Bind wrapping right click event
    $("#wrapping_right").bind("click",function(ev){
        createNewStyle("display:block;float:right;");
        $('#wrapping_dialog').jqmHide();
    });

    // Init wrapping modal
    $('#wrapping_dialog').jqm({
            modal: true,
            trigger: $('#context_appearance_trigger'),
            overlay: 20,
            toTop: true,
            onShow: showWrappingDialog
        });


    //////////////////////////////////////
    // WIDGET CONTEXT MENU: GENERAL
    //////////////////////////////////////


    // Bind Context menu appereance hover event
    $("#context_appearance").hover(
        function(over){
            $("#context_appearance").addClass("selected_option");
        },
        function(out){
            $("#context_appearance").removeClass("selected_option");
        }
    );











    //--------------------------------------------------------------------------------------------------------------
    //
    // TABS
    //
    //--------------------------------------------------------------------------------------------------------------

    /////////////////////////////
    // TABS: TEXT EDITOR
    /////////////////////////////

    /**
     * Switch to Text Editor tab
     * @return void
     */
    var switchToTextEditor = function(){
        $fl_tab_content_editor.show();
        $toolbarplaceholder.show();
        $toolbarcontainer.show();
        $("#title-input").show();
        if (sakai.site.currentEditView == "preview"){
            $("#page_preview_content").hide().html("");
            $("#new_page_path").show();
            switchtab("preview","Preview","text_editor","Text Editor");
        } else if (sakai.site.currentEditView == "html"){
            var value = $("#html-editor-content").val();
            tinyMCE.get("elm1").setContent(value);
            $("#html-editor").hide();
            switchtab("html","HTML","text_editor","Text Editor");
        }
        sakai.site.currentEditView = false;
    };

    // Bind Text Editor tab click event
    $("#tab_text_editor").bind("click", function(ev){
        switchToTextEditor();
    });


    /////////////////////////////
    // TABS: HTML
    /////////////////////////////

    // Bind HTML tab click event
    $("#tab_html").bind("click", function(ev){
        $("#context_menu").hide();
        $("#fl-tab-content-editor").hide();
        $("#toolbarplaceholder").hide();
        $("#toolbarcontainer").hide();
        if (!sakai.site.currentEditView){
            switchtab("text_editor","Text Editor","html","HTML");
        } else if (sakai.site.currentEditView == "preview"){
            $("#page_preview_content").hide().html("");
            $("#new_page_path").show();
            switchtab("preview","Preview","html","HTML");
        }
        var value = tinyMCE.get("elm1").getContent();
        $("#html-editor-content").val(value);
        $("#html-editor").show();
        $("#title-input").show();
        sakai.site.currentEditView = "html";
    });



    /////////////////////////////
    // TABS: PREVIEW
    /////////////////////////////

    // Bind Preview tab click event
    $("#tab_preview").bind("click", function(ev){
        $("#context_menu").hide();
        $("#new_page_path").hide();
        $("#html-editor").hide();
        $("#title-input").hide();
        $("#toolbarcontainer").hide();
        $("#fl-tab-content-editor").hide();
        $("#page_preview_content").html("").show();
        $("#toolbarplaceholder").hide();
        if (!sakai.site.currentEditView) {
            switchtab("text_editor","Text Editor","preview","Preview");
        } else if (sakai.site.currentEditView == "html"){
            var value = $("#html-editor-content").val();
            tinyMCE.get("elm1").setContent(value);
            switchtab("html","HTML","preview","Preview");
        }
        $("#page_preview_content").html("<h1 style='padding-bottom:10px'>" + $("#title-input").val() + "</h1>" + getContent());
        sdata.widgets.WidgetLoader.insertWidgets("page_preview_content",null,sakai.site.currentsite.id + "/_widgets");
        sakai.site.currentEditView = "preview";
    });



    /////////////////////////////
    // TABS: GENERAL
    /////////////////////////////

    /**
     * Switch between tabs
     * @param {String} inactiveid
     * @param {String} inactivetext
     * @param {String} activeid
     * @param {String} activetext
     * @return void
     */
    var switchtab = function(inactiveid, inactivetext, activeid, activetext){
        $("#tab_" + inactiveid).removeClass("fl-tabs-active").html('<a href="javascript:;">' + inactivetext + '</a>');
        $("#tab_" + activeid).addClass("fl-tabs-active").html('<a href="javascript:;">' + activetext + '</a>');
    };








    //--------------------------------------------------------------------------------------------------------------
    //
    // INSERT MORE
    //
    //--------------------------------------------------------------------------------------------------------------


    /////////////////////////////
    // INSERT MORE: INSERT LINK
    /////////////////////////////

    /**
     * Insert Link functionality - inserts a link into a page
     * @return void
     */
    var insertLink = function() {
        var chosen = false;
        try {
            chosen = simpleTreeCollection.get(0).getSelected().attr("id");
        } catch (err){
            alert("Insert Link: No chosen link.");
        }
        if (!chosen){
            return false;
        }

        var editor = tinyMCE.get("elm1");
        var selection = editor.selection.getContent();
        if (selection) {
            editor.execCommand('mceInsertContent', false, '<a href="#' + chosen + '"  class="contauthlink">' + selection + '</a>');
        }
        else {
            /*var pagetitle = chosen;
            for (var i = 0, j = sakai.site.pages.items.length; i<j; i++) {
                if (sakai.site.pages.items[i].id == chosen) {
                    pagetitle = sakai.site.pages.items[i].title;
                }
            }*/
            var pagetitle = sakai.site.site_info._pages[chosen].title;
            editor.execCommand('mceInsertContent', false, '<a href="#' + chosen + '" class="contauthlink">' + pagetitle + '</a>');
        }

        $('#link_dialog').jqmHide();

        return true;
    };

    // Bind Insert link confirmation click event
    $("#insert_link_confirm").bind("click", function(ev){
        insertLink();
    });


    // Init Insert link modal
    $('#link_dialog').jqm({
        modal: true,
        trigger: $('#link_dialog_trigger'),
        overlay: 20,
        toTop: true
    });


    // Bind Insert Link click event
    $("#more_link").bind("click", function(ev){
        var el = $("#more_menu");
        if (el.css("display").toLowerCase() != "none") {
            el.hide();
        } else {
            var x = $("#more_link").position().left;
            var y = $("#more_link").position().top;
            el.css({"top": y + 22+ "px", "left": x - el.width() + $("#more_link").width() + 56 + "px"}).show();
        }
    });





    /////////////////////////////
    // INSERT MORE: ADD HORIZONTAL LINE
    /////////////////////////////

    // Bind Insert horizontal line click event
    $("#horizontal_line_insert").bind("click", function(ev){
        tinyMCE.get("elm1").execCommand('mceInsertContent', false, '<hr/>');
        toggleInsertMore();
    });





    /////////////////////////////
    // INSERT MORE: ADD SELECTED WIDGET
    /////////////////////////////


    /**
     * Render selected widget
     * @param {Object} hash
     * @return void
     */
    var renderSelectedWidget = function(hash){

        var $dialog_content = $("#dialog_content");
        toggleInsertMore();

        var widgetid = false;
        if (hash.t){
            widgetid = hash.t.id.split("_")[3];
        }
        $dialog_content.hide();

        if (Widgets.widgets[widgetid]){
            hash.w.show();

            sakai.site.newwidget_id = widgetid;
            var id = "widget_" + widgetid + "_id" + Math.round(Math.random() * 1000000000);
            sakai.site.newwidget_uid = id;
            $dialog_content.html('<img src="' + Widgets.widgets[widgetid].img + '" id="' + id + '" class="widget_inline" border="1"/>');
            $("#dialog_title").text(Widgets.widgets[widgetid].name);
            sdata.widgets.WidgetLoader.insertWidgets("dialog_content",true,sakai.site.currentsite.id + "/_widgets");
            $dialog_content.show();
            window.scrollTo(0,0);
        } else if (!widgetid){
            hash.w.show();
            window.scrollTo(0,0);
        }

    };


    /**
     * Hide selected widget
     * @param {Object} hash
     * @return void
     */
    var hideSelectedWidget = function(hash){
        hash.w.hide();
        hash.o.remove();
        sakai.site.newwidget_id = false;
        sakai.site.newwidget_uid = false;
        $("#dialog_content").html("").hide();
    };

    /**
     * Insert widget modal Cancel button - hide modal
     * @param {Object} tuid
     * @retuen void
     */
    sakai.site.widgetCancel = function(tuid){
        $('#insert_dialog').jqmHide();
    };


    /**
     * Widget finish - add widget to editor, hide modal
     * @param {Object} tuid
     * @return void
     */
    sakai.site.widgetFinish = function(tuid){
        // Add widget to the editor
        $("#insert_screen2_preview").html("");
        tinyMCE.get("elm1").execCommand('mceInsertContent', false, '<img src="' + Widgets.widgets[sakai.site.newwidget_id].img + '" id="' + sakai.site.newwidget_uid + '" class="widget_inline" style="display:block; padding: 10px; margin: 4px" border="1"/>');
        $('#insert_dialog').jqmHide();
    };



    /**
     * Fill insert more dropdown
     * @return void
     */
    var fillInsertMoreDropdown = function(){

        // Vars for media and goodies
        var media = {};
        media.items = [];
        var goodies = {};
        goodies.items = [];
        var sidebar = {};
        sidebar.items = [];

        // Fill in media and goodies
        for (var i in Widgets.widgets){
            if (i) {
                var widget = Widgets.widgets[i];
                if (widget.ca && widget.showinmedia) {
                    media.items[media.items.length] = widget;
                }
                if (widget.ca && widget.showinsakaigoodies) {
                    goodies.items[goodies.items.length] = widget;
                }
                if (widget.ca && widget.showinsidebar){
                    sidebar.items[sidebar.items.length] = widget;
                }
            }
        }

        // Render insert more media template
        $("#insert_more_media").html($.Template.render("insert_more_media_template",media));

        // Render insertmore goodies template
        $("#insert_more_goodies").html($.Template.render("insert_more_goodies_template",goodies));

        // Render insertmore sidebar template
        $("#insert_more_sidebar").html($.Template.render("insert_more_sidebar_template",sidebar));

        // Event handler
        $('#insert_dialog').jqm({
            modal: true,
            trigger: $('.insert_more_widget'),
            overlay: 20,
            toTop: true,
            onShow: renderSelectedWidget,
            onHide: hideSelectedWidget
        });
    };







    //--------------------------------------------------------------------------------------------------------------
    //
    // ADD NEW...
    //
    //--------------------------------------------------------------------------------------------------------------



    /////////////////////////////
    // ADD NEW: BLANK PAGE
    /////////////////////////////


    /**
     * Create a new page
     * @param {Object} content
     * @return void
     */
    var createNewPage = function(content){

        // UI Setup
        $("#add_new_menu").hide();
        sakai.site.isShowingDropdown = false;

        // Set new page flag
        sakai.site.isEditingNewPage = true;

        // Determine where to create the page
        var path = "";
        if (sakai.site.selectedpage){
            if (sakai.site.createChildPageByDefault){
                path = sakai.site.selectedpage + "/";
            }
        }

        // Determine new page id (untitled-x)
        var newid = false;
        var counter = 0;
        while (!newid){
            var totest = path + "untitled";
            if (counter !== 0){
                totest += "-" + counter;
            }
            counter++;
            var exists = false;
            if (sakai.site.site_info._pages[totest]) {
                exists = true;
            }

            if (!exists){
                newid = totest;
            }
        }

        // Assign the empty content to the sakai.site.pagecontents array
        if (sakai.site.pagecontents[newid]) {
            sakai.site.pagecontents[newid]["sakai:pagecontent"] = content;
        } else {
            sakai.site.pagecontents[newid] = {};
            sakai.site.pagecontents[newid]["sakai:pagecontent"] = content;
        }

        sakai.site.savePage("/sites/" + sakai.site.currentsite.id + "/_pages/" + newid, "webpage", "Untitled", content, (determineHighestPosition() + 100000), "parent", function(success, data){

            if (success) {

                // Store page selected and old IDs
                sakai.site.oldSelectedPage = sakai.site.selectedpage;
                sakai.site.selectedpage = newid;

                // Init tinyMCE if needed
                if (tinyMCE.activeEditor === null) { // Probably a more robust checking will be necessary
                    init_tinyMCE();
                } else {
                    editPage(newid);
                }

            } else {
                fluid.log("site_admin.js/createNewPage(): Could not create page node for page!");
            }

        });
    };


    // Bind Add a blank page click event
    $("#option_blank_page").bind("click", function(ev){
        if (sakai.site.versionHistoryNeedsReset) {
            sakai.site.resetVersionHistory();
            sakai.site.versionHistoryNeedsReset = false;
        }
        createNewPage("");
    });

    // Bind Add a new blank page hover event
    $("#option_blank_page").hover(
        function(over){
            $("#option_blank_page").addClass("selected_option");
        },
        function(out){
            $("#option_blank_page").removeClass("selected_option");
        }
    );


    /////////////////////////////
    // ADD NEW: DASHBOARD
    /////////////////////////////

    /**
    * Adds a dashboard page to the site.
    * @param {Object} title
    */
    var addDashboardPage = function(title){

        // Create a URL safe title string
        var pageURLTitle = sakai.site.createURLSafeTitle(title);
        var pageURLName = sakai.site.createURLName("/sites/" + sakai.site.currentsite.id + "/_pages/" + pageURLTitle); // Make sure we save base path for each selected page in JS so that sub-pages can save properly

        // Default dasboard content
        var defaultDashboardContent = '{"columns":{"column1":[{"name":"sitemembers","visible":"block","uid":"id4548168513125"}],"column2":[]},"layout":"dev"}';

        // Create page node for dashboard page
        sakai.site.savePage("/sites/" + sakai.site.currentsite.id + "/_pages/" + pageURLTitle, "dashboard", title, defaultDashboardContent, (determineHighestPosition() + 200000), "parent", function(success, data){

            // If page save was successful
            if (success) {

                // Close this popup and show the new page.
                sakai.site.selectedpage = pageURLName;

                $("#dashboard_addpage_dialog").jqmHide();
                $("#dashboard_addpage_title").val("");

                // Refresh site_info object and open page
                sakai.site.refreshSiteInfo(pageURLName);

                // Check in new page content to revision history
                $.ajax({
                    url: "/sites/" + sakai.site.currentsite.id + "/_pages/" + pageUrlTitle + "/pageContent.save.html",
                    type: "POST"
                });

            } else {
                fluid.log("site_admin.js/addDashboardPage(): Could not create page node for dashboard page!");
            }

        });
    };

    /**
     * We add the submit event on the form, so the function is also
     */
    $("#dashboard_addpage_dialog form").bind('submit', function(){
        var title = $("#dashboard_addpage_title").val();
        if (title !== "") {
            addDashboardPage(title);
        } else{
            alert("Please enter a valid title for your dashboard page.");
        }

        // Do not reload the page (don't send an HTTP POST request)
        return false;
    });

    var renderAddDashboardPage = function(hash){
        $("#add_new_menu").hide();
        hash.w.show();
    };

    $("#dashboard_addpage_dialog").jqm({
        modal: true,
        trigger: $("#option_page_dashboard"),
        overlay: 20,
        toTop: true,
        onShow: renderAddDashboardPage
    });

    // Bind Add a new page dashboard hover event
    $("#option_page_dashboard").hover(function(over){
        $("#option_page_dashboard").addClass("selected_option");
    }, function(out){
        $("#option_page_dashboard").removeClass("selected_option");
    });




    /////////////////////////////
    // ADD NEW: GENERAL
    /////////////////////////////

    // Bind Add a new... click event
    $("#add_a_new").bind("click", function(ev){
        if (sakai.site.isShowingDropdown){
            $("#add_new_menu").hide();
            sakai.site.isShowingDropdown = false;
        } else {
            $("#add_new_menu").show();
            sakai.site.isShowingDropdown = true;
            var dropdown_pos = $("#add_a_new").offset();
            $("#add_new_menu").css({"left": (dropdown_pos.left + 7)+"px", "top": (dropdown_pos.top + 22) + "px"});
        }
    });







    //--------------------------------------------------------------------------------------------------------------
    //
    // MORE MENU
    //
    //--------------------------------------------------------------------------------------------------------------

    ////////////////////////////////////////
    // MORE: PERMISSIONS
    ////////////////////////////////////////
    $("#more_permissions").bind("click", function(e) {
        $("#more_menu").hide();
        sakai.lib.notifications.showNotification("Page permissions", "This feature is not implemented yet!", "error", false, "/dev/_images/page_18.png", 500, 5000, 500);
    });



    ////////////////////////////////////////
    // MORE: REVISION HISTORY
    ////////////////////////////////////////

    // Bind Revision history click event
    $("#more_revision_history").bind("click", function(ev){
        // UI Setup
        $("#content_page_options").hide();
        $("#revision_history_container").show();
        $("#more_menu").hide();

        $.ajax({
            url: sakai.site.site_info._pages[sakai.site.selectedpage]["path"] + "/pageContent.versions.json",
            cache: false,
            success : function(data) {
                var history = $.evalJSON(data);

                // Populate the select box
                var select = $("#revision_history_list").get(0);
                $(select).unbind("change",changeVersionPreview);

                select.options.length = 0;
                for (i in history.versions){

                    if (i !== "jcr:rootVersion") {

                        var name = "Version " + (i);

                        // Transform date
                        var date = history.versions[i]["jcr:created"];
                        var datestring = sakai.site.transformDate(parseInt(date.substring(8,10),10), parseInt(date.substring(5,7),10), parseInt(date.substring(0,4),10), parseInt(date.substring(11,13),10), parseInt(date.substring(14,16),10));

                        name += " - " + datestring;

                        if (history.versions[i]["sakai:savedBy"]) {
                            name += " - " + history.versions[i]["sakai:savedBy"].firstName + " " + history.versions[i]["sakai:savedBy"].lastName;
                        }
                        var id = i;
                        var option = new Option(name, id);
                        select.options[select.options.length] = option;

                        $(select).bind("change", changeVersionPreview);

                        // Signal that a page reload will be needed when we go back
                        sakai.site.versionHistoryNeedsReset = true;

                    }

                }

            },
            error: function(xhr, textStatus, thrownError) {
                fluid.log("site_admin.js:Revision History: An error has occured while fetching the revision history");
                sakai.site.versionHistoryNeedsReset = true;
            }
        });
    });


    // Bind Revision history cancel click event
    $("#revision_history_cancel").bind("click", function(ev){
        sakai.site.resetVersionHistory();
    });

    // Bind Revision History - Revert click event
    $("#revision_history_revert").bind("click", function(ev){

        var select = $("#revision_history_list").get(0);
        var version = select.options[select.selectedIndex].value;

        $.ajax({
            url: sakai.site.site_info._pages[sakai.site.selectedpage]["path"] + "/pageContent.version.," + version + ",.json",
            success : function(data) {

                var content_node = $.evalJSON(data);

                var type = sakai.site.site_info._pages[sakai.site.selectedpage]["pageType"];
                if (type === "webpage") {
                    $("#" + sakai.site.selectedpage).html(content_node["sakai:pagecontent"]);
                    sdata.widgets.WidgetLoader.insertWidgets(sakai.site.selectedpage, null, sakai.site.currentsite.id + "/_widgets");
                    sakai.site.pagecontents[sakai.site.selectedpage]["sakai:pagecontent"] = content_node["sakai:pagecontent"];
                }
                else if (type === "dashboard") {
                    // Remove previous dashboard
                    $("#" + sakai.site.selectedpage).remove();
                    // Render new one
                    sakai.site._displayDashboard (content_node["sakai:pagecontent"], true);
                }

                // Save new version of this page
                sakai.site.updatePageContent(sakai.site.site_info._pages[sakai.site.selectedpage]["path"], content_node["sakai:pagecontent"], function(success, data) {

                    if (success) {

                        // Check in the page for revision control
                        $.ajax({
                            url: sakai.site.site_info._pages[sakai.site.selectedpage]["path"] + "/pageContent.save.html",
                            type: "POST"
                        });

                        // Reset versiopn history
                        sakai.site.resetVersionHistory();

                    } else {
                        fluid.log("site_admin.js: Failed to save new version of page content while applying new revision of content!");
                    }

                });
            },
            error: function(xhr, textStatus, thrownError) {
                fluid.log("site_admin.js: Failed to fetch new version of page content while applying new revision of content!");
            }
        });
    });


    /**
     * Change Version Preview
     * @return void
     */
    var changeVersionPreview = function(){
        var select = $("#revision_history_list").get(0);
        var version = select.options[select.selectedIndex].value;

        $.ajax({
            url: sakai.site.site_info._pages[sakai.site.selectedpage]["path"] + "/pageContent.version.," + version + ",.json",
            success : function(data) {
                var content_node = $.evalJSON(data);
                var type = sakai.site.site_info._pages[sakai.site.selectedpage]["pageType"];
                if (type === "webpage") {
                    $("#" + sakai.site.selectedpage).html(content_node["sakai:pagecontent"]);
                    sdata.widgets.WidgetLoader.insertWidgets(sakai.site.selectedpage, null, sakai.site.currentsite.id + "/_widgets");
                } else if (type === "dashboard") {
                    $("#" + sakai.site.selectedpage).remove();
                    sakai.site._displayDashboard(content_node["sakai:pagecontent"], true);
                }
            },
            error: function(xhr, textStatus, thrownError) {
                fluid.log("site_admin.js: An error has occured while trying to cahnge version preview");
            }
        });
    };



    /////////////////////////////
    // MORE: MOVE
    /////////////////////////////

    $("#more_move").bind("click", function() {

        $("#more_menu").hide();
        sakai.lib.notifications.showNotification("Page move", "To move a page just drag&drop in the page navigation widget!", "normal", false, "/dev/_images/page_18.png", 500, 5000, 500);

    });


<<<<<<< HEAD
=======
    // Bind Move Page click event
    $("#move_page_confirm").bind("click", function(ev){

        // Generate new ID
        var index = 0;
        var newid = false;
        var pageid = "";
        if (sakai.site.site_info._pages[sakai.site.selectedpage]) {
            pageid = sakai.site.selectedpage;
        }
        pageid = pageid.split("/")[pageid.split("/").length - 1];

        var b_site_info = sakai.site.clone(sakai.site.site_info);
        delete b_site_info._pages[sakai.site.selectedpage];

        var item = $("#" + sakai.site.selectedpage);
        var parent = item.parent().parent().attr("id");
        if (parent == "1"){
            parent = "";
        }

        while (!newid){
            var totest = "";
            if (parent){
                totest += parent + "/";
            }
            totest += pageid;
            if (index !== 0){
                totest += "-" + index;
            }
            var exists = false;
            if (b_site_info._pages[sakai.site.selectedpage]) {
                exists = true;
            }
            if (!exists){
                newid = totest;
            }
            index++;
        }

        // Move current file (generate new page id)
        if (!sakai.site.inEditView) {
            var newfolderpath = "/sites/" + sakai.site.currentsite.id + "/_pages/" + newid.split("/").join("/_pages/");

            var createFolderPath = "";
            for (var i = 0, j = newfolderpath.split("/").length - 1; i < j; i++){
                createFolderPath += "/" + newfolderpath.split("/")[i];
            }
            createFolderPath = createFolderPath.substring(1);

            // Create parent
             $.ajax({
                url: createFolderPath,
                type: 'POST',
                data: {
                    created : "created"
                },
                success: function(data){
                    $.ajax({
                        url: sakai.site.urls.CURRENT_SITE_PAGES(),
                        type: 'POST',
                        data: {
                            ":operation":"move",
                            ":dest":newfolderpath
                        },
                        success: function(data){

                            // Rewrite configuration file
                            var parentEl = $(".root");
                            var els = $("li", parentEl);

                            var previousLocation = 0;
                            var nextLocation = determineHighestPosition() + 200000;

                            var newels = [];
                            for (i = 0, j = els.length; i < j; i++) {
                                if (els[i] && els[i].id) {
                                    newels[newels.length] = els[i];
                                }
                            }

                            for (i = 0, j = newels.length; i < j; i++) {
                                if (newels[i] && newels[i].id && newels[i].id == sakai.site.selectedpage) {
                                    if (newels[i - 1] && newels[i - 1].id){
                                        previousLocation = parseInt(sakai.site.site_info._pages[newels[i - 1].id].position, 10);
                                    }
                                    if (newels[i + 1] && newels[i + 1].id){
                                        nextLocation = parseInt(sakai.site.site_info._pages[newels[i + 1].id].position, 10);
                                    }
                                }
                            }

                            var newposition = Math.round((nextLocation + previousLocation) / 2);

                            $.ajax({
                                url: newfolderpath,
                                type: 'POST',
                                data: {
                                    "position": "" + newposition
                                },
                                success: function(data){
                                    $(document.body).hide();
                                    document.location = "#" + newid;
                                    window.location.reload(true);
                                    $('#move_dialog').jqmHide();
                                }
                            });

                        },
                        error: function(xhr, textStatus, thrownError) {

                            // Rewrite configuration file
                            var parentEl = $(".root");
                            var els = $("li", parentEl);

                            var previousLocation = 0;
                            var nextLocation = determineHighestPosition() + 200000;

                            var newels = [];
                            for (i = 0, j = els.length; i < j; i++) {
                                if (els[i] && els[i].id) {
                                    newels[newels.length] = els[i];
                                }
                            }

                            for (i = 0, j = newels.length; i < j; i++) {
                                if (newels[i] && newels[i].id && newels[i].id == sakai.site.selectedpage) {
                                    if (newels[i - 1] && newels[i - 1].id){
                                        previousLocation = parseInt(sakai.site.site_info._pages[newels[i - 1].id].position, 10);
                                    }
                                    if (newels[i + 1] && newels[i + 1].id){
                                        nextLocation = parseInt(sakai.site.site_info._pages[newels[i + 1].id].position, 10);
                                    }
                                }
                            }

                            var newposition = Math.round((nextLocation + previousLocation) / 2);

                            $.ajax({
                                url: newfolderpath,
                                type: 'POST',
                                data: {
                                    "position": "" + newposition
                                },
                                success: function(data){
                                    $(document.body).hide();
                                    document.location = "#" + newid;
                                    window.location.reload(true);
                                    $('#move_dialog').jqmHide();
                                }
                            });

                        }
                    });
                }
            });

        } else {
            sakai.site.inEditView = newid;
            $("#move_dialog").jqmHide();

            sakai.site.refreshSiteInfo();

            showPageLocation();
        }
    });
>>>>>>> ee4aa037


    //////////////////////////////////
    // ADD NEW: PAGE FROM TEMPLATE
    //////////////////////////////////

    // Bind Add a new page from template hover event
    $("#option_page_from_template").hover(
        function(over){
            $("#option_page_from_template").addClass("selected_option");
        },
        function(out){
            $("#option_page_from_template").removeClass("selected_option");
        }
    );



    /////////////////////////////////
    // MORE: SAVE PAGE AS TEMPLATE //
    /////////////////////////////////

    /**
     * Start Save As Template
     * @param {Object} hash
     * @return void
     */
    var startSaveAsTemplate = function(hash){
        $("#more_menu").hide();
        $("#add_new_menu").hide();
        sakai.site.isShowingDropdown = false;
        hash.w.show();
    };

    // Init Save as Template modal
    $("#save_as_template_container").jqm({
        modal: true,
        trigger: $('#more_save_as_template'),
        overlay: 20,
        toTop: true,
        onShow: startSaveAsTemplate
    });

    // Bind Save as Template click event
    $("#save_as_page_template_button").bind("click", function(ev){
        var name = $("#template_name").val();
        var description = $("#template_description").val() || "";
        if (name){

            var newid = Math.round(Math.random() * 100000000);

            var obj = {};
            obj.name = name;
            obj.description = description;

            // Load template configuration file
            sdata.preference.load(Config.URL.TEMPLATES, function(success, pref_data){
                if (success) {
                    updateTemplates(obj, newid, pref_data);
                } else {
                    var empty_templates = {};
                    updateTemplates(obj, newid, empty_templates);
                }
            });
        }
    });

    /**
     * Update templates in JCR
     * @param {Object} obj
     * @param {Object} newid
     * @param {Object} templates
     * @return void
     */
    var updateTemplates = function(obj, newid, templates){

        templates[newid] = obj;
        templates[newid]["_charset_"] = "utf-8";
        templates[newid]["sling:resourceType"] = "sakai/pagetemplate";
        templates[newid]["pageContent"] = {};
        templates[newid]["pageContent"]["_charset_"] = "utf-8";
        templates[newid]["pageContent"]["sling:resourceType"] = "sakai/pagetemplatecontent";
        templates[newid]["pageContent"]["sakai:pagecontent"] = sakai.site.pagecontents[sakai.site.selectedpage]["sakai:pagecontent"];

        sdata.preference.save(Config.URL.TEMPLATES, templates, function(success, response) {

            if (success) {

                sakai.site.mytemplates = templates;

                $("#save_as_template_container").jqmHide();
                $("#template_name").val("");
                $("#template_description").val("");
            } else {
                fluid.log("site_admin.js/updateTemplates(): Could not save page template!");
            }

        });

    };

    /**
     * Load Templates
     * @param {Object} hash
     * @return void
     */
    var loadTemplates = function(hash){
        if (sakai.site.versionHistoryNeedsReset) {
            sakai.site.resetVersionHistory();
            sakai.site.versionHistoryNeedsReset = false;
        }

        $("#add_new_menu").hide();
        sakai.site.isShowingDropdown = false;

        // Load template configuration file
        sdata.preference.load(Config.URL.TEMPLATES, function(success, pref_data){
            if (success) {
                renderTemplates(pref_data);
            } else {
                var empty_templates = {};
                renderTemplates(empty_templates);
            }
        });

        hash.w.show();
    };

    /**
     * Render Templates
     * @param {Object} templates
     * @return void
     */
    var renderTemplates = function(templates){

        sakai.site.mytemplates = templates;

        var finaljson = {};
        finaljson.items = [];

        // Filter valid templates data
        for (var i in templates){

            if ((templates[i].name) && (templates[i]["pageContent"])) {
                var obj = {};
                obj.id = i;
                obj.name = templates[i].name;
                obj.description = templates[i].description;
                obj.content = templates[i]["pageContent"]["sakai:pagecontent"];
                finaljson.items[finaljson.items.length] = obj;
            }
        }

        finaljson.size = finaljson.items.length;

        $("#list_container").hide().html($.Template.render("list_container_template",finaljson));

        if ($("#list_container").height() > 250){
            $("#list_container").css("height","250px");
        }

        $("#list_container").show();


        // Wire delete button
        $(".template_delete").bind("click", function(ev){
            var todelete = this.id.split("_")[2];

            var newobj = {};
            for (var i in sakai.site.mytemplates){
                if (i !== todelete){
                    newobj[i] = sakai.site.mytemplates[i];
                }
            }

            // Save updated template preferences
            sdata.preference.save(Config.URL.TEMPLATES, newobj, function(success, response) {
                if (success) {

                } else {
                    fluid.log("site_admin.js: Failed to delete template!");
                }
            });

            renderTemplates(newobj);
        });

        // Wire selection button
        $(".page_template_selection").bind("click", function(ev){
            var toload = this.id.split("_")[3];
            $("#select_template_for_page").jqmHide();
            createNewPage(sakai.site.mytemplates[toload]["pageContent"]["sakai:pagecontent"]);
        });
    };

    // Init Template selection modal
    $("#select_template_for_page").jqm({
        modal: true,
        trigger: $('#option_page_from_template'),
        overlay: 20,
        toTop: true,
        onShow: loadTemplates
    });


    ///////////////////////
    // MORE: DELETE PAGE //
    ///////////////////////

    /**
     * //s a page
     * @return void
     */
    var deletePage = function() {

        // Delete autosave
        $.ajax({
            url: sakai.site.site_info._pages[sakai.site.selectedpage]["path"],
            type: 'DELETE',
            success: function(data){

                delete sakai.site.site_info._pages[sakai.site.selectedpage];
                delete sakai.site.pagecontents[sakai.site.selectedpage];
                sakai.site.autosavecontent = false;
                document.location = "/sites/" + sakai.site.currentsite.id;

            },
            error: function(xhr, textStatus, thrownError) {

                fluid.log("site_admin.js/deletePage(): Could not delete page node at " + sakai.site.site_info._pages[sakai.site.selectedpage]["path"]);
            }
        });
    };

    // Init delete dialog
    $('#delete_dialog').jqm({
        modal: true,
        trigger: $('.delete_dialog'),
        overlay: 20,
        toTop: true
    });

    // Bind delete page click event
    $("#more_delete").bind("click", function(){
        $('#delete_dialog').jqmShow();
    });

    // Bind delete page confirmation click event
    $("#delete_confirm").bind("click", function(){
        deletePage();
    });


    ///////////////////
    // MORE: GENERAL //
    ///////////////////

    // Bind Insert more hover event
    $(".more_option").hover(
        function(over){
            $(this).addClass("selected_option");
        },
        function(out){
            $(this).removeClass("selected_option");
        }
    );


    //--------------------------------------------------------------------------------------------------------------
    //
    // PAGE PERMISSIONS
    //
    //--------------------------------------------------------------------------------------------------------------





    //--------------------------------------------------------------------------------------------------------------
    //
    // GLOBAL EVENT LISTENERS
    //
    //--------------------------------------------------------------------------------------------------------------

    // Bind title input change event
    $("#title-input").bind("change", function(){
        $("#new_page_path_current").text($("#title-input").val());
    });

    // Bind resize event
    $(window).bind("resize", function(){
        $("#toolbarcontainer").css("width", $("#toolbarplaceholder").width() + "px");
    });

    // Bind scroll event
    $(window).bind("scroll", function(e){
        try {
            placeToolbar();
        } catch (err){
            // Ignore
        }
    });


    //////////////////
    // EDIT SIDEBAR //
    //////////////////

    // Bind edit sidebar click
    $("#edit_sidebar").bind("click", function(ev){
        // Init tinyMCE if needed
        if (tinyMCE.activeEditor === null) { // Probably a more robust checking will be necessary
            sakai.site.isEditingNavigation = true;
            init_tinyMCE();
          } else {
            editPage("_navigation");
        }

        return false;
    });



    //--------------------------------------------------------------------------------------------------------------
    //
    // INIT
    //
    //--------------------------------------------------------------------------------------------------------------

    /**
     * Initialise Admin part
     * @return void
     */
    var admin_init = function() {
        sdata.container.registerFinishFunction(sakai.site.widgetFinish);
        sdata.container.registerCancelFunction(sakai.site.widgetCancel);
        fillInsertMoreDropdown();
    };

    admin_init();

};

sakai.site.onAdminLoaded();<|MERGE_RESOLUTION|>--- conflicted
+++ resolved
@@ -1967,177 +1967,6 @@
     });
 
 
-<<<<<<< HEAD
-=======
-    // Bind Move Page click event
-    $("#move_page_confirm").bind("click", function(ev){
-
-        // Generate new ID
-        var index = 0;
-        var newid = false;
-        var pageid = "";
-        if (sakai.site.site_info._pages[sakai.site.selectedpage]) {
-            pageid = sakai.site.selectedpage;
-        }
-        pageid = pageid.split("/")[pageid.split("/").length - 1];
-
-        var b_site_info = sakai.site.clone(sakai.site.site_info);
-        delete b_site_info._pages[sakai.site.selectedpage];
-
-        var item = $("#" + sakai.site.selectedpage);
-        var parent = item.parent().parent().attr("id");
-        if (parent == "1"){
-            parent = "";
-        }
-
-        while (!newid){
-            var totest = "";
-            if (parent){
-                totest += parent + "/";
-            }
-            totest += pageid;
-            if (index !== 0){
-                totest += "-" + index;
-            }
-            var exists = false;
-            if (b_site_info._pages[sakai.site.selectedpage]) {
-                exists = true;
-            }
-            if (!exists){
-                newid = totest;
-            }
-            index++;
-        }
-
-        // Move current file (generate new page id)
-        if (!sakai.site.inEditView) {
-            var newfolderpath = "/sites/" + sakai.site.currentsite.id + "/_pages/" + newid.split("/").join("/_pages/");
-
-            var createFolderPath = "";
-            for (var i = 0, j = newfolderpath.split("/").length - 1; i < j; i++){
-                createFolderPath += "/" + newfolderpath.split("/")[i];
-            }
-            createFolderPath = createFolderPath.substring(1);
-
-            // Create parent
-             $.ajax({
-                url: createFolderPath,
-                type: 'POST',
-                data: {
-                    created : "created"
-                },
-                success: function(data){
-                    $.ajax({
-                        url: sakai.site.urls.CURRENT_SITE_PAGES(),
-                        type: 'POST',
-                        data: {
-                            ":operation":"move",
-                            ":dest":newfolderpath
-                        },
-                        success: function(data){
-
-                            // Rewrite configuration file
-                            var parentEl = $(".root");
-                            var els = $("li", parentEl);
-
-                            var previousLocation = 0;
-                            var nextLocation = determineHighestPosition() + 200000;
-
-                            var newels = [];
-                            for (i = 0, j = els.length; i < j; i++) {
-                                if (els[i] && els[i].id) {
-                                    newels[newels.length] = els[i];
-                                }
-                            }
-
-                            for (i = 0, j = newels.length; i < j; i++) {
-                                if (newels[i] && newels[i].id && newels[i].id == sakai.site.selectedpage) {
-                                    if (newels[i - 1] && newels[i - 1].id){
-                                        previousLocation = parseInt(sakai.site.site_info._pages[newels[i - 1].id].position, 10);
-                                    }
-                                    if (newels[i + 1] && newels[i + 1].id){
-                                        nextLocation = parseInt(sakai.site.site_info._pages[newels[i + 1].id].position, 10);
-                                    }
-                                }
-                            }
-
-                            var newposition = Math.round((nextLocation + previousLocation) / 2);
-
-                            $.ajax({
-                                url: newfolderpath,
-                                type: 'POST',
-                                data: {
-                                    "position": "" + newposition
-                                },
-                                success: function(data){
-                                    $(document.body).hide();
-                                    document.location = "#" + newid;
-                                    window.location.reload(true);
-                                    $('#move_dialog').jqmHide();
-                                }
-                            });
-
-                        },
-                        error: function(xhr, textStatus, thrownError) {
-
-                            // Rewrite configuration file
-                            var parentEl = $(".root");
-                            var els = $("li", parentEl);
-
-                            var previousLocation = 0;
-                            var nextLocation = determineHighestPosition() + 200000;
-
-                            var newels = [];
-                            for (i = 0, j = els.length; i < j; i++) {
-                                if (els[i] && els[i].id) {
-                                    newels[newels.length] = els[i];
-                                }
-                            }
-
-                            for (i = 0, j = newels.length; i < j; i++) {
-                                if (newels[i] && newels[i].id && newels[i].id == sakai.site.selectedpage) {
-                                    if (newels[i - 1] && newels[i - 1].id){
-                                        previousLocation = parseInt(sakai.site.site_info._pages[newels[i - 1].id].position, 10);
-                                    }
-                                    if (newels[i + 1] && newels[i + 1].id){
-                                        nextLocation = parseInt(sakai.site.site_info._pages[newels[i + 1].id].position, 10);
-                                    }
-                                }
-                            }
-
-                            var newposition = Math.round((nextLocation + previousLocation) / 2);
-
-                            $.ajax({
-                                url: newfolderpath,
-                                type: 'POST',
-                                data: {
-                                    "position": "" + newposition
-                                },
-                                success: function(data){
-                                    $(document.body).hide();
-                                    document.location = "#" + newid;
-                                    window.location.reload(true);
-                                    $('#move_dialog').jqmHide();
-                                }
-                            });
-
-                        }
-                    });
-                }
-            });
-
-        } else {
-            sakai.site.inEditView = newid;
-            $("#move_dialog").jqmHide();
-
-            sakai.site.refreshSiteInfo();
-
-            showPageLocation();
-        }
-    });
->>>>>>> ee4aa037
-
-
     //////////////////////////////////
     // ADD NEW: PAGE FROM TEMPLATE
     //////////////////////////////////
