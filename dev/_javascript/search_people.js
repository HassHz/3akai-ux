/*
 * Licensed to the Sakai Foundation (SF) under one
 * or more contributor license agreements. See the NOTICE file
 * distributed with this work for additional information
 * regarding copyright ownership. The SF licenses this file
 * to you under the Apache License, Version 2.0 (the
 * "License"); you may not use this file except in compliance
 * with the License. You may obtain a copy of the License at
 *
 *     http://www.apache.org/licenses/LICENSE-2.0
 *
 * Unless required by applicable law or agreed to in writing,
 * software distributed under the License is distributed on an
 * "AS IS" BASIS, WITHOUT WARRANTIES OR CONDITIONS OF ANY
 * KIND, either express or implied. See the License for the
 * specific language governing permissions and limitations under the License.
 */

/*global $, Config, sdata, History, Widgets */

var sakai = sakai || {};
sakai.search = function() {


    //////////////////////////
    //    Config variables    //
    //////////////////////////

    var resultsToDisplay = 12;
    var searchterm = "";
    var currentpage = 0;
    var foundPeople = [];
    var contactclicked = false;
    var mainSearch = false;
    var results = false;


    //    CSS IDs


    var search = "#search";

    var searchConfig = {
        search : "#search",
        global : {
            button : search + "_button",
            text  :search + '_text',
            numberFound : search + '_numberFound',
            searchTerm : search + "_mysearchterm",
            searchBarSelectedClass : "search_bar_selected",
            pagerClass : ".jq_pager",
            messageClass : ".search_result_person_link_message",
            messageID : "search_result_person_link_message_",
            addToContactsLink : ".link_add_to_contacts",
            addToContactsDialog : '#add_to_contacts_dialog',
            sendmessageContainer : "#sendmessagecontainer"
        },
        addFriend : {
            types : '#add_friend_types',
            typesList : 'add_friends_list_type',
            typesTemplate : "add_friend_types_template",
            displayNameClass : ".add_friend_displayname",
            profilePicture : "#add_friend_profilepicture",
            personalNote : "#add_friend_personal_note",
            personalNoteTemplate : "add_friend_personal_note_template",
            doInvite : "#add_friends_do_invite",
            form : "#add_friends_form",
            response: "#add_to_contacts_response",
            addToContacts : "#link_add_to_contacts_{USERID}",
            addToContactsDivider : "#link_add_to_contacts_{USERID}_divider",
            errors : {
                request : "#add_to_contacts_error_request",
                message : "#add_to_contacts_error_message",
                noTypeSelected : "#add_to_contacts_error_noTypeSelected"
            }

        },
        filters : {
            filter : search + "_filter",
            sites : {
                filterSites : search + "_filter_my_sites",
                filterSitesTemplate : "search_filter_my_sites_template",
                ids : {
                    entireCommunity : '#search_filter_community',
                    allMySites : '#search_filter_all_my_sites',
                    specificSite : '#search_filter_my_sites_'
                },
                values : {
                    entireCommunity :'entire_community',
                    allMySites : "all_my_sites"
                }
            }
        },
        tabs : {
            all : "#tab_search_all",
            content : "#tab_search_content",
            people : "#tab_search_people",
            sites : "#tab_search_sites"
        },
        results : {
            container : search + '_results_container',
            header : search + '_results_header',
            template : 'search_results_template'
        }
    };




    //////////////////
    //    functions    //
    //////////////////


    /**
     * This method will show all the appropriate elements for when a search is executed.
     */
    var showSearchContent = function() {
        $(searchConfig.global.searchTerm).text(searchterm);
        $(searchConfig.global.numberFound).text("0");
        $(searchConfig.results.header).show();
    };

    /**
     * This method will cretae a flat space separeted
     * string from a numbered object. For example: obj = {0:"Foo",1:"Bar"} will return "Foo Bar"
     * @param {Object} input_object
     * @return {String} The concatenated String
     */
    var concatObjectValues = function(input_object) {

        var return_string = "";

        // Error handling
        if ((input_object.length === 0) || (!input_object)) {
            return return_string;
        }

        // Concatenate
        for (var i = 0, j = input_object.length; i<j; i++) {
            return_string += input_object[i]+" ";
        }

        // Remove extra space at the end
        return_string = return_string.substring(0,return_string.length-1);

        return return_string;
    };


    /**
     * Will search for a user in the list of results we got from the server.
     * @param {String} userid
     * @return Will return the user object if something is found, false if nothing is found.
     */
    var searchPerson = function(userid) {
        var person = {};
        for (var i = 0, j = foundPeople.length; i < j; i++) {
            var t_userid = concatObjectValues(foundPeople[i].userid);

            if (t_userid === userid) {
                var t_firstname = "";
                var t_lastname = "";
                // Not every user has a first/last name.
                if (foundPeople[i].hasOwnProperty('firstName')) {
                    t_firstname = concatObjectValues(foundPeople[i].firstName);
                } else {
                    t_firstname = concatObjectValues(foundPeople[i].userid);
                }
                if (foundPeople[i].hasOwnProperty('lastName')) {
                    t_lastname = concatObjectValues(foundPeople[i].lastName);
                }
                person.uuid = t_userid;
                person.firstName = t_firstname;
                person.lastName = t_lastname;
                break;
            }
        }
        return person;
    };



    //////////////////////////////
    //    Search functionality    //
    //////////////////////////////


    /**
     * Used to do a search. This will add the page and the searchterm to the url and add
     * it too the history without reloading the page. This way the user can navigate
     * using the back and forward button.
     * @param {Integer} page The page you are on (optional / default = 1.)
     * @param {String} searchquery The searchterm you want to look for (optional / default = input box value.)
     */
    var doHSearch = function(page, searchquery, searchwhere) {
        if (!page) {
            page = 1;
        }
        if (!searchquery) {
            searchquery = $(searchConfig.global.text).val().toLowerCase();
        }
        if (!searchwhere) {
            searchwhere = mainSearch.getSearchWhereSites();
        }
        currentpage = page;
        //    This will invoke the sakai._search.doSearch function and change the url.
        History.addBEvent("" + page + "|" + encodeURIComponent(searchquery) + "|" + searchwhere);
    };

    /**
     * When the pager gets clicked.
     * @param {integer} pageclickednumber The page you want to go to.
     */
    var pager_click_handler = function(pageclickednumber) {
        currentpage = pageclickednumber;
        //    Redo the search
        doHSearch(currentpage, searchterm);
    };

    /**
     * This will render all the results we have found.
     * @param {Object} results The json object containing all the result info.
     * @param {Boolean} success If the request was succesfull or not
     */
    var renderResults = function(results, success) {
        var finaljson = {};
        finaljson.items = [];
        if (success) {
            //    Adjust the number of people we have found.
            $(searchConfig.global.numberFound).text(results.total);

            //    Reset the pager.
            $(searchConfig.global.pagerClass).pager({
                pagenumber: currentpage,
                pagecount: Math.ceil(results.total / resultsToDisplay),
                buttonClickCallback: pager_click_handler
            });

            if (results.results) {
                finaljson = mainSearch.preparePeopleForRender(results.results, finaljson);
            }

            //    If we don't have any results or they are less then the number we should display
            //    we hide the pager
            if (results.total < resultsToDisplay) {
                $(searchConfig.global.pagerClass).hide();
            }
            else {
                $(searchConfig.global.pagerClass).show();
            }

            if (results.total == 0){
                $("#create_site_these_people").hide();
            } else {
                $("#create_site_these_people").show();
            }

        }
        else {
            $(searchConfig.global.pagerClass).hide();
        }
        foundPeople = finaljson.items;
        //    Render the results.
        $(searchConfig.results.container).html($.Template.render(searchConfig.results.template, finaljson));
        $("#search_results_page1").show();
    };



    //////////////////////////
    //    _search functions    //
    //////////////////////////

    /*
     * These are functions that are defined in search_history.js .
     * We override these with our owm implementation.
     */


    /**
     * This function gets called everytime the page loads and a new searchterm is entered.
     * It gets called by search_history.js
     * @param {Integer} page The page you are on.
     * @param {String} searchquery The searchterm you want to search trough.
     * @param {string} searchwhere The subset of contact you want to search in.
     *  * = entire community
     *  my contacts = the site the user is registered on
     */
    sakai._search.doSearch = function(page, searchquery, searchwhere) {

        currentpage = parseInt(page,  10);

        //    Set all the input fields and paging correct.
        mainSearch.fillInElements(page, searchquery, searchwhere);


        //    Get the search term out of the input box.
        //    If we were redirected to this page it will be added previously already.
        searchterm = $(searchConfig.global.text).val().toLowerCase();

        //    Rebind everything
        mainSearch.addEventListeners(searchterm, searchwhere);

        if (searchterm) {
            // Show and hide the correct elements.
            showSearchContent();

            // Set off the AJAX request

            // Look to in which place we are searching (is it all the contacts or only my contacts)
            var searchWhere = mainSearch.getSearchWhereUsers();

            // What are we looking for?
            var urlsearchterm = mainSearch.prepSearchTermForURL(searchterm);

            // The search URL depends on the searchWhere variable
            var searchURL;
            if(searchWhere === "mycontacts") {
                searchURL = Config.URL.SEARCH_USERS_ACCEPTED + urlsearchterm;
            }  else {
                searchURL = Config.URL.SEARCH_USERS + "?page=" + (currentpage - 1) + "&items=" + resultsToDisplay + "&username=" + urlsearchterm + "&s=sakai:firstName&s=sakai:lastName";
            }

            $.ajax({
                cache: false,
<<<<<<< HEAD
                url: searchURL,
=======
                url: Config.URL.SEARCH_PEOPLE_SERVICE + "?page=" + (currentpage - 1) + "&items=" + resultsToDisplay + "&username=" + urlsearchterm + "&people=" + searchWhere + "&s=sakai:firstName&s=sakai:lastName",
>>>>>>> bdc8428b
                success: function(data) {
                    var json = $.evalJSON(data);
                    results = json;
                    renderResults(json, true);
                },
                error: function(xhr, textStatus, thrownError) {
                    var json = {};
                    results = json;
                    renderResults(json, false);
                }
            });

        }
        else {
            sakai._search.reset();
        }
    };

    /**
     * Will reset the view to standard.
     */
    sakai._search.reset = function() {
        $(searchConfig.results.header).hide();
    };


    ///////////////////////////////////
    // Create site with found people //
    ///////////////////////////////////

    $("#create_site_these_people_link").bind("click", function(ev){
        var searchterm = $(searchConfig.global.text).val().toLowerCase();
        var urlsearchterm = mainSearch.prepSearchTermForURL(searchterm);
<<<<<<< HEAD
        var url = Config.URL.SEARCH_USERS + "?page=" + 0 + "&items=" + results.total + "&username=" + urlsearchterm;
=======
        var url = Config.URL.SEARCH_PEOPLE_SERVICE + "?page=" + 0 + "&items=" + results.total + "&username=" + urlsearchterm;
>>>>>>> bdc8428b
        $.ajax({
            cache: false,
            url: url,
            success: function(data) {
                var json = $.evalJSON(data);
                var finaljson = {};
                finaljson.items = [];
                finaljson = mainSearch.preparePeopleForRender(json.results, finaljson);
                sakai.createsite.initialise(finaljson);
            },
            error: function(xhr, textStatus, thrownError) {
                alert($.i18n.getValueForKey("__MSG__AN_ERROR_HAS_OCCURED__"));
            }
        });
    });



    //////////////////////
    //    Event binding    //
    //////////////////////


    /** When a user wants to message another  user */
    $(searchConfig.global.messageClass).live("click", function() {

        var reg = new RegExp(searchConfig.global.messageID, "gi");
        var contactclicked = $(this).attr("id").replace(reg,"");
        var person = searchPerson(contactclicked);
        if (person) {
            $(searchConfig.global.sendmessageContainer).show();


            sakai.sendmessage.initialise(person, true);
        }
    });

    /** A user want to make a new friend. */
    $(searchConfig.global.addToContactsLink).live("click", function(ev) {
        contactclicked = this.id.split("_")[4];
        sakai.addtocontacts.initialise(contactclicked, mainSearch.removeAddContactLinks);
    });


    //////////////////////
    //    init function    //
    //////////////////////


    var thisFunctionality = {
        "doHSearch" : doHSearch
    };


    /**
     * Will fetch the sites and add a new item to the history list.
     */
    var doInit = function() {
        mainSearch = sakai._search(searchConfig, thisFunctionality);
        //    Make sure that we are still logged in.
        if (mainSearch.isLoggedIn()) {
            //    Get my friends
            mainSearch.fetchMyFriends();
            //    add the bindings
            mainSearch.addEventListeners();
        }
    };
    doInit();
};

sdata.container.registerForLoad("sakai.search");<|MERGE_RESOLUTION|>--- conflicted
+++ resolved
@@ -324,11 +324,7 @@
 
             $.ajax({
                 cache: false,
-<<<<<<< HEAD
                 url: searchURL,
-=======
-                url: Config.URL.SEARCH_PEOPLE_SERVICE + "?page=" + (currentpage - 1) + "&items=" + resultsToDisplay + "&username=" + urlsearchterm + "&people=" + searchWhere + "&s=sakai:firstName&s=sakai:lastName",
->>>>>>> bdc8428b
                 success: function(data) {
                     var json = $.evalJSON(data);
                     results = json;
@@ -362,11 +358,7 @@
     $("#create_site_these_people_link").bind("click", function(ev){
         var searchterm = $(searchConfig.global.text).val().toLowerCase();
         var urlsearchterm = mainSearch.prepSearchTermForURL(searchterm);
-<<<<<<< HEAD
         var url = Config.URL.SEARCH_USERS + "?page=" + 0 + "&items=" + results.total + "&username=" + urlsearchterm;
-=======
-        var url = Config.URL.SEARCH_PEOPLE_SERVICE + "?page=" + 0 + "&items=" + results.total + "&username=" + urlsearchterm;
->>>>>>> bdc8428b
         $.ajax({
             cache: false,
             url: url,
