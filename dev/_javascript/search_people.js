/*
 * Licensed to the Sakai Foundation (SF) under one
 * or more contributor license agreements. See the NOTICE file
 * distributed with this work for additional information
 * regarding copyright ownership. The SF licenses this file
 * to you under the Apache License, Version 2.0 (the
 * "License"); you may not use this file except in compliance
 * with the License. You may obtain a copy of the License at
 *
 *     http://www.apache.org/licenses/LICENSE-2.0
 *
 * Unless required by applicable law or agreed to in writing,
 * software distributed under the License is distributed on an
 * "AS IS" BASIS, WITHOUT WARRANTIES OR CONDITIONS OF ANY
 * KIND, either express or implied. See the License for the
 * specific language governing permissions and limitations under the License.
 */

/*global $, Config, History, Widgets */

var sakai = sakai || {};
sakai.search = function() {


    //////////////////////////
    //    Config variables    //
    //////////////////////////

    var resultsToDisplay = 12;
    var searchterm = "";
    var currentpage = 0;
    var foundPeople = [];
    var contactclicked = false;
    var mainSearch = false;
    var max_items = 2000;

    // Search URL mapping
    var searchURLmap = {
        allusers : sakai.config.URL.SEARCH_USERS,
        mycontacts : sakai.config.URL.SEARCH_USERS_ACCEPTED,
        invitedcontacts : sakai.config.URL.CONTACTS_INVITED,
        pendingcontacts : sakai.config.URL.CONTACTS_PENDING,
        onlinecontacts : sakai.config.URL.PRESENCE_CONTACTS_SERVICE
    };

    //    CSS IDs


    var search = "#search";

    var searchConfig = {
        search : "#search",
        global : {
            resultTemp : search + "_result_temp",
            button : search + "_button",
            text  :search + '_text',
            numberFound : search + '_numberFound',
            searchTerm : search + "_mysearchterm",
            searchBarSelectedClass : "search_bar_selected",
            pagerClass : ".jq_pager",
            messageClass : ".search_result_person_link_message",
            messageID : "search_result_person_link_message_",
            addToContactsLink : ".link_add_to_contacts",
            addToContactsDialog : '#add_to_contacts_dialog',
            sendmessageContainer : "#sendmessagecontainer"
        },
        addFriend : {
            types : '#add_friend_types',
            typesList : 'add_friends_list_type',
            typesTemplate : "add_friend_types_template",
            displayNameClass : ".add_friend_displayname",
            profilePicture : "#add_friend_profilepicture",
            personalNote : "#add_friend_personal_note",
            personalNoteTemplate : "add_friend_personal_note_template",
            doInvite : "#add_friends_do_invite",
            form : "#add_friends_form",
            response: "#add_to_contacts_response",
            addToContacts : "#link_add_to_contacts_{USERID}",
            addToContactsDivider : "#link_add_to_contacts_{USERID}_divider",
            errors : {
                request : "#add_to_contacts_error_request",
                message : "#add_to_contacts_error_message",
                noTypeSelected : "#add_to_contacts_error_noTypeSelected"
            }

        },
        filters : {
            filter : search + "_filter",
            sites : {
                filterSites : search + "_filter_my_sites",
                filterSitesTemplate : "search_filter_my_sites_template",
                ids : {
                    entireCommunity : '#search_filter_community',
                    allMySites : '#search_filter_all_my_sites',
                    specificSite : '#search_filter_my_sites_'
                },
                values : {
                    entireCommunity :'entire_community',
                    allMySites : "all_my_sites"
                }
            }
        },
        tabs : {
            all : "#tab_search_all",
            content : "#tab_search_content",
            people : "#tab_search_people",
            sites : "#tab_search_sites"
        },
        results : {
            container : search + '_results_container',
            header : search + '_results_header',
            template : 'search_results_template'
        },
        facetedConfig : {
            title : "Refine your search",
            value : "People",
<<<<<<< HEAD
            categories : ["All Users", "My Contacts", "Contact Currently Online", "Invited", "Requested", "Not known"],
            searchurls : [searchURLmap.allusers, searchURLmap.mycontacts, searchURLmap.onlinecontacts, searchURLmap.invitedcontacts, searchURLmap.pendingcontacts, '']
=======
            facets: {
                "all" : {
                    "category": "All Users",
                    "searchurl": searchURLmap.allusers
                }, 
                "contacts" : {
                    "category": "My Contacts",
                    "searchurl": searchURLmap.mycontacts
                },
                "onlinecontacts" : {
                    "category": "Contact Currently Online",
                    "searchurl": searchURLmap.onlinecontacts
                }, 
                "invited" : {
                    "category": "Invited",
                    "searchurl": searchURLmap.invitedcontacts
                },
                "requested" : {
                    "category": "Requested",
                    "searchurl": searchURLmap.pendingcontacts
                }
            }
>>>>>>> f1fd83d1
        }
    };




    //////////////////
    //    functions    //
    //////////////////


    /**
     * This method will show all the appropriate elements for when a search is executed.
     */
    var showSearchContent = function() {
        $(searchConfig.global.searchTerm).text(sakai.api.Security.saneHTML(searchterm));
        $(searchConfig.global.numberFound).text("0");
        $(searchConfig.results.header).show();
        $(searchConfig.results.container).html($(searchConfig.global.resultTemp).html());
    };

    /**
     * This method will cretae a flat space separeted
     * string from a numbered object. For example: obj = {0:"Foo",1:"Bar"} will return "Foo Bar"
     * @param {Object} input_object
     * @return {String} The concatenated String
     */
    var concatObjectValues = function(input_object) {

        var return_string = "";

        // Error handling
        if ((input_object.length === 0) || (!input_object)) {
            return return_string;
        }

        // Concatenate
        for (var i = 0, j = input_object.length; i<j; i++) {
            return_string += input_object[i]+" ";
        }

        // Remove extra space at the end
        return_string = return_string.substring(0,return_string.length-1);

        return return_string;
    };


    /**
     * Will search for a user in the list of results we got from the server.
     * @param {String} userid
     * @return Will return the user object if something is found, false if nothing is found.
     */
    var searchPerson = function(userid) {
        var person = false;
        for (var i = 0, j = foundPeople.length; i<j; i++) {
            if (foundPeople[i].userid === userid) {
                person = foundPeople[i];
                break;
            }
        }
        return person;
    };



    //////////////////////////////
    //    Search functionality    //
    //////////////////////////////


    /**
     * Used to do a search. This will add the page and the searchterm to the url and add
     * it too the history without reloading the page. This way the user can navigate
     * using the back and forward button.
     * @param {Integer} page The page you are on (optional / default = 1.)
     * @param {String} searchquery The searchterm you want to look for (optional / default = input box value.)
     */
    sakai._search.doHSearch = function(page, searchquery, searchwhere, facet) {
        if (!page) {
            page = 1;
        }
        if (!searchquery) {
            searchquery = $(searchConfig.global.text).val().toLowerCase();
        }
        if (!searchwhere) {
            searchwhere = mainSearch.getSearchWhereSites();
        }
        if (!facet){
            facet = $.bbq.getState('facet');
        }
        currentpage = page;
        //    This will invoke the sakai._search.doSearch function and change the url.
        History.addBEvent(page, encodeURIComponent(searchquery), searchwhere, facet);
    };

    /**
     * When the pager gets clicked.
     * @param {integer} pageclickednumber The page you want to go to.
     */
    var pager_click_handler = function(pageclickednumber) {
        currentpage = pageclickednumber;
        //    Redo the search
        doHSearch(currentpage, searchterm, null, $.bbq.getState('facet'));
    };

    /**
     * This will render all the results we have found.
     * @param {Object} results The json object containing all the result info.
     * @param {Boolean} success If the request was succesfull or not
     */
    var renderResults = function(results, success) {
        var finaljson = {};
        finaljson.items = [];
        if (success) {

            // Adjust display global total
            // If number is higher than a configurable threshold show a word instead conveying ther uncountable volume -- TO DO: i18n this
            if ((results.total <= sakai.config.Search.MAX_CORRECT_SEARCH_RESULT_COUNT) && (results.total >= 0)) {
                $(searchConfig.global.numberFound).text(""+results.total);
            } else if (results.results.length <= 0) {
                $(searchConfig.global.numberFound).text(0);
            } else {
                $(searchConfig.global.numberFound).text("thousands");
            }

            // Reset the pager.
            $(searchConfig.global.pagerClass).pager({
                pagenumber: currentpage,
                pagecount: Math.ceil(results.total / resultsToDisplay),
                buttonClickCallback: pager_click_handler
            });

            if (results.results) {
                finaljson = mainSearch.preparePeopleForRender(results.results, finaljson);
            }

            // If we don't have any results or they are less then the number we should display
            // we hide the pager
            if ((results.total < resultsToDisplay) || (results.results.length <= 0)) {
                $(searchConfig.global.pagerClass).hide();
            }
            else {
                $(searchConfig.global.pagerClass).show();
            }

        }
        else {
            $(searchConfig.global.pagerClass).hide();
        }
        foundPeople = finaljson.items;
        //    Render the results.
        $(searchConfig.results.container).html($.TemplateRenderer(searchConfig.results.template, finaljson));
        $("#search_results_page1").show();
    };



    //////////////////////////
    //    _search functions    //
    //////////////////////////

    /*
     * These are functions that are defined in search_history.js .
     * We override these with our owm implementation.
     */


    /**
     * This function gets called everytime the page loads and a new searchterm is entered.
     * It gets called by search_history.js
     * @param {Integer} page The page you are on.
     * @param {String} searchquery The searchterm you want to search trough.
     * @param {string} searchwhere The subset of contact you want to search in.
     *  * = entire community
     *  my contacts = the site the user is registered on
     */
    sakai._search.doSearch = function(page, searchquery, searchwhere, facet) {

        facetedurl = mainSearch.getFacetedUrl();

        if (facet){
            facetedurl = searchConfig.facetedConfig.facets[facet].searchurl;
        }
        
        $(".faceted_category").removeClass("faceted_category_selected");
        if (facet) {
            $("#" + facet).addClass("faceted_category_selected");
        } else {
            $(".faceted_category:first").addClass("faceted_category_selected");
        }
    
        if (isNaN(page)){
            page = 1;
        }

        currentpage = parseInt(page,  10);

        //    Set all the input fields and paging correct.
        mainSearch.fillInElements(page, searchquery, searchwhere);


        //    Get the search term out of the input box.
        //    If we were redirected to this page it will be added previously already.
        searchterm = $(searchConfig.global.text).val().toLowerCase();

        //    Rebind everything
        mainSearch.addEventListeners(searchterm, searchwhere);

        if (searchterm) {
            // Show and hide the correct elements.
            showSearchContent();

            // Set off the AJAX request

            // Look to in which place we are searching (is it all the contacts or only my contacts)
            var searchWhere = mainSearch.getSearchWhereUsers();

            // What are we looking for?
            var urlsearchterm = mainSearch.prepSearchTermForURL(searchterm);

            // The search URL depends on the searchWhere variable
            var searchURL;
            
            if(searchWhere === "mycontacts") {
                searchURL = sakai.config.URL.SEARCH_USERS_ACCEPTED + "&q=" + urlsearchterm;
            }  else {
                searchURL = sakai.config.URL.SEARCH_USERS + "?page=" + (currentpage - 1) + "&items=" + resultsToDisplay + "&q=" + urlsearchterm + "&sortOn=sakai:firstName&sortOrder=ascending";
            }

            // Check if we want to search using a faceted link
            if (facetedurl)
                searchURL = facetedurl + "?page=" + (currentpage - 1) + "&items=" + resultsToDisplay + "&q=" + urlsearchterm + "&sortOn=sakai:firstName&sortOrder=ascending";

            $.ajax({
                cache: false,
                url: searchURL,
                success: function(data) {

                    // Store found people in data cache
                    sakai.data.search.results_people = {};

                    // if results are returned in a different format
                    if (!data.results && data.contacts && facetedurl === sakai.config.URL.PRESENCE_CONTACTS_SERVICE) {
                        var resultsTemp = { results : [] };
                        var j = 0;
                        $.each(data.contacts, function(i, val) {
                            if (val.profile && val["sakai:status"] === "online") {
                                resultsTemp.results[j] = val.profile;
                                j++;
                            }
                        });
                        data = resultsTemp;
                    } else if (data.results) {
                        var resultsTemp = { results : [] };
                        var updateData = false;
                        $.each(data.results, function(i, val) {
                            if (val.profile) {
                                resultsTemp.results[i] = val.profile;
                                updateData = true;
                            }
                        });
                        if (updateData)
                            data = resultsTemp;
                    }

                    for (var i = 0, j = data.results.length; i < j; i++) {
                        sakai.data.search.results_people[data.results[i]["rep:userId"]] = data.results[i];
                    }

                    renderResults(data, true);
                },
                error: function(xhr, textStatus, thrownError) {
                    sakai.data.search.results_people = {};
                    renderResults(sakai.data.search.results_people, false);
                }
            });

        }
        else {
            sakai._search.reset();
        }
    };

    /**
     * Will reset the view to standard.
     */
    sakai._search.reset = function() {
        $(searchConfig.results.header).hide();
    };


    ///////////////////////////////////
    // Create site with found people //
    ///////////////////////////////////

    $("#create_site_these_people_link").bind("click", function(ev){
        var searchterm = $(searchConfig.global.text).val().toLowerCase();
        var urlsearchterm = mainSearch.prepSearchTermForURL(searchterm);
        var url = sakai.config.URL.SEARCH_USERS + "?page=" + 0 + "&items=" + results.total + "&q=" + urlsearchterm;
        $.ajax({
            cache: false,
            url: url,
            success: function(data) {
                var finaljson = {};
                finaljson.items = [];
                finaljson = mainSearch.preparePeopleForRender(data.results, finaljson);
                sakai.createsite.initialise(finaljson);
            },
            error: function(xhr, textStatus, thrownError) {
                alert(sakai.api.i18n.Widgets.getValueForKey("__MSG__AN_ERROR_HAS_OCCURED__"));
            }
        });
    });



    //////////////////////
    //    Event binding    //
    //////////////////////


    /** When a user wants to message another  user */
    $(searchConfig.global.messageClass).live("click", function() {
        var reg = new RegExp(searchConfig.global.messageID, "gi");
        var contactclicked = $(this).attr("id").replace(reg,"");
        var person = searchPerson(contactclicked);
        if (contactclicked) {
            $(searchConfig.global.sendmessageContainer).show();
            if (!person.uuid) {
                person.uuid = person.userid;
            }
            if (!person.hasOwnProperty("firstName") && !person.hasOwnProperty("lastName")) {
                person.firstName = person.uuid;
                person.lastName = "";
            }
            sakai.sendmessage.initialise(person, true);
        }
    });

    /** A user want to make a new friend. */
    $(searchConfig.global.addToContactsLink).live("click", function(ev) {
        contactclicked = this.id.split("_")[4];
        sakai.addtocontacts.initialise(contactclicked, mainSearch.removeAddContactLinks);
    });


    //////////////////////
    //    init function    //
    //////////////////////


    var thisFunctionality = {
        "doHSearch" : sakai._search.doHSearch
    };


    /**
     * Will fetch the sites and add a new item to the history list.
     */
    var doInit = function() {
        mainSearch = sakai._search(searchConfig, thisFunctionality);
        //    Make sure that we are still logged in.
        if (mainSearch.isLoggedIn()) {
            //    Get my friends
            mainSearch.fetchMyFriends();
            //    add the bindings
            mainSearch.addEventListeners();

            // display faceted panel
            mainSearch.addFacetedPanel();
        }
    };
    doInit();
};

sakai.api.Widgets.Container.registerForLoad("sakai.search");<|MERGE_RESOLUTION|>--- conflicted
+++ resolved
@@ -114,10 +114,6 @@
         facetedConfig : {
             title : "Refine your search",
             value : "People",
-<<<<<<< HEAD
-            categories : ["All Users", "My Contacts", "Contact Currently Online", "Invited", "Requested", "Not known"],
-            searchurls : [searchURLmap.allusers, searchURLmap.mycontacts, searchURLmap.onlinecontacts, searchURLmap.invitedcontacts, searchURLmap.pendingcontacts, '']
-=======
             facets: {
                 "all" : {
                     "category": "All Users",
@@ -140,7 +136,6 @@
                     "searchurl": searchURLmap.pendingcontacts
                 }
             }
->>>>>>> f1fd83d1
         }
     };
 
