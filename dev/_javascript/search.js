--- conflicted
+++ resolved
@@ -231,11 +231,7 @@
         // this can be the case when a search fails
         foundSites.results = foundSites.results || [];
         foundSites.total = foundSites.total || 0;
-<<<<<<< HEAD
-        
-=======
-
->>>>>>> 35cff746
+
         // Adjust total search result count
         if (foundSites.results) {
           updateTotalHitCount(foundSites.results.length);
@@ -292,11 +288,7 @@
         // this can be the case when a search fails
         results.results = results.results || [];
         results.total = results.total || 0;
-<<<<<<< HEAD
-        
-=======
-
->>>>>>> 35cff746
+
         // Adjust total search result count
         updateTotalHitCount(results.results.length);
 
