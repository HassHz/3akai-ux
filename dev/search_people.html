<!DOCTYPE HTML>
<html xmlns="http://www.w3.org/1999/xhtml">

    <head>

        <meta http-equiv="Content-Type" content="text/html; charset=utf-8" />
        <title></title>

        <!-- Sakai Core CSS -->
        <link rel="stylesheet" type="text/css" href="/dev/css/FSS/fss-base.css" />
        <link rel="stylesheet" type="text/css" href="/dev/css/sakai/sakai.base.css" />
        <link rel="stylesheet" type="text/css" href="/dev/css/sakai/sakai.core.2.css" />
        <link rel="stylesheet" type="text/css" href="/dev/css/sakai/sakai.3.css" />

        <!-- Sakai Page CSS -->
        <link rel="stylesheet" type="text/css" href="/dev/css/sakai/sakai.search.css" />
        <link rel="stylesheet" type="text/css" href="/dev/css/sakai/sakai.search_b.css" />

        <!-- 3rd party CSS -->
        <link rel="stylesheet" type="text/css" href="/dev/css/sakai/sakai.components.jq_pager.css" />
        <link rel="stylesheet" type="text/css" href="/dev/lib/jquery/plugins/gritter/css/jquery.gritter.css"/>
        <link rel="stylesheet" type="text/css" href="/dev/css/lib/jquery.autoSuggest.css" />

        <!-- Sakai Config JS -->
        <script type="text/javascript" src="/dev/configuration/widgets.js"></script>
        <script type="text/javascript" src="/var/widgets.json?callback=sakai.storeWidgets"></script>
        <script type="text/javascript" src="/dev/configuration/config.js"></script>
        <script type="text/javascript" src="/dev/configuration/config_custom.js"></script>

        <!-- Core 3rd-party JS -->
        <script type="text/javascript" src="/dev/lib/jquery/jquery.js"></script>
        <script type="text/javascript" src="/dev/lib/jquery/jquery-ui.full.js"></script>
<<<<<<< HEAD
        <script type="text/javascript" src="/dev/lib/Fluid/3akai_Infusion.js"></script>
        <script type="text/javascript" src="/dev/lib/i10n/globalization.js"></script>
        <script type="text/javascript" src="/dev/lib/jquery/plugins/jquery.json.js"></script>
        <script type="text/javascript" src="/dev/lib/google/html-sanitizer-minified.js"></script>

        <!-- Sakai Core JS -->
        <script type="text/javascript" src="/dev/lib/sakai_util/sakai_magic.js"></script>

        <!-- 3rd party JS -->
        <script type="text/javascript" src="/dev/lib/sakai_util/trimpath.template.js"></script>
        <script type="text/javascript" src="/dev/lib/sakai_util/querystring.js"></script>
=======
        <script type="text/javascript" src="/dev/lib/fluid/3akai_Infusion.js"></script>
        <script type="text/javascript" src="/dev/lib/misc/l10n/globalization.js"></script>
        <script type="text/javascript" src="/dev/lib/jquery/plugins/jquery.json.js"></script>
        <script type="text/javascript" src="/dev/lib/misc/google/html-sanitizer-minified.js"></script>

        <!-- Sakai Core JS -->
        <script type="text/javascript" src="/dev/lib/sakai/sakai.api.core.js"></script>
        <script type="text/javascript" src="/dev/lib/sakai/sakai.api.util.js"></script>
        <script type="text/javascript" src="/dev/lib/sakai/sakai.api.i18n.js"></script>
        <script type="text/javascript" src="/dev/lib/sakai/sakai.api.l10n.js"></script>
        <script type="text/javascript" src="/dev/lib/sakai/sakai.api.user.js"></script>
        <script type="text/javascript" src="/dev/lib/sakai/sakai.api.widgets.js"></script>
        <script type="text/javascript" src="/dev/lib/sakai/sakai.api.communication.js"></script>

        <!-- 3rd party JS -->
        <script type="text/javascript" src="/dev/lib/misc/trimpath.template.js"></script>
        <script type="text/javascript" src="/dev/lib/misc/querystring.js"></script>
>>>>>>> bbfea088
        <script type="text/javascript" src="/dev/lib/jquery/plugins/jqmodal.sakai-edited.js"></script>
        <script type="text/javascript" src="/dev/lib/jquery/plugins/jquery.cookie.js"></script>
        <script type="text/javascript" src="/dev/lib/jquery/plugins/jquery.pager.js"></script>
        <script type="text/javascript" src="/dev/lib/jquery/plugins/jquery.ba-bbq.js"></script>
<<<<<<< HEAD
        <script type="text/javascript" src="/dev/javascript/_history/search_history.js"></script>
=======
        <script type="text/javascript" src="/dev/javascript/history/search_history.js"></script>
>>>>>>> bbfea088
        <script type="text/javascript" src="/dev/lib/jquery/plugins/jquery.threedots.js"></script>
        <script type="text/javascript" src="/dev/lib/jquery/plugins/jquery.autoSuggest.sakai-edited.js"></script>

    </head>

    <body id="root" class="fl-centered fl-container i18nable search-container">

        <!-- TOP BANNER -->
        <div id="top_banner"><!-- --></div>

        <!-- NAVIGATION -->
        <div id="widget_topnavigation" class="widget_inline"></div>

        <!-- CONTENT -->
        <div class="fl-container-flex content content_search s3d-regular-links s3d-header">
            <div class="fl-fix fl-centered fixed-container s3d-fixed-container">
                <div class="s3d-decor"></div>

                <!-- TITLE -->
                <h1 class="title">__MSG__SEARCH_PEOPLE__</h1>

                <!-- TAB NAVIGATION -->
                <div class="s3d-primary-tabs">
                    <ul class="fl-tabs fl-tabs-right">
                        <li><a id="tab_search_all" href="search.html#">__MSG__ALL__</a></li>
                        <li><a href="search_content.html#" id="tab_search_content">__MSG__CONTENT_AND_MEDIA__</a></li>
                        <li><a href="search_groups.html#" id="tab_search_sites">__MSG__GROUPS__</a></li>
                        <li><a href="search_sakai2.html#" id="tab_search_sakai2">__MSG__SAKAI2__</a></li>
                        <li class="fl-tabs-active search_tab_selected"><a href="search_people.html#" id="tab_search_people">__MSG__PEOPLE__</a></li>
                    </ul>
                </div>

                <!-- TAB CONTENT -->
                <div class="fl-centered fl-container fl-tab-content search_content_wrapper">
                    <div class="search_tab_content_top"><div class="search_tab_content_top_inner"></div></div>

                    <div class="search_content_main s3d-content">

                        <!-- SEARCH BAR -->
                        <div class="fl-left fl-container fl-fix search_bar">
                            <div id="search_form">
                                <input type="text" maxlength="255" id="search_text" class="input" value="__MSG__ENTER_A_SEARCH_TERM__" title="__MSG__ENTER_A_SEARCH_TERM__" />
                                <button id="search_button" class="s3d-search-button s3d-button s3d-button-primary"><span class="s3d-button-inner"><span class="s3d-button-icon-right">__MSG__SEARCH__</span></span></button>
                            </div>
                        </div>

                        <!-- TEMPORARY SEARCH TEXT -->
                        <div id="search_result_temp" style="display:none;"><div class="search_padded_content"><b>__MSG__SEARCHING__ ...</b></div></div>

                        <div class="fl-container fl-fix search_results">

                        <div class="search_results_faceted">
                            <span id="search_result_title" style="display:none;">__MSG__REFINE_YOUR_SEARCH__</span>
                            <span id="search_result_all_people" style="display:none;">__MSG__ALL_PEOPLE__</span>
                            <span id="search_result_my_contacts" style="display:none;">__MSG__MY_CONTACTS__</span>
                            <span id="search_result_my_contacts_invitation" style="display:none;">__MSG__MY_CONTACTS_INVITATIONS__</span>
                            <span id="search_result_pending_invitations" style="display:none;">__MSG__PENDING_INVITATIONS__</span>

                            <!-- FACETED WIDGET -->
                            <div id="widget_faceted" class="widget_inline"></div>
                        </div>

                        <!-- SEARCH RESULTS -->
                        <div id="search_results_page1" class="search_results_container s3d-highlight_area_background search_results_container_sub">

                            <!-- CREATE SITE WITH THESE PEOPLE -->
                            <div id="create_site_these_people" style="float:right; padding: 20px 10px 10px 10px; display:none;">
                                <a id="create_site_these_people_link" href="javascript:;">__MSG__CREATE_SITE_WITH_THESE_PEOPLE__</a>
                            </div>

                            <div class="search_top_rounded"><div class="search_top_rounded_inner"><!-- --></div></div>


                            <!-- CONTENT -->
                            <div class="fl-container fl-fix search_results_part">

                                <div class="search_result_title" id="search_results_header">
                                    __MSG__FOUND__ <strong id="search_numberFound">0</strong>
                                    __MSG__RESULTS_MATCHING_YOUR_SEARCH_FOR__
                                    <span class="keyword" id="search_mysearchterm"></span>
                                </div>
                                <div class="search_result_title" id="search_results_tag_header">
                                    <span class="keyword" id="search_mytagterm"></span>
                                </div>

                                <div id="search_result_results_tagged_under" style="display:none;"><span style="font-weight:normal">__MSG__RESULTS_TAGGED_UNDER__</span></div>
                                <div id="search_result_results_located_in" style="display:none;"><span style="font-weight:normal">__MSG__RESULTS_LOCATED_IN__</span></div>

                                <!-- CONTAINER FOR THE RESULTS -->
<<<<<<< HEAD
                                <div id="search_results_container"></div>
=======
                                <div id="search_results_container" class="s3d-highlight_area_background"></div>
>>>>>>> bbfea088

                                <!-- EXCEED SEARCH RESULT -->
                                <span id="search_result_exceed" style="display:none;">__MSG__MORE_THAN_100__</span>
                            </div>

                            <!-- TEMPLATE CONTAINING THE RESULTS -->
                            <div id="search_results_template"><!--
                                {for i in items}
                                    {if i.userid}
                                    {var peopleFound = true}
                                    <div class="fl-container fl-fix search_result_person">
                                        {if ! i.picture}
                                        <a href="/~${i.userid}" class="fl-icon search_result_person_picture" title="__MSG__TO_SEE_THE_PERSON_PROFILE__"></a>
                                        {else}
                                        <a href="/~${i.userid}" class="search_result_person_picture" title="__MSG__TO_SEE_THE_PERSON_PROFILE__"><img alt="__MSG__TO_SEE_THE_PERSON_PROFILE__" src="${i.picture}" width="48px" height="48px"/></a>
                                        {/if}
                                        <a href="/~${i.userid}" class="search_result_person_name">${sakai.api.Util.shortenString(i.name, 25)}</a>
                                        {if i.extra}
                                        <a href="javascript:;" class="search_result_person_dept">${i.extra}</a>
                                        {else}
                                        <a href="javascript:;" class="search_result_person_dept">&nbsp;</a>
                                        {/if}

                                        <div class="search_result_person_links">
                                        {if ! i.isMe && ! sakai.data.me.user.anon}
                                            {if ! i.connected}
                                            <a href="javascript:;" class="search_result_person_link link_add_to_contacts" id="link_add_to_contacts_${i.userid}">__MSG__ADD_TO_CONTACTS__</a>
                                            <a href="javascript:;" id="link_add_to_contacts_${i.userid}_divider" class="search_result_person_link search_result_person_divider">|</a>
                                            <a href="javascript:;" class="search_result_person_link search_result_person_link_message search_result_person_link_divider_message" id="search_result_person_link_message_${i.userid}">__MSG__MESSAGE__</a>
                                            {elseif i.invited}
                                            <a href="javascript:;" class="search_result_person_link link_accept_invitation" id="link_accept_invitation_${i.userid}">__MSG__ACCEPT_INVITATION__</a>
                                            <a href="javascript:;" id="link_add_to_contacts_${i.userid}_divider" class="search_result_person_link search_result_person_divider">|</a>
                                            <a href="javascript:;" class="search_result_person_link search_result_person_link_message search_result_person_link_divider_message" id="search_result_person_link_message_${i.userid}">__MSG__MESSAGE__</a>
                                            {else}
                                            <a href="javascript:;" class="search_result_person_link search_result_person_link_message" id="search_result_person_link_message_${i.userid}">__MSG__MESSAGE__</a>
                                            {/if}
                                        {/if}
                                        </div>
                                    </div>
                                    {/if}
                                {/for}
                                {if !peopleFound}
                                    <div class="search_no_results">__MSG__NO_PEOPLE_FOUND__.</span>
                                {/if}
                            --></div>
                              <div class="search_bottom_rounded"><div class="search_bottom_rounded_inner"><!-- --></div></div>
                        </div>
                        </div>
                    </div>

                    <div class="s3d-no-options"><div class="s3d-no-options-inner"></div></div>
                </div>

                <!-- CONTAINER FOR THE PAGER -->
                <div class="jq_pager"></div>

                <div id="sendmessagecontainer" style="display:none; width:100%">
                    <div id="widget_sendmessage" class="widget_inline" style="width:100%"></div>
                </div>

                <div id="addtocontactscontainer" style="display:none; width:100%">
                    <div id="widget_addtocontacts" class="widget_inline" style="width:100%"></div>
                </div>
            </div>
        </div>

        <!-- FOOTER WIDGET -->
        <div id="widget_footer" class="widget_inline footercontainer"></div>

        <!-- CHAT -->
        <div id="widget_chat" class="widget_inline"></div>

        <div id="widget_createsite" class="widget_inline"></div>

        <script type="text/javascript" src="/dev/javascript/search_main.js"></script>
        <script type="text/javascript" src="/dev/javascript/search_people.js"></script>
        <script type="text/javascript" src="/dev/lib/jquery/plugins/gritter/jquery.gritter.js"></script>

    </body>

</html><|MERGE_RESOLUTION|>--- conflicted
+++ resolved
@@ -30,19 +30,6 @@
         <!-- Core 3rd-party JS -->
         <script type="text/javascript" src="/dev/lib/jquery/jquery.js"></script>
         <script type="text/javascript" src="/dev/lib/jquery/jquery-ui.full.js"></script>
-<<<<<<< HEAD
-        <script type="text/javascript" src="/dev/lib/Fluid/3akai_Infusion.js"></script>
-        <script type="text/javascript" src="/dev/lib/i10n/globalization.js"></script>
-        <script type="text/javascript" src="/dev/lib/jquery/plugins/jquery.json.js"></script>
-        <script type="text/javascript" src="/dev/lib/google/html-sanitizer-minified.js"></script>
-
-        <!-- Sakai Core JS -->
-        <script type="text/javascript" src="/dev/lib/sakai_util/sakai_magic.js"></script>
-
-        <!-- 3rd party JS -->
-        <script type="text/javascript" src="/dev/lib/sakai_util/trimpath.template.js"></script>
-        <script type="text/javascript" src="/dev/lib/sakai_util/querystring.js"></script>
-=======
         <script type="text/javascript" src="/dev/lib/fluid/3akai_Infusion.js"></script>
         <script type="text/javascript" src="/dev/lib/misc/l10n/globalization.js"></script>
         <script type="text/javascript" src="/dev/lib/jquery/plugins/jquery.json.js"></script>
@@ -60,16 +47,11 @@
         <!-- 3rd party JS -->
         <script type="text/javascript" src="/dev/lib/misc/trimpath.template.js"></script>
         <script type="text/javascript" src="/dev/lib/misc/querystring.js"></script>
->>>>>>> bbfea088
         <script type="text/javascript" src="/dev/lib/jquery/plugins/jqmodal.sakai-edited.js"></script>
         <script type="text/javascript" src="/dev/lib/jquery/plugins/jquery.cookie.js"></script>
         <script type="text/javascript" src="/dev/lib/jquery/plugins/jquery.pager.js"></script>
         <script type="text/javascript" src="/dev/lib/jquery/plugins/jquery.ba-bbq.js"></script>
-<<<<<<< HEAD
-        <script type="text/javascript" src="/dev/javascript/_history/search_history.js"></script>
-=======
         <script type="text/javascript" src="/dev/javascript/history/search_history.js"></script>
->>>>>>> bbfea088
         <script type="text/javascript" src="/dev/lib/jquery/plugins/jquery.threedots.js"></script>
         <script type="text/javascript" src="/dev/lib/jquery/plugins/jquery.autoSuggest.sakai-edited.js"></script>
 
@@ -159,11 +141,7 @@
                                 <div id="search_result_results_located_in" style="display:none;"><span style="font-weight:normal">__MSG__RESULTS_LOCATED_IN__</span></div>
 
                                 <!-- CONTAINER FOR THE RESULTS -->
-<<<<<<< HEAD
-                                <div id="search_results_container"></div>
-=======
                                 <div id="search_results_container" class="s3d-highlight_area_background"></div>
->>>>>>> bbfea088
 
                                 <!-- EXCEED SEARCH RESULT -->
                                 <span id="search_result_exceed" style="display:none;">__MSG__MORE_THAN_100__</span>
