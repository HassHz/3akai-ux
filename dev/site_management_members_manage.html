<!DOCTYPE html PUBLIC "-//W3C//DTD XHTML 1.0 Transitional//EN" "http://www.w3.org/TR/xhtml1/DTD/xhtml1-transitional.dtd">
<html xmlns="http://www.w3.org/1999/xhtml" class="fl-layout-">
<head>
    <meta http-equiv="Content-Type" content="text/html; charset=utf-8" />
    <title>Sakai 3 R&amp;D - Manage Members</title>

    <link rel="stylesheet" type="text/css" href="_css/FSS/fss-base.css" />
    <link rel="stylesheet" type="text/css" href="_css/sakai/sakai.base.css" />
    <link rel="stylesheet" type="text/css" href="_css/sakai/sakai.core.2.css" />
    <link rel="stylesheet" type="text/css" href="_css/sakai/sakai.3.css" />

    <link rel="stylesheet" type="text/css" href="_css/sakai/sakai.search.css" />
    <link rel="stylesheet" type="text/css" href="_css/sakai/sakai.search_b.css" />
    <link rel="stylesheet" type="text/css" href="_css/sakai/sakai.people.css" />
    <link rel="stylesheet" type="text/css" href="_css/sakai/sakai.components.jq_pager.css" />
<<<<<<< HEAD
=======
    <link rel="stylesheet" type="text/css" href="_css/sakai/sakai.3.css" />
>>>>>>> 53516dc5
    <link rel="stylesheet" type="text/css" href="_css/sakai/sakai.site_management_members_manage.css" />
    <link rel="stylesheet" type="text/css" href="/devwidgets/chat/css/chat.css"/>

    <script type="text/javascript" language="JavaScript" src="_configuration/widgets.js"></script>
    <script type="text/javascript" language="JavaScript" src="_configuration/config.js"></script>
    <script type="text/javascript" language="JavaScript" src="_lib/Fluid/InfusionAll.js"></script>
    <script type="text/javascript" language="JavaScript" src="_lib/sakai_util/querystring.js"></script>
    <script type="text/javascript" language="JavaScript" src="_lib/Jquery/jquery.pager.js"></script>
    <script type="text/javascript" language="JavaScript" src="_lib/sakai_util/trimpath.js"></script>
    <script type="text/javascript" language="JavaScript" src="_lib/Jquery/jquery.cookie.js"></script>
    <script type="text/javascript" language="JavaScript" src="_lib/Jquery/jquery.corners.js"></script>
    <script type="text/javascript" language="JavaScript" src="_lib/Jquery/jqModal.js"></script>

</head>
<body id="root" class="fl-centered fl-container i18nable add-members">
<script type="text/javascript" language="JavaScript" src="_lib/sakai_util/sdata.js"></script>
<script type="text/javascript" language="JavaScript" src="_lib/sakai_util/i18n.js"></script>
<script type="text/javascript" language="JavaScript" src="_lib/sakai_util/site_authz.js"></script>
<!-- EXPLORE BAR -->
<div id="widget_chat" class="widget_inline"></div>
<div class="fl-container-flex content content-management">
    <div class="fl-fix fl-centered fixed-container">
        <div class="decor"></div>
        <!-- TITLE BAR  -->
        <div>
            <!-- SEARCH FIELD -->
            <div class="site_search">
                <form method="" action="" class="search fl-force-right" style="display:none;">
                    <input type="text" class="fl-force-left search_field" value="Search this site" name="search"/>
                    <a href="javascript:;" class="button-default save_button search_btn">Search</a>
                    <!-- <input type="submit" name="submit_search" value="search" class="fl-force-left fl-icon search_button" /> -->
                </form>
            </div>
            <h1 id="sitetitle"></h1>
        </div>
        <!-- CONTENT -->
        <!-- SECOND HEADING -->
        <div class="secondary_title"> Site Management <a id="back_to_site_link" href="/sites/">&laquo; Back to Site</a> </div>
        <!-- TAB NAVIGATION -->
        <div class="management_tab_nav">
            <div class="management_tab_nav_inner">
                <ul class="fl-tabs fl-tabs-left">
                    <li><a href="site_management_basic_settings.html?siteid=" class="siteSettings_appendSiteIDtoURL">Basic Settings</a></li>
                    <li class="fl-tabs-active"><a href="javscript:;">Members</a></li>
                    <li><a href="site_management_appearance.html?siteid=" class="siteSettings_appendSiteIDtoURL">Appearance</a></li>
                </ul>
            </div>
        </div>
        <div class="management_content_wrapper">
            <div class="management_tab_content_top">
                <div class="management_tab_content_top_inner"></div>
            </div>
            <div class="management_content_main">
                <div class="fl-force-right">
                    <a class="s3d-button s3d-button-primary s3s-manage-members" href="site_management_members_add.html"><span class="s3d-button-inner">Add people to my site</span></a>
                </div>
                <!-- CURRENT MEMBERS -->
                <div class="manage_member_title"> Manage current members (<span id="manage_members_count">0</span>) </div>
                <!-- MIXED COLUMN -->
                <div class="fl-col-mixed-200">
                    <!-- FIXED COLUMN -->
                    <div class="fl-col-fixed fl-force-right leftCol">
                        <div class="leftCol_content_top">
                            <div class="leftCol_content_top_inner"></div>
                        </div>
                        <div class="leftCol-inner">
                            <form class="member-options" method="" action="" onsubmit="return false;">
                                <span class="manage_members_role section">Make selected people:</span>
                                <table id="manage_members_role_rbts" class="add-people-table">
                                </table>
                                <div style="display:none;" id="manage_members_role_rbts_template"><!--
                            {for i in roles}
                            <tr>
                                <td><input name="membership_role" id="manage_members_role_${i}" value="${i}" type="radio" checked="checked" /></td>
                                <th><label for="manage_members_role_${i}">${i}</label></th>
                            </tr>
                            {/for}
                            --></div>
                                <!-- <strong>Tag selected people as:</strong>
                        <input type="text" class="tag-people" value="Add your tags here" /> -->
                                <div id="membership-status-settings" style="display:none">
                                    <div class="status"><span class="section">Membership status:</span></div>
                                    <ul>
                                        <li>
                                            <input type="radio" name="status" class="membership-status" checked="checked" />
                                            Active </li>
                                        <li>
                                            <input type="radio" name="status" class="membership-status" />
                                            Suspended </li>
                                    </ul>
                                </div>
                                <button class="s3d-button s3d-button-primary s3s-selected_people_addToSite"><span class="s3d-button-inner">Update selected people</span></button>
                                <button id="selected_members_delete" class="s3d-button"><span class="s3d-button-inner">Remove selected people</span></button>
                            </form>
                            <div id="selected-members-container"  class="selected_personsContainer"></div>
                            <div style="display:none" id="selected-people-template"><!--
                            <span class="selected-people">Selected People ( ${selectedPeople.length} ):</span>
                    <table class="selected-people-table">
                    {for i in selectedPeople}

                        <tr>
                            {if (typeof i.lastName !== "undefined")}
                            <th>${i.firstName} ${i.lastName}</th>
                            {else}
                            <th>${i['rep:userId']}</th>
                            {/if}
                            <td><a href="javascript:;" class="selected-person-remove" id="selected-person-remove${selectedPeople.indexOf(i)}"><span>X</span></a></td>
                        </tr>

                    {/for}
                    </table>
                    --></div>
                            <div class="fl-push"></div>
                        </div>
                        <div class="leftCol_content_bottom">
                            <div class="leftCol_content_bottom_inner"></div>
                        </div>
                    </div>
                    <!-- FLEX COLUMN -->
                    <div class="fl-col-flex">
                        <div class="flex-container">
                            <div class="explore_nav">
                                <ul class="user-personal fl-force-left">
                                    <!-- <li class="first"><a href="#">Current members</a></li> -->
                                    <li class="first"><a href="javascript:;" id="btn_members_selectAll">Select all</a></li>
                                    <li class="last"><a href="javascript:;" id="btn_members_selectNone">Select none</a></li>
                                    <!-- <li class="last"><a href="#" >Select from CSV file</a></li> -->
                                </ul>
                                <div class="fl-force-right" style="margin-top:2px;">
                                    <a href="javascript:;" id="btn_members_filter" style="font-weight: bold">Filter</a>
                                    <!-- <input type="image" class="submit-button" id="btn_members_search" value="Search" src="_images/search_for_people.png" /> -->
                                </div>
                                <div class="member-search fl-force-right">
                                    <input type="text" style="margin-left:0px" class="member-search-field" id="txt_member_search" value="Enter names, emails, ..." />
                                </div>
                            </div>

                            <div id="siteManage_members" class="siteManagepeopleContainers"> </div>
                            <div id="siteManage_people_template" style="display:none"><!--
                    <div class="members-container">
                    <ul width="100%">
                    {for i in users}
                        <li class="unselected siteManage_person" id="siteManage_person${users.indexOf(i)}">
                            <a href="javascript:;">
                            {if typeof i.picture == "undefined"}
                            <img src="_images/member_thumb_unselected.png" />
                            {else}
                            <img src="/_user/public/${i['rep:userId']}/${i.picture.name}" />
                            {/if}
                            </a>

                            {if (typeof i.firstName !== "undefined")}
                            <a href="javascript:;" class="member-label">${i.firstName} ${i.lastName}</a><div class="member-title"></div>
                            {else}
                            <a href="javascript:;" class="member-label">${i['rep:userId']}</a><div class="member-title"></div>
                            {/if}
                            <span class="siteManage_person_roleView">${i.role}</span>
                            <a href="profile.html?user=${i['rep:userId']}" target="_blank" class="member-label view-profile-label" style="color:#006E96; font-weight: normal; font-size: 0.9em; width: 150px;">View Profile</a>

                        </li>
                    {/for}
                    </ul>
                        <div class="fl-push"></div>
                    </div>
                    --></div>
                            <div class="sakai_pager"></div>
                        </div>
                    </div>
                </div>
                <div class="fl-push"></div>
            </div>
        </div>
        <div class="management_tab_content_bottom">
            <div class="management_tab_content_bottom_inner"></div>
        </div>
        <div id="site_add_members_search_csv" class="dialog add_goodies" style="width:520px; margin-left: -260px; ">
            <div class="dialog_header">
                <div class="dialog_header_inner">
                    <h1>CSV file</h1>
                    <a href="javascript:;" class="jqmClose dialog_close_image" title="Close Dialog">Close Dialog</a>
                </div>
            </div>
            <div class="dialog_content">
                <textarea></textarea>

                <!-- DIALOG BUTTONS -->
                <div class="dialog_buttons">
                    <a href="javascript:;" id="site_manage_searchViaCsv" class="button-default">Search</a>
                    <a href="javascript:;" class="button jqmClose" style="float:left">Cancel</a>
                </div>
            </div>

            <!-- DIALOG FOOTER -->
            <div class="dialog_footer">
                <div class="dialog_footer_inner"><!-- --></div>
            </div>
        </div>
    </div>
</div>

<!-- FOOTER WIDGET -->
<div id="widget_footer_footercontainer" class="widget_inline footercontainer"></div>

<script type="text/javascript" language="JavaScript" src="_javascript/site_manage_members.js"></script>
</body>
</html><|MERGE_RESOLUTION|>--- conflicted
+++ resolved
@@ -13,10 +13,7 @@
     <link rel="stylesheet" type="text/css" href="_css/sakai/sakai.search_b.css" />
     <link rel="stylesheet" type="text/css" href="_css/sakai/sakai.people.css" />
     <link rel="stylesheet" type="text/css" href="_css/sakai/sakai.components.jq_pager.css" />
-<<<<<<< HEAD
-=======
-    <link rel="stylesheet" type="text/css" href="_css/sakai/sakai.3.css" />
->>>>>>> 53516dc5
+
     <link rel="stylesheet" type="text/css" href="_css/sakai/sakai.site_management_members_manage.css" />
     <link rel="stylesheet" type="text/css" href="/devwidgets/chat/css/chat.css"/>
 
