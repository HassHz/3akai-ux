<!DOCTYPE HTML>
<html xmlns="http://www.w3.org/1999/xhtml">

    <head>

        <meta http-equiv="Content-Type" content="text/html; charset=utf-8" />
        <meta http-equiv="X-UA-Compatible" content="IE=edge,chrome=1" />
        <title></title>

        <!-- Sakai Core CSS -->
        <link rel="stylesheet" type="text/css" href="/dev/css/sakai/main.css" />

    </head>
    <body class="fl-centered show i18nable">

        <div style="display:none">__MSG__IE_PLACEHOLDER__</div>

        <!-- HEADER -->
        <div id="widget_branding" class="widget_inline"></div>
        <div class="fl-container-flex header s3d-header">
            <div class="s3d-navigation-container">
                <div id="widget_topnavigation" class="widget_inline"></div>
            </div>
            <div class="fl-fix fl-centered fixed-container s3d-fixed-container">
                <div class="s3d-container-shadow-left"><!----></div>
                <div class="s3d-container-shadow-right"><!----></div>
                <div class="s3d-page-header">
                    <div id="widget_entity" class="widget_inline"></div>
                    <!-- SEARCH BAR -->
                    <div class="s3d-search-bar" role="search" aria-label="__MSG__SEARCH_FOR__">
                        <span id="form" class="s3d-search-container">
                            <input type="text" maxlength="255" id="search_text" title="__MSG__SEARCH_FOR__" class="s3d-search-inputfield"/>
                            <button type="button" class="s3d-button s3d-overlay-button s3d-search-button" title="__MSG__SUBMIT_SEARCH__">
                                <span class="s3d-search-button-icon"></span>
                                <span class="s3d-aural-text">__MSG__SUBMIT_SEARCH__</span>
                            </button
                        </span>
                        <div class="s3d-search-activetags" id="search_tags_active_container"></div>
                    </div>
                </div>
            </div>
        </div>

        <!-- TEMPLATE FOR ACTIVE REFINE BY TAGS -->
        <div id="search_tags_active_template"><!--
            {for t in tags}
                <span class="s3d-search-tag">
                    <img src=/dev/images/search_tag_active.png" />
                    <button class="search_tag_active_item" data-sakai-entityid="${t.original}" title="__MSG__REMOVE__ ${t.value} __MSG__FROM_SEARCH__">
                        ${sakai.api.Util.applyThreeDots(t.value, 345, null, null, true)}<img src=/dev/images/search_tag_remove.png" />
                    </button>
                </span>
            {/for}
        --></div>

        <!-- TEMPLATE FOR REFINE BY TAGS LIST -->
        <div id="search_tags_refine_template"><!--
            {var tagsListed = false}
            {for t in tags}
                {if t_index === "0"}
                    <h2 class="s3d-search-refineby-title">__MSG__REFINE_YOUR_SEARCH_BY__</h2>
                    <div class="s3d-search-refineby-list">
                    {var tagsListed = true}
                {/if}
                <span class="s3d-search-tag">
                    <button class="search_tag_refine_item" data-sakai-entityid="${t.original}" title="__MSG__REFINE_SEARCH_TO__ ${t.value}">
                        <img src=/dev/images/search_tag_add.png" />
                        ${sakai.api.Util.applyThreeDots(t.value, 345, null, null, true)}
                    </button>
                </span>
            {/for}
            {if tagsListed === true}
                </div>
            {/if}
        --></div>

        <!-- HEADER -->
        <div class="fl-container-flex">
            <div class="fl-fix fl-centered fixed-container s3d-main-container s3d-twocolumn">
                <div class="s3d-page-column-left">
                    <div id="widget_lhnavigation" class="widget_inline"></div>
                </div>
                <div class="s3d-page-column-right">
                    <div id="s3d-page-main-content" class="s3d-page-content-padding" style="padding-top:0px;" role="main">
                        <div id="widget_contentauthoring" class="widget_inline"></div>
                    </div>
                </div>
                <div class="s3d-bottom-spacer"></div>
            </div>
        </div>

        <!-- FOOTER WIDGET -->
        <div id="widget_footer" class="widget_inline footercontainer"></div>

        <!-- TEMPLATE FOR UPDATING CONTENT ITEM ROWS -->
        <div id="search_content_item_template"><!--
            ${macro('search.listContentBody',item,sakai)}
        --></div>

        <!-- TEMPLATE CONTAINING THE RESULTS -->
        <div id="search_general_results_template"><!--

            {macro listUser(i, sakai)}
                <li id="${i.id}" class="fl-container fl-fix s3d-search-result-person s3d-search-result{if i_index === "0"} s3d-search-result-first{/if}">
                    <span class="s3d-search-result-user-functions">
                        {if ! i.isMe && ! sakai.data.me.user.anon}
                            {if ! i.connected}
                                <button title="__MSG__REQUEST_CONNECTION_WITH__ ${i.name|safeOutput}" class="s3d-link-button s3d-actions-addtolibrary searchpeople_result_left_filler sakai_addtocontacts_overlay" sakai-entityid="${i.userid|safeOutput}" sakai-entityname="${i.name|safeOutput}" {if i.picture}sakai-entitypicture="${i.picture}"{/if}><span class="s3d-aural-text">__MSG__REQUEST_CONNECTION_WITH__ ${i.name|safeOutput}</span></button>
                                <button title="__MSG__SEND_A_MESSAGE_TO__ ${i.name|safeOutput}" class="s3d-link-button s3d-action-icon s3d-actions-message searchpeople_result_message_icon sakai_sendmessage_overlay" sakai-entityid="${i.userid|safeOutput}" sakai-entityname="${i.name|safeOutput}" sakai-entitytype="user"><span class="s3d-aural-text">__MSG__SEND_A_MESSAGE_TO__ ${i.name|safeOutput}</span></button>
                            {elseif i.invited}
                                <button title="__MSG__ACCEPT_CONNECTION_WITH__ ${i.name|safeOutput}" class="s3d-link-button s3d-actions-addtolibrary searchpeople_result_left_filler link_accept_invitation" sakai-entityid="${i.userid|safeOutput}" sakai-entityname="${i.name|safeOutput}" {if i.picture}sakai-entitypicture="${i.picture}"{/if}><span class="s3d-aural-text">__MSG__ACCEPT_CONNECTION_WITH__ ${i.name|safeOutput}</span></button>
                                <button title="__MSG__SEND_A_MESSAGE_TO__ ${i.name|safeOutput}" class="s3d-link-button s3d-action-icon s3d-actions-message searchpeople_result_message_icon sakai_sendmessage_overlay" sakai-entityid="${i.userid|safeOutput}" sakai-entityname="${i.name|safeOutput}" sakai-entitytype="user"><span class="s3d-aural-text">__MSG__SEND_A_MESSAGE_TO__ ${i.name|safeOutput}</span></button>
                                <div class="searchpeople_result_left_filler" id="search_result_contact_${i.userid|safeOutput}" style="display:none;"><img src="/dev/images/accept.png" alt="__MSG__USER_IS_A_CONTACT__" /></div>
                            {elseif i.pending}
                                <div class="searchpeople_result_left_filler"></div>
                                <button title="__MSG__SEND_A_MESSAGE_TO__ ${i.name|safeOutput}" class="s3d-link-button s3d-action-icon s3d-actions-message searchpeople_result_message_icon sakai_sendmessage_overlay" sakai-entityid="${i.userid|safeOutput}" sakai-entityname="${i.name|safeOutput}" sakai-entitytype="user"><span class="s3d-aural-text">__MSG__SEND_A_MESSAGE_TO__ ${i.name|safeOutput}</span></button>
                            {else}
                                <div class="searchpeople_result_left_filler"><img src="/dev/images/accept.png" alt="__MSG__USER_IS_A_CONTACT__" /></div>
                                <button title="__MSG__SEND_A_MESSAGE_TO__ ${i.name|safeOutput}" class="s3d-link-button s3d-action-icon s3d-actions-message searchpeople_result_message_icon sakai_sendmessage_overlay" sakai-entityid="${i.userid|safeOutput}" sakai-entityname="${i.name|safeOutput}" sakai-entitytype="user"><span class="s3d-aural-text">__MSG__SEND_A_MESSAGE_TO__ ${i.name|safeOutput}</span></button>
                            {/if}
                        {else}
                            <div class="searchpeople_result_left_filler"></div>
                        {/if}
                    </span>
                    <span class="s3d-search-result-anonuser"></span>
                    {if ! i.picture}
                        <a href="/~${i.userid|safeURL}" class="fl-icon searchpeople_result_person_picture" title="__MSG__VIEW_PERSONS_PROFILE__"></a>
                    {else}
                        <a href="/~${i.userid|safeURL}" class="searchpeople_result_person_picture" title="__MSG__VIEW_PERSONS_PROFILE__">
                            <img alt="__MSG__VIEW_PERSONS_PROFILE__" src="${i.picture}"/>
                            {if i.pictureLarge}
                                <img alt="__MSG__VIEW_PERSONS_PROFILE__" src="${i.pictureLarge}" class="s3d-search-result-avatar-large"/>
                            {/if}
                        </a>
                    {/if}
                    <div class="s3d-search-result-right">
                        <a href="/~${i.userid|safeURL}" class="s3d-bold s3d-regular-light-links" title="${i.name}">
                            <span class="s3d-search-result-name">${i.nameShort}</span>
                            <span class="s3d-search-result-name-grid">${i.nameShorter}</span>
                        </a>
                        <div class="searchpeople_result_counts">
                            {if i.counts.contentCount > 0}
                                <a class="s3d-regular-light-links" href="/~${i.userid|safeURL}#l=library">
                                    <span class="s3d-search-result-name s3d-aural-text">${i.nameShort} __MSG__HAS__ </span>
                                    <span class="s3d-search-result-name-grid s3d-aural-text">${i.nameShorter} __MSG__HAS__ </span>
                                    ${i.counts.contentCount || 0} {if i.counts.contentCount === 1} __MSG__CONTENT_ITEM__{else} __MSG__CONTENT_ITEMS__{/if}
                                </a>
                                {if i.counts.contactsCount > 0 || i.counts.membershipsCount > 0}
                                    <span class="s3d-search-result-detail-separator"><span> | </span></span>
                                {/if}
                            {/if}
                            {if i.counts.contactsCount > 0}
                                <a class="s3d-regular-light-links" href="/~${i.userid|safeURL}#l=contacts">
                                    <span class="s3d-search-result-name s3d-aural-text">${i.nameShort} __MSG__HAS__ </span>
                                    <span class="s3d-search-result-name-grid s3d-aural-text">${i.nameShorter} __MSG__HAS__ </span>
                                    ${i.counts.contactsCount || 0} {if i.counts.contactsCount === 1} __MSG__CONTACT_LC__{else} __MSG__CONTACTS_LC__{/if}
                                </a>
                                {if i.counts.membershipsCount > 0}
                                    <span class="s3d-search-result-detail-separator"><span> | </span></span>
                                {/if}
                            {/if}
                            {if i.counts.membershipsCount > 0}
                                <a class="s3d-regular-light-links" href="/~${i.userid|safeURL}#l=memberships">
                                    <span class="s3d-search-result-name s3d-aural-text">${i.nameShort} __MSG__HAS__ </span>
                                    <span class="s3d-search-result-name-grid s3d-aural-text">${i.nameShorter} __MSG__HAS__ </span>
                                    ${i.counts.membershipsCount || 0} {if i.counts.membershipsCount === 1} __MSG__MEMBERSHIP_LC__{else} __MSG__MEMBERSHIPS_LC__{/if}
                                </a>
                            {/if}
                        </div>
                        {if !$.isEmptyObject(i.tagsProcessed)}
                            ${macro("search.tags", i.tagsProcessed, i.name)}
                        {/if}
                    </div>
                </li>
            {/macro}

            {macro listGroup(i, sakai)}
                <li id="${i.id}" class="fl-container fl-fix searchgroups_result s3d-search-result-group s3d-search-result{if i_index === "0"} s3d-search-result-first{/if}">
                    <span class="s3d-search-result-user-functions">
                        <div class="{if !i.userMember && i["sakai:group-joinable"] !== "no"} s3d-action-icon s3d-actions-addtolibrary searchgroups_result_plus {/if} searchgroups_result_left_filler" data-group-joinable="${i["sakai:group-joinable"]}" data-groupid="${i['sakai:group-id']}"><img src="/dev/images/accept.png" alt="" class="searchgroups_memberimage_${i['sakai:group-id']}" {if !i.userMember}style="display:none;" {/if}>{if !i.userMember && i["sakai:group-joinable"] !== "no"}<span class="s3d-aural-text">__MSG__JOIN__ ${i['sakai:group-title']|safeOutput}</span>{/if}</div>
                        <button title="__MSG__SEND_A_MESSAGE_TO__ ${i['sakai:group-title']|safeOutput}" class="s3d-link-button searchgroups_result_message_icon s3d-action-icon s3d-actions-message sakai_sendmessage_overlay" sakai-entityid="${i['sakai:group-id']|safeOutput}" sakai-entityname="${i['sakai:group-title']|safeOutput}" sakai-entitytype="group"><span class="s3d-aural-text">__MSG__SEND_A_MESSAGE_TO__ ${i['sakai:group-title']|safeOutput}</span></button>
                    </span>
                    <span class="s3d-search-result-anonuser"></span>
                    <a href="${i.homePath}" title="${i['sakai:group-title']|safeOutput}">
                        <img src="${sakai.api.Groups.getProfilePicture(i)}" alt="${i['sakai:group-title']|safeOutput}">
                        {if i.picPathLarge}
                            <img src="${i.picPathLarge}" alt="${i['sakai:group-title']|safeOutput}" class="s3d-search-result-avatar-large">
                        {/if}
                    </a>
                    <div class="s3d-search-result-right">
                        <div>
                            <a class="s3d-bold s3d-regular-light-links" href="${i.homePath}" title="${i["sakai:group-title"]|safeOutput}">
                                <span class="s3d-search-result-name">${i["sakai:group-title-short"]}</span>
                                <span class="s3d-search-result-name-grid">${i["sakai:group-title-shorter"]}</span>
                            </a>
                            {if i.groupType}
                                <span class="searchgroups_result_grouptype">${i.groupType.toUpperCase()}</span>
                            {/if}
                        </div>
                        <div class="searchgroups_result_usedin">
                            __MSG__CHANGED__ ${jQuery.timeago(new Date(i.lastModified))}
                            {var contentItemCount = i.counts.contentCount}
                            {if contentItemCount > 0}
                                <span class="s3d-search-result-detail-separator"><span> | </span></span>
                                <a class="s3d-regular-light-links" href="${i.homePath}#l=library">${contentItemCount} {if contentItemCount === 1} __MSG__CONTENT_ITEM__{else} __MSG__CONTENT_ITEMS__{/if}</a>
                            {/if}
                            {var participantCount = i.counts.membersCount}
                            {if participantCount > 0}
                                <span class="s3d-search-result-detail-separator"><span> | </span></span>
                                <a class="s3d-regular-light-links" href="${i.homePath}#l=participants">
                                    <span class="s3d-aural-text">${i['sakai:group-title']|safeOutput} __MSG__HAS__ </span><span id="searchgroups_result_participant_count_${i['sakai:group-id']|safeOutput}">${participantCount}</span> <span id="searchgroups_text_participant_${i['sakai:group-id']|safeOutput}">{if participantCount === 1}__MSG__PARTICIPANT_LC__{else}__MSG__PARTICIPANTS_LC__{/if}</span>
                                </a>
                            {/if}
                        </div>
                        {if i["sakai:group-description-short"]}
                            <div class="searchgroups_result_description">${i["sakai:group-description-short"]}</div>
                            <div class="searchgroups_result_description_grid">${i["sakai:group-description-shorter"]}</div>
                        {/if}
                        {if !$.isEmptyObject(i.tagsProcessed)}
                            ${macro("search.tags", i.tagsProcessed, sakai.api.Util.Security.safeOutput(i["sakai:group-title"]))}
                        {/if}
                    </div>
                </li>
            {/macro}

            {for i in items}
                {if i['sakai:pooled-content-file-name']}
                    ${macro("search.listContent",i, sakai, i_index)}
                {elseif i.userid}
                    ${listUser(i, sakai)}
                {elseif i['sakai:group-id']}
                    ${listGroup(i, sakai)}
                {/if}
            {/for}

        --></div>


        <!-- Dependency JS -->
        <script data-main="/dev/lib/sakai/sakai.dependencies.js" src="/dev/lib/jquery/require.js"></script>

        <!-- GROUP JS -->
        <script>require(["/dev/javascript/search.js"]);</script>
<<<<<<< HEAD
        
        </div>
        <noscript>
            <h1>Sorry!</h1>
            <p>
                JavaScript must be enabled to use this site. Please turn on JavaScript in your browser and refresh the page.
                If you need assistance, please visit
                <a href="http://activatejavascript.org/" title="Enable JavaScript in the most popular browsers">activatejavascript.org</a>.
            </p>
        </noscript>
=======

>>>>>>> 0d3af6f8
    </body>
</html><|MERGE_RESOLUTION|>--- conflicted
+++ resolved
@@ -241,9 +241,7 @@
 
         <!-- GROUP JS -->
         <script>require(["/dev/javascript/search.js"]);</script>
-<<<<<<< HEAD
-        
-        </div>
+
         <noscript>
             <h1>Sorry!</h1>
             <p>
@@ -252,8 +250,5 @@
                 <a href="http://activatejavascript.org/" title="Enable JavaScript in the most popular browsers">activatejavascript.org</a>.
             </p>
         </noscript>
-=======
-
->>>>>>> 0d3af6f8
     </body>
 </html>