<!DOCTYPE html PUBLIC "-//W3C//DTD XHTML 1.0 Transitional//EN" "http://www.w3.org/TR/xhtml1/DTD/xhtml1-transitional.dtd" >
<html xmlns="http://www.w3.org/1999/xhtml">
<head>
    <meta http-equiv="Content-Type" content="text/html; charset=utf-8" />
    <title>Sakai 3 R&amp;D - Search All</title>

    <link rel="stylesheet" type="text/css" href="_css/FSS/fss-base.css" />
    <link rel="stylesheet" type="text/css" href="_css/sakai/sakai.base.css" />
    <link type="text/css" rel="stylesheet" href="_css/sakai/sakai.3.css" />
    <link rel="stylesheet" type="text/css" href="_css/sakai/sakai.core.2.css" />

    <link rel="stylesheet" type="text/css" href="_css/sakai/sakai.search.css" />
    <link rel="stylesheet" type="text/css" href="_css/sakai/sakai.search_b.css" />
    <link type="text/css" rel="stylesheet" href="/devwidgets/chat/css/chat.css"/>
    <link rel="stylesheet" type="text/css" href="_css/sakai/sakai.components.jq_pager.css" />

    <script type="text/javascript" language="JavaScript" src="_configuration/widgets.js"></script>
    <script type="text/javascript" language="JavaScript" src="_configuration/config.js"></script>
    <script src="_lib/Fluid/InfusionAll.js" type="text/javascript"></script>
    <script src="_lib/sakai_util/trimpath.js" type="text/javascript"></script>
    <script src="_lib/sakai_util/SHA.js" type="text/javascript" language="JavaScript"></script>
    <script src="_javascript/_history/rsh.js" type="text/javascript" language="JavaScript" ></script>
    <script src="_javascript/_history/search_history.js" type="text/javascript" language="JavaScript"></script>
    <script src="_lib/Jquery/jqModal.js" type="text/javascript"></script>
    <script src="_lib/Jquery/jquery.cookie.js" type="text/javascript"></script>
    <script src="_lib/Jquery/jquery.corners.js" type="text/javascript"></script>
    <script src="_lib/Jquery/jquery.pager.js" type="text/javascript"></script>
    <script src="_lib/OpenSocial/message.js" type="text/javascript" language="JavaScript"></script>
    <script src="_lib/AutoComplete/jquery.autocomplete.min.js" type="text/javascript" language="JavaScript" ></script>
    <script type="text/javascript" language="JavaScript" src="_lib/sakai_util/sdata.js"></script>
    <script type="text/javascript" language="JavaScript" src="_lib/sakai_util/i18n.js"></script>

</head>
<body id="root" class="fl-centered fl-container i18nable search-container">

<!-- EXPLORE BAR -->
<div id="widget_chat" class="widget_inline"></div>
<div id="widget_filemanager" class="widget_inline"></div>

<!-- CONTENT -->
<div class="fl-container fl-fix fl-container-flex content content_search">
    <div class="fl-fix fl-centered fixed-container">
        <div class="decor"><!-- --></div>
        <!-- TITLE -->
        <h1 class="title">__MSG__SEARCH_ALL__</h1>
        <!-- TAB NAVIGATION -->
        <div class="search_tab_nav">
            <ul class="fl-tabs fl-tabs-right">
                <li class="fl-tabs-active search_tab_selected"><a id="tab_search_all" href="search.html#">__MSG__ALL__</a></li>
                <li><a href="search_content.html#" id="tab_search_content">__MSG__CONTENT_AND_MEDIA__</a></li>
                <li><a href="search_people.html#" id="tab_search_people">__MSG__PEOPLE__</a></li>
                <li><a href="search_sites.html#" id="tab_search_sites">__MSG__COURSES_AND_SITES__</a></li>
            </ul>
        </div>
        <!-- TAB CONTENT -->
        <div class="fl-centered fl-container fl-tab-content search_content_wrapper">
            <div class="search_tab_content_top">
                <div class="search_tab_content_top_inner"><!-- --></div>
            </div>
            <div class="search_content_main">
                <!-- SEARCH BAR -->
                <div class="fl-left fl-container fl-fix search_bar">
                    <div class="fl-left fl-container" id="introduction_text">
                        <h4>Find content, media, sites and people on Sakai 3</h4>
                        <p> Sakai 3 makes it easy for you to find content, media, sites and people. <br/>
                            You'll find pages and sites of your interest, and people with who you can connect. </p>
                    </div>
                    <div id="search_form" >
                        <!-- <select class="skinned_select">
                        <option value="entire_community">Entire Sakai Network</option>
                        <option value="friends">Friends</option>
                    </select> -->
<<<<<<< HEAD
                        <input type="text" id="search_text" class="input" value="Insert name or keyword ..." />
                        <button id="search_button" class="s3d-search-button s3d-button s3d-button-primary"><span class="s3d-button-inner"><span class="s3d-button-icon-right">Search</span></span></button>
=======
                        <input type="text" id="search_text" class="input" value="__MSG__INSERT_NAME_OR_KEYWORD__ ..." />
                        <button id="search_button" class="s3d-search-button s3d-button s3d-button-primary"><span class="s3d-button-inner"><span class="s3d-button-icon-right">__MSG__SEARCH__</span></span></button>
>>>>>>> 53516dc5
                    </div>
                </div>
                <div class="fl-left fl-container search_result_title" id="search_result_title" style="display:none">Found <strong id="search_numberFound">0</strong> results matching your search for <span class="keyword"><strong id="search_mysearchterm"></strong></span></div>
                <!-- TEMPORARY SEARCH TEXtT -->
                <span id="search_result_temp" style="display:none;"><b>Searching ...</b></span>
                <!-- SEARCH RESULTS -->
                <!-- CONTENT / MEDIA PART -->
                <div class="fl-container fl-fix search_results_container" style="display:none" id="cm_header">
                <div class="search_top_rounded"><div class="search_top_rounded_inner"><!-- --></div></div>
                <div class="fl-container fl-fix search_results_part">
                    <div class="fl-container fl-fix search_results_part_header"> <a href="#" class="search_results_part_title">Content &amp; Media</a> <a href="#" class="fl-force-right display_more_link" id="display_more_cm" style="display:none"><small>View all <span id="display_more_cm_number">0</span> Content &amp; Media items &raquo;</small></a> </div>
                    <div id="cm_search_result"></div>
                    <div id="cm_search_result_template"><!--
                    {for i in items}
                        <div class="fl-container fl-fix search_result">
                            {if i['sakai:mimeType']}
                                {var mimeType = i['sakai:mimeType']}
                            {elseif i.file && i.file['sakai:mimeType']}
                                {var mimeType = i.file['sakai:mimeType']}
                            {elseif i['jcr:primaryType'] === "sling:Folder"}
                                {var mimeType = 'folder'}
                            {/if}
                            {if mimeType=="image/jpg" || mimeType=="image/png" || mimeType=="image/gif" || mimeType=="image/bmp"}
                                {var mimeTypeDescription = Config.MimeTypes[mimeType].description}
                                <img src="${i.path}" alt="${mimeTypeDescription}" />
                            {elseif Config.MimeTypes[mimeType]}
                                {var mimeTypeDescription = Config.MimeTypes[mimeType].description}
                                <img src="${Config.MimeTypes[mimeType].URL}" alt="${mimeTypeDescription}" />
                            {else}
                                {var mimeTypeDescription = Config.MimeTypes["other"].description}
                                <img src="${Config.MimeTypes["other"].URL}" alt="${mimeTypeDescription}" />
                            {/if}
                            <div class="search_result_right">
                                <div class="search_result_header"><a href="${i.path}">{if i.name}${i.name}{else}${i["sakai:filename"]}{/if}</a></div>
                                {if i["sakai:description"]}<div class="search_result_description">${i["sakai:description"]}</div>{/if}
                                {if i["sakai:tags"] && i["sakai:tags"].length > 0}
                                    <div class="search_result_tags">Tags:
                                        {for t in i["sakai:tags"]}{if t_index > 0},{/if} ${t}{/for}
                                    </div>
                                {/if}
                                {if mimeTypeDescription}<div class="search_result_type"><a href="${i.path}">${mimeTypeDescription}</a></div>{/if}
                            </div>
                        </div>
                    {forelse}
                        No Content &amp; Media found
                    {/for}
                    --></div>
                    <div class="search_results_part_footer"><!-- --></div>
                </div>
            <div class="search_bottom_rounded"><div class="search_bottom_rounded_inner"><!-- --></div></div>
                </div>
                <!-- PEOPLE PART -->
                <div class="fl-container fl-fix search_results_container" style="display:none" id="people_header">
            <div class="search_top_rounded"><div class="search_top_rounded_inner"><!-- --></div></div>
                    <div class="fl-container fl-fix search_results_part">
                        <div class="fl-container fl-fix search_results_part_header"> <a href="javascript:;" class="search_results_part_title">People</a> <a href="javascript:;" class="fl-force-right display_more_link" id="display_more_people" style="display:none"><small>View all <span id="display_more_people_number">0</span> People &raquo;</small></a> </div>
                        <div id="people_search_result"> </div>
                        <div id="people_search_result_template"><!--
                        {for i in items}
                            <div class="fl-container fl-fix search_result_person">
                                {if ! i.picture}
                                    <a href="/dev/profile.html?user=${i.userid}" class="fl-icon search_result_person_picture"></a>
                                {else}
                                    <a href="/dev/profile.html?user=${i.userid}" class="search_result_person_picture"><img src="${i.picture}" width="60px" height="60px"/></a>
                                {/if}
                                <a href="/dev/profile.html?user=${i.userid}" class="search_result_person_name">${i.name}</a>
                                {if i.extra}
                                    <a href="javascript:;" class="search_result_person_dept">${i.extra}</a>
                                {else}
                                    <a href="javascript:;" class="search_result_person_dept">&nbsp;</a>
                                {/if}
                                {if ! i.isMe}
                                    {if ! i.connected}
                                        <a href="javascript:;" class="search_result_person_link link_add_to_contacts" id="link_add_to_contacts_${i.userid}">__MSG__ADD_TO_CONTACTS__</a>
                                        <a href="javascript:;" id="link_add_to_contacts_${i.userid}_divider" class="search_result_person_link search_result_person_divider">|</a>
                                    {/if}
                                    <a href="javascript:;" class="search_result_person_link search_result_person_link_message" id="search_result_person_link_message_${i.userid}">__MSG__MESSAGE__</a>
                                {/if}
                            </div>
                        {forelse}
                            No people found.
                        {/for}
                        --></div>
                    </div>
            <div class="search_bottom_rounded"><div class="search_bottom_rounded_inner"><!-- --></div></div>
                </div>
                <!-- COURSES / SITES -->
                <div class="fl-container fl-fix search_results_container" style="display:none" id="sites_header">
            <div class="search_top_rounded"><div class="search_top_rounded_inner"><!-- --></div></div>
                    <div class="fl-container fl-fix search_results_part">
                        <div class="fl-container fl-fix search_results_part_header"> <a href="#" class="search_results_part_title">Courses &amp; Sites</a> <a href="#" class="fl-force-right display_more_link" id="display_more_sites" style="display:none"><small>View all <span id="display_more_sites_number">0</span> Courses &amp; Sites &raquo;</small></a> </div>
                        <div id="sites_search_result"> </div>
                        <div id="sites_search_result_template"><!--
                            {for i in items}
                                <div class="fl-container fl-fix search_result_course_site">
                                    <div class="search_result_course_site_title"><a href="${i.pagepath}">${i.site.name}</a></div>
                                    <div class="search_result_course_site_url"><a href="${i.pagepath}">${i.pagepath}</a></div>
                                    <div class="search_result_course_site_excerpt">${i.excerpt}</div>
                                </div>
                            {forelse}
                                No Courses &amp; Sites found
                            {/for}
                        --></div>
                    </div>
            <div class="search_bottom_rounded"><div class="search_bottom_rounded_inner"><!-- --></div></div>
                </div>
            </div>
            <div class="search_tab_content_bottom">
                <div class="search_tab_content_bottom_inner"><!-- --></div>
            </div>
        </div>
    </div>
</div>

<!-- FOOTER WIDGET -->
<div id="widget_footer_footercontainer" class="widget_inline footercontainer"></div>

<div id="sendmessagecontainer" style="display:none; width:100%">
    <div id="widget_sendmessage" class="widget_inline" style="width:100%"></div>
</div>
<div id="addtocontactscontainer" style="width:100%">
    <div id="widget_addtocontacts" class="widget_inline" style="width:100%"></div>
</div>
<div style="margin-bottom: 50px"><!-- --></div>
<script type="text/javascript" language="JavaScript" src="_javascript/search_main.js"></script>
<script type="text/javascript" language="JavaScript" src="_javascript/search.js"></script>
</body>
</html><|MERGE_RESOLUTION|>--- conflicted
+++ resolved
@@ -70,13 +70,9 @@
                         <option value="entire_community">Entire Sakai Network</option>
                         <option value="friends">Friends</option>
                     </select> -->
-<<<<<<< HEAD
-                        <input type="text" id="search_text" class="input" value="Insert name or keyword ..." />
-                        <button id="search_button" class="s3d-search-button s3d-button s3d-button-primary"><span class="s3d-button-inner"><span class="s3d-button-icon-right">Search</span></span></button>
-=======
+
                         <input type="text" id="search_text" class="input" value="__MSG__INSERT_NAME_OR_KEYWORD__ ..." />
                         <button id="search_button" class="s3d-search-button s3d-button s3d-button-primary"><span class="s3d-button-inner"><span class="s3d-button-icon-right">__MSG__SEARCH__</span></span></button>
->>>>>>> 53516dc5
                     </div>
                 </div>
                 <div class="fl-left fl-container search_result_title" id="search_result_title" style="display:none">Found <strong id="search_numberFound">0</strong> results matching your search for <span class="keyword"><strong id="search_mysearchterm"></strong></span></div>
