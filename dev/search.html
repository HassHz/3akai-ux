--- conflicted
+++ resolved
@@ -25,11 +25,7 @@
 
         <!-- Core 3rd-party JS -->
         <script type="text/javascript" src="_lib/jquery/jquery.js"></script>
-<<<<<<< HEAD
-        <script type="text/javascript" src="_lib/jquery/jquery-ui.custom.js"></script>
-=======
         <script type="text/javascript" src="_lib/jquery/jquery-ui.full.js"></script>
->>>>>>> 927374cd
         <script type="text/javascript" src="_lib/Fluid/3akai_Infusion.js"></script>
         <script type="text/javascript" src="_lib/jquery/plugins/jquery.json.js"></script>
 
@@ -44,11 +40,7 @@
         <script type="text/javascript" src="/dev/_lib/jquery/plugins/jqmodal.js"></script>
         <script type="text/javascript" src="/dev/_lib/jquery/plugins/jquery.cookie.js"></script>
         <script type="text/javascript" src="/dev/_lib/jquery/plugins/jquery.pager.js"></script>
-<<<<<<< HEAD
-        <script type="text/javascript" src="_javascript/_history/rsh.js"></script>
-=======
         <script type="text/javascript" src="/dev/_lib/jquery/plugins/jquery.ba-bbq.js"></script>
->>>>>>> 927374cd
         <script type="text/javascript" src="_javascript/_history/search_history.js"></script>
         <script type="text/javascript" src="_lib/AutoComplete/jquery.autocomplete.min.js"></script>
 
@@ -92,11 +84,7 @@
                                     __MSG__YOULL_FIND_PAGES_AND_SITES_OF_YOUR_INTEREST_AND_PEOPLE_WITH_WHO_YOU_CAN_CONNECT__. </p>
                             </div>
                             <div id="search_form" >
-<<<<<<< HEAD
-                                <!-- <select class="skinned_select">
-=======
                                 <!-- <select class="skinned_select" title="__MSG__SEARCH_SCOPE__">
->>>>>>> 927374cd
                                     <option value="entire_community">__MSG__ENTIRE_SAKAI_NETWORK__</option>
                                     <option value="friends">__MSG__FRIENDS__</option>
                                 </select> -->
@@ -172,11 +160,7 @@
                                             {if ! i.picture}
                                                 <a href="/dev/profile.html?user=${i.userid}" class="fl-icon search_result_person_picture" title="__MSG__TO_SEE_THE_PERSON_PROFILE__"></a>
                                             {else}
-<<<<<<< HEAD
-                                                <a href="/dev/profile.html?user=${i.userid}" class="search_result_person_picture" title="__MSG__TO_SEE_THE_PERSON_PROFILE__"><img src="${i.picture}" alt="" width="60px" height="60px"/></a>
-=======
                                                 <a href="/dev/profile.html?user=${i.userid}" class="search_result_person_picture" title="__MSG__TO_SEE_THE_PERSON_PROFILE__"><img src="${i.picture}" alt="__MSG__TO_SEE_THE_PERSON_PROFILE__" width="60px" height="60px"/></a>
->>>>>>> 927374cd
                                             {/if}
                                             <a href="/dev/profile.html?user=${i.userid}" class="search_result_person_name">${i.name}</a>
                                             {if i.extra}
@@ -185,19 +169,13 @@
                                                 <a href="javascript:;" class="search_result_person_dept">&nbsp;</a>
                                             {/if}
                                             {if ! i.isMe}
-<<<<<<< HEAD
-=======
                                             <div class="search_result_person_links">
->>>>>>> 927374cd
                                                 {if ! i.connected}
                                                     <a href="javascript:;" class="search_result_person_link link_add_to_contacts" id="link_add_to_contacts_${i.userid}">__MSG__ADD_TO_CONTACTS__</a>
                                                     <a href="javascript:;" id="link_add_to_contacts_${i.userid}_divider" class="search_result_person_link search_result_person_divider">|</a>
                                                 {/if}
                                                 <a href="javascript:;" class="search_result_person_link search_result_person_link_message" id="search_result_person_link_message_${i.userid}">__MSG__MESSAGE__</a>
-<<<<<<< HEAD
-=======
                                             <div>
->>>>>>> 927374cd
                                             {/if}
                                         </div>
                                     {/if}
