--- conflicted
+++ resolved
@@ -897,11 +897,7 @@
          * themselves
          */
         requireProcessing: ["/dev/user.html", "/dev/content_profile.html", "/dev/content_profile.html", "/dev/group_edit.html", "/dev/show.html", "/content", "/search", "/search/people", "/search/groups", "/search/content", "/dev/search.html", "/dev/search_content.html", "/dev/search_groups.html", "/dev/search_people.html"],
-<<<<<<< HEAD
-
-=======
-        
->>>>>>> 15c2c5a2
+        
         showSakai2: false,
         useLiveSakai2Feeds: false,
         
