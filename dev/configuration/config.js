--- conflicted
+++ resolved
@@ -65,39 +65,21 @@
             WORLD_INFO_URL: '/var/templates/worlds.2.json',
 
             // Replace these in widgets with proper widgetsave functions from magic
-<<<<<<< HEAD
-            SEARCH_ALL_ENTITIES: "/var/search/general.json",
-            SEARCH_ALL_ENTITIES_ALL: "/var/search/general-all.json",
-            SEARCH_ALL_FILES: "/var/search/pool/all.json",
-            SEARCH_ALL_FILES_ALL: "/var/search/pool/all-all.json",
-            SEARCH_GROUP_MEMBERS: "/var/search/groupmembers.json",
-            SEARCH_GROUP_MEMBERS_ALL: "/var/search/groupmembers-all.json",
-            SEARCH_GROUPS: "/var/search/groups.json",
-            SEARCH_GROUPS_ALL: "/var/search/groups-all.json",
-            SEARCH_USERS_ACCEPTED: "/var/contacts/findstate.json",
-            SEARCH_USERS: "/var/search/users.json",
-            SEARCH_USERS_ALL: "/var/search/users-all.json",
-            SEARCH_USERS_GROUPS: "/var/search/usersgroups.json",
-            SEARCH_USERS_GROUPS_ALL: "/var/search/usersgroups-all.json",
-            USER_CHANGEPASS_SERVICE: "/system/userManager/user/__USERID__.changePassword.html",
-            USER_EXISTENCE_SERVICE: "/system/userManager/user.exists.html?userid=__USERID__"
-=======
             SEARCH_ALL_ENTITIES: '/var/search/general.json',
             SEARCH_ALL_ENTITIES_ALL: '/var/search/general-all.json',
             SEARCH_ALL_FILES: '/var/search/pool/all.json',
             SEARCH_ALL_FILES_ALL: '/var/search/pool/all-all.json',
             SEARCH_GROUP_MEMBERS: '/var/search/groupmembers.json',
             SEARCH_GROUP_MEMBERS_ALL: '/var/search/groupmembers-all.json',
-            SEARCH_GROUPS: '/var/search/groups.infinity.json',
+            SEARCH_GROUPS: '/var/search/groups.json',
             SEARCH_GROUPS_ALL: '/var/search/groups-all.json',
-            SEARCH_USERS_ACCEPTED: '/var/contacts/findstate.infinity.json',
-            SEARCH_USERS: '/var/search/users.infinity.json',
+            SEARCH_USERS_ACCEPTED: '/var/contacts/findstate.json',
+            SEARCH_USERS: '/var/search/users.json',
             SEARCH_USERS_ALL: '/var/search/users-all.json',
             SEARCH_USERS_GROUPS: '/var/search/usersgroups.json',
             SEARCH_USERS_GROUPS_ALL: '/var/search/usersgroups-all.json',
             USER_CHANGEPASS_SERVICE: '/system/userManager/user/__USERID__.changePassword.html',
             USER_EXISTENCE_SERVICE: '/system/userManager/user.exists.html?userid=__USERID__'
->>>>>>> 0d3af6f8
         },
 
         PageTitles: {
@@ -1593,21 +1575,15 @@
             'bundle': '/dev/bundle/en_US.properties',
             'displayName': 'English (United States)'
         }, {
-<<<<<<< HEAD
             "country": "FR",
             "language": "fr",
+            "bundle": "/dev/bundle/fr_FR.properties",
             "displayName": "Français"
         }, {
             "country": "JP",
             "language": "ja",
             "bundle": "/dev/bundle/ja_JP.properties",
             "displayName": "日本語"
-=======
-            'country': 'JP',
-            'language': 'ja',
-            'bundle': '/dev/bundle/ja_JP.properties',
-            'displayName': '日本語'
->>>>>>> 0d3af6f8
         }, {
             'country': 'HU',
             'language': 'hu',
