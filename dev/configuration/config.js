--- conflicted
+++ resolved
@@ -1582,11 +1582,7 @@
                 }
             },
             "id267187828": {
-<<<<<<< HEAD
                 "page": "<div class='fl-force-right'><button type='button' class='s3d-button s3d-header-button dashboard_change_layout' data-tuid='id546341435'>Edit Layout</button><button type='button' class='s3d-button s3d-header-button dashboard_global_add_widget' data-tuid='id546341435'>Add Widget</button></div><div class='s3d-contentpage-title'>My Dashboard</div><div id='widget_carousel' class='widget_inline'></div><br/><div id='widget_dashboard_id546341435' class='widget_inline'></div>"
-=======
-                "page": "<div class='fl-force-right s3d-margin-top-5'><button type='button' class='s3d-button s3d-button-link-2-state dashboard_change_layout' data-tuid='id546341435'><span class='s3d-button-inner s3d-button-link-2-state-inner s3d-button-link-2-state-inner-secondary'>Edit layout</span></button><button type='button' class='s3d-button s3d-button-link-2-state dashboard_global_add_widget' data-tuid='id546341435'><span class='s3d-button-inner s3d-button-link-2-state-inner s3d-button-link-2-state-inner-secondary'>Add widgets</span></button></div><div class='s3d-contentpage-title'>My Dashboard</div><div id='widget_carousel' class='widget_inline'></div><br/><div id='widget_dashboard_id546341435' class='widget_inline'></div>"
->>>>>>> 340b69b1
             },
             "id1165301022": {
                 "page": "<div id='widget_inbox_id2024634737' class='widget_inline'/>"
