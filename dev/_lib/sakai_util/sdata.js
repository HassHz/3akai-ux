/*
 * Licensed to the Sakai Foundation (SF) under one
 * or more contributor license agreements. See the NOTICE file
 * distributed with this work for additional information
 * regarding copyright ownership. The SF licenses this file
 * to you under the Apache License, Version 2.0 (the
 * "License"); you may not use this file except in compliance
 * with the License. You may obtain a copy of the License at
 *
 *     http://www.apache.org/licenses/LICENSE-2.0
 *
 * Unless required by applicable law or agreed to in writing,
 * software distributed under the License is distributed on an
 * "AS IS" BASIS, WITHOUT WARRANTIES OR CONDITIONS OF ANY
 * KIND, either express or implied. See the License for the
 * specific language governing permissions and limitations under the License.
 */


/*global $, jQuery, Config, fluid, TrimPath, Widgets, window, document */


/*
 * Namespace that will be used for all of the utility functions related
 * to the mechanism of loading widgets into the document
 */
var sdata = {};
/*
 * Namespace that will be used for all of the widgets that are being loaded
 * into the document. Every widget will have an object called sakai.widgetid
 */
var sakai = sakai || {};


//////////////////////////////
// Global utility functions //
//////////////////////////////

/*
 *
 */


if(!Array.indexOf) {
    Array.prototype.indexOf = function(obj){
        for(var i = 0, j = this.length; i<j; i++){
            if(this[i] === obj){
                return i;
            }
        }
        return -1;
    };
}

///////////////////////////
// jQuery AJAX extention //
///////////////////////////

/*
 * We override the standard jQuery.ajax error function, which is being executed when
 * a request fails. We will check whether the request has failed due to an authorization
 * required error, by checking the response code and then doing a request to the me service
 * to find out whether we are no longer logged in. If we are no longer logged in, and the
 * sendToLoginOnFail variable has been set in the options of the request, we will redirect
 * to the login page with the current URL encoded in the url. This will cause the system to
 * redirect to the page we used to be on once logged in.
 */
(function($){

    $.handleError = function (s, xhr, status, e) {

        var requestStatus = xhr.status;

        // Sometimes jQuery comes back with a parse-error, although the request
        // was completely successful. In order to prevent the error method to be called
        // in this case, we need this if clause.
        if (requestStatus === 200) {
            if (s.success) {
                s.success(xhr.responseText);
            }
        }
        else {
            // if the sendToLoginOnFail hasn't been set, we assume that we want to redirect when
            // a 403 comes back
            s.sendToLoginOnFail = s.sendToLoginOnFail || true;
            if (requestStatus === 403 && s.sendToLoginOnFail) {

                var decideLoggedIn = function(response, exists){
                    var originalURL = document.location;
                    originalURL = $.URLEncode(originalURL.pathname + originalURL.search + originalURL.hash);
                    var redirecturl = Config.URL.GATEWAY_URL + "?url=" + originalURL;
                    if (exists) {
                        var me = $.evalJSON(response);
                        if (me.preferences && (me.preferences.uuid === "anonymous" || !me.preferences.uuid)) {
                            //document.location = redirecturl;
                        }
                    }
                };

                $.ajax({
                    url: Config.URL.ME_SERVICE,
                    cache: false,
                    success: function(data){
                        decideLoggedIn(data, true);
                    }
                });

            }

        // Handle HTTP conflicts thrown back by K2 (409) (for example when somebody tries to write to the same node at the very same time)
        // We do this by re-sending the original request with the data transparently, behind the curtains, until it succeeds.
        // This still does not eliminate a possibility of another conflict, but greatly reduces
        // the chance and works in the background until the request is successful (ie jQuery will try to re-send the initial request until the response is not 409
        // WARNING: This does not solve the locking/overwriting problem entirely, it merely takes care of high volume request related issues. Users
        // should be notified in advance by the UI when somebody else is editing a piece of content, and should actively try reduce the possibility of
        // overwriting.
        if (requestStatus === 409) {
            // Retry initial post
            $.ajax(s);
        }

        // Call original error handler, but not in the case of 409 as we want that to be transparent for users
        if ((s.error) && (requestStatus !== 409)) {
          s.error(xhr, status, e);
        }

        if (s.global) {
          jQuery.event.trigger("ajaxError", [xhr, status, e]);
        }
          }

    };

})(jQuery);


///////////////////////////////
// Form serialization plugin //
///////////////////////////////

(function($){

    $.FormBinder = {};

    /**
     * This function will look for input fields, selects and textareas and will get all of the values
     * out and store them in a JSON object. The keys for this object are the names (name attribute) of
     * the form fields. This function is useful as it saves you to do a .val() on every form field.
     * Form fields without a name attribute will be ignored.
     * The object that's returned will looks like this:
     *   {
     *     inputBoxName : "Value 1",
     *     radioButtonGroup : "value2",
     *     checkBoxGroup : ["option1","option2"],
     *     selectElement : ["UK"],
     *     textAreaName : "This is some random text"
     *   }
     * @param {Object} form
     *  This is a jQuery element that represents the container (form, div, ...) in which we want
     *  to serialize all of the filled out values.
     */
    $.FormBinder.serialize = function(form){

        var finalFields = {};
        var fields = $("input, textarea, select", form);

        for (var i = 0; i < fields.length; i++){

            var el = fields[i];
            var name = el.name;
            var nodeName = el.nodeName.toLowerCase();
            var type = el.type.toLowerCase() || "";

            if (name){
                if (nodeName === "input" || nodeName === "textarea") {
                    // Text fields and textareas
                    if (nodeName === "textarea" || (type === "text" || type === "password")) {
                        finalFields[name] = el.value;
                    // Checkboxes
                    } else if (type === "checkbox") {
                        finalFields[name] = finalFields[name] || [];
                        if (el.checked) {
                            finalFields[name][finalFields[name].length] = el.value;
                        }
                    // Radiobuttons
                    } else if (type === "radio" && el.checked) {
                        finalFields[el.name] = el.value;
                    }
                // Select dropdowns
                } else if (nodeName === "select"){
                    // An array as they have possibly mutliple selected items
                    finalFields[name] = [];
                    for (var ii = 0; ii < el.options.length; ii++) {
                        if (el.options[ii].selected) {
                            finalFields[name] = el.options[ii].value;
                        }
                    }
                }
            }
        }

        return finalFields;
    };

    /**
     * This function will find all of the form elements in a given container and will
     * reset all of their values. If it's an input textbox or a textarea, the value will
     * become an empty string. If it's a radio button or a checkbox, all will be unchecked.
     * If it's a select dropdown, then the first element will be selected
     * @param {Object} form
     *  JQuery element that represents the container in which we are
     *  resetting the form fields
     */
    var resetCurrentValues = function(form){
        var fields = $("input, textarea, select", form);
        for (var i = 0; i < fields.length; i++){
            var el = fields[i];
            var nodeName = el.nodeName.toLowerCase();
            var type = el.type.toLowerCase() || "";
            if ((nodeName === "input" && (type === "text" || type === "password")) || nodeName === "textarea"){
                el.value = "";
            } else if (nodeName === "input"){
                el.checked = false;
            } else if (nodeName === "select"){
                el.selectedIndex = 0;
            }
        }
    };

    /**
     * Function that will take in a JSON object and a container and will try to attempt to fill out
     * all form fields according to what's in the JSON object. A useful usecase for this would be to
     * have a user fill out a form, and store the serialization of it directly on the server. When the
     * user then comes back, we can get this value from the server and give that value to this function.
     * This will create the same form state as when it was saved by the user.
     * @param {Object} form
     *  JQuery element that represents the container in which we are
     *  filling out our values
     * @param {Object} json
     *  a JSON object that contains the names of the fields we want to populate (name attribute)
     *  as keys and the actual value (text for input text fields and textareas, and values for
     *  checkboxes, radio buttons and select dropdowns)
     *   {
     *     inputBoxName : "Value 1",
     *     radioButtonGroup : "value2",
     *     checkBoxGroup : ["option1","option2"],
     *     selectElement : ["UK"],
     *     textAreaName : "This is some random text"
     *   }
     */
    $.FormBinder.deserialize = function(form, json){

        resetCurrentValues(form);

        for (var name in json) {
            if (json[name]){
                var els = $('[name=' + name + ']', form);
                for (var i = 0; i < els.length; i++){
                    var el = els[i];
                    var nodeName = el.nodeName.toLowerCase();
                    var type = el.type.toLowerCase() || "";
                    if (nodeName === "textarea" || (nodeName === "input" && (type === "text" || type === "password"))){
                        el.value = json[name];
                    } else if (nodeName === "input" && type === "radio"){
                        if (el.value === json[name]){
                            el.checked = true;
                        }
                    } else if (nodeName === "input" && type === "checkbox"){
                        for (var ii = 0; ii < json[name].length; ii++){
                            if (el.value === json[name][ii]){
                                el.checked = true;
                            }
                        }
                    } else if (nodeName === "select"){
                        for (var select = 0; select < json[name].length; select++){
                            for (var iii = 0; iii < el.options.length; iii++) {
                                if (el.options[iii].value === json[name][select]) {
                                    el.options[iii].selected = true;
                                }
                            }
                        }
                    }
                }
            }
        }

    };

})(jQuery);


//////////////////////////////
// Widget loading mechanism //
//////////////////////////////

sdata.widgets = {};

/*
 * Will be used for detecting widget declerations inside the page and load those
 * widgets into the page
 */
sdata.widgets.WidgetLoader = {

    loaded : [],

    /**
     * Function that can be called by the container. This will looks for widget declarations
     * within the specified container and will load the widgets in the requested mode (view - settings)
     * @param {Object} id
     *  Id of the HTML container in which we want to look for widget declarations
     * @param {Object} showSettings
     *  true  : render the settings mode of the widget
     *  false : render the view mode of the widget
     */
    insertWidgets : function(id, showSettings, context){
        var obj = sdata.widgets.WidgetLoader.loadWidgets(id, showSettings, context);
        sdata.widgets.WidgetLoader.loaded.push(obj);
    },

    loadWidgets : function(id, showSettings, context){

        // Configuration variables
        var widgetNameSpace = "sakai";
        var widgetSelector = ".widget_inline";

        // Help variables
        var widgets = {}, settings = false;

        /**
         * Inform the widget that is is loaded and execute the main JavaScript function
         * If the widget name is "createsite", then the function sakai.createsite will be executed.
         * @param {String} widgetname The name of the widget
         */
        var informOnLoad = function(widgetname){
            var doDelete;

            // Check if the name of the widget is inside the widgets object.
            if (widgets[widgetname] && widgets[widgetname].length > 0){

                // Run through all the widgets with a specific name
                for (var i = 0, j = widgets[widgetname].length; i<j; i++){
                    widgets[widgetname][i].done++;
                    if (widgets[widgetname][i].done === widgets[widgetname][i].todo){
                        var initfunction = window[widgetNameSpace][widgetname];
                        initfunction(widgets[widgetname][i].uid, widgets[widgetname][i].placement, settings);
                        doDelete = true;
                    }
                }

                // Remove the widget from the widgets object (clean up)
                if (doDelete){
                    delete widgets[widgetname];
                }
            }
        };

        /**
         * Locate a tag and remove it from the content
         * @param {String} content The complete content of a file (e.g. <div>...)
         * @param {String} tagName The name of the tag you want to remove (link/script)
         * @param {String} URLIdentifier The part that identifies the URL (href/src)
         */
        var locateTagAndRemove = function(content, tagName, URLIdentifier){
            var returnObject = {
                URL : [],
                content : content
            };
            var regexp = new RegExp('<'+tagName+'.*?'+URLIdentifier+'\\s?=\\s?["|'+'\''+']([^"]*)["|'+'\''+'].*/.*?>', "gi");
            var regexp_match_result = regexp.exec(content);
            while (regexp_match_result !== null) {
                returnObject.URL[returnObject.URL.length] = regexp_match_result[1]; // value of URLIdentifier attrib
                returnObject.content = returnObject.content.replace(regexp_match_result[0],""); // whole tag
                regexp_match_result = regexp.exec(content);
            }
            return returnObject;
        };

        var sethtmlover = function(content,widgets,widgetname){

            var CSSTags = locateTagAndRemove(content, "link", "href");
            content = CSSTags.content;

            for (var i = 0, j = CSSTags.URL.length; i<j; i++) {
                $.Load.requireCSS(CSSTags.URL[i]);
            }

            var JSTags = locateTagAndRemove(content, "script", "src");
            content = JSTags.content;

            for (var widget = 0, k = widgets[widgetname].length; widget < k; widget++){
                var container = $("<div>");
                container.html(content);
                $("#" + widgets[widgetname][widget].uid).append(container);

                widgets[widgetname][widget].todo = JSTags.URL.length;
                widgets[widgetname][widget].done = 0;
            }

            for (var JSURL = 0, l = JSTags.URL.length; JSURL < l; JSURL++){
                $.Load.requireJS(JSTags.URL[JSURL]);
            }

        };

        /**
         * Load the files that the widget needs (HTML/CSS and JavaScript)
         * @param {Object} widgets
         * @param {Object} batchWidgets A list of all the widgets that need to load
         */
        var loadWidgetFiles = function(widgets, batchWidgets){
            var urls = [];

            for(var k in batchWidgets){
                if(batchWidgets.hasOwnProperty(k)){
                    urls[urls.length] = k;
                }
            }

            if(urls.length > 0){
                $.ajax({
                    url: Config.URL.BATCH_GET,
                    data: {
                        resources: urls
                    },
                    success: function(data){
                        var json = $.evalJSON(data);
                        for (var i = 0, j = json.length; i<j; i++) {
                                var jsonpath = json[i].path;
                                var widgetname = batchWidgets[jsonpath];

                                // Do i18n on widget content
                                var translated_content = $.i18n_widget(widgetname, json[i].data);

                                sethtmlover(translated_content, widgets, widgetname);

                        }
                    }
                });
            }
        };

        /**
         * Insert the widgets into the page
         * @param {String} containerId The id of the container element
         * @param {Boolean} showSettings Show the settings for the widget
         * @param {String} context The context of the widget (e.g. siteid)
         */
        var insertWidgets = function(containerId, showSettings, context){

            // Use document.getElementById() to avoid jQuery selector escaping issues with '/'
            var el = containerId ? document.getElementById(containerId) : $(document.body);

            // Array of jQuery objects that contains all the elements in the with the widget selector class.
            var divarray = $(widgetSelector, el);

            // Check if the showSettings variable is set, if not set the settings variable to false
            settings = showSettings || false;

            // Array that will contain all the URLs + names of the widgets that need to be fetched with batch get
            var batchWidgets = [];

            // Run over all the elements and load them
            for (var i = 0, j = divarray.length; i < j; i++){
                var id = divarray[i].id;
                var split = id.split("_");
                var widgetname = split[1];

                // Set the id for the container of the widget
                var widgetid;
                if (split[2]){
                    widgetid = split[2];
                } else if(widgetname) {
                    widgetid = widgetname + "container";
                }

                // Check if the widget is an iframe or a gwt widget
                if (Widgets.widgets[widgetname] && (Widgets.widgets[widgetname].gwt || Widgets.widgets[widgetname].iframe)){

                    var gwt = Widgets.widgets[widgetname].gwt ? true : false;

                    // Get the information about the widget in the widgets.js file
                    var portlet = Widgets.widgets[widgetname];

                    // Check if the scrolling property has been set to true
                    var scrolling = portlet.scrolling ? "auto" : "no";

                    var src;
                    if(gwt){
                        src = portlet.url + "?placement=" + portlet.placement + "&tuid=" + portlet.uid + "&showSettings=" + settings + "&sid=" + Math.random();
                    }else {
                        src = portlet.url;
                    }

                    // Construct the HTML for the iframe
                    var html = '<div id="widget_content_'+ widgetname + '">' +
                                   '<iframe src="'+ src +'" ' +
                                   'frameborder="0" ' +
                                   'height="'+ portlet.height +'px" ' +
                                   'width="100%" ' +
                                   'scrolling="' + scrolling + '"' +
                                   '></iframe></div>';

                    if(gwt){
                        $("#" + portlet.uid).append(html);
                    }else{
                        // Add the HTML for to the iframe widget container
                        $("#" + widgetid + "_container").html(html).addClass("fl-widget-content").parent().append('<div class="fl-widget-no-options fl-fix"><div class="widget-no-options-inner"><!-- --></div></div>');
                    }
                }

                // The widget isn't a gwt or iframe widget
                else if (Widgets.widgets[widgetname]){

                    // Set the placement for the widget
                    var placement = "";
                    if (split[3] !== undefined){
                        var length = split[0].length + 1 + widgetname.length + 1 + widgetid.length + 1;
                        placement = id.substring(length);
                    } else if (context){
                        placement = context;
                    }

                    // Check if the widget exists
                    if (!widgets[widgetname]){
                        widgets[widgetname] = [];
                    }

                    // Set the initial properties for the widget
                    var index = widgets[widgetname].length;
                    widgets[widgetname][index] = {
                        uid : widgetid,
                        placement : placement,
                        id : id
                    };
                    var floating = "inline_class_widget_nofloat";

                    // Check if the browser supports cssFloat (other browsers) or styleFloat (IE)
                    var styleFloat = jQuery.support.cssFloat ? "cssFloat" : "styleFloat";
                    if (divarray[i].style[styleFloat]) {
                        floating = divarray[i].style[styleFloat] === "left" ? "inline_class_widget_leftfloat" : "inline_class_widget_rightfloat";
                    }
                    widgets[widgetname][index].floating = floating;
                }
            }

            for (i in widgets){
                if (widgets.hasOwnProperty(i)) {
                    for (var ii = 0, jj = widgets[i].length; ii<jj; ii++) {

                        // Replace all the widgets with id "widget_" to widgets with new id's
                        // and add set the appropriate float class
                        $(document.getElementById(widgets[i][ii].id)).replaceWith($('<div id="'+widgets[i][ii].uid+'" class="' + widgets[i][ii].floating + '"></div>'));
                    }

                    var url = Widgets.widgets[i].url;
                    batchWidgets[url] = i; //i is the widgetname
                }
            }

            // Load the HTML files for the widgets
            loadWidgetFiles(widgets, batchWidgets);

        };

        insertWidgets(id, showSettings, context);

        return {
            "informOnLoad" : informOnLoad
        };
    },

    informOnLoad : function(widgetname){
        for (var i = 0, j = sdata.widgets.WidgetLoader.loaded.length; i<j; i++){
            sdata.widgets.WidgetLoader.loaded[i].informOnLoad(widgetname);
        }
    }

};



<<<<<<< HEAD
=======
/////////////////////////////////////
// jQuery TrimPath Template Plugin //
/////////////////////////////////////

/*
 * Functionality that allows you to create HTML Templates and give that template
 * a JSON object. That template will then be rendered and all of the values from
 * the JSON object can be used to insert values into the rendered HTML. More information
 * and examples can be found over here:
 *
 * http://code.google.com/p/trimpath/wiki/JavaScriptTemplates
 *
 * Template should be defined like this:
 *  <div><!--
 *   // Template here
 *  --></div>
 *
 *  IMPORTANT: There should be no line breaks in between the div and the <!-- declarations,
 *  because that line break will be recognized as a node and the template won't show up, as
 *  it's expecting the comments tag as the first one.
 *
 *  We do this because otherwise a template wouldn't validate in an HTML validator and
 *  also so that our template isn't visible in our page.
 */
(function($){

    $.Template = {};

    /**
     * A cache that will keep a copy of every template we have parsed so far. Like this,
     * we avoid having to parse the same template over and over again.
     */
    var templateCache = [];

    /**
     * Renders the template with the given JSON object, inserts it into a certain HTML
     * element if required, and returns the rendered HTML string
     * @param {string|object} templateInstance
     *  the name of the template HTML ID or a jQuery selection object.
     * @param {object} contextObject
     *  The JSON object containing the data to be rendered
     * @param {object} [optional] output
     *  The jQuery element in which the template needs to be rendered
     * @return The rendered HTML string
     */
    $.Template.render = function(templateInstance, contextObject, output) {

        var templateName;

        // The template name and the context object should be defined
        if(!templateInstance || !contextObject){
            throw "$.Template.render: the template name or the contextObject is not defined";
        }

        if(templateInstance instanceof jQuery && templateInstance[0]){
            templateName = templateInstance[0].id;
        }
        else if (typeof templateInstance === "string"){
            templateName = templateInstance.replace("#", "");
            templateInstance = $("#" + templateName);
        }
        else {
            throw "$.Template.render: The templateInstance is not in a valid format or the template couldn't be found.";
        }

        if (!templateCache[templateName]) {
            if (templateInstance.get(0)) {
                var templateNode = templateInstance.get(0);
                var firstNode = templateNode.firstChild;
                var template = null;
                // Check whether the template is wrapped in <!-- -->
                if (firstNode && (firstNode.nodeType === 8 || firstNode.nodeType === 4)) {
                    template = firstNode.data.toString();
                }
                else {
                    template = templateNode.innerHTML.toString();
                }
                // Parse the template through TrimPath and add the parsed template to the template cache
                templateCache[templateName] = TrimPath.parseTemplate(template, templateName);

            }
            else {
                throw "$.Template.render: The template '" + templateName + "' could not be found";
            }
        }

        // Run the template and feed it the given JSON object
        var render = templateCache[templateName].process(contextObject);


        // Check it there was an output element defined
        // If so, put the rendered template in there
        if (output) {
            output.html(render);
        }

        return render;

    };

})(jQuery);


>>>>>>> f06a8127
////////////////////////
// jQuery i18n plugin //
////////////////////////

(function($){

    /**
     *
     * @param {Object} toprocess
     *  HTML string in which we want to replace messages. These will have the following
     *  format: __MSG__KEY__
     * @param {Object} localbundle
     *  JSON object where the keys are the keys we expect in the HTML and the values are the translated strings
     * @param {Object} defaultbundle
     *  JSON object where the keys are the keys we expect in the HTML and the values are the translated strings
     *  in the default language
     */
    $.i18n = function(toprocess, localbundle, defaultbundle) {
        var expression = new RegExp("__MSG__(.*?)__", "gm");
        var processed = "";
        var lastend = 0;
        while(expression.test(toprocess)) {
            var replace = RegExp.lastMatch;
            var lastParen = RegExp.lastParen;
            var toreplace = $.i18n.getValueForKey(lastParen);
            processed += toprocess.substring(lastend,expression.lastIndex-replace.length) + toreplace;
            lastend = expression.lastIndex;
        }
        processed += toprocess.substring(lastend);
        return processed;
    };

    $.i18n.getValueForKey = function(key){
        try {
            if (sdata.i18n.localBundle[key]){
                return sdata.i18n.localBundle[key];
            } else {
                throw "Not in local file";
            }
        } catch (notInLocalFile){
            try {
                if (sdata.i18n.defaultBundle[key]){
                    return sdata.i18n.defaultBundle[key];
                } else {
                    throw "Not in default file";
                }
            } catch (notInDefaultFile){
                //fluid.log("i18n key " + key + " was not found in any bundle");
            }
        }
    };

})(jQuery);


/////////////////////////////////////
// jQuery i18n plugin for widgets  //
/////////////////////////////////////

(function($){

    /*
    * Loads up language bundle for the widget, and exchanges messages found in content.
    * If no language bundle found, it attempts to load the default language bundle for the widget, and use that for i18n
    * @param widget_id {String} The ID of the widget
    * @param content {String} The content html of the widget which contains the messages
    * @returns {String} The translated content html
    */

    $.i18n_widget = function(widgetname, widget_html_content) {

        var translated_content = "";
        var current_locale_string = false;
        if (typeof sakai.data.me.user.locale === "object") {
          current_locale_string = sakai.data.me.user.locale.language + "_" + sakai.data.me.user.locale.country;
        }

        // If there is no i18n defined in Widgets, run standard i18n on content
        if (typeof Widgets.widgets[widgetname].i18n !== "object") {
          translated_content = $.i18n(widget_html_content, sdata.i18n.localBundle, sdata.i18n.defaultBundle)
          return translated_content;
        }

        // Load default language bundle for the widget if exists
        if (Widgets.widgets[widgetname]["i18n"]["default"]) {

          $.ajax({
              url: Widgets.widgets[widgetname]["i18n"]["default"],
              async: false,
              success: function(messages_raw) {

                  sdata.i18n.widgets[widgetname] = sdata.i18n.widgets[widgetname] || {};
                  sdata.i18n.widgets[widgetname]["default"] = $.evalJSON(messages_raw);

              },
              error: function(xhr, textStatus, thrownError) {
                  //alert("Could not load default language bundle for widget: " + widgetname);
              }
          });

        }

        // Load current language bundle for the widget if exists
        if (Widgets.widgets[widgetname]["i18n"][current_locale_string]) {

            $.ajax({
                url: Widgets.widgets[widgetname]["i18n"][current_locale_string],
                async: false,
                success: function(messages_raw) {

                    sdata.i18n.widgets[widgetname] = sdata.i18n.widgets[widgetname] || {};
                    sdata.i18n.widgets[widgetname][current_locale_string] = $.evalJSON(messages_raw);
                },
                error: function(xhr, textStatus, thrownError) {
                    //alert("Could not load default language bundle " + current_locale_string + "for widget: " + widgetname);
                }
            });
        }

        // Translate widget name and description
        if ((typeof sdata.i18n.widgets[widgetname][current_locale_string] === "object") && (typeof sdata.i18n.widgets[widgetname][current_locale_string]["name"] === "string")) {
            Widgets.widgets[widgetname]["name"] = sdata.i18n.widgets[widgetname][current_locale_string]["name"];
        }
        if ((typeof sdata.i18n.widgets[widgetname][current_locale_string] === "String") && (typeof sdata.i18n.widgets[widgetname][current_locale_string]["description"] === "string")) {
            Widgets.widgets[widgetname]["name"] = sdata.i18n.widgets[widgetname][current_locale_string]["description"];
        }


        // Change messages
        var expression = new RegExp("__MSG__(.*?)__", "gm");
        var lastend = 0;
        while(expression.test(widget_html_content)) {
            var replace = RegExp.lastMatch;
            var lastParen = RegExp.lastParen;
            var toreplace = $.i18n.widgets_getValueForKey(widgetname, current_locale_string, lastParen);
            translated_content += widget_html_content.substring(lastend,expression.lastIndex-replace.length) + toreplace;
            lastend = expression.lastIndex;
        }
        translated_content += widget_html_content.substring(lastend);

        return translated_content;
    };

    // Get a message key value in priority order: local widget language file -> widget default language file -> system local bundle -> system default bundle
    $.i18n.widgets_getValueForKey = function(widgetname, locale, key){

        if ((typeof sdata.i18n.widgets[widgetname][locale] === "object") && (typeof sdata.i18n.widgets[widgetname][locale][key] === "string")){

            return sdata.i18n.widgets[widgetname][locale][key];

        } else if ((typeof sdata.i18n.widgets[widgetname]["default"][key] === "string") && (typeof sdata.i18n.widgets[widgetname]["default"] === "object")) {

            return sdata.i18n.widgets[widgetname]["default"][key];

        } else if (sdata.i18n.localBundle[key]) {

            return sdata.i18n.localBundle[key];

        } else if (sdata.i18n.defaultBundle[key]) {

            return sdata.i18n.defaultBundle[key];

        }
    };

})(jQuery);



/////////////////////////////////
// Container Utility functions //
/////////////////////////////////

/*
 * This will expose 2 funcions that can be called by widgets to inform
 * the container that the widget has finished doing things in its settings
 * mode. The container can then do whatever it needs to do according to the
 * context it's in (f.e.: if in the personal dashboard environment, the container
 * will want to render the view mode of that widget, in a site page edit context
 * the container will want to insert the widget into the WYSIWYG editor).
 *
 * This will also allow the container to register 2 functions related to widget
 * settings mode. First of all, the container can register a finish function,
 * which will be executed when a widget notifies the container that it has
 * successfully finished its settings mode. It can also register a cancel
 * function, which will be executed when a widget notifies the container that
 * its settings mode has been cancelled.
 */
sdata.container = {

    toCallOnFinish : false,
    toCallOnCancel : false,

    /**
     * The container can use this to register a function to be executed when a widget notifies the container
     * that its settings mode has been successfully completed.
     * @param {Object} callback
     *  Function that needs to be executed when a widget notifies the container
     *  that its settings mode has been successfully completed.
     */
    registerFinishFunction : function(callback){
        if (callback){
            sdata.container.toCallOnFinish = callback;
        }
    },

    /**
     * The container can use this to register a function to be executed when a widget notifies the container
     * that its settings mode has been cancelled.
     * @param {Object} callback
     *  Function that needs to be executed when a widget notifies the container
     *  that its settings mode has been cancelled.
     */
    registerCancelFunction : function(callback){
        if (callback){
            sdata.container.toCallOnCancel = callback;
        }
    },

    /**
     * Function that can be called by a widget to notify the container that it
     * has successfully completed its settings mode
     * @param {Object} tuid
     *  Unique id (= id of the container this widget is in) of the widget
     * @param {Object} widgetname
     *     Name of the widget as registered in the widget config file(e.g. sites, myprofile, video, ...)
     */
    informFinish : function(tuid, widgetname){
        if (sdata.container.toCallOnFinish){
            sdata.container.toCallOnFinish(tuid, widgetname);
        }
    },

    /**
     * Function that can be called by a widget to notify the container that its
     * settings mode has been cancelled
     * @param {Object} tuid
     *  Unique id (= id of the container this widget is in) of the widget
     * @param {Object} widgetname
     *     Name of the widget as registered in the widget config file(e.g. sites, myprofile, video, ...)
     */
    informCancel : function(tuid, widgetname){
        if (sdata.container.toCallOnCancel){
            sdata.container.toCallOnCancel(tuid, widgetname);
        }
    },

    readyToLoad : false,
    toLoad : [],

    registerForLoad : function(id){
        sdata.container.toLoad[sdata.container.toLoad.length] = id;
        if (sdata.container.readyToLoad){
            sdata.container.performLoad();
        }
    },

    performLoad : function(){
        for (var i = 0, j = sdata.container.toLoad.length; i<j; i++){
            var fct = eval(sdata.container.toLoad[i]);
            try {
                fct();
            } catch (err){
                fluid.log(err);
            }
        }
        sdata.toLoad = [];
    },

    setReadyToLoad : function(set){
        sdata.container.readyToLoad = set;
        if (set){
            sdata.container.performLoad();
        }
    }

};


////////////////////////////////
// Files management functions //
////////////////////////////////

sdata.files = {

    /**
     * Gets all the files and folders under a certain path.
     * @param {String} path The absolute path where we should look for sakai/file, sakai/link and sakai/folder.
     * @param {Object} callback The callback function that should be excecuted when the data is retrieved.
     *         When succesfull data will hold the response of the server.
     *         When the request failed it will hold the status.
     *                 function myCallbackFunction(data, success){
     *                    if (success) {
     *                        //files retrieved successfull
     *                        //Do something with data.
     *                    } else {
     *                        //Error retrieving files.
     *                        //Do something with the status.
     *                    }
     *                }
     */
    getFiles : function(path, callback) {
         $.ajax({
            url: path + ".files.json",
            cache: false,
            success: function(data){
                var json = $.evalJSON(data);
                // Sort the files and folders.
                // Folders come first then files.
                // These are both sorted in a natural way.
                // so z1 > z2 > z30 > z100 > z200 and not
                // z1 > z100 > z2 > z200 > z3
                json.sort(function alphanumCase(a, b){
                    var aType = a["sling:resourceType"];
                    var bType = b["sling:resourceType"];
                    if (aType === "sakai/folder" && bType !== "sakai/folder") {
                        return -1;
                    }
                    else {
                        if (aType !== "sakai/folder" && bType === "sakai/folder") {
                            return 1
                        }
                        else {
                            sakai.sorting.human(a.name, b.name);
                        }
                    }
                });
                callback(json, true);
            },
            error: function(xhr, textStatus, thrownError) {
          callback(xhr.status, false);
            }
        });
    },

    /**
     * Gets info about a certain file.
     * @param {String} path The absolute path for the file. Note this only works for nodes of type sakai/file.
     * @param {Object} callback The callback function that should be excecuted when the data is retrieved.
     *         When succesfull data will hold the response of the server.
     *         When the request failed it will hold the status.
     *                 function myCallbackFunction(data, success){
     *                    if (success) {
     *                        //Info retrieved successfull
     *                        //Do something with data.
     *                    } else {
     *                        //Error retrieving info
     *                        //Do something with the status.
     *                    }
     *                }
     */
    getFileInfo : function(path, callback) {
        $.ajax({
            url: path + ".info.json",
            cache: false,
            success: function(data){
                var json = $.evalJSON(data);
                callback(json, true);
            },
            error: function(xhr, textStatus, thrownError) {
        callback(xhr.status, false);
            }
        });
    },
    /**
     * Determines the type of a file by looking at the filename
     * @param {Object} item
     */
    getFileType : function(filename) {
        try {
            var array = filename.split(".");
            var extention = array[array.length - 1].toLowerCase();
            if (extention == "php" || extention === "html" || extention === "xml" || extention === "css" || extention === "js"){
                return "Web document";
            } else if (extention === "doc" || extention === "docx" || extention === "rtf"){
                return "Word file";
            } else if (extention === "exe"){
                return "Program";
            } else if (extention === "mov" || extention === "avi" || extention === "mp4"){
                return "Movie";
            } else if (extention === "fla" || extention === "as" || extention === "flv"){
                return "Flash";
            } else if (extention === "mp3" || extention === "wav" || extention === "midi" || extention === "asf"){
                return "Audio";
            } else if (extention === "pdf"){
                return "PDF file";
            } else if (extention === "png" || extention === "gif" || extention === "jpeg" || extention === "jpg" || extention === "tiff" || extention === "bmp"){
                return "Picture";
            } else if (extention === "ppt" || extention === "pptx" || extention === "pps" || extention === "ppsx"){
                return "Powerpoint";
            } else if (extention === "txt"){
                return "Text file";
            } else if (extention === "xls" || extention === "xlsx"){
                return "Excel";
            } else if (extention === "zip" || extention === "rar"){
                return "Archive";
            } else {
                return "Other";
            }
        } catch (err){
            return "Other";
        }

    }
};

///////////////////////
// Utility functions //
///////////////////////

/* alphanum.js (C) Brian Huisman
 * Based on the Alphanum Algorithm by David Koelle
 * The Alphanum Algorithm is discussed at http://www.DaveKoelle.com
 *
 * Distributed under same license as original
 *
 * This library is free software; you can redistribute it and/or
 * modify it under the terms of the GNU Lesser General Public
 * License as published by the Free Software Foundation; either
 * version 2.1 of the License, or any later version.
 *
 * This library is distributed in the hope that it will be useful,
 * but WITHOUT ANY WARRANTY; without even the implied warranty of
 * MERCHANTABILITY or FITNESS FOR A PARTICULAR PURPOSE.  See the GNU
 * Lesser General Public License for more details.
 *
 * You should have received a copy of the GNU Lesser General Public
 * License along with this library; if not, write to the Free Software
 * Foundation, Inc., 51 Franklin Street, Fifth Floor, Boston, MA  02110-1301  USA
 */

sakai.sorting = {};
sakai.sorting.human = function(a, b){
    function chunkify(t){
        var tz = [];
        var x = 0, y = -1, n = 0, i, j;

        while (i = (j = t.charAt(x++)).charCodeAt(0)) {
            var m = (i === 46 || (i >= 48 && i <= 57));
            if (m !== n) {
                tz[++y] = "";
                n = m;
            }
            tz[y] += j;
        }
        return tz;
    }

    var aa = chunkify(a.toLowerCase());
    var bb = chunkify(b.toLowerCase());

    for (var x = 0; aa[x] && bb[x]; x++) {
        if (aa[x] !== bb[x]) {
            var c = Number(aa[x]), d = Number(bb[x]);
            if (c === aa[x] && d === bb[x]) {
                return c - d;
            } else {
                return (aa[x] > bb[x]) ? 1 : -1;
            }
        }
    }

    return aa.length - bb.length;
};


/*
 * There is no specific logging function within Sakai, but using console.debug will
 * only work in Firefox, and if written poorly, will brake the code in IE, ... If we
 * do want to use logging, we will reuse the logging function available in the Fluid
 * Infusion framework. In order to use this, you need to uncomment the fluid.setLogging(true)
 * line. After this has been done, all calls to
 *    fluid.log(message);
 * will be logged in the most appropriate console
 * NOTE: always disable debugging for production systems, as logging calls are quite
 * expensive.
 */
//fluid.setLogging(false);
fluid.setLogging(true);


/*
 * In order to check whether an array contains an element, use the following function:
 *  $.inArray(valueToMatch, theArray)
 */


/*
 * In order to decode or encode a URL use the following functions:
 * $.URLDecode(string) : URL Decodes the given string
 * $.URLEncode(string) : URL Encodes the given string
 */
$.extend({URLEncode:function(c){var o='';var x=0;c=c.toString();var r=/(^[a-zA-Z0-9_.]*)/;
  while(x<c.length){var m=r.exec(c.substr(x));
    if(m!=null && m.length>1 && m[1]!=''){o+=m[1];x+=m[1].length;
    }else{if(c[x]==' ')o+='+';else{var d=c.charCodeAt(x);var h=d.toString(16);
    o+='%'+(h.length<2?'0':'')+h.toUpperCase();}x++;}}return o;},
URLDecode:function(s){var o=s;var binVal,t;var r=/(%[^%]{2})/;
  while((m=r.exec(o))!=null && m.length>1 && m[1]!=''){b=parseInt(m[1].substr(1),16);
  t=String.fromCharCode(b);o=o.replace(m[1],t);}return o;}
});




/*
 * Function that will take in a string that possibly contains HTML tags and will strip out all
 * of the HTML tags and return a string that doesn't contain any HTML tags anymore.
 */
jQuery.fn.stripTags = function() {
    return this.replaceWith( this.html().replace(/<\/?[^>]+>/gi,''));
};


/*
 * jQuery plugin that will load JavaScript and CSS files into the document at runtime.
 */
(function($){

    $.Load = {};

    /**
     * Generic function that will insert an HTML tag into the head of the document. This
     * will be used to both insert CSS and JS files
     * @param {Object} tagname
     *  Name of the tag we want to insert. This is supposed to be "link" or "script".
     * @param {Object} attributes
     *  A JSON object that contains all of the attributes we want to attach to the tag we're
     *  inserting. The keys in this object are the attribute names, the values in the object
     *  are the attribute values
     */
    var insertTag = function(tagname, attributes){
        var tag = document.createElement(tagname);
        var head = document.getElementsByTagName('head').item(0);
        for (var a in attributes){
            tag[a] = attributes[a];
        }
        head.appendChild(tag);
    };

    /**
     * Load a JavaScript file into the document
     * @param {String} URL of the JavaScript file relative to the parent dom.
     */
    $.Load.requireJS = function(url) {
        insertTag("script", {"src" : url, "type" : "text/javascript", "language" : "JavaScript"});
    };

    /**
     * Load a CSS file into the document
     * @param {String} URL of the CSS file relative to the parent dom.
     */
    $.Load.requireCSS = function(url) {
        insertTag("link", {"href" : url, "type" : "text/css", "rel" : "stylesheet"});
    };

})(jQuery);

/*
 * Parse a JCR date to a JavaScript date object
 */
(function($){

    /**
     * Add leading zeros to a number
     * If you pass 10 as the number and 4 as the count, you get 0010
     * @param {Integer} num The number where you want to add zeros to
     * @param {Integer} count The total length of the string after it is zero padded
     * @return {String} A string with the leading zeros
     */
    $.leadingZero = function(num, count) {
        var numZeropad = num + '';
        while (numZeropad.length < count) {
            numZeropad = "0" + numZeropad;
        }
        return numZeropad;
    }

    /**
     * Parse a JCR date (2009-10-12T10:25:19) to a JavaScript date object
     * @param {String} The JCR date that needs to be converted to a JavaScript date object
     * @return {Date} JavaScript date
     */
    $.ParseJCRDate = function(date) {

        // Check with a regular expression if it is a valid JCR date
        var regex = new RegExp('^(19|20)[0-9][0-9][-](0[1-9]|1[012])[-](0[1-9]|[12][0-9]|3[01])[T](20|21|22|23|[0-1]?[0-9]):[0-5]?[0-9]:[0-5]?[0-9]$', 'gi');
        var isValid = regex.test(date);
        if(isValid){
            var respondDate = new Date();

            // Split the date and time into 2 different pieces
            var splitDateTime = date.split("T");
            var splitDate = splitDateTime[0].split("-");
            var splitTime = splitDateTime[1].split(":");

            // Set the day/month and year
            respondDate.setFullYear(parseInt(splitDate[0], 10));
            respondDate.setMonth(parseInt(splitDate[1], 10) - 1);
            respondDate.setDate(parseInt(splitDate[2], 10));

            // Set the hours/minutes/seconds and milliseconds
            // Since the milliseconds aren't supplied, we always set it to 0
            respondDate.setHours(parseInt(splitTime[0], 10), parseInt(splitTime[1], 10), parseInt(splitTime[2], 10), 0);

            return respondDate;
        }else{

            // Log a message if there is a bad date format
            fluid.log("Bad JCR date format: " + date);
            return null;
        }
    };

    /**
     * Parse a JavaScript date object to a JCR date string (2009-10-12T10:25:19)
     * @param {Object} date JavaScript date object
     * @return {String} a JCR date string
     */
    $.ToJCRDate = function(date){

        // Check if the date that was passed to this function is actually a JavaScript date
        try{

            // Reutn the JCR date as a string
            return "" + date.getFullYear() + "-" + $.leadingZero((date.getMonth()+1), 2) + "-" + $.leadingZero(date.getDate(), 2) + "T"
            +  $.leadingZero(date.getHours(), 2) + ":" +  $.leadingZero(date.getMinutes(), 2) + ":" +  $.leadingZero(date.getSeconds(), 2);

        } catch(ex) {

            // Log a message if there is a bad JavaScript date format
            fluid.log("Bad JavaScript date format: " + date);
            return null;
        }
    };

})(jQuery);<|MERGE_RESOLUTION|>--- conflicted
+++ resolved
@@ -579,112 +579,6 @@
 
 
 
-<<<<<<< HEAD
-=======
-/////////////////////////////////////
-// jQuery TrimPath Template Plugin //
-/////////////////////////////////////
-
-/*
- * Functionality that allows you to create HTML Templates and give that template
- * a JSON object. That template will then be rendered and all of the values from
- * the JSON object can be used to insert values into the rendered HTML. More information
- * and examples can be found over here:
- *
- * http://code.google.com/p/trimpath/wiki/JavaScriptTemplates
- *
- * Template should be defined like this:
- *  <div><!--
- *   // Template here
- *  --></div>
- *
- *  IMPORTANT: There should be no line breaks in between the div and the <!-- declarations,
- *  because that line break will be recognized as a node and the template won't show up, as
- *  it's expecting the comments tag as the first one.
- *
- *  We do this because otherwise a template wouldn't validate in an HTML validator and
- *  also so that our template isn't visible in our page.
- */
-(function($){
-
-    $.Template = {};
-
-    /**
-     * A cache that will keep a copy of every template we have parsed so far. Like this,
-     * we avoid having to parse the same template over and over again.
-     */
-    var templateCache = [];
-
-    /**
-     * Renders the template with the given JSON object, inserts it into a certain HTML
-     * element if required, and returns the rendered HTML string
-     * @param {string|object} templateInstance
-     *  the name of the template HTML ID or a jQuery selection object.
-     * @param {object} contextObject
-     *  The JSON object containing the data to be rendered
-     * @param {object} [optional] output
-     *  The jQuery element in which the template needs to be rendered
-     * @return The rendered HTML string
-     */
-    $.Template.render = function(templateInstance, contextObject, output) {
-
-        var templateName;
-
-        // The template name and the context object should be defined
-        if(!templateInstance || !contextObject){
-            throw "$.Template.render: the template name or the contextObject is not defined";
-        }
-
-        if(templateInstance instanceof jQuery && templateInstance[0]){
-            templateName = templateInstance[0].id;
-        }
-        else if (typeof templateInstance === "string"){
-            templateName = templateInstance.replace("#", "");
-            templateInstance = $("#" + templateName);
-        }
-        else {
-            throw "$.Template.render: The templateInstance is not in a valid format or the template couldn't be found.";
-        }
-
-        if (!templateCache[templateName]) {
-            if (templateInstance.get(0)) {
-                var templateNode = templateInstance.get(0);
-                var firstNode = templateNode.firstChild;
-                var template = null;
-                // Check whether the template is wrapped in <!-- -->
-                if (firstNode && (firstNode.nodeType === 8 || firstNode.nodeType === 4)) {
-                    template = firstNode.data.toString();
-                }
-                else {
-                    template = templateNode.innerHTML.toString();
-                }
-                // Parse the template through TrimPath and add the parsed template to the template cache
-                templateCache[templateName] = TrimPath.parseTemplate(template, templateName);
-
-            }
-            else {
-                throw "$.Template.render: The template '" + templateName + "' could not be found";
-            }
-        }
-
-        // Run the template and feed it the given JSON object
-        var render = templateCache[templateName].process(contextObject);
-
-
-        // Check it there was an output element defined
-        // If so, put the rendered template in there
-        if (output) {
-            output.html(render);
-        }
-
-        return render;
-
-    };
-
-})(jQuery);
-
-
->>>>>>> f06a8127
 ////////////////////////
 // jQuery i18n plugin //
 ////////////////////////
