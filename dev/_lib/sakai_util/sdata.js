/*
 * Licensed to the Sakai Foundation (SF) under one
 * or more contributor license agreements. See the NOTICE file
 * distributed with this work for additional information
 * regarding copyright ownership. The SF licenses this file
 * to you under the Apache License, Version 2.0 (the
 * "License"); you may not use this file except in compliance
 * with the License. You may obtain a copy of the License at
 *
 *     http://www.apache.org/licenses/LICENSE-2.0
 *
 * Unless required by applicable law or agreed to in writing,
 * software distributed under the License is distributed on an
 * "AS IS" BASIS, WITHOUT WARRANTIES OR CONDITIONS OF ANY
 * KIND, either express or implied. See the License for the
 * specific language governing permissions and limitations under the License.
 */


/*global $, jQuery, Config, fluid, TrimPath, Widgets, sdata, window, document */


/*
 * Namespace that will be used for all of the utility functions related
 * to the mechanism of loading widgets into the document
 */
var sdata = {};
/*
 * Namespace that will be used for all of the widgets that are being loaded
 * into the document. Every widget will have an object called sakai.widgetid
 */
var sakai = {};


//////////////////////////////
// Global utility functions //
//////////////////////////////

/*
 *
 */
sdata.me = false;


if(!Array.indexOf) {
    Array.prototype.indexOf = function(obj){
        for(var i=0, j=this.length; i<j; i++){
            if(this[i]==obj){
                return i;
            }
        }
        return -1;
    };
}

///////////////////////////
// jQuery AJAX extention //
///////////////////////////

/*
 * We override the standard jQuery.ajax error function, which is being executed when
 * a request fails. We will check whether the request has failed due to an authorization
 * required error, by checking the response code and then doing a request to the me service
 * to find out whether we are no longer logged in. If we are no longer logged in, and the
 * sendToLoginOnFail variable has been set in the options of the request, we will redirect
 * to the login page with the current URL encoded in the url. This will cause the system to
 * redirect to the page we used to be on once logged in.
 */
(function($){

    $.handleError = function (s, xhr, status, e) {

        var requestStatus = xhr.status;

        // Sometimes jQuery comes back with a parse-error, although the request
        // was completely successful. In order to prevent the error method to be called
        // in this case, we need this if clause.
        if (requestStatus === 200) {
            if (s.success) {
                s.success(xhr.responseText);
            }
        }
        else {
            // if the sendToLoginOnFail hasn't been set, we assume that we want to redirect when
            // a 403 comes back
            s.sendToLoginOnFail = s.sendToLoginOnFail || true;
            if (requestStatus === 403 && s.sendToLoginOnFail) {

                var decideLoggedIn = function(response, exists){
                    var originalURL = document.location;
                    originalURL = $.URLEncode(originalURL.pathname + originalURL.search + originalURL.hash);
                    var redirecturl = Config.URL.GATEWAY_URL + "?url=" + originalURL;
                    if (exists) {
                        var me = $.evalJSON(response);
                        if (me.preferences && (me.preferences.uuid === "anonymous" || !me.preferences.uuid)) {
                            //document.location = redirecturl;
                        }
                    }
                };

                $.ajax({
                    url: Config.URL.ME_SERVICE,
                    cache: false,
                    success: function(data){
                        decideLoggedIn(data, true);
                    }
                });

            }

        // Handle HTTP conflicts thrown back by K2 (409) (for example when somebody tries to write to the same node at the very same time)
        // We do this by re-sending the original request with the data transparently, behind the curtains, until it succeeds.
        // This still does not eliminate a possibility of another conflict, but greatly reduces
        // the chance and works in the background until the request is successful (ie jQuery will try to re-send the initial request until the response is not 409
        // WARNING: This does not solve the locking/overwriting problem entirely, it merely takes care of high volume request related issues. Users
        // should be notified in advance by the UI when somebody else is editing a piece of content, and should actively try reduce the possibility of
        // overwriting.
        if (requestStatus === 409) {
            // Retry initial post
            $.ajax(s);
        }

        // Call original error handler, but not in the case of 409 as we want that to be transparent for users
        if ((s.error) && (requestStatus !== 409)) {
          s.error(xhr, status, e);
        }

        if (s.global) {
          jQuery.event.trigger("ajaxError", [xhr, status, e]);
        }
          }

    };

})(jQuery);


///////////////////////////////
// Form serialization plugin //
///////////////////////////////

(function($){

    $.FormBinder = {};

    /**
     * This function will look for input fields, selects and textareas and will get all of the values
     * out and store them in a JSON object. The keys for this object are the names (name attribute) of
     * the form fields. This function is useful as it saves you to do a .val() on every form field.
     * Form fields without a name attribute will be ignored.
     * The object that's returned will looks like this:
     *   {
     *     inputBoxName : "Value 1",
     *     radioButtonGroup : "value2",
     *     checkBoxGroup : ["option1","option2"],
     *     selectElement : ["UK"],
     *     textAreaName : "This is some random text"
     *   }
     * @param {Object} form
     *  This is a jQuery element that represents the container (form, div, ...) in which we want
     *  to serialize all of the filled out values.
     */
    $.FormBinder.serialize = function(form){

        var finalFields = {};
        var fields = $("input, textarea, select", form);

        for (var i = 0; i < fields.length; i++){

            var el = fields[i];
            var name = el.name;
            var nodeName = el.nodeName.toLowerCase();
            var type = el.type.toLowerCase() || "";

            if (name){
                if (nodeName === "input" || nodeName === "textarea") {
                    // Text fields and textareas
                    if (nodeName === "textarea" || (type === "text" || type === "password")) {
                        finalFields[name] = el.value;
                    // Checkboxes
                    } else if (type === "checkbox") {
                        finalFields[name] = finalFields[name] || [];
                        if (el.checked) {
                            finalFields[name][finalFields[name].length] = el.value;
                        }
                    // Radiobuttons
                    } else if (type === "radio" && el.checked) {
                        finalFields[el.name] = el.value;
                    }
                // Select dropdowns
                } else if (nodeName === "select"){
                    // An array as they have possibly mutliple selected items
                    finalFields[name] = [];
                    for (var ii = 0; ii < el.options.length; ii++) {
                        if (el.options[ii].selected) {
                            finalFields[name] = el.options[ii].value;
                        }
                    }
                }
            }
        }

        return finalFields;
    };

    /**
     * This function will find all of the form elements in a given container and will
     * reset all of their values. If it's an input textbox or a textarea, the value will
     * become an empty string. If it's a radio button or a checkbox, all will be unchecked.
     * If it's a select dropdown, then the first element will be selected
     * @param {Object} form
     *  JQuery element that represents the container in which we are
     *  resetting the form fields
     */
    var resetCurrentValues = function(form){
        var fields = $("input, textarea, select", form);
        for (var i = 0; i < fields.length; i++){
            var el = fields[i];
            var nodeName = el.nodeName.toLowerCase();
            var type = el.type.toLowerCase() || "";
            if ((nodeName === "input" && (type === "text" || type === "password")) || nodeName === "textarea"){
                el.value = "";
            } else if (nodeName === "input"){
                el.checked = false;
            } else if (nodeName === "select"){
                el.selectedIndex = 0;
            }
        }
    };

    /**
     * Function that will take in a JSON object and a container and will try to attempt to fill out
     * all form fields according to what's in the JSON object. A useful usecase for this would be to
     * have a user fill out a form, and store the serialization of it directly on the server. When the
     * user then comes back, we can get this value from the server and give that value to this function.
     * This will create the same form state as when it was saved by the user.
     * @param {Object} form
     *  JQuery element that represents the container in which we are
     *  filling out our values
     * @param {Object} json
     *  a JSON object that contains the names of the fields we want to populate (name attribute)
     *  as keys and the actual value (text for input text fields and textareas, and values for
     *  checkboxes, radio buttons and select dropdowns)
     *   {
     *     inputBoxName : "Value 1",
     *     radioButtonGroup : "value2",
     *     checkBoxGroup : ["option1","option2"],
     *     selectElement : ["UK"],
     *     textAreaName : "This is some random text"
     *   }
     */
    $.FormBinder.deserialize = function(form, json){

        resetCurrentValues(form);

        for (var name in json) {
            var els = $('[name=' + name + ']', form);
            for (var i = 0; i < els.length; i++){
                var el = els[i];
                var nodeName = el.nodeName.toLowerCase();
                var type = el.type.toLowerCase() || "";
                if (nodeName === "textarea" || (nodeName === "input" && (type === "text" || type === "password"))){
                    el.value = json[name];
                } else if (nodeName === "input" && type === "radio"){
                    if (el.value === json[name]){
                        el.checked = true;
                    }
                } else if (nodeName === "input" && type === "checkbox"){
                    for (var ii = 0; ii < json[name].length; ii++){
                        if (el.value === json[name][ii]){
                            el.checked = true;
                        }
                    }
                } else if (nodeName === "select"){
                    for (var select = 0; select < json[name].length; select++){
                        for (var iii = 0; iii < el.options.length; iii++) {
                            if (el.options[iii].value === json[name][select]) {
                                el.options[iii].selected = true;
                            }
                        }
                    }
                }
            }
        }

    };

})(jQuery);


//////////////////////////////
// Widget loading mechanism //
//////////////////////////////

sdata.widgets = {};

/*
 * Will be used for detecting widget declerations inside the page and load those
 * widgets into the page
 */
sdata.widgets.WidgetLoader = {

    loaded : [],

    /**
     * Function that can be called by the container. This will looks for widget declarations
     * within the specified container and will load the widgets in the requested mode (view - settings)
     * @param {Object} id
     *  Id of the HTML container in which we want to look for widget declarations
     * @param {Object} showSettings
     *  true  : render the settings mode of the widget
     *  false : render the view mode of the widget
     */
    insertWidgets : function(id, showSettings, context){
        var obj = sdata.widgets.WidgetLoader.loadWidgets(id, showSettings, context);
        sdata.widgets.WidgetLoader.loaded.push(obj);
    },

    loadWidgets : function(id, showSettings, context){

        // Configuration variables
        var widgetNameSpace = "sakai";
        var widgetSelector = ".widget_inline";

        // Help variables
        var widgets = {}, settings = false;

        /**
         * Inform the widget that is is loaded and execute the main JavaScript function
         * If the widget name is "createsite", then the function sakai.createsite will be executed.
         * @param {String} widgetname The name of the widget
         */
        var informOnLoad = function(widgetname){
            var doDelete;

            // Check if the name of the widget is inside the widgets object.
            if (widgets[widgetname] && widgets[widgetname].length > 0){
<<<<<<< HEAD
=======

                // Run through all the widgets with a specific name
>>>>>>> 4ec0cd85
                for (var i = 0, j = widgets[widgetname].length; i<j; i++){
                    widgets[widgetname][i].done++;
                    if (widgets[widgetname][i].done === widgets[widgetname][i].todo){
                        var initfunction = window[widgetNameSpace][widgetname];
                        initfunction(widgets[widgetname][i].uid, widgets[widgetname][i].placement, settings);
                        doDelete = true;
                    }
                }

                // Remove the widget from the widgets object (clean up)
                if (doDelete){
                    delete widgets[widgetname];
                }
            }
        };

        /**
         * Locate a tag and remove it from the content
         * @param {String} content The complete content of a file (e.g. <div>...)
         * @param {String} tagName The name of the tag you want to remove (link/script)
         * @param {String} URLIdentifier The part that identifies the URL (href/src)
         */
        var locateTagAndRemove = function(content, tagName, URLIdentifier){
            var returnObject = {
                URL : [],
                content : content
            };
            var regexp = new RegExp('<'+tagName+'.*?'+URLIdentifier+'\\s?=\\s?["|'+'\''+']([^"]*)["|'+'\''+'].*/.*?>', "gi");
            var regexp_match_result = regexp.exec(content);
            while (regexp_match_result !== null) {
                returnObject.URL[returnObject.URL.length] = regexp_match_result[1]; // value of URLIdentifier attrib
                returnObject.content = returnObject.content.replace(regexp_match_result[0],""); // whole tag
                regexp_match_result = regexp.exec(content);
            }
            return returnObject;
        };

        var sethtmlover = function(content,widgets,widgetname){

            var CSSTags = locateTagAndRemove(content, "link", "href");
            content = CSSTags.content;

            for (var i = 0, j = CSSTags.URL.length; i<j; i++) {
                $.Load.requireCSS(CSSTags.URL[i]);
            }

            var JSTags = locateTagAndRemove(content, "script", "src");
            content = JSTags.content;

            for (var widget = 0, k = widgets[widgetname].length; widget < k; widget++){
                var container = $("<div>");
                container.html(content);
                $("#" + widgets[widgetname][widget].uid).append(container);

                widgets[widgetname][widget].todo = JSTags.URL.length;
                widgets[widgetname][widget].done = 0;
            }

            for (var JSURL = 0, l = JSTags.URL.length; JSURL < l; JSURL++){
                $.Load.requireJS(JSTags.URL[JSURL]);
            }

        };

        /**
         * Load the files that the widget needs (HTML/CSS and JavaScript)
         * @param {Object} widgets
         * @param {Object} batchWidgets A list of all the widgets that need to load
         */
        var loadWidgetFiles = function(widgets, batchWidgets){
            var urls = [];

            for(var k in batchWidgets){
                if(batchWidgets.hasOwnProperty(k)){
                    urls[urls.length] = k;
                }
            }

            if(urls.length > 0){
                $.ajax({
                    url: Config.URL.BATCH_GET,
                    data: {
                        resources: urls
                    },
                    success: function(data){
                        var json = $.evalJSON(data);
                        for (var i = 0, j = json.length; i<j; i++) {
                                var jsonpath = json[i].path;
                                var widgetname = batchWidgets[jsonpath];

                                // Do i18n on widget content
                                var translated_content = $.i18n_widget(widgetname, json[i].data);
    
                                sethtmlover(translated_content, widgets, widgetname);
                            
                        }
                    }
                });
            }
        };

        /**
         * Insert the widgets into the page
         * @param {String} containerId The id of the container element
         * @param {Boolean} showSettings Show the settings for the widget
         * @param {String} context The context of the widget (e.g. siteid)
         */
        var insertWidgets = function(containerId, showSettings, context){

            // Use document.getElementById() to avoid jQuery selector escaping issues with '/'
            var el = containerId ? document.getElementById(containerId) : $(document.body);

            // Array of jQuery objects that contains all the elements in the with the widget selector class.
            var divarray = $(widgetSelector, el);

            // Check if the showSettings variable is set, if not set the settings variable to false
            settings = showSettings || false;

            // Array that will contain all the URLs + names of the widgets that need to be fetched with batch get
            var batchWidgets = [];

            // Run over all the elements and load them
            for (var i = 0, j = divarray.length; i < j; i++){
                var id = divarray[i].id;
                var split = id.split("_");
                var widgetname = split[1];

                // Set the id for the container of the widget
                var widgetid;
                if (split[2]){
                    widgetid = split[2];
                } else if(widgetname) {
                    widgetid = widgetname + "container";
                }

                // Check if the widget is an iframe or a gwt widget
                if (Widgets.widgets[widgetname] && (Widgets.widgets[widgetname].gwt || Widgets.widgets[widgetname].iframe)){

                    var gwt = Widgets.widgets[widgetname].gwt ? true : false;

                    // Get the information about the widget in the widgets.js file
                    var portlet = Widgets.widgets[widgetname];

                    // Check if the scrolling property has been set to true
                    var scrolling = portlet.scrolling ? "auto" : "no";

                    var src;
                    if(gwt){
                        src = portlet.url + "?placement=" + portlet.placement + "&tuid=" + portlet.uid + "&showSettings=" + settings + "&sid=" + Math.random();
                    }else {
                        src = portlet.url;
                    }

                    // Construct the HTML for the iframe
                    var html = '<div id="widget_content_'+ widgetname + '">' +
                                   '<iframe src="'+ src +'" ' +
                                   'frameborder="0" ' +
                                   'height="'+ portlet.height +'px" ' +
                                   'width="100%" ' +
                                   'scrolling="' + scrolling + '"' +
                                   '></iframe></div>';

                    if(gwt){
                        $("#" + portlet.uid).append(html);
                    }else{
                        // Add the HTML for to the iframe widget container
                        $("#" + widgetid + "_container").html(html).addClass("fl-widget-content").parent().append('<div class="fl-widget-no-options fl-fix"><div class="widget-no-options-inner"><!-- --></div></div>');
                    }
                } 

                // The widget isn't a gwt or iframe widget
                else if (Widgets.widgets[widgetname]){

                    // Set the placement for the widget
                    var placement = "";
                    if (split[3] !== undefined){
                        var length = split[0].length + 1 + widgetname.length + 1 + widgetid.length + 1;
                        placement = id.substring(length);
                    } else if (context){
                        placement = context;
                    }

                    // Check if the widget exists
                    if (!widgets[widgetname]){
                        widgets[widgetname] = [];
                    }

                    // Set the initial properties for the widget
                    var index = widgets[widgetname].length;
                    widgets[widgetname][index] = {
                        uid : widgetid,
                        placement : placement,
                        id : id
                    };
                    var floating = "inline_class_widget_nofloat";

                    // Check if the browser supports cssFloat (other browsers) or styleFloat (IE)
                    var styleFloat = jQuery.support.cssFloat ? "cssFloat" : "styleFloat";
                    if (divarray[i].style[styleFloat]) {
                        floating = divarray[i].style[styleFloat] === "left" ? "inline_class_widget_leftfloat" : "inline_class_widget_rightfloat";
                    }
                    widgets[widgetname][index].floating = floating;
                }
            }

            for (i in widgets){
                if (widgets.hasOwnProperty(i)) {
                    for (var ii = 0, jj = widgets[i].length; ii<jj; ii++) {

                        // Replace all the widgets with id "widget_" to widgets with new id's
                        // and add set the appropriate float class
                        $(document.getElementById(widgets[i][ii].id)).replaceWith($('<div id="'+widgets[i][ii].uid+'" class="' + widgets[i][ii].floating + '"></div>'));
                    }

                    var url = Widgets.widgets[i].url;
                    batchWidgets[url] = i; //i is the widgetname
                }
            }

            // Load the HTML files for the widgets
            loadWidgetFiles(widgets, batchWidgets);

        };

        insertWidgets(id, showSettings, context);

        return {
            "informOnLoad" : informOnLoad
        };
    },

    informOnLoad : function(widgetname){
        for (var i = 0, j = sdata.widgets.WidgetLoader.loaded.length; i<j; i++){
            sdata.widgets.WidgetLoader.loaded[i].informOnLoad(widgetname);
        }
    }

};


/**
 * General preference save and load functions
 * This can save and load preference trees specified as JSON Objects.
 * On each occasian a callback function is fired at the end of the operation
 * callback function has 2 arguments:
 *     - success: wether the operation was successful or not
 *     - data or xhr:     if successful the second argument is the data returnd from the server
 *             if unsuccssful the second argument is an xhr object
 */
sdata.preference = {

    /** Saves a preference data to a specified URL
     * @param pref_url {String} The path to the preference where it needs to be saved
     * @param pref_data {Object} A JSON object of the preference content (max 200 child object of each object)
     * @param callback {Function} A callback function which is executed at the end of the operation
     * @returns {Void}
     */
    save: function(pref_url, pref_data, callback) {

        // Arg check
        if ((!pref_url) || (pref_url === "") || (!pref_data) || (!callback)) {
            fluid.log("sdata.preference.save(): Not Enough arguments!");
            return;
        }

        // Create JSON String
        var pref_data_string = $.toJSON(pref_data);


        // Send save request
        $.ajax({
                url: pref_url,
                type: "POST",
                data: {
                    ":operation": "createTree",
                    "tree": pref_data_string
            },

            success: function(data) {
                callback(true, data);
            },

            error: function(xhr, status, e) {
                fluid.log("site_admin.js: There was an error saving the template configuration file: "+this.url);
                callback(false,xhr);
            }
        });
  },

    /** Loads a preference data from a specified URL
     * @param pref_url {String} The path to the preference which needs to be loaded
     * @param callback {Function} A callback function which is executed at the end of the operation
     * @returns {Void}
     */
    load: function(pref_url, callback) {
        $.ajax({
            url: pref_url + ".infinity.json",
            type: "GET",
            success: function(data) {

                var returned_data = $.evalJSON(data);

                // Helper to remove JRC properties
                var removeJCRObjects = function(current_object) {

                    if (current_object["jcr:primaryType"]) {
                        delete current_object["jcr:primaryType"];
                    }

                    if (current_object["jcr:created"]) {
                        delete current_object["jcr:created"];
                    }

                    for (var i in current_object) {
                        if (typeof current_object[i] === "object") {
                          var next_object = current_object[i];
                          removeJCRObjects(next_object);
                        }
                    }
                }

                removeJCRObjects(returned_data);

                callback(true, returned_data);
            },
            error: function(xhr, status, e) {
                fluid.log("site_admin.js: There was an error loading the template configuration file: "+this.url);
                callback(false,xhr);
            }
        });
    }
};


//////////////////////////////
// Widget Utility Functions //
//////////////////////////////

/**
 * <pre>
 *    In your widget you can use the following functions to save/get widget preferences
 *
 *        * Save a preference with feedback:    var response = WidgetPreference.save(preferencename:String, preferencontent:String, myCallbackFunction);
 *
 *            This will warn the function myCallbackFunction, which should look like this:
 *
 *                function myCallbackFunction(success){
 *                    if (success) {
 *                        //Preference saved successfull
 *                        //Do something ...
 *                    } else {
 *                        //Error saving preference
 *                        //Do something ...
 *                    }
 *                }
 *
 *        * Save a preference without feedback:    var response = WidgetPreference.quicksave(preferencename:String, preferencontent:String);
 *
 *            This will not warn you when saving the preference was successfull or unsuccessfull
 *
 *        * Get the content of a preference:    var response = WidgetPreference.get(preferencename:String, myCallbackFunction);
 *
 *            This will warn the function myCallbackFunction, which should look like this:
 *
 *                function myCallbackFunction(response, exists){
 *                    if (exists) {
 *                        //Preference exists
 *                        //Do something with response ...
 *                    } else {
 *                        //Preference does not exists
 *                        //Do something ...
 *                    }
 *                }
 *     </pre>
 */
sdata.widgets.WidgetPreference =  {
    /**
     * Get a preference from personal storage
     * @param {string} prefname the preference name
     * @param {function} callback the function to call on sucess
     *
     */
    get : function(prefname, callback, requireslogin){
        var url= Config.URL.SDATA_FETCH_PRIVATE_URL.replace(/__USERID__/, sdata.me.user.userid) + "/widgets/" + prefname;
        var args = (requireslogin === false ? false : true);
        $.ajax ( {
            url : url,
            cache : false,
            success : function(data) {
                callback(data,true);
            },
            error: function(xhr, textStatus, thrownError) {
                callback(xhr.status,false);
            },
            sendToLoginOnFail: args
        });

    },

    /**
     * Save a preference to a name
     * @param {string} prefname the preference name
     * @param prefcontent the content to be saved
     * @param {function} callback, the call back to call when the save is complete
     */
    save : function(url, prefname, prefcontent, callback, requireslogin, contentType, resourceType){

        var cb = callback || function() {};
        var args = (requireslogin === false ? false : true);
        var ct = contentType || "text/plain";
        var rt = resourceType || "";

        var boundaryString = "bound"+Math.floor(Math.random() * 9999999999999);
        var boundary = '--' + boundaryString;

        var outputData = boundary + '\r\n' +
                     'Content-Disposition: form-data; name="' + prefname + '"; filename="' + prefname + '"; \r\n'+
                     'Content-Type: '+ ct + '\r\n' +
                     '\r\n'+
                     prefcontent +
                     '\r\n'+
                     boundary + "--";

        $.ajax({
            url :url,
            type : "POST",
            contentType : "multipart/form-data; boundary=" + boundaryString,
            success : function(data) {
                // Set Sling resourceType on node if set by caller (so that search servlet finds it) - TO DO this should eventually be in a batch POST
                // jcr:mixinTypes required to get around 500 thrown by Sling

                if (rt !== "") {
                  $.ajax({
                    url: url+"/"+prefname,
                    type: "POST",
                    data: {
                      "jcr:mixinTypes": "sakai:propertiesmix",
                      "sling:resourceType": rt,
                      "_charset_":"utf-8"
                    },
                    success: function() {
                      cb(data,true);
                    },
                    error: function() {

                    }
                  });
                } else {
                  cb(data,true);
                }

            },
            error: function(xhr, textStatus, thrownError) {
                cb(xhr.status,false);
            },
            data : outputData,
            sendToLoginOnFail: args
        });

     }
};


/////////////////////////////////////
// jQuery TrimPath Template Plugin //
/////////////////////////////////////

/*
 * Functionality that allows you to create HTML Templates and give that template
 * a JSON object. That template will then be rendered and all of the values from
 * the JSON object can be used to insert values into the rendered HTML. More information
 * and examples can be found over here:
 *
 * http://code.google.com/p/trimpath/wiki/JavaScriptTemplates
 *
 * Template should be defined like this:
 *  <div><!--
 *   // Template here
 *  --></div>
 *
 *  IMPORTANT: There should be no line breaks in between the div and the <!-- declarations,
 *  because that line break will be recognized as a node and the template won't show up, as
 *  it's expecting the comments tag as the first one.
 *
 *  We do this because otherwise a template wouldn't validate in an HTML validator and
 *  also so that our template isn't visible in our page.
 */
(function($){

    $.Template = {};

    /**
     * A cache that will keep a copy of every template we have parsed so far. Like this,
     * we avoid having to parse the same template over and over again.
     */
    var templateCache = [];

    /**
     * Renders the template with the given JSON object, inserts it into a certain HTML
     * element if required, and returns the rendered HTML string
     * @param {string} templateName
     *  the name of the template HTML ID.
     * @param {object} contextObject
     *  The JSON object containing the data to be rendered
     * @param {object} [optional] output
     *  The jQuery element in which the template needs to be rendered
     * @return The rendered HTML string
     */
    $.Template.render = function(templateName, contextObject, output)  {
        if (!templateCache[templateName]) {
            var el = $("#" + templateName);
            if (el.get(0)) {
                var templateNode = el.get(0);
                var firstNode = templateNode.firstChild;
                var template = null;
                // Check whether the template is wrapped in <!-- -->
                if (firstNode && (firstNode.nodeType === 8 || firstNode.nodeType === 4)) {
                    template = templateNode.firstChild.data.toString();
                }
                else {
                    template = templateNode.innerHTML.toString();
                }
                // Parse the template through TrimPath and add the parsed template to the template cache
                templateCache[templateName] = TrimPath.parseTemplate(template, templateName);

            }
            else {
                throw "Template could not be found";
            }
        }

        // Run the template and feed it the given JSON object
        var render = templateCache[templateName].process(contextObject);

        if (output) {
            output.html(render);
        }

        return render;

    };

})(jQuery);


////////////////////////
// jQuery i18n plugin //
////////////////////////

(function($){

    /**
     *
     * @param {Object} toprocess
     *  HTML string in which we want to replace messages. These will have the following
     *  format: __MSG__KEY__
     * @param {Object} localbundle
     *  JSON object where the keys are the keys we expect in the HTML and the values are the translated strings
     * @param {Object} defaultbundle
     *  JSON object where the keys are the keys we expect in the HTML and the values are the translated strings
     *  in the default language
     */
    $.i18n = function(toprocess, localbundle, defaultbundle) {
        var expression = new RegExp("__MSG__(.*?)__", "gm");
        var processed = "";
        var lastend = 0;
        while(expression.test(toprocess)) {
            var replace = RegExp.lastMatch;
            var lastParen = RegExp.lastParen;
            var toreplace = $.i18n.getValueForKey(lastParen);
            processed += toprocess.substring(lastend,expression.lastIndex-replace.length) + toreplace;
            lastend = expression.lastIndex;
        }
        processed += toprocess.substring(lastend);
        return processed;
    };

    $.i18n.getValueForKey = function(key){
        try {
            if (sdata.i18n.localBundle[key]){
                return sdata.i18n.localBundle[key];
            } else {
                throw "Not in local file";
            }
        } catch (notInLocalFile){
            try {
                if (sdata.i18n.defaultBundle[key]){
                    return sdata.i18n.defaultBundle[key];
                } else {
                    throw "Not in default file";
                }
            } catch (notInDefaultFile){
                //fluid.log("i18n key " + key + " was not found in any bundle");
            }
        }
    };

})(jQuery);


/////////////////////////////////////
// jQuery i18n plugin for widgets  //
/////////////////////////////////////

(function($){

    /*
    * Loads up language bundle for the widget, and exchanges messages found in content.
    * If no language bundle found, it attempts to load the default language bundle for the widget, and use that for i18n
    * @param widget_id {String} The ID of the widget
    * @param content {String} The content html of the widget which contains the messages
    * @returns {String} The translated content html
    */

    $.i18n_widget = function(widgetname, widget_html_content) {

        var translated_content = "";
        var current_locale_string = false;
        if (typeof sdata.me.user.locale === "object") {
          current_locale_string = sdata.me.user.locale.language + "_" + sdata.me.user.locale.country;
        }

        // If there is no i18n defined in Widgets, run standard i18n on content
        if (typeof Widgets.widgets[widgetname].i18n !== "object") {
          translated_content = $.i18n(widget_html_content, sdata.i18n.localBundle, sdata.i18n.defaultBundle)
          return translated_content;
        }

        // Load default language bundle for the widget if exists
        if (Widgets.widgets[widgetname]["i18n"]["default"]) {

          $.ajax({
              url: Widgets.widgets[widgetname]["i18n"]["default"],
              async: false,
              success: function(messages_raw) {

                  sdata.i18n.widgets[widgetname] = sdata.i18n.widgets[widgetname] || {};
                  sdata.i18n.widgets[widgetname]["default"] = $.evalJSON(messages_raw);

              },
              error: function(xhr, textStatus, thrownError) {
                  //alert("Could not load default language bundle for widget: " + widgetname);
              }
          });

        }

        // Load current language bundle for the widget if exists
        if (Widgets.widgets[widgetname]["i18n"][current_locale_string]) {

            $.ajax({
                url: Widgets.widgets[widgetname]["i18n"][current_locale_string],
                async: false,
                success: function(messages_raw) {

                    sdata.i18n.widgets[widgetname] = sdata.i18n.widgets[widgetname] || {};
                    sdata.i18n.widgets[widgetname][current_locale_string] = $.evalJSON(messages_raw);
                },
                error: function(xhr, textStatus, thrownError) {
                    //alert("Could not load default language bundle " + current_locale_string + "for widget: " + widgetname);
                }
            });
        }

        // Translate widget name and description
        if ((typeof sdata.i18n.widgets[widgetname][current_locale_string] === "object") && (typeof sdata.i18n.widgets[widgetname][current_locale_string]["name"] === "string")) {
            Widgets.widgets[widgetname]["name"] = sdata.i18n.widgets[widgetname][current_locale_string]["name"];
        }
        if ((typeof sdata.i18n.widgets[widgetname][current_locale_string] === "String") && (typeof sdata.i18n.widgets[widgetname][current_locale_string]["description"] === "string")) {
            Widgets.widgets[widgetname]["name"] = sdata.i18n.widgets[widgetname][current_locale_string]["description"];
        }


        // Change messages
        var expression = new RegExp("__MSG__(.*?)__", "gm");
        var lastend = 0;
        while(expression.test(widget_html_content)) {
            var replace = RegExp.lastMatch;
            var lastParen = RegExp.lastParen;
            var toreplace = $.i18n.widgets_getValueForKey(widgetname, current_locale_string, lastParen);
            translated_content += widget_html_content.substring(lastend,expression.lastIndex-replace.length) + toreplace;
            lastend = expression.lastIndex;
        }
        translated_content += widget_html_content.substring(lastend);

        return translated_content;
    };

    // Get a message key value in priority order: local widget language file -> widget default language file -> system local bundle -> system default bundle
    $.i18n.widgets_getValueForKey = function(widgetname, locale, key){

        if ((typeof sdata.i18n.widgets[widgetname][locale] === "object") && (typeof sdata.i18n.widgets[widgetname][locale][key] === "string")){

            return sdata.i18n.widgets[widgetname][locale][key];

        } else if ((typeof sdata.i18n.widgets[widgetname]["default"][key] === "string") && (typeof sdata.i18n.widgets[widgetname]["default"] === "object")) {

            return sdata.i18n.widgets[widgetname]["default"][key];

        } else if (sdata.i18n.localBundle[key]) {

            return sdata.i18n.localBundle[key];

        } else if (sdata.i18n.defaultBundle[key]) {

            return sdata.i18n.defaultBundle[key];

        }
    };

})(jQuery);



/////////////////////////////////
// Container Utility functions //
/////////////////////////////////

/*
 * This will expose 2 funcions that can be called by widgets to inform
 * the container that the widget has finished doing things in its settings
 * mode. The container can then do whatever it needs to do according to the
 * context it's in (f.e.: if in the personal dashboard environment, the container
 * will want to render the view mode of that widget, in a site page edit context
 * the container will want to insert the widget into the WYSIWYG editor).
 *
 * This will also allow the container to register 2 functions related to widget
 * settings mode. First of all, the container can register a finish function,
 * which will be executed when a widget notifies the container that it has
 * successfully finished its settings mode. It can also register a cancel
 * function, which will be executed when a widget notifies the container that
 * its settings mode has been cancelled.
 */
sdata.container = {

    toCallOnFinish : false,
    toCallOnCancel : false,

    /**
     * The container can use this to register a function to be executed when a widget notifies the container
     * that its settings mode has been successfully completed.
     * @param {Object} callback
     *  Function that needs to be executed when a widget notifies the container
     *  that its settings mode has been successfully completed.
     */
    registerFinishFunction : function(callback){
        if (callback){
            sdata.container.toCallOnFinish = callback;
        }
    },

    /**
     * The container can use this to register a function to be executed when a widget notifies the container
     * that its settings mode has been cancelled.
     * @param {Object} callback
     *  Function that needs to be executed when a widget notifies the container
     *  that its settings mode has been cancelled.
     */
    registerCancelFunction : function(callback){
        if (callback){
            sdata.container.toCallOnCancel = callback;
        }
    },

    /**
     * Function that can be called by a widget to notify the container that it
     * has successfully completed its settings mode
     * @param {Object} tuid
     *  Unique id (= id of the container this widget is in) of the widget
     * @param {Object} widgetname
     *     Name of the widget as registered in the widget config file(e.g. sites, myprofile, video, ...)
     */
    informFinish : function(tuid, widgetname){
        if (sdata.container.toCallOnFinish){
            sdata.container.toCallOnFinish(tuid, widgetname);
        }
    },

    /**
     * Function that can be called by a widget to notify the container that its
     * settings mode has been cancelled
     * @param {Object} tuid
     *  Unique id (= id of the container this widget is in) of the widget
     * @param {Object} widgetname
     *     Name of the widget as registered in the widget config file(e.g. sites, myprofile, video, ...)
     */
    informCancel : function(tuid, widgetname){
        if (sdata.container.toCallOnCancel){
            sdata.container.toCallOnCancel(tuid, widgetname);
        }
    },

    readyToLoad : false,
    toLoad : [],

    registerForLoad : function(id){
        sdata.container.toLoad[sdata.container.toLoad.length] = id;
        if (sdata.container.readyToLoad){
            sdata.container.performLoad();
        }
    },

    performLoad : function(){
        for (var i = 0, j = sdata.container.toLoad.length; i<j; i++){
            var fct = eval(sdata.container.toLoad[i]);
            try {
                fct();
            } catch (err){
                fluid.log(err);
            }
        }
        sdata.toLoad = [];
    },

    setReadyToLoad : function(set){
        sdata.container.readyToLoad = set;
        if (set){
            sdata.container.performLoad();
        }
    }

};


////////////////////////////////
// Files management functions //
////////////////////////////////

sdata.files = {



    /**
     * Gets all the files and folders under a certain path.
     * @param {String} path The absolute path where we should look for sakai/file, sakai/link and sakai/folder.
     * @param {Object} callback The callback function that should be excecuted when the data is retrieved.
     *         When succesfull data will hold the response of the server.
     *         When the request failed it will hold the status.
     *                 function myCallbackFunction(data, success){
     *                    if (success) {
     *                        //files retrieved successfull
     *                        //Do something with data.
     *                    } else {
     *                        //Error retrieving files.
     *                        //Do something with the status.
     *                    }
     *                }
     */
    getFiles : function(path, callback) {
         $.ajax({
            url: path + ".files.json",
            cache: false,
            success: function(data){
                var json = $.evalJSON(data);
                // Sort the files and folders.
                // Folders come first then files.
                // These are both sorted in a natural way.
                // so z1 > z2 > z30 > z100 > z200 and not
                // z1 > z100 > z2 > z200 > z3
                json.sort(function alphanumCase(a, b){
                    var aType = a["sling:resourceType"];
                    var bType = b["sling:resourceType"];
                    if (aType === "sakai/folder" && bType !== "sakai/folder") {
                        return -1;
                    }
                    else {
                        if (aType !== "sakai/folder" && bType === "sakai/folder") {
                            return 1
                        }
                        else {
                            sakai.sorting.human(a.name, b.name);
                        }
                    }
                });
                callback(json, true);
            },
            error: function(xhr, textStatus, thrownError) {
          callback(xhr.status, false);
            }
        });
    },

    /**
     * Gets info about a certain file.
     * @param {String} path The absolute path for the file. Note this only works for nodes of type sakai/file.
     * @param {Object} callback The callback function that should be excecuted when the data is retrieved.
     *         When succesfull data will hold the response of the server.
     *         When the request failed it will hold the status.
     *                 function myCallbackFunction(data, success){
     *                    if (success) {
     *                        //Info retrieved successfull
     *                        //Do something with data.
     *                    } else {
     *                        //Error retrieving info
     *                        //Do something with the status.
     *                    }
     *                }
     */
    getFileInfo : function(path, callback) {
        $.ajax({
            url: path + ".info.json",
            cache: false,
            success: function(data){
                var json = $.evalJSON(data);
                callback(json, true);
            },
            error: function(xhr, textStatus, thrownError) {
        callback(xhr.status, false);
            }
        });
    },
    /**
     * Determines the type of a file by looking at the filename
     * @param {Object} item
     */
    getFileType : function(filename) {
        try {
            var array = filename.split(".");
            var extention = array[array.length - 1].toLowerCase();
            if (extention == "php" || extention == "html" || extention == "xml" || extention == "css" || extention == "js"){
                return "Web document";
            } else if (extention == "doc" || extention == "docx" || extention == "rtf"){
                return "Word file";
            } else if (extention == "exe"){
                return "Program";
            } else if (extention == "mov" || extention == "avi" || extention == "mp4"){
                return "Movie";
            } else if (extention == "fla" || extention == "as" || extention == "flv"){
                return "Flash";
            } else if (extention == "mp3" || extention == "wav" || extention == "midi" || extention == "asf"){
                return "Audio";
            } else if (extention == "pdf"){
                return "PDF file";
            } else if (extention == "png" || extention == "gif" || extention == "jpeg" || extention == "jpg" || extention == "tiff" || extention == "bmp"){
                return "Picture";
            } else if (extention == "ppt" || extention == "pptx" || extention == "pps" || extention == "ppsx"){
                return "Powerpoint";
            } else if (extention == "txt"){
                return "Text file";
            } else if (extention == "xls" || extention == "xlsx"){
                return "Excel";
            } else if (extention == "zip" || extention == "rar"){
                return "Archive";
            } else {
                return "Other";
            }
        } catch (err){
            return "Other";
        }

    }
};

///////////////////////
// Utility functions //
///////////////////////

/* alphanum.js (C) Brian Huisman
 * Based on the Alphanum Algorithm by David Koelle
 * The Alphanum Algorithm is discussed at http://www.DaveKoelle.com
 *
 * Distributed under same license as original
 *
 * This library is free software; you can redistribute it and/or
 * modify it under the terms of the GNU Lesser General Public
 * License as published by the Free Software Foundation; either
 * version 2.1 of the License, or any later version.
 *
 * This library is distributed in the hope that it will be useful,
 * but WITHOUT ANY WARRANTY; without even the implied warranty of
 * MERCHANTABILITY or FITNESS FOR A PARTICULAR PURPOSE.  See the GNU
 * Lesser General Public License for more details.
 *
 * You should have received a copy of the GNU Lesser General Public
 * License along with this library; if not, write to the Free Software
 * Foundation, Inc., 51 Franklin Street, Fifth Floor, Boston, MA  02110-1301  USA
 */

sakai.sorting = {};
sakai.sorting.human = function(a, b){
    function chunkify(t){
        var tz = new Array();
        var x = 0, y = -1, n = 0, i, j;

        while (i = (j = t.charAt(x++)).charCodeAt(0)) {
            var m = (i == 46 || (i >= 48 && i <= 57));
            if (m !== n) {
                tz[++y] = "";
                n = m;
            }
            tz[y] += j;
        }
        return tz;
    }

    var aa = chunkify(a.toLowerCase());
    var bb = chunkify(b.toLowerCase());

    for (x = 0; aa[x] && bb[x]; x++) {
        if (aa[x] !== bb[x]) {
            var c = Number(aa[x]), d = Number(bb[x]);
            if (c == aa[x] && d == bb[x]) {
                return c - d;
            }
            else
                return (aa[x] > bb[x]) ? 1 : -1;
        }
    }
    return aa.length - bb.length;
};


/*
 * There is no specific logging function within Sakai, but using console.debug will
 * only work in Firefox, and if written poorly, will brake the code in IE, ... If we
 * do want to use logging, we will reuse the logging function available in the Fluid
 * Infusion framework. In order to use this, you need to uncomment the fluid.setLogging(true)
 * line. After this has been done, all calls to
 *    fluid.log(message);
 * will be logged in the most appropriate console
 *  NOTE: always disable debugging for production systems, as logging calls are quite
 *  expensive.
 */
//fluid.setLogging(false);
fluid.setLogging(true);


/*
 * In order to check whether an array contains an element, use the following function:
 *  $.inArray(valueToMatch, theArray)
 */


/*
 * In order to decode or encode a URL use the following functions:
 *  $.URLDecode(string) : URL Decodes the given string
 *  $.URLEncode(string) : URL Encodes the given string
 */
$.extend({URLEncode:function(c){var o='';var x=0;c=c.toString();var r=/(^[a-zA-Z0-9_.]*)/;
  while(x<c.length){var m=r.exec(c.substr(x));
    if(m!=null && m.length>1 && m[1]!=''){o+=m[1];x+=m[1].length;
    }else{if(c[x]==' ')o+='+';else{var d=c.charCodeAt(x);var h=d.toString(16);
    o+='%'+(h.length<2?'0':'')+h.toUpperCase();}x++;}}return o;},
URLDecode:function(s){var o=s;var binVal,t;var r=/(%[^%]{2})/;
  while((m=r.exec(o))!=null && m.length>1 && m[1]!=''){b=parseInt(m[1].substr(1),16);
  t=String.fromCharCode(b);o=o.replace(m[1],t);}return o;}
});




/*
 * Function that will take in a string that possibly contains HTML tags and will strip out all
 * of the HTML tags and return a string that doesn't contain any HTML tags anymore.
 */
jQuery.fn.stripTags = function() {
    return this.replaceWith( this.html().replace(/<\/?[^>]+>/gi,''));
};


/*
 * jQuery plugin that will load JavaScript and CSS files into the document at runtime.
 */
(function($){

    $.Load = {};

    /**
     * Generic function that will insert an HTML tag into the head of the document. This
     * will be used to both insert CSS and JS files
     * @param {Object} tagname
     *  Name of the tag we want to insert. This is supposed to be "link" or "script".
     * @param {Object} attributes
     *  A JSON object that contains all of the attributes we want to attach to the tag we're
     *  inserting. The keys in this object are the attribute names, the values in the object
     *  are the attribute values
     */
    var insertTag = function(tagname, attributes){
        var tag = document.createElement(tagname);
        var head = document.getElementsByTagName('head').item(0);
        for (var a in attributes){
            tag[a] = attributes[a];
        }
        head.appendChild(tag);
    };

    /**
     * Load a JavaScript file into the document
     * @param {String} URL of the JavaScript file relative to the parent dom.
     */
    $.Load.requireJS = function(url) {
        insertTag("script", {"src" : url, "type" : "text/javascript", "language" : "JavaScript"});
    };

    /**
     * Load a CSS file into the document
     * @param {String} URL of the CSS file relative to the parent dom.
     */
    $.Load.requireCSS = function(url) {
        insertTag("link", {"href" : url, "type" : "text/css", "rel" : "stylesheet"});
    };

})(jQuery);

/*
 * Parse a JCR date to a JavaScript date object
 */
(function($){

    /**
     * Add leading zeros to a number
     * If you pass 10 as the number and 4 as the count, you get 0010
     * @param {Integer} num The number where you want to add zeros to
     * @param {Integer} count The total length of the string after it is zero padded
     * @return {String} A string with the leading zeros
     */
    $.leadingZero = function(num, count) {
        var numZeropad = num + '';
        while (numZeropad.length < count) {
            numZeropad = "0" + numZeropad;
        }
        return numZeropad;
    }

    /**
     * Parse a JCR date (2009-10-12T10:25:19) to a JavaScript date object
     * @param {String} The JCR date that needs to be converted to a JavaScript date object
     * @return {Date} JavaScript date
     */
    $.ParseJCRDate = function(date) {

        // Check with a regular expression if it is a valid JCR date
        var regex = new RegExp('^(19|20)[0-9][0-9][-](0[1-9]|1[012])[-](0[1-9]|[12][0-9]|3[01])[T](20|21|22|23|[0-1]?[0-9]):[0-5]?[0-9]:[0-5]?[0-9]$', 'gi');
        var isValid = regex.test(date);
        if(isValid){
            var respondDate = new Date();

            // Split the date and time into 2 different pieces
            var splitDateTime = date.split("T");
            var splitDate = splitDateTime[0].split("-");
            var splitTime = splitDateTime[1].split(":");

            // Set the day/month and year
            respondDate.setFullYear(parseInt(splitDate[0], 10));
            respondDate.setMonth(parseInt(splitDate[1], 10) - 1);
            respondDate.setDate(parseInt(splitDate[2], 10));

            // Set the hours/minutes/seconds and milliseconds
            // Since the milliseconds aren't supplied, we always set it to 0
            respondDate.setHours(parseInt(splitTime[0], 10), parseInt(splitTime[1], 10), parseInt(splitTime[2], 10), 0);

            return respondDate;
        }else{

            // Log a message if there is a bad date format
            fluid.log("Bad JCR date format: " + date);
            return null;
        }
    };

    /**
     * Parse a JavaScript date object to a JCR date string (2009-10-12T10:25:19)
     * @param {Object} date JavaScript date object
     * @return {String} a JCR date string
     */
    $.ToJCRDate = function(date){

        // Check if the date that was passed to this function is actually a JavaScript date
        try{

            // Reutn the JCR date as a string
            return "" + date.getFullYear() + "-" + $.leadingZero((date.getMonth()+1), 2) + "-" + $.leadingZero(date.getDate(), 2) + "T"
            +  $.leadingZero(date.getHours(), 2) + ":" +  $.leadingZero(date.getMinutes(), 2) + ":" +  $.leadingZero(date.getSeconds(), 2);

        } catch(ex) {

            // Log a message if there is a bad JavaScript date format
            fluid.log("Bad JavaScript date format: " + date);
            return null;
        }
    };

})(jQuery);<|MERGE_RESOLUTION|>--- conflicted
+++ resolved
@@ -335,11 +335,8 @@
 
             // Check if the name of the widget is inside the widgets object.
             if (widgets[widgetname] && widgets[widgetname].length > 0){
-<<<<<<< HEAD
-=======
 
                 // Run through all the widgets with a specific name
->>>>>>> 4ec0cd85
                 for (var i = 0, j = widgets[widgetname].length; i<j; i++){
                     widgets[widgetname][i].done++;
                     if (widgets[widgetname][i].done === widgets[widgetname][i].todo){
