/**
 *
 * Licensed to the Sakai Foundation (SF) under one
 * or more contributor license agreements. See the NOTICE file
 * distributed with this work for additional information
 * regarding copyright ownership. The SF licenses this file
 * to you under the Apache License, Version 2.0 (the
 * "License"); you may not use this file except in compliance
 * with the License. You may obtain a copy of the License at
 *
 *     http://www.apache.org/licenses/LICENSE-2.0
 *g
 * Unless required by applicable law or agreed to in writing,
 * software distributed under the License is distributed on an
 * "AS IS" BASIS, WITHOUT WARRANTIES OR CONDITIONS OF ANY
 * KIND, either express or implied. See the License for the
 * specific language governing permissions and limitations under the License.
 *
 */

/*global $, jQuery, fluid, TrimPath, Widgets, window, document */

/**
 * @name sakai
 * @namespace
 * Main sakai namespace
 *
 * @description
 * Main sakai namespace. This is where all the initial namespaces should be defined
 */
var sakai = sakai || {};
sakai.data = {};

/**
 * @name sakai.api
 *
 * @namespace
 * Main API Namespace
 *
 * @class api
 *
 * @description
 * Convenience functions to aid Sakai 3 front-end development.
 * This class is the basis of all Sakai 3 front-end development. This should
 * be included on all pages, along with the sakai_api.js which is an extension
 * of this class, providing higher level functions.
 *
 * @requires
 * jQuery-1.3.2, Fluid, Trimpath
 *
 * @version 0.0.1
 *
 */
sakai.api = {

    /** API Major version number */
    API_VERSION_MAJOR: 0,

    /** API minor version number */
    API_VERSION_MINOR: 0,

    /** API build number  */
    API_VERSION_BUILD: 1

};


(function(){


/**
 * @class Communication
 *
 * @description
 * Communication related convenience functions. This should only hold
 * functions which are used across multiple pages, and does not constitute
 * functionality related to a single area/pag
 *
 * @namespace
 * Communication related convenience functions
 */
sakai.api.Communication = sakai.api.Communication || {};

/**
 * Sends a Sakai message to one or more users. If a group id is received, the
 * message is sent to users that are members of that group.
 *
 * @param {Array|String} to Array with the ids of the users or groups to post a
 *   message to or a String with one user or group id.
 * @param {String} subject The subject for this message
 * @param {String} body The text that this message will contain
 * @param {String} [category="message"] The category for this message
 * @param {String} [reply] The id of the message you are replying on
 * @param {Function} [callback] A callback function which is executed at the end of the operation
 *
 */
sakai.api.Communication.sendMessage = function(to, subject, body, category, reply, callback) {

    /////////////////////////////
    // CONFIGURATION VARIABLES //
    /////////////////////////////

    var toUsers = "";              // aggregates all message recipients
    var sendDone = false;          // has the send been issued?

    ///////////////////////
    // UTILITY FUNCTIONS //
    ///////////////////////

    /**
     * Initiates an AJAX call to fetch members of a given group.
     * @param {String} groupid The group's id
     * @return None
     */
    var fetchGroupMembers = function(groupid) {
        // Fetch members
        $.ajax({
            url: "/system/userManager/group/" + groupid + ".members.json",
            type: "GET",
            dataType: "json",
            success: function(data){
                handleAJAXGroupData(data, false);
                fetchGroupManagers(groupid);
            },
            error: function(xhr, textStatus, thrownError) {
                fluid.log("sakai.api.Communication.sendMessage(): Could not fetch group data for groupid: " + groupid);
            }
        });
    };

    var fetchGroupManagers = function(groupid) {
        // Fetch managers
        $.ajax({
            url: "/system/userManager/group/" + groupid + ".managers.json",
            type: "GET",
            dataType: "json",
            success: function(data) {
                handleAJAXGroupData(data, true);
            },
            error: function(xhr, textStatus, thrownError) {
                fluid.log("sakai.api.Communication.sendMessage(): Could not fetch group data for groupid: " + groupid);
            }
        });
    };

    /**
     * Responds to the AJAX call to fetch members of a given group. Parses data
     * returned and initiates aggregating list of recipients.
     * @param {Object} data The data returned from the groupid.members.json AJAX call
     * @return None
     */
    var handleAJAXGroupData = function(data, complete) {
        if(data && data.length) {
            // get user ids
            var userids = [];
            for(var i = 0; i < data.length; i++) {
                if(data[i].userid && data[i].userid !== "") {
                    if ($.inArray(data[i].userid, userids) == -1) { // don't duplicate sends
                        userids.push(data[i].userid);
                    }
                }
            }
            if(userids.length) {
                addToUsers(userids);
            }
        } else {
            fluid.log("sakai.api.Communication.sendMessage(): group data is empty");
        }

        if(complete) {
            // once all AJAX requests have returned, commit the message
            sendMessageToUsers();
        }
    };

    /**
     * Adds the given userids (String or Array) to the current list of recipients
     * @param {Array|String} userids Either a single userid (String) or a list
     * of userids (Array) to be added to the current list of recipients
     * @return None
     */
    var addToUsers = function(userids) {
        // append comma if the list already exists
        if(toUsers) {
            toUsers += ",";
        }
        if(typeof(userids) === "string") {
            toUsers += "internal:" + userids;
        } else if(typeof(userids) === "object") {
            toUsers += "internal:" + userids.join(",internal:");
        }
    };

    /**
     * Sets up and initiates an AJAX POST to send this message to its recipients
     * @param None
     * @return None
     */
    var sendMessageToUsers = function() {
        // Basic message details
        var toSend = {
            "sakai:type": "internal",
            "sakai:sendstate": "pending",
            "sakai:messagebox": "outbox",
            "sakai:to": toUsers,
            "sakai:from": sakai.data.me.user.userid,
            "sakai:subject": subject,
            "sakai:body":body,
            "_charset_":"utf-8"
        };

        // Message category
        if (category) {
            toSend["sakai:category"] = category;
        } else {
            toSend["sakai:category"] = "message";
        }

        // See if this is a reply or not
        if (reply) {
            toSend["sakai:previousmessage"] = reply;
        }

        // Send message
        $.ajax({
            url: "/~" + sakai.data.me.user.userid + "/message.create.html",
            type: "POST",
            data: toSend,
            success: function(data) {

                if (typeof callback === "function") {
                    callback(true, data);
                }
            },
            error: function(xhr, textStatus, thrownError) {

                fluid.log("sakai.api.Communication.sendMessage(): Could not send message to " + to);

                if (typeof callback === "function") {
                    callback(false, xhr);
                }
            }
        });

        // the send has been issued
        sendDone = true;
    };


    //////////////////
    // MAIN ROUTINE //
    //////////////////
    
    var reqs = [];
    if (typeof(to) === "string") {
        var id = to;
        to = [];
        to[0] = id;
    }
    
    if (typeof(to) === "object") {
        for (var i = 0; i < to.length; i++) {
            reqs[reqs.length] = {
                "url": "/~" + to[i] + "/public/authprofile.json",
                "method": "GET"
            }
        }
    } else {
        // unrecognized type
        fluid.log("sakai.api.Communication.sendMessage(): invalid argument ('to' not an Array or String).");

        if (typeof callback === "function") {
            callback(false, xhr);
        }
    } 
    
    $.ajax({
       url: "/system/batch",
       method: "POST",
       data: {
           "requests": $.toJSON(reqs)
       },
       success: function(data){
           // array of recipients
           for(var i = 0; i < to.length; i++) {
               // is it a group?
               if($.parseJSON(data.results[i].body) && $.parseJSON(data.results[i].body)["sakai:group-title"]) {
                   // fetch the members and managers in this group
                   fetchGroupMembers(to[i]);
               } else {
                   addToUsers(to[i]);
               }
           }
           // send now if we have only a list of users ("thread" safe?)
           if (!sendDone) {
               sendMessageToUsers();
           }
       } 
    });

};

/**
 * Sends a message to all members of a group
 *
 * @param {String} groupID The user ID of the recipient
 * @param {String} message The text of the message
 * @return {Boolean} true or false depending on whether the sending was successful or not
 */
sakai.api.Communication.sendMessageToGroup = function(groupID, message) {
    /**
     * SAKIII-599: Unable to currently send a message via:
     *  - /~userid/message.create.html or
     *  - /~groupid/message.create.html
     *
     * Until backend support is available, sakai.api.Communication.sendMessage
     * has been modified to support groupids. Any groupids included in the 'to'
     * list argument will be expanded and messages sent to those users.
     *
     * Once backend support to message a group directly is available, it will be
     * important to complete this function to support posting messages to group
     * pages directly and to track messages sent to groups as opposed to
     * individual users (i.e. Message sent to: "user1, user2, group5" instead of
     * Message sent to: "user1, user2, [list of users in group5]")
     */
};

/**
 * Invites a user to become a contact of the logged in user
 *
 * @param {String} groupID The user ID of the recipient
 * @param {String} message The text of the message
 * @return {Boolean} true or false depending on whether the sending was successful or not
 */
sakai.api.Communication.inviteUser = function(userID) {

};




/**
 * @class Documents
 *
 * @description
 * Document related functionality, file management.This should only hold
 * functions which are used across multiple pages, and does not constitute
 * functionality related to a single area/page
 *
 * @namespace
 * Document and file management
 */
sakai.api.Documents = sakai.api.Documents || {};




/**
 * @class Activity
 *
 * @description
 * Activity related convenience functions which build on the top of Nakamura's
 * event system.
 * This should only hold functions which are used across multiple pages,
 * and does not constitute functionality
 * related to a single area/page
 *
 * @namespace
 * Events related functions
 */
sakai.api.Activity = sakai.api.Activity || {};


/**
 * Wrapper function for creating a Nakamura activity
 *
 * @param nodeUrl {String} The URL of the node we would like the activity to be
 * stored on
 * @param appID {String} The ID of the application/functionality creating the
 * activity
 * @param templateID {String} The ID of the activity template
 * @param extraData {Object} Any extra data which will be stored on the activity
 * node
 * @param callback {Function} Callback function executed at the end of the
 * operation
 * @returns void
 */
sakai.api.Activity.createActivity = function(nodeUrl, appID, templateID, extraData, callback) {

    // Check required params
    if (typeof appID !== "string" || appID === "") {
        fluid.log("sakai.api.Activity.createActivity(): appID is required argument!");
        return;
    }
    if (typeof templateID !== "string" || templateID === "") {
        fluid.log("sakai.api.Activity.createActivity(): templateID is required argument!");
    }

    // Create event url with appropriate selector
    var activityUrl = nodeUrl + ".activity.json";

    // Create data object to send
    var dataToSend = {
        "sakai:activity-appid": appID,
        "sakai:activity-templateid": templateID
    };
    for (var i in extraData) {
        dataToSend[i] = extraData[i];
    }

    // Send request to create the activity
    $.ajax({
        url: activityUrl,
        traditional: true,
        type: "POST",
        data: dataToSend,
        success: function(data){

            if (typeof callback === "function") {
                callback(data, true);
            }
        },
        error: function(xhr, textStatus, thrownError) {

            if (typeof callback === "function") {
                callback(xhr.status, false);
            }
        }
    });

};





/**
 * @class Groups
 *
 * @description
 * Group related convenience functions. This should only hold functions
 * which are used across multiple pages, and does not constitute functionality
 * related to a single area/page
 *
 * @namespace
 * Group related convenience functions
 */
sakai.api.Groups = sakai.api.Groups || {};


/**
 * Public function used to set joinability and visibility permissions for a
 * group with groupid.  Currently, visibility is only partially complete
 * (see SAKIII-853, depends on KERN-1064) and joinability is not implemented
 * at all (depends on KERN-1019).
 * @param {String} groupid The id of the group that needs permissions set
 * @param {String} joinable The joinable state for the group (from sakai.config.Permissions.Groups)
 * @param {String} visible The visibile state for the group (from sakai.config.Permissions.Groups)
 * @param {Function} callback Function to be called on complete - callback
 *   args: (success, errorMessage)
 * @return None
 */
sakai.api.Groups.setPermissions = function (groupid, joinable, visible, callback) {
    if(groupid && typeof(groupid) === "string" &&
       sakai.api.Security.isValidPermissionsProperty(sakai.config.Permissions.Groups.joinable, joinable) &&
       sakai.api.Security.isValidPermissionsProperty(sakai.config.Permissions.Groups.visible, visible)) {

        // issue a BATCH POST to update Jackrabbit group & Home Folder group
        var batchRequests = [];
        var jackrabbitUrl = "/system/userManager/group/" + groupid + ".update.html";
        var homeFolderUrl = "/~" + groupid + ".modifyAce.html";

        // determine visibility state (joinability needs to be checked later, depends on KERN-1019)
        if(visible == sakai.config.Permissions.Groups.visible.members) {
            // visible to members only
            batchRequests.push({
                "url": jackrabbitUrl,
                "method": "POST",
                "parameters": {
                    ":viewer": groupid,
                    "sakai:group-visible": visible,
                    "sakai:group-joinable": joinable
                }
            });
            batchRequests.push({
                "url": homeFolderUrl,
                "method": "POST",
                "parameters": {
                    "principalId": "everyone",
                    "privilege@jcr:read": "denied"
                }
            });
            batchRequests.push({
                "url": homeFolderUrl,
                "method": "POST",
                "parameters": {
                    "principalId": "anonymous",
                    "privilege@jcr:read": "denied"
                }
            });
        } else if(visible == sakai.config.Permissions.Groups.visible.allusers) {
            // visible to all logged in users
            // --Jackrabbit support for this specific option not availble yet (see KERN-1064)
            batchRequests.push({
                "url": jackrabbitUrl,
                "method": "POST",
                "parameters": {
                    //":viewer": ?,
                    "sakai:group-visible": visible,
                    "sakai:group-joinable": joinable
                }
            });
            batchRequests.push({
                "url": homeFolderUrl,
                "method": "POST",
                "parameters": {
                    "principalId": "everyone",
                    "privilege@jcr:read": "granted"
                }
            });
            batchRequests.push({
                "url": homeFolderUrl,
                "method": "POST",
                "parameters": {
                    "principalId": "anonymous",
                    "privilege@jcr:read": "denied"
                }
            });
        } else {
            // visible to the public
            batchRequests.push({
                "url": jackrabbitUrl,
                "method": "POST",
                "parameters": {
                    "rep:group-viewers@Delete": "",
                    "sakai:group-visible": visible,
                    "sakai:group-joinable": joinable
                }
            });
            batchRequests.push({
                "url": homeFolderUrl,
                "method": "POST",
                "parameters": {
                    "principalId": "everyone",
                    "privilege@jcr:read": "granted"
                }
            });
            batchRequests.push({
                "url": homeFolderUrl,
                "method": "POST",
                "parameters": {
                    "principalId": "anonymous",
                    "privilege@jcr:read": "granted"
                }
            });
        }

        // issue the BATCH POST
        $.ajax({
            url: sakai.config.URL.BATCH,
            traditional: true,
            type: "POST",
            data: {
                requests: $.toJSON(batchRequests)
            },
            success: function(data){
                // update group context and call callback
                if(sakai.currentgroup && sakai.currentgroup.data && sakai.currentgroup.data.authprofile) {
                    sakai.currentgroup.data.authprofile["sakai:group-joinable"] = joinable;
                    sakai.currentgroup.data.authprofile["sakai:group-visible"] = visible;
                }
                if(typeof(callback) === "function") {
                    callback(true, null);
                }
            },
            error: function(xhr, textStatus, thrownError){
                // Log an error message
                fluid.log("sakai.grouppermissions.setPermissions - batch post failed");

                if(typeof(callback) === "function") {
                    callback(false, textStatus);
                }
            }
        });
    } else {
        if(typeof(callback) === "function") {
            callback(false, "Invalid arguments sent to sakai.api.Groups.setPermissions");
        }
    }
};


/**
 * Determines whether the current user is a manager of the given group.
 *
 * @param groupid {String} id of the group to check
 * @return true if the current user is a manager, false otherwise
 */
sakai.api.Groups.isCurrentUserAManager = function (groupid) {
    if(!groupid || typeof(groupid) !== "string") {
        return false;
    }

    var managersGroupId = groupid + "-managers";
    if($.inArray(managersGroupId, sakai.data.me.user.subjects) !== -1) {
        // current user is a group manager
        return true;
    } else {
        return false;
    }
};


/**
 * Determines whether the current user is a member of the given group.
 *
 * @param groupid {String} id of the group to check
 * @return true if the current user is a member, false otherwise
 */
sakai.api.Groups.isCurrentUserAMember = function (groupid) {
    if(!groupid || typeof(groupid) !== "string") {
        return false;
    }

    if($.inArray(groupid, sakai.data.me.user.subjects) !== -1) {
        // current user is a group member
        return true;
    } else {
        return false;
    }
};


/**
 * Adds logged in user to a specified group
 *
 * @param {String} groupID The ID of the group we would like the user to become
 * a member of
 * @param {Function} callback Callback function executed at the end of the
 * operation
 * @returns true or false
 * @type Boolean
 */
sakai.api.Groups.addToGroup = function(groupID, callback) {

};


/**
 * Removes logged in user from a specified group
 *
 * @param {String} groupID The ID of the group we would like the user to be
 * removed from
 * @param {Function} callback Callback function executed at the end of the
 * operation
 *
 * @returns true or false
 * @type Boolean
 */
sakai.api.Groups.removeFromGroup = function(groupID, callback) {

};

/**
 * Returns all the users who are member of a certain group
 *
 * @param {String} groupID The ID of the group we would like to get the members
 * of
 * @param {Function} callback Callback function executed at the end of the
 * operation, containing the member user's data
 *
 * @returns true or false
 * @type Boolean
 */
sakai.api.Groups.getMembers = function(groupID, callback) {

};






/**
 * @class i18n
 *
 * @description
 * <p>Internationalisation related functions for general page content, widget
 * content and UI elements.</p>
 * <p>This should only hold functions which are used across
 * multiple pages, and does not constitute functionality related to a single area/page.</p>
 *
 * @namespace
 * Internationalisation
 */
sakai.api.i18n = sakai.api.i18n || {};

/**
 * <p>Main i18n process</p>
 * <p>This function will be executed once the entire DOM has been loaded. The function will take
 * the HTML that's inside the body of the page, and load the default and user specific language
 * bundle. We then look for i18n keys inside the HTML, and replace with the values from the
 * language bundles. We always first check whether the key is available in the user specific
 * bundle and only if that one doesn't exist, we will take the value out of the default bundle.</p>
 */
sakai.api.i18n.init = function(){


    /////////////////////////////
    // CONFIGURATION VARIABLES //
    /////////////////////////////

    // Initialise the sakai.data.18n variable
    sakai.data.i18n = {};

    // Will contain all of the values for the default bundle
    sakai.data.i18n.defaultBundle = false;

    // Will contain all of the values for the bundle of the language chosen by the user
    sakai.data.i18n.localBundle = false;

    // Will contain all the i18n for widgets
    sakai.data.i18n.widgets = sakai.data.i18n.widgets || {};


    ////////////////////
    // HELP VARIABLES //
    ////////////////////

    /*
     * Cache the jQuery i18nable element. This makes sure that only pages with
     * the class i18nable on the body element get i18n translations and won't do
     * it on other pages.
     * <body class="i18nable">
     */
    var $i18nable = $("body.i18nable");

    /*
     * We take the HTML that is inside the body tag. We will use this to find string we want to
     * translate into the language chosen by the user
     */
    var tostring = $i18nable.html();


    ////////////////////////////
    // LANGUAGE BUNDLE LOADER //
    ////////////////////////////

    /**
     * Gets the site id if the user is currently on a site
     * if the user is on any other page then false is returned
     *
     * Proposed addin: Check to see if there is a siteid querystring parameter.
     * This will then i18n pages like site settings as well.
     */
    var getSiteId = function(){
        var site = false;
        var loc = ("" + document.location);
        var siteid = loc.indexOf(sakai.config.URL.SITE_CONFIGFOLDER.replace(/__SITEID__/, ""));
        if (siteid !== -1) {
            var mark = (loc.indexOf("?") === -1) ? loc.length : loc.indexOf("?");
            var uri = loc.substring(0, mark);
            site = uri.substring(siteid, loc.length).replace(sakai.config.URL.SITE_CONFIGFOLDER.replace(/__SITEID__/, ""), "");
            site = site.substring(0, site.indexOf("#"));
        }
        return site;
    };


    ////////////////////
    // I18N FUNCTIONS //
    ////////////////////

    /**
     * Once all of the i18n strings have been replaced, we will finish the i18n step.
     * The content of the body tag is hidden by default, in
     * order not to show the non-translated string before they are translated. When i18n has
     * finished, we can show the body again.
     * We then tell the container that pre-loading of the page has finished and that widgets are
     * now ready to be loaded. This will mostly mean that now the general page/container code
     * will be executed.
     * Finally, we will look for the definition of widgets inside the HTML code, which should look
     * like this:
     *  - Single instance: <div id="widget_WIDGETNAME" class="widget_inline"></div>
     *  - Multiple instance support: <div id="widget_WIDGETNAME_UID_PLACEMENT" class="widget_inline"></div>
     * and load them into the document
     */
    var finishI18N = function(){
        var currentPage = window.location.pathname;
        if (sakai.data.me.user.anon) {
            if ($.inArray(currentPage, sakai.config.requireUser) > -1){
                sakai.api.Security.sendToLogin();
                return false;
            }
        } else {
            if ($.inArray(currentPage, sakai.config.requireAnonymous) > -1){
                document.location = sakai.config.URL.MY_DASHBOARD_URL;
                return false;
            }
        }
        if ($.inArray(currentPage, sakai.config.requireProcessing) === -1){
            sakai.api.Security.showPage();
        }
        sakai.api.Widgets.Container.setReadyToLoad(true);
        sakai.api.Widgets.widgetLoader.insertWidgets(null, false);
    };

    /**
     * This will give the body's HTML string, the local bundle (if present) and the default bundle to the
     * general i18n function. This will come back with an HTML string where all of the i18n strings will
     * be replaced. We then change the HTML of the body tag to this new HTML string.
     * @param {Object} localjson
     *  JSON object where the keys are the keys we expect in the HTML and the values are the translated strings
     * @param {Object} defaultjson
     *  JSON object where the keys are the keys we expect in the HTML and the values are the translated strings
     *  in the default language
     */
    var doI18N = function(localjson, defaultjson){
        var newstring = sakai.api.i18n.General.process(tostring, localjson, defaultjson);
        // We actually use the old innerHTML function here because the jQuery.html() function will
        // try to reload all of the JavaScript files declared in the HTML, which we don't want as they
        // will already be loaded
        if($i18nable.length > 0){
            $i18nable[0].innerHTML = newstring;
        }
        document.title = sakai.api.i18n.General.process(document.title, localjson, defaultjson);
        finishI18N();
    };

    /**
     * This function will load the general language bundle specific to the language chosen by
     * the user and will store it in a global variable. This language will either be the prefered
     * user language or the prefered server language. The language will be available in the me feed
     * and we'll use the global sakai.data.me object to extract it from. If there is no prefered langauge,
     * we'll use the default bundle to translate everything.
     */
    var loadLocalBundle = function(langCode){
        $.ajax({
            url: sakai.config.URL.I18N_BUNDLE_ROOT + langCode + ".json",
            success: function(data){
                sakai.data.i18n.localBundle = data;
                doI18N(sakai.data.i18n.localBundle, sakai.data.i18n.defaultBundle);
            },
            error: function(xhr, textStatus, thrownError){
                // There is no language file for the language chosen by the user
                // We'll switch to using the default bundle only
                doI18N(null, sakai.data.i18n.defaultBundle);
            }
        });
    };

    /**
     * Load the language for a specific site
     * @param {String} site The id of the site you want to load the language for
     */
    var loadSiteLanguage = function(site){
        $.ajax({
            url: sakai.config.URL.SITE_CONFIGFOLDER.replace("__SITEID__", site) + ".json",
            cache: false,
            success: function(data){
                var siteJSON = data;
                if (siteJSON.language && siteJSON.language !== "default_default") {
                    loadLocalBundle(siteJSON.language);
                }
                else if (sakai.data.me.user.locale) {
                    loadLocalBundle(sakai.data.me.user.locale.language + "_" + sakai.data.me.user.locale.country);
                }
                else {
                    // There is no locale set for the current user. We'll switch to using the default bundle only
                    doI18N(null, sakai.data.i18n.defaultBundle);
                }
            },
            error: function(xhr, textStatus, thrownError){
                loadLocalBundle();
            }
        });
    };

    /**
     * This will load the default language bundle and will store it in a global variable. This default bundle
     * will be saved in a file called _bundle/default.properties.
     */
    var loadDefaultBundle = function(){
        $.ajax({
            url: sakai.config.URL.I18N_BUNDLE_ROOT + "default.json",
            success: function(data){
                sakai.data.i18n.defaultBundle = data;
                var site = getSiteId();
                if (!site) {
                    if (sakai.data.me.user.locale) {
                        loadLocalBundle(sakai.data.me.user.locale.language + "_" + sakai.data.me.user.locale.country);
                    }
                    else {
                        // There is no locale set for the current user. We'll switch to using the default bundle only
                        doI18N(null, sakai.data.i18n.defaultBundle);
                    }
                }
                else {
                    loadSiteLanguage(site);
                }
            },
            error: function(xhr, textStatus, thrownError){
                // There is no default bundle, so we'll just show the interface without doing any translations
                finishI18N();
            }
        });
    };


    /////////////////////////////
    // INITIALIZATION FUNCTION //
    /////////////////////////////

    loadDefaultBundle();
};

/**
 * @class i18nGeneral
 *
 * @description
 * Internationalisation related functions for general page content and UI elements
 *
 * @namespace
 * General internationalisation functions
 */
sakai.api.i18n.General = sakai.api.i18n.General || {};

/**
 * General process functions that will replace all the messages in a string with their corresponding translation.
 * @example sakai.api.i18n.General.process(
 *     "&lt;h1&gt;__MSG__CHANGE_LAYOUT__&lt;/h1&gt",
 *     {"__MSG__CHANGE_LAYOUT__" : "verander layout"},
 *     {"__MSG__CHANGE_LAYOUT__" : "change layout"}
 * );
 * @param {String} toprocess
 *  HTML string in which we want to replace messages. Messages have the following
 *  format: __MSG__KEY__
 * @param {Object} localbundle
 *  JSON object where the keys are the keys we expect in the HTML and the values are the translated strings
 * @param {Object} defaultbundle
 *  JSON object where the keys are the keys we expect in the HTML and the values are the translated strings
 *  in the default language
 * @return {String} A processed string where all the messages are replaced with values from the language bundles
 */
sakai.api.i18n.General.process = function(toprocess, localbundle, defaultbundle) {

    if(!toprocess){
        return "";
    }

    var expression = new RegExp("__MSG__(.*?)__", "gm"), processed = "", lastend = 0;
    while(expression.test(toprocess)) {
        var replace = RegExp.lastMatch;
        var lastParen = RegExp.lastParen;
        var toreplace = sakai.api.i18n.General.getValueForKey(lastParen);
        processed += toprocess.substring(lastend,expression.lastIndex-replace.length) + toreplace;
        lastend = expression.lastIndex;
    }
    processed += toprocess.substring(lastend);
    return processed;

};

/**
 * Get the internationalised value for a specific key.
 * We expose this function so you can do internationalisation within JavaScript.
 * @example sakai.api.i18n.General.getValueForKey("__MSG__CHANGE_LAYOUT__");
 * @param {String} key The key that will be used to get the internationalised value
 * @return {String} The translated value for the provided key
 */
sakai.api.i18n.General.getValueForKey = function(key) {

    // First check if the key can be found in the locale bundle
    if (sakai.data.i18n.localBundle[key]) {
        return sakai.data.i18n.localBundle[key];
    }
    // If the key wasn't found in the localbundle, search in the default bundle
    else if (sakai.data.i18n.defaultBundle[key]) {
        return sakai.data.i18n.defaultBundle[key];
    }
    // If none of the about found something, log an error message
    else {
        fluid.log("sakai.api.i18n.General.getValueForKey: Not in local & default file. Key: " + key);
    }

};


/**
 * @class i18nWidgets
 *
 * @description
 * Internationalisation in widgets
 *
 * @namespace
 * Internationalisation in widgets
 */
sakai.api.i18n.Widgets = sakai.api.i18n.Widgets || {};

/**
 * Get the value for a specific key in a specific widget.
 * @example sakai.api.i18n.Widgets.getValueForKey("myprofile", "en_US", "PREVIEW_PROFILE");
 * @param {String} widgetname The name of the widget
 * @param {String} locale The locale for the getting the value
 * @param {String} key The key which you want to be translated
 * @return {String} The value you wanted to translate for a specific widget
 */
sakai.api.i18n.Widgets.getValueForKey = function(widgetname, locale, key) {

    // Get a message key value in priority order: local widget language file -> widget default language file -> system local bundle -> system default bundle
    if ((typeof sakai.data.i18n.widgets[widgetname][locale] === "object") && (typeof sakai.data.i18n.widgets[widgetname][locale][key] === "string")){
        return sakai.data.i18n.widgets[widgetname][locale][key];

    } else if ((typeof sakai.data.i18n.widgets[widgetname]["default"][key] === "string") && (typeof sakai.data.i18n.widgets[widgetname]["default"] === "object")) {
        return sakai.data.i18n.widgets[widgetname]["default"][key];

    } else if (sakai.data.i18n.localBundle[key]) {
        return sakai.data.i18n.localBundle[key];

    } else if (sakai.data.i18n.defaultBundle[key]) {
        return sakai.data.i18n.defaultBundle[key];

    }

};






/**
 * @class l10n
 *
 * @description
 * Localisation related functions for general page content, widget
 * content and UI elements This should only hold functions
 * which are used across multiple pages, and does not constitute functionality
 * related to a single area/page
 *
 * @namespace
 * Language localisation
 */
sakai.api.l10n = sakai.api.l10n || {};

/**
 * Start the general l10n process
 */
sakai.api.l10n.init = function() {

};

/**
 * Get the current logged in user's locale
 *
 * @return {String} The user's locale string in XXX format
 */
sakai.api.l10n.getUserLocale = function() {

};

/**
 * Get a site's locale
 *
 * @returns {String} The site's locale string in XXX format
 */
sakai.api.l10n.getSiteLocale = function() {

};








/**
 * @class Security
 *
 * @description
 * Security and authorisation related related convenience functions
 * This should only hold functions
 * which are used across multiple pages, and does not constitute functionality
 * related to a single area/page
 *
 * @namespace
 * Security and authorisation related functionality
 */
sakai.api.Security = sakai.api.Security || {};

/**
 * Encodes the HTML characters inside a string so that the HTML characters (e.g. <, >, ...)
 * are treated as text and not as HTML entities
 *
 * @param {String} inputString  String of which the HTML characters have to be encoded
 *
 * @returns {String} HTML Encoded string
 */
sakai.api.Security.escapeHTML = function(inputString){
    if (inputString) {
        return $("<div/>").text(inputString).html();
    } else {
        return "";
    }
}

/**
 * Sanitizes HTML content. All untrusted (user) content should be run through
 * this function before putting it into the DOM
 *
 * @param inputHTML {String} The content string we would like to sanitize
 *
 * @returns {String} Escaped and sanitized string
 */
sakai.api.Security.saneHTML = function(inputHTML) {

    if (inputHTML === "") {
        return "";
    }


    // Filter which runs through every url in inputHTML
    var filterUrl = function(url) {

        return url;

    };

    // Filter which runs through every name id and class
    var filterNameIdClass = function(nameIdClass) {

        return nameIdClass;

    };

    html4.ELEMENTS["video"] = 0;
    html4.ATTRIBS["video::src"] = 0;
    html4.ATTRIBS["video::class"] = 0;
    html4.ATTRIBS["video::autoplay"] = 0;
    html4.ELEMENTS["embed"] = 0;
    html4.ATTRIBS["embed::src"] = 0;
    html4.ATTRIBS["embed::class"] = 0;
    html4.ATTRIBS["embed::autostart"] = 0;
    // A slightly modified version of Caja's sanitize_html function to allow style="display:none;"
    var sakaiHtmlSanitize = function(htmlText, opt_urlPolicy, opt_nmTokenPolicy) {
        var out = [];
        html.makeHtmlSanitizer(
            function sanitizeAttribs(tagName, attribs) {
                for (var i = 0; i < attribs.length; i += 2) {
                    var attribName = attribs[i];
                    var value = attribs[i + 1];
                    var atype = null, attribKey;
                    if ((attribKey = tagName + '::' + attribName, html4.ATTRIBS.hasOwnProperty(attribKey)) || (attribKey = '*::' + attribName, html4.ATTRIBS.hasOwnProperty(attribKey))) {
                        atype = html4.ATTRIBS[attribKey];
                    }
                    if (atype !== null) {
                        switch (atype) {
                            case html4.atype.SCRIPT:
                            case html4.atype.STYLE:
                                if ((value === "display: none;") || (value === "display:none;") || (value === "display: none") || (value === "display:none")) {
                                    value = value;
                                } else {
                                    value = null;
                                }
                                break;
                            case html4.atype.IDREF:
                            case html4.atype.IDREFS:
                            case html4.atype.GLOBAL_NAME:
                            case html4.atype.LOCAL_NAME:
                            case html4.atype.CLASSES:
                                value = opt_nmTokenPolicy ? opt_nmTokenPolicy(value) : value;
                                break;
                            case html4.atype.URI:
                                value = opt_urlPolicy && opt_urlPolicy(value);
                                break;
                            case html4.atype.URI_FRAGMENT:
                                if (value && '#' === value.charAt(0)) {
                                    value = opt_nmTokenPolicy ? opt_nmTokenPolicy(value) : value;
                                    if (value) {
                                        value = '#' + value;
                                    }
                                } else {
                                    value = null;
                                }
                                break;
                        }
                    } else {
                        value = null;
                    }
                    attribs[i + 1] = value;
                }
                return attribs;
            })(htmlText, out);
        return out.join('');
    }

    // Call a slightly modified version of Caja's sanitizer
    return sakaiHtmlSanitize(inputHTML, filterUrl, filterNameIdClass);

};


/**
 * Checks whether the given value is valid as defined by the given
 * permissionsProperty.
 *
 * @param {Object} permissionsProperty Permissions property object
 *   (i.e. sakai.config.Permissions.Groups.joinable) with valid values to check
 *   against
 * @param {Object} value Value to investigate
 * @return true if the value has a valid property value, false otherwise
 */
sakai.api.Security.isValidPermissionsProperty = function(permissionsProperty, value) {
    if(!value || value === "") {
        // value is empty - not valid
        return false;
    }
    for(index in permissionsProperty) {
        if(permissionsProperty.hasOwnProperty(index)) {
            if(value === permissionsProperty[index]) {
                // value is valid
                return true;
            }
        }
    }
    // value is not valid
    return false;
};


/** Description - TO DO */
sakai.api.Security.setPermissions = function(target, type, permissions_object) {

};

/** Description - TO DO */
sakai.api.Security.getPermissions = function(target, type, permissions_object) {

};

/**
 * Function that can be called by pages that can't find the content they are supposed to
 * show.
 */
sakai.api.Security.send404 = function(){
    var redurl = window.location.pathname + window.location.hash;
    document.location = "/dev/404.html?redurl=" + escape(window.location.pathname + window.location.search + window.location.hash);
    return false;
}

/**
 * Function that can be called by pages that don't have the permission to show the content
 * they should be showing
 */
sakai.api.Security.send403 = function(){
    var redurl = window.location.pathname + window.location.hash;
    document.location = "/dev/403.html?redurl=" + escape(window.location.pathname + window.location.search + window.location.hash);
    return false;
}

/**
 * Function that can be called by pages that require a login first
 */
sakai.api.Security.sendToLogin = function(){
    var redurl = window.location.pathname + window.location.hash;
    document.location = sakai.config.URL.GATEWAY_URL + "?url=" + escape(window.location.pathname + window.location.search + window.location.hash);
    return false;
}

sakai.api.Security.showPage = function(){
    // Show the background images used on anonymous user pages
    if ($.inArray(window.location.pathname, sakai.config.requireAnonymous) > -1){
        $('html').addClass("requireAnon");
    // Show the normal background
    } else {
        $('html').addClass("requireUser");
    }
    $('body').show();
}


/**
 * @class Server
 *
 * @description
 * Server communication and batch processing. This should only hold functions
 * which are used across multiple pages, and does not constitute functionality
 * related to a single area/page
 *
 * @namespace
 * Server related convenience functions and communication
 */
sakai.api.Server = sakai.api.Server || {};

/** Description - TO DO */
sakai.api.Server.batchGet = function() {

};

/** Description - TO DO */
sakai.api.Server.batchPost = function() {

};

/**
 * Saves a specified JSON object to a specified URL in JCR. The structure of JSON data will be re-created in JCR as a node hierarchy.
 *
 * @param {String} i_url The path to the preference where it needs to be
 * saved
 * @param {Object} i_data A JSON object whic we would like to save
 * (max 200 child object of each object)
 * @param {Function} callback A callback function which is executed at the
 * end of the operation
 *
 * @returns {Void}
 */
sakai.api.Server.saveJSON = function(i_url, i_data, callback) {

    // Argument check
    if (!i_url || !i_data) {

        // Log the error message
        fluid.log("sakai.api.Server.saveJSON: Not enough or empty arguments!");

        // Still invoke the callback function
        if (typeof callback === "function") {
            callback(false, "The supplied arguments were incorrect.");
        }

        // Make sure none of the other code in this function is executed
        return;
    }

    /**
     * <p>Convert all the arrays in an object to an object with a unique key.<br />
     * Mixed arrays (arrays with multiple types) are not supported.
     * </p>
     * <code>
     * {
     *     "boolean": true,
     *     "array_object": [{ "key1": "value1", "key2": "value2"}, { "key1": "value1", "key2": "value2"}]
     * }
     * </code>
     * to
     * <code>
     * {
     *     "boolean": true,
     *     "array_object": {
     *         "__array__0__": { "key1": "value1", "key2": "value2"},
     *         "__array__1__": { "key1": "value1", "key2": "value2"}
     *     }
     * }
     * </code>
     * @param {Object} obj The Object that you want to use to convert all the arrays to objects
     * @return {Object} An object where all the arrays are converted into objects
     */
    var convertArrayToObject = function(obj) {

        // Since the native createTree method doesn't support an array of objects natively,
        // we need to write extra functionality for this.
        for(var i in obj){

            // Check if the element is an array, whether it is empty and if it contains any elements
            if (obj.hasOwnProperty(i) && $.isArray(obj[i]) && obj[i].length > 0) {

                // Deep copy the array
                var arrayCopy = $.extend(true, [], obj[i]);

                // Set the original array to an empty object
                obj[i] = {};

                // Add all the elements that were in the original array to the object with a unique id
                for (var j = 0, jl = arrayCopy.length; j < jl; j++) {

                    // Copy each object from the array and add it to the object
                    obj[i]["__array__" + j + "__"] = arrayCopy[j];

                    // Run recursively
                    convertArrayToObject(arrayCopy[j]);
                }
            }

            // If there are array elements inside
            else if ($.isPlainObject(obj[i])) {
                convertArrayToObject(obj[i]);
            }

        }

        return obj;
    };

    // Convert the array of objects to only objects
    // We also need to deep copy the object so we don't modify the input parameter
    i_data = convertArrayToObject($.extend(true, {}, i_data));

    // Send request
    $.ajax({
        url: i_url,
        type: "POST",
        data: {
            ":operation": "import",
            ":contentType": "json",
            ":content": $.toJSON(i_data),
            ":replace": true,
            ":replaceProperties": true
        },
        dataType: "json",

        success: function(data){

            // If a callback function is specified in argument, call it
            if (typeof callback === "function") {
                callback(true, data);
            }
        },

        error: function(xhr, status, e){

            // Log error
            fluid.log("sakai.api.Server.saveJSON: There was an error saving JSON data to: " + this.url);

            // If a callback function is specified in argument, call it
            if (typeof callback === "function") {
                callback(false, xhr);
            }
        }
    });

};

/**
 * Loads structured preference data from a specified URL (and it's node subtree)
 *
 * @param {String} i_url The path to the preference which needs to be loaded
 * @param {Function} callback A callback function which is executed at the end
 * of the operation
 * @param {Object} data The data to pass to the url
 *
 * @returns {Void}
 */
sakai.api.Server.loadJSON = function(i_url, callback, data) {

    // Argument check
    if (!i_url) {

        // Log the error message
        fluid.log("sakai.api.Server.loadJSON: Not enough or empty arguments!");

        // Still invoke the callback function
        if (typeof callback === "function") {
            callback(false, "The supplied arguments were incorrect.");
        }

        // Make sure none of the other code in this function is executed
        return;
    }

    $.ajax({
        url: i_url + ".infinity.json",
        cache: false,
        dataType: "json",
        data: data,
        success: function(data) {

            // Remove keys which are created by JCR or Sling
            sakai.api.Util.removeJCRObjects(data);

            // Convert the special objects to arrays
            data = sakai.api.Server.loadJSON.convertObjectToArray(data, null, null);

            // Call callback function if present
            if (typeof callback === "function") {
                callback(true, data);
            }
        },
        error: function(xhr, status, e) {

            // Log error
            fluid.log("sakai.api.Server.loadJSON: There was an error loading JSON data from: " + this.url);

            // Call callback function if present
            if (typeof callback === "function") {
                callback(false, xhr);
            }
        }
    });
};

/**
 * <p>Convert all the objects with format __array__?__ in an object to an array</p>
 * <code>
 * {
 *     "boolean": true,
 *     "array_object": {
 *         "__array__0__": {
 *             "key1": "value1",
 *             "key2": "value2"
 *         }
 *     }
 * }
 * </code>
 * to
 * <code>
 * {
 *     "boolean": true,
 *     "array_object": [
 *         {
 *             "key1": "value1",
 *             "key2": "value2"
 *        }
 *     ]
 * }
 * </code>
 * @param {Object} specficObj The Object that you want to use to convert all the objects with the special format to arrays
 * @param {Object} [globalObj] The parent object, we need this to run over the elements recursively
 * @param {Object} [objIndex] The index of the parent object
 * @return {Object} An object where all the objects with the special format are converted into arrays
 */
sakai.api.Server.loadJSON.convertObjectToArray = function(specficObj, globalObj, objIndex){

    // Run over all the items in the object
    for (var i in specficObj) {

        // If exists and it's an object recurse
        if (specficObj.hasOwnProperty(i)) {

            // If it's a non-empty array-object it will have a first element with the key "__array__0__"
            if (i === "__array__0__") {

                // We need to get the number of items in the object
                var arr = [];
                var count = 0;
                for (var j in specficObj) {
                    if (specficObj.hasOwnProperty(j)) {
                        count++;
                    }
                }

                // Construct array of objects
                for(var k = 0, kl = count; k < kl; k ++){
                    arr.push(specficObj["__array__"+k+"__"]);
                }

                globalObj[objIndex] = arr;
            }

            if ($.isPlainObject(specficObj[i])) {
                sakai.api.Server.loadJSON.convertObjectToArray(specficObj[i], specficObj, i);
            }
        }

    }
    return specficObj;
};

/**
 * Remove the JSON for a specific node in JCR
 *
 * @param {String} i_url The path of the node you want to remove
 * @param {Function} callback Callback function which is executed at the
 * end of the operation
 *
 * @returns {Void}
 */
sakai.api.Server.removeJSON = function(i_url, callback){

    // Argument check
    if (!i_url) {

        // Log the error message
        fluid.log("sakai.api.Server.removeJSON: Not enough or empty arguments!");

        // Still invoke the callback function
        if (typeof callback === "function") {
            callback(false, "The supplied arguments were incorrect.");
        }

        // Make sure none of the other code in this function is executed
        return;
    }

    // Send request
    $.ajax({
        url: i_url,
        // Note that the type DELETE doesn't work with sling if you do /test.json
        // You can only perform a DELETE on /test (without extension)
        // http://sling.apache.org/site/manipulating-content-the-slingpostservlet-servletspost.html
        type: "POST",
        data: {
            ":operation" : "delete"
        },
        success: function(data){

            // If a callback function is specified in argument, call it
            if (typeof callback === "function") {
                callback(true, data);
            }
        },

        error: function(xhr, status, e){

            // Log error
            fluid.log("sakai.api.Server.removeJSON: There was an error removing the JSON on: " + this.url);

            // If a callback function is specified in argument, call it
            if (typeof callback === "function") {
                callback(false, xhr);
            }
        }
    });
};


/**
 * Loads in a CSS file at runtime from a given URL
 *
 * @param {String} url The URL pointing to the required CSS file
 */
sakai.api.Server.requireCSS = function(url) {

};

/**
 * Loads in a JS file at runtime from a given URL
 *
 * @param {String} url The URL pointing to the required JS file
 */
sakai.api.Server.requireJS = function(url) {

};







/**
 * @class Site
 *
 * @description
 * Site related common functionality,
 * This should only hold functions
 * which are used across multiple pages, and does not constitute functionality
 * related to a single area/page
 *
 * @namespace
 * Site related convenience functions
 */
sakai.api.Site = sakai.api.Site || {};


/** Description - TO DO */
sakai.api.Site.updateSettings = function(siteID, settings) {


};

/** Description - TO DO */
sakai.api.Site.addSiteMember = function(userID, siteID, role) {


};

/** Description - TO DO */
sakai.api.Site.removeSiteMember = function(userID, siteID) {


};

/** Description - TO DO */
sakai.api.Site.loadSkin = function(siteID, skinID) {


};


/**
 * @class UI
 *
 * @description
 * User interface elements within Sakai 3 which require JS to work.
 * All UI element init functions should be defined here.
 *
 * @namespace
 * Standard Sakai 3 UI elements
 */
sakai.api.UI = sakai.api.UI || {};

/**
 * @class Forms
 *
 * @description
 * Form related functionality speeding up data retrieval, filling in initial
 * values or resetting a form.
 *
 * @namespace
 * UI Form related functions
 */
sakai.api.UI.Forms = {

    /**
     * Retrieves all data from a form and constructs a JSON object containing
     * all values.
     * <p>This function will look for input fields, selects and textareas and will get all of the values
     * out and store them in a JSON object. The keys for this object are the names (name attribute) of
     * the form fields. This function is useful as it saves you to do a .val() on every form field.
     * Form fields without a name attribute will be ignored. </p>
     *
     * @param {Object} formElement The jQuery object of the form we would like to
     * extract the data from
     *
     * @return {Object} <p>A JSON object containing name: value pair of form data.
     * The object that's returned will look like this:</p>
     * <pre><code>{
     *     inputBoxName : "Value 1",
     *     radioButtonGroup : "value2",
     *     checkBoxGroup : ["option1","option2"],
     *     selectElement : ["UK"],
     *     textAreaName : "This is some random text"
     * }</code></pre>
     */
    form2json: function(formElement){

        var finalFields = {};
        var fields = $("input, textarea, select", formElement);

        for(var i = 0, il = fields.length; i < il; i++) {

            var el = fields[i];
            var name = el.name;
            var nodeName = el.nodeName.toLowerCase();
            var type = el.type.toLowerCase() || "";

            if (name){
                if (nodeName === "input" || nodeName === "textarea") {
                    // Text fields and textareas
                    if (nodeName === "textarea" || (type === "text" || type === "password")) {
                        finalFields[name] = el.value;
                    // Checkboxes
                    } else if (type === "checkbox") {
                        finalFields[name] = finalFields[name] || [];
                        if (el.checked) {
                            finalFields[name][finalFields[name].length] = el.value;
                        }
                    // Radiobuttons
                    } else if (type === "radio" && el.checked) {
                        finalFields[name] = el.value;
                    }
                // Select dropdowns
                } else if (nodeName === "select"){
                    // An array as they have possibly multiple selected items
                    finalFields[name] = [];
                    for (var j = 0, jl = el.options.length; j < jl; j++) {
                        if (el.options[j].selected) {
                            finalFields[name] = el.options[j].value;
                        }
                    }
                }
            }
        }

        return finalFields;
    },


    /**
     * Function that will take in a JSON object and a container and will try to attempt to fill out
     * all form fields according to what's in the JSON object. A useful usecase for this would be to
     * have a user fill out a form, and store the serialization of it directly on the server. When the
     * user then comes back, we can get this value from the server and give that value to this function.
     * This will create the same form state as when it was saved by the user.
     *
     * @param {Object} formElement JQuery element that represents the container in which we are
     *  filling out the values
     * @param {Object} formDataJson JSON object that contains the names of the fields we want to populate (name attribute)
     *  as keys and the actual value (text for input text fields and textareas, and values for
     *  checkboxes, radio buttons and select dropdowns)
     *  <pre><code>{
     *     inputBoxName : "Value 1",
     *     radioButtonGroup : "value2",
     *     checkBoxGroup : ["option1","option2"],
     *     selectElement : ["UK"],
     *     textAreaName : "This is some random text"
     *  }</code></pre>
     */
    json2form: function(formElement, formDataJson){

        sakai.api.UI.Forms.resetForm(formElement);

        for (var name in formDataJson) {
            if (formDataJson[name]){
                var els = $('[name=' + name + ']', formElement);
                for (var i = 0, il = els.length; i < il; i++){
                    var el = els[i];
                    var nodeName = el.nodeName.toLowerCase();
                    var type = el.type.toLowerCase() || "";
                    if (nodeName === "textarea" || (nodeName === "input" && (type === "text" || type === "password"))){
                        el.value = formDataJson[name];
                    } else if (nodeName === "input" && type === "radio"){
                        if (el.value === formDataJson[name]){
                            el.checked = true;
                        }
                    } else if (nodeName === "input" && type === "checkbox"){
                        for (var j = 0, jl = formDataJson[name].length; j < jl; j++){
                            if (el.value === formDataJson[name][j]){
                                el.checked = true;
                            }
                        }
                    } else if (nodeName === "select"){
                        for (var k = 0, kl = el.options.length; k < kl; k++) {
                            if (el.options[k].value === formDataJson[name]) {
                                el.options[k].selected = true;
                            }
                        }
                    }
                }
            }
        }

    },

    /**
     * Resets all the values of a given form . If it's an input textbox or a textarea, the value will
     * become an empty string. If it's a radio button or a checkbox, all will be unchecked.
     * If it's a select dropdown, then the first element will be selected
     * @param {Object} formElement JQuery element that represents the container in which we are
     *  resetting the form fields
     */
    resetForm: function(formElement){

        var fields = $("input, textarea, select", formElement);
        for (var i = 0, il = fields.length; i < il; i++){
            var el = fields[i];
            var nodeName = el.nodeName.toLowerCase();
            var type = el.type.toLowerCase() || "";
            if ((nodeName === "input" && (type === "text" || type === "password")) || nodeName === "textarea"){
                el.value = "";
            } else if (nodeName === "input"){
                el.checked = false;
            } else if (nodeName === "select"){
                el.selectedIndex = 0;
            }
        }

    }

};


/**
 * @class User
 *
 * @description
 * Advanced user related functionality, especially common actions
 * that originate from a logged in user. This should only hold functions which
 * are used across multiple pages, and does not constitute functionality related
 * to a single area/page
 *
 * @namespace
 * Advanced user related functionality, especially common actions
 * that originate from a logged in user.
 */
sakai.api.User = sakai.api.User || {};


/**
 * Create a user in the Sakai3 system.
 *
 * @param {Object} user A JSON object containing all the information to create a user.
 * @param {Function} [callback] A callback function which will be called after the request to the server.
 */
sakai.api.User.createUser = function(user, callback){

    // Send an Ajax POST request to create a user
    $.ajax({
        url: sakai.config.URL.CREATE_USER_SERVICE,
        type: "POST",
        data: user,
        success: function(data){

            // Call callback function if set
            if (typeof callback === "function") {
                callback(true, data);
            }

        },
        error: function(xhr, textStatus, thrownError){

            // Call callback function if set
            if (typeof callback === "function") {
                callback(false, xhr);
            }

        }
    });

};


/**
 * Remove the user credentials in the Sakai3 system.
 * Note that this doesn't actually remove the user, only its permissions.
 *
 * @example
 * sakai.api.User.createUser({
 *     "firstName": "User",
 *     "lastName": "0",
 *     "email": "user.0@sakatest.edu",
 *     "pwd": "test",
 *     "pwdConfirm": "test",
 *     ":name": "user0"
 * });
 *
 * @param {String} userid The id of the user you want to remove from the system
 * @param {Function} [callback] A callback function which will be called after the request to the server.
 */
sakai.api.User.removeUser = function(userid, callback){

    // Send an Ajax POST request to remove a user
    $.ajax({
        url: "/system/userManager/user/" + userid + ".delete.json",
        type: "POST",
        success: function(data){

            // Call callback function if set
            if (typeof callback === "function") {
                callback(true, data);
            }

        },
        error: function(xhr, textStatus, thrownError){

            // Call callback function if set
            if (typeof callback === "function") {
                callback(false, xhr);
            }

        }
    });

};

/**
 * Log-in to Sakai3
 *
 * @example
 * sakai.api.user.login({
 *     "username": "user1",
 *     "password": "test"
 * });
 *
 * @param {Object} credentials JSON object container the log-in information. Contains the username and password.
 * @param {Function} [callback] Callback function that is called after sending the log-in request to the server.
 */
sakai.api.User.login = function(credentials, callback) {

    // Argument check
    if (!credentials || !credentials.username || !credentials.password) {
        fluid.log("sakai.api.user.login: Not enough or invalid arguments!");
        callback(false, null);
        return;
    }

    /*
     * sakaiauth:un : the username for the user
     * sakaiauth:pw : the password for the user
     * sakaiauth:login : set to 1 because we want to perform a login action
     */
    var data = {
        "sakaiauth:login": 1,
        "sakaiauth:un": credentials.username,
        "sakaiauth:pw": credentials.password,
        "_charset_": "utf-8"
    };

    // Send the Ajax request
    $.ajax({
        url : sakai.config.URL.LOGIN_SERVICE,
        type : "POST",
        success: function(data){

            // Call callback function if set
            if (typeof callback === "function") {
                callback(true, data);
            }

        },
        error: function(xhr, textStatus, thrownError){

            // Call callback function if set
            if (typeof callback === "function") {
                callback(false, xhr);
            }

        },
        data : data
    });

};


/**
 * Log-out from Sakai3
 *
 * @example sakai.api.user.logout();
 * @param {Function} [callback] Callback function that is called after sending the log-in request to the server.
 */
sakai.api.User.logout = function(callback) {

    /*
     * POST request to the logout service,
     * which will destroy the session.
     */
    $.ajax({
        url: sakai.config.URL.PRESENCE_SERVICE,
        type: "POST",
        data: {
        	"sakai:status": "offline",
            "_charset_": "utf-8"
        },
        success: function(data) {
            if (typeof callback === "function"){
                callback(true, data);
            }
            /*
             * Redirect to the standard logout servlet, which
             * will destroy the session.
             */
             window.location = sakai.config.URL.LOGOUT_SERVICE;
         },
         error: function(xhr, textStatus, thrownError){
            if (typeof callback === "function"){
                callback(false, xhr);
            }
            /*
             * Redirect to the standard logout servlet, which
             * will destroy the session.
             */
             window.location = sakai.config.URL.LOGOUT_SERVICE;
         }
    });

};


/**
 * Retrieves all available information about a logged in user and stores it under sakai.data.me object. When ready it will call a specified callback function
 *
 * @param {Function} [callback] A function which will be called when the information is retrieved from the server.
 * The first argument of the callback is a boolean whether it was successful or not, the second argument will contain the retrieved data or the xhr object
 * @return {Void}
 */
sakai.api.User.loadMeData = function(callback) {

    // Get the service url from the config file
    var data_url = sakai.config.URL.ME_SERVICE;

    // Start a request to the service
    $.ajax({
        url: data_url,
        cache: false,
        success: function(data){

            sakai.data.me = sakai.api.Server.loadJSON.convertObjectToArray(data, null, null);

            // Check for firstName and lastName property - if not present use "rep:userId" for both (admin for example)
            if (sakai.api.User.getProfileBasicElementValue(sakai.data.me.profile, "firstName") === "") {
                sakai.api.User.setProfileBasicElementValue(sakai.data.me.profile, "firstName", sakai.data.me.profile["rep:userId"]);
            }
            if (sakai.api.User.getProfileBasicElementValue(sakai.data.me.profile, "lastName") === "") {
                sakai.api.User.setProfileBasicElementValue(sakai.data.me.profile, "lastName", sakai.data.me.profile["rep:userId"]);
            }

            // Call callback function if set
            if (typeof callback === "function") {
                callback(true, sakai.data.me);
            }
        },
        error: function(xhr, textStatus, thrownError) {

            // Log error
            fluid.log("sakai.api.User.loadMeData: Could not load logged in user data from the me service!");

            // Call callback function if set
            if (typeof callback === "function") {
                callback(false, xhr);
            }
        }
    });
};



/**
 * Retrieves the display name to use for the user from config
 * and parses it from the profile elements
 *
 * @param {Object} profile the user's profile (sakai.data.me.profile for the current user)
 * @return {String} the name to show for a user
 */
sakai.api.User.getDisplayName = function(profile) {
    var configDisplayName = [sakai.config.Profile.userNameDisplay, sakai.config.Profile.userNameDefaultDisplay];
    var nameToReturn = "";
    var done = false;
    var idx = 0;

    // iterate over the configDisplayName object until a valid non-empty display name is found
    while (!done && idx < 2) {
        if (configDisplayName[idx] !== undefined && configDisplayName[idx] !== "") {
            var configEltsArray = configDisplayName[idx].split(" ");
            $(configEltsArray).each(function(i, key) {
                if (profile &&
                    profile.basic &&
                    profile.basic.elements &&
                    profile.basic.elements[key] !== undefined &&
                    profile.basic.elements[key].value !== undefined) {
                   nameToReturn += profile.basic.elements[key].value + " ";
                   done = true;
               }
            });
        }
        idx++;
    }

    return unescape(sakai.api.Security.saneHTML($.trim(nameToReturn)));
};

/**
 * Safely retrieves an element value from the user's profile
 *
 * @param {Object} profile the user's profile (sakai.data.me.profile for the current user)
 * @param {String} eltName the element name to retrieve the value for
 * @return {String} the value of the element name provided
 */
sakai.api.User.getProfileBasicElementValue = function(profile, eltName) {
    var ret = "";
    if (profile !== undefined &&
        profile.basic !== undefined &&
        profile.basic.elements !== undefined &&
        profile.basic.elements[eltName] !== undefined &&
        profile.basic.elements[eltName].value !== undefined) {
            ret = profile.basic.elements[eltName].value;
        }
    return unescape(sakai.api.Security.saneHTML($.trim(ret)));
};

/**
 * Sets a value to the user's basic profile information
 *
 * @param {Object} profile the user's profile (sakai.data.me.profile for the current user)
 * @param {String} eltName the element name to retrieve the value for
 * @param {String} eltValue the value to place in the element
 */
sakai.api.User.setProfileBasicElementValue = function(profile, eltName, eltValue) {
    if (profile !== undefined &&
        profile.basic !== undefined &&
        profile.basic.elements !== undefined &&
        profile.basic.elements[eltName] !== undefined) {

        profile.basic.elements[eltName].value = eltValue;
    }
};

/**
 * Get a user's short description from their profile
 * This is based off of the configuration in config.js
 * Example: "${role} in ${department}" could translate to "Undergraduate Student in Computer Science"
 *           based on the configuration in config.js and the user's profile information
 * If the user doesn't have the profile information requested by config.js, the function
 * will remove the token from the string and any modifiers before the token after the previous token
 * In the above example, if the user only had a department, the resulting string would be "Computer Science"
 *
 * @param {Object} profile The user's profile to get a description from
 * @return {String} the user's short description
 */
sakai.api.User.getShortDescription = function(profile) {
    var shortDesc = sakai.config.Profile.shortDescription || "";
    var tokenRegex = /\$\{[A-Za-z]+\}/gi;
    var tokens = shortDesc.match(tokenRegex);
    var lastReplacementValue = "";
    $(tokens).each(function(i, val) {
        var profileNode = val.match(/[A-Za-z]+/gi)[0];
        if (profile.basic.elements[profileNode] && $.trim(profile.basic.elements[profileNode].value) !== "") {
            if (lastReplacementValue === "" && tokens[i-1]) {
                // replace everything before this and after the last token
            }
            if (sakai.config.Profile.configuration.basic.elements[profileNode].type === "select") {
                lastReplacementValue = profile.basic.elements[profileNode].value;
                lastReplacementValue = sakai.config.Profile.configuration.basic.elements[profileNode].select_elements[lastReplacementValue];
                lastReplacementValue = sakai.api.i18n.General.process(lastReplacementValue, sakai.data.i18n.localBundle, sakai.data.i18n.defaultBundle);
            } else {
                lastReplacementValue = profile.basic.elements[profileNode].value;
            }

            shortDesc = shortDesc.replace(val, lastReplacementValue);
        } else {
            if (tokens[i-1]) { // this is not the first time through
                var indexToStart = 0;
                // if the previous token's replaced value exists
                if (lastReplacementValue !== "" && shortDesc.indexOf(shortDesc.indexOf(lastReplacementValue)) !== -1) {
                    // the index to start replacing at is the end of the last replacement
                    indexToStart = shortDesc.indexOf(shortDesc.indexOf(lastReplacementValue)) + lastReplacementValue.length;
                }
                var indexToEnd = shortDesc.indexOf(val) + val.length;
                shortDesc = $.trim(shortDesc.replace(shortDesc.substring(indexToStart, indexToEnd), ""));
            } else {
                shortDesc = $.trim(shortDesc.replace(val, ""));
            }
        }
    });
    return $.trim(shortDesc);
};

/**
 * @class Util
 *
 * @description
 * General utility functions which implement commonly used low level operations
 * and unifies practices across codebase.
 *
 * @namespace
 * General utility functions
 */
sakai.api.Util = sakai.api.Util || {};


/**
 * Parse a JavaScript date object to a JCR date string (2009-10-12T10:25:19)
 *
 * <p>
 *     Accepted values for the format [1-6]:
 *     <ol>
 *         <li>Year: YYYY (eg 1997)</li>
 *         <li>Year and month: YYYY-MM <br /> (eg 1997-07)</li>
 *         <li>Complete date: YYYY-MM-DD <br /> (eg 1997-07-16)</li>
 *         <li>Complete date plus hours and minutes: YYYY-MM-DDThh:mmTZD <br /> (eg 1997-07-16T19:20+01:00)</li>
 *         <li>Complete date plus hours, minutes and seconds: YYYY-MM-DDThh:mm:ssTZD <br /> (eg 1997-07-16T19:20:30+01:00)</li>
 *         <li>Complete date plus hours, minutes, seconds and a decimal fraction of a second YYYY-MM-DDThh:mm:ss.sTZD <br /> (eg 1997-07-16T19:20:30.45+01:00)</li>
 *     </ol>
 * </p>
 * <p>
 *     External links:
 *     <ul>
 *         <li><a href="http://www.w3.org/TR/NOTE-datetime">W3C datetime documentation</a></li>
 *         <li><a href="http://delete.me.uk/2005/03/iso8601.html">ISO8601 JavaScript function</a></li>
 *         <li><a href="http://confluence.sakaiproject.org/display/KERNDOC/KERN-643+Multiple+date+formats+in+the+back-end">Specification</a></li>
 *     </ul>
 * </p>
 * @param {Date} date
 *     JavaScript date object.
 *     If not set, the current date is used.
 * @param {Integer} format
 *     The format you want to put out
 * @param {String} offset
 *     Optional timezone offset +HH:MM or -HH:MM,
 *     if not set Z(ulu) or UTC is used
 * @return {String} a JCR date string
 */
sakai.api.Util.createSakaiDate = function(date, format, offset) {
    if (!format) { format = 5; }
    if (!date) { date = new Date(); }
    if (!offset) {
        offset = 'Z';
    } else {
        var d = offset.match(/([\-+])([0-9]{2}):([0-9]{2})/);
        var offsetnum = (Number(d[2]) * 60) + Number(d[3]);
        offsetnum *= ((d[1] === '-') ? -1 : 1);
        date = new Date(Number(Number(date) + (offsetnum * 60000)));
    }

    var zeropad = function (num) { return ((num < 10) ? '0' : '') + num; };

    var str = "";
    str += date.getUTCFullYear();
    if (format > 1) { str += "-" + zeropad(date.getUTCMonth() + 1); }
    if (format > 2) { str += "-" + zeropad(date.getUTCDate()); }
    if (format > 3) {
        str += "T" + zeropad(date.getUTCHours()) +
               ":" + zeropad(date.getUTCMinutes());
    }
    if (format > 4) { str += ":" + zeropad(date.getUTCSeconds()); }
    if (format > 3) { str += offset; }
    if (format > 5) {
        str = date.getTime();
    }
    return str;
};

/**
 * Convert a file's size to a human readable size
 * example: 2301 = 2.301kB
 *
 * @param (Integer) filesize The file's size to convert
 * @return (String) the file's size in human readable format
 */

sakai.api.Util.convertToHumanReadableFileSize = function(filesize) {
    // Divide the length into its largest unit
    var units = [[1024 * 1024 * 1024, 'GB'], [1024 * 1024, 'MB'], [1024, 'KB'], [1, 'bytes']];
    var lengthunits;
    for (var i = 0, j=units.length; i < j; i++) {

        var unitsize = units[i][0];
        var unittext = units[i][1];

        if (filesize >= unitsize) {
            filesize = filesize / unitsize;
            // 1 decimal place
            filesize = Math.ceil(filesize * 10) / 10;
            lengthunits = unittext;
            break;
        }
    }
    // Return the human readable filesize
    return filesize + " " + lengthunits;
};

sakai.api.Util.tagEntity = function(tagLocation, newTags, currentTags, callback) {
<<<<<<< HEAD
    var tagsToAdd = [];
    var tagsToDelete = [];
    // determine which tags to add and which to delete
    $(newTags).each(function(i,val) {
        val = $.trim(val);
        if (val && $.inArray(val,currentTags) == -1) {
            tagsToAdd.push(val);
        }
    });
    $(currentTags).each(function(i,val) {
        val = $.trim(val);
        if (val && $.inArray(val,newTags) == -1) {
            tagsToDelete.push(val);
        }
    });
    deleteTags(tagLocation, tagsToDelete, function() {
        setTags(tagLocation, tagsToAdd, function() {
            if ($.isFunction(callback)) {
                callback();
            }
        });
    });
};

    /**
     * Tag a given entity node
     *
     * @param (String) tagLocation the URL to the tag, ie. (~userid/public/authprofile)
     * @param (Array) tags Array of tags to tag the entity with
     * @param (Function) callback The callback function
     */

    var setTags = function(tagLocation, tags, callback) {
=======
    
        var setTags = function(tagLocation, tags, callback) {
>>>>>>> 36ddde96
        if (tags.length) {
            $(tags).each(function(i,val) {
                // check to see that the tag exists
                $.ajax({
                    url: "/tags/" + val + ".tagged.json",
                    success: function(data) {
                        doSetTag(val);
                    },
                    // if it doesn't exist, create the tag before setting it
                    error: function(data) {
                        $.ajax({
                            url: "/tags/" + val,
                            data: {
                                "sakai:tag-name": val,
                                "sling:resourceType": "sakai/tag"
                            },
                            type: "POST",
                            success: function(data) {
                                doSetTag(val);
                            },
                            error: function(xhr, response) {
                                fluid.log(val + " failed to be created");
                                if ($.isFunction(callback)) {
                                    callback();
                                }
                            }
                        });
                    }
                });
            });
        } else {
            if ($.isFunction(callback)) {
                callback();
            }
        }

        // set the tag on the entity
        var doSetTag = function(val) {
            $.ajax({
                url: tagLocation,
                data: {
                    "key": "/tags/" + val,
                    ":operation": "tag"
                },
                type: "POST",
                error: function(xhr, response) {
                    fluid.log(tagLocation + " failed to be tagged as " + val);
                },
                complete: function() {
                    if ($.isFunction(callback)) {
                        callback();
                    }
                }
            });
        };
    };

    /**
     * Delete tags on a given node
     *
     * @param (String) tagLocation the URL to the tag, ie. (~userid/public/authprofile)
     * @param (Array) tags Array of tags to be deleted from the entity
     * @param (Function) callback The callback function
     */

    var deleteTags = function(tagLocation, tags, callback) {
        if (tags.length) {
            var requests = [];
            $(tags).each(function(i,val) {
                requests.push({
                    "url": tagLocation,
                    "method": "POST",
                    "parameters": {
                        "key": "/tags/" + val,
                        ":operation": "deletetag"
                    }
                });
            });
            $.ajax({
                url: sakai.config.URL.BATCH,
                traditional: true,
                type: "POST",
                data: {
                    requests: $.toJSON(requests)
                },
                error: function(xhr, response) {
                    fluid.log(val + " tag failed to be removed from " + tagLocation);
                },
                complete: function() {
                    if ($.isFunction(callback)) {
                        callback();
                    }
                }
            });
        } else {
            if ($.isFunction(callback)) {
                callback();
            }
        }
    };
<<<<<<< HEAD
=======
    
    var tagsToAdd = [];
    var tagsToDelete = [];
    // determine which tags to add and which to delete
    $(newTags).each(function(i,val) {
        val = $.trim(val);
        if (val && $.inArray(val,currentTags) == -1) {
            tagsToAdd.push(val);
        }
    });
    $(currentTags).each(function(i,val) {
        val = $.trim(val);
        if (val && $.inArray(val,newTags) == -1) {
            tagsToDelete.push(val);
        }
    });
    deleteTags(tagLocation, tagsToDelete, function() {
        setTags(tagLocation, tagsToAdd, function() {
            if ($.isFunction(callback)) {
                callback();
            }
        });
    });

};
>>>>>>> 36ddde96

/**
 * @class notification
 *
 * @description
 * Utility functions related to notifications messages in Sakai3
 *
 * @namespace
 * Notifications messages
 */
sakai.api.Util.notification = sakai.api.Util.notification || {};


/**
 * Show notification messages
 * @example sakai.api.Util.notification.show("Title Message", "z2", "z01");
 * @param {String} title The notification title (if it is an empty string, the title isn't shown)
 * @param {String} text The text you want to see appear in the body of the notification
 * @param {Constant} [type] The type of the notification. If this is not supplied, we use the type "information"
 */
sakai.api.Util.notification.show = function(title, text, type){

    // Check whether the text parameter is supplied.
    if(!text){

        // Log an error message
        fluid.log("sakai.api.Util.notification.show: You need to fill out the 'text' parameter");

        // Make sure the execution in this function stops
        return;

    }

    // Check whether the type is an actual object if it is supplied
    if (type && !$.isPlainObject(type)) {

        // Log an error message
        fluid.log("sakai.api.Util.notification.show: Make sure you supplied a correct type parameter");

        // Stop the function execution
        return;

    }

    // Set the notification type
    var notification = type || sakai.api.Util.notification.type.INFORMATION;

    // Set the title and text
    notification.title = title;
    notification.text = text;

    // Show a the actual notification to the user
    $.gritter.add(notification);

};


/**
 * Remove all the notification messages that are currently visible to the user
 */
sakai.api.Util.notification.removeAll = function(){

    // Remove gritter notification messages
    // We don't use the $.gritter.removeAll method since that causes pop-ups to flicker
    $('#gritter-notice-wrapper').remove();

}


/**
 * @class type
 *
 * @description
 * Namespace that contains all the different notification types
 *
 * @namespace
 * Notifications types
 */
sakai.api.Util.notification.type = sakai.api.Util.notification.type || {};


/**
 * Object containing settings for the information notification type
 */
sakai.api.Util.notification.type.INFORMATION = $.extend(true, {}, sakai.config.notification.type.INFORMATION);


/**
 * Object containing settings for the error notification type
 */
sakai.api.Util.notification.type.ERROR = $.extend(true, {}, sakai.config.notification.type.ERROR);


/**
 * Parse a ISO8601 date into a JavaScript date object.
 *
 * <p>
 *     Supported date formats:
 *     <ul>
 *         <li>2010</li>
 *         <li>2010-02</li>
 *         <li>2010-02-18</li>
 *         <li>2010-02-18T07:44Z</li>
 *         <li>1997-07-16T19:20+01:00</li>
 *         <li>1997-07-16T19:20:30+01:00</li>
 *         <li>1269331220896</li>
 *     </ul>
 * </p>
 *
 * <p>
 *     External links:
 *     <ul>
 *         <li><a href="http://www.w3.org/TR/NOTE-datetime">W3C datetime documentation</a></li>
 *         <li><a href="http://delete.me.uk/2005/03/iso8601.html">ISO8601 JavaScript function</a></li>
 *         <li><a href="http://confluence.sakaiproject.org/display/KERNDOC/KERN-643+Multiple+date+formats+in+the+back-end">Specification</a></li>
 *     </ul>
 * </p>
 *
 * @param {String|Integer} dateInput
 *     The date that needs to be converted to a JavaScript date object.
 *     If the format is in milliseconds, you need to provide an integer, otherwise a string
 * @return {Date} JavaScript date object
 */
sakai.api.Util.parseSakaiDate = function(dateInput) {

    // Define the regular expressions that look for the format of
    // the dateInput field
    var regexpInteger = /^\d+$/;
    var regexpISO8601 = "([0-9]{4})(-([0-9]{2})(-([0-9]{2})" +
        "(T([0-9]{2}):([0-9]{2})(:([0-9]{2})(\\.([0-9]+))?)?" +
        "(Z|(([-+])([0-9]{2}):([0-9]{2})))?)?)?)?";

    // Test whether the format is in milliseconds
    if(regexpInteger.test(dateInput) && typeof dateInput !== "string") {
       return new Date(dateInput);
    }

    // Test whether you get an ISO8601 format back
    var d = dateInput.match(new RegExp(regexpISO8601));

    var offset = 0;
    var date = new Date(d[1], 0, 1);
    var dateOutput = new Date();

    if (d[3]) { date.setMonth(d[3] - 1); }
    if (d[5]) { date.setDate(d[5]); }
    if (d[7]) { date.setHours(d[7]); }
    if (d[8]) { date.setMinutes(d[8]); }
    if (d[10]) { date.setSeconds(d[10]); }
    if (d[12]) { date.setMilliseconds(Number("0." + d[12]) * 1000); }
    if (d[14]) {
        offset = (Number(d[16]) * 60) + Number(d[17]);
        offset *= ((d[15] === '-') ? 1 : -1);
    }

    // Set the timezone for the date object
    offset -= date.getTimezoneOffset();
    var time = (Number(date) + (offset * 60 * 1000));
    dateOutput.setTime(Number(time));

    // Return the date output
    return dateOutput;
};


/**
 * Removes JCR or Sling properties from a JSON object
 * @param {Object} i_object The JSON object you want to remove the JCR object from
 * @returns void
 */
sakai.api.Util.removeJCRObjects = function(i_object) {

    if (i_object["jcr:primaryType"]) {
        delete i_object["jcr:primaryType"];
    }

    if (i_object["jcr:created"]) {
        delete i_object["jcr:created"];
    }

    if (i_object["jcr:createdBy"]) {
        delete i_object["jcr:createdBy"];
    }

    if (i_object["jcr:mixinTypes"]) {
        delete i_object["jcr:mixinTypes"];
    }

    // Loop through keys and call itself recursively for the next level if an object is found
    for (var i in i_object) {
        if (i_object.hasOwnProperty(i) && $.isPlainObject(i_object[i])) {
          sakai.api.Util.removeJCRObjects(i_object[i]);
        }
    }

};


/**
 * Shorten a string and add 3 dots if the string is too long
 *
 * @param {String} input The string you want to shorten
 * @param {Int} maxlength Maximum length of the string
 * @returns {String} The shortened string with 3 dots
 */
sakai.api.Util.shortenString = function(input, maxlength){

    var return_string = "";

    if ((typeof input === "string") && (input.length > maxlength)) {
        return_string = input.substr(0, maxlength) + "...";
    } else {
        return_string = input;
    }

    return return_string;
};


/**
 * URL encodes a given string
 *
 * @param {String} s The string we would like to URL encode
 *
 * @returns Returns the URL encoded string
 * @type String
 */
sakai.api.Util.URLEncode = function(s) {


};

/**
 * URL decodes a given URL encoded string
 *
 * @param {String} s The string we would like to decode
 *
 * @returns Returns the decoded string
 * @type String
 */
sakai.api.Util.URLDecode = function(s) {


};

/**
 * Strip all HTML tags from a given string
 *
 * @param {String} s The string we would like to strip all tags from
 *
 * @returns Returns the input string without tags
 * @type String
 */
sakai.api.Util.stripTags = function(s) {


};


/**
 * @class Sorting
 *
 * @description
 * Sorting algorithms
 *
 * @namespace
 * Sorting functions
 */
sakai.api.Util.Sorting = {

    /**
    * Natural sorting algorithm, for sorting file lists etc.
    * @example sakai.api.Util.Sorting("z1", "z2", "z01");
    * @param {String|Integer|Number} a The first element you want to sort
    * @param {String|Integer|Number} b The second element you want to sort
    * @return {Integer} [0 | 1 | -1]
    *     <ul>
    *         <li>-1: sort a so it has a lower index than b</li>
    *         <li>0: a and b are equal</li>
    *         <li>1: sort b so it has a lower index than a</li>
    *     </ul>
    */
   naturalSort: function(a, b) {

        /*
         * Natural Sort algorithm for Javascript
         * Version 0.3
         * Author: Jim Palmer (based on chunking idea from Dave Koelle)
         *  optimizations and safari fix by Mike Grier (mgrier.com)
         * Released under MIT license.
         * http://code.google.com/p/js-naturalsort/source/browse/trunk/naturalSort.js
         */

        // Setup temp-scope variables for comparison evalutation
        var re = /(-?[0-9\.]+)/g,
            x = a.toString().toLowerCase() || '',
            y = b.toString().toLowerCase() || '',
            nC = String.fromCharCode(0),
            xN = x.replace( re, nC + '$1' + nC ).split(nC),
            yN = y.replace( re, nC + '$1' + nC ).split(nC),
            xD = (new Date(x)).getTime(),
            yD = xD ? (new Date(y)).getTime() : null;
        // Natural sorting of dates
        if (yD) {
            if (xD < yD) { return -1; }
            else if (xD > yD) { return 1; }
        }
        // Natural sorting through split numeric strings and default strings
        for( var cLoc = 0, numS = Math.max(xN.length, yN.length); cLoc < numS; cLoc++ ) {
            var oFxNcL = parseFloat(xN[cLoc]) || xN[cLoc];
            var oFyNcL = parseFloat(yN[cLoc]) || yN[cLoc];
            if (oFxNcL < oFyNcL) { return -1; }
            else if (oFxNcL > oFyNcL) { return 1; }
        }
        return 0;
   }
};








/**
 * @class Widgets
 *
 * @description Widget related convenience functions. This should only hold
 * functions which are used across multiple pages, and does not constitute
 * functionality related to a single area/page
 *
 * @namespace
 * Widget related convenience functions
 */
sakai.api.Widgets = sakai.api.Widgets || {};


/**
 * @class Container
 *
 * @description
 * This will expose 2 funcions that can be called by widgets to inform
 * the container that the widget has finished doing things in its settings
 * mode. The container can then do whatever it needs to do according to the
 * context it's in (f.e.: if in the personal dashboard environment, the container
 * will want to render the view mode of that widget, in a site page edit context
 * the container will want to insert the widget into the WYSIWYG editor).
 *
 * This will also allow the container to register 2 functions related to widget
 * settings mode. First of all, the container can register a finish function,
 * which will be executed when a widget notifies the container that it has
 * successfully finished its settings mode. It can also register a cancel
 * function, which will be executed when a widget notifies the container that
 * its settings mode has been cancelled.
 *
 * @namespace
 * Widget container functions
 *
 */

sakai.api.Widgets.Container = {

    toCallOnFinish : false,
    toCallOnCancel : false,

    /**
     * The container can use this to register a function to be executed when a widget notifies the container
     * that its settings mode has been successfully completed.
     * @param {Object} callback
     *  Function that needs to be executed when a widget notifies the container
     *  that its settings mode has been successfully completed.
     */
    registerFinishFunction : function(callback){
        if (callback){
            sakai.api.Widgets.Container.toCallOnFinish = callback;
        }
    },

    /**
     * The container can use this to register a function to be executed when a widget notifies the container
     * that its settings mode has been cancelled.
     * @param {Object} callback
     *  Function that needs to be executed when a widget notifies the container
     *  that its settings mode has been cancelled.
     */
    registerCancelFunction : function(callback){
        if (callback){
            sakai.api.Widgets.Container.toCallOnCancel = callback;
        }
    },

    /**
     * Function that can be called by a widget to notify the container that it
     * has successfully completed its settings mode
     * @param {Object} tuid
     *  Unique id (= id of the container this widget is in) of the widget
     * @param {Object} widgetname
     *     Name of the widget as registered in the widget config file(e.g. sites, myprofile, video, ...)
     */
    informFinish : function(tuid, widgetname){
        if (sakai.api.Widgets.Container.toCallOnFinish){
            sakai.api.Widgets.Container.toCallOnFinish(tuid, widgetname);
        }
    },

    /**
     * Function that can be called by a widget to notify the container that its
     * settings mode has been cancelled
     * @param {Object} tuid
     *  Unique id (= id of the container this widget is in) of the widget
     * @param {Object} widgetname
     *     Name of the widget as registered in the widget config file(e.g. sites, myprofile, video, ...)
     */
    informCancel : function(tuid, widgetname){
        if (sakai.api.Widgets.Container.toCallOnCancel){
            sakai.api.Widgets.Container.toCallOnCancel(tuid, widgetname);
        }
    },

    readyToLoad : false,
    toLoad : [],

    registerForLoad : function(id){
        sakai.api.Widgets.Container.toLoad[sakai.api.Widgets.Container.toLoad.length] = id.replace("sakai.", "");
        if (sakai.api.Widgets.Container.readyToLoad){
            sakai.api.Widgets.Container.performLoad();
        }
    },

    performLoad : function(){
        for (var i = 0, il = sakai.api.Widgets.Container.toLoad.length; i<il; i++){
            var fct = window["sakai"][sakai.api.Widgets.Container.toLoad[i]];
            if(typeof fct === "function"){
                fct();
            }else{
                fluid.log("sakai magic - sakai.api.Widgets.Container.performLoad - The function couldn't execute correctly: '" + fct + "'");
            }
        }
        sakai.api.Widgets.Container.toLoad = [];
    },

    setReadyToLoad : function(set){
        sakai.api.Widgets.Container.readyToLoad = set;
        if (set){
            sakai.api.Widgets.Container.performLoad();
        }
    }

};


/**
 * Loads an instance of a widget
 *
 * @param {String} widgetID The ID of a Widget which needs to be loaded
 * @param {Function} callback The callback function which is called when the
 * loading is complete.
 *
 * @returns true if successful, false if there was an error
 * @type Boolean
 */
sakai.api.Widgets.loadWidget = function(widgetID, callback) {

};

/**
 * Renders an instance of a widget
 *
 * @param {String} widgetID The ID of a Widget which needs to be rendered
 */
sakai.api.Widgets.renderWidget = function(widgetID) {

};

/**
 * Load the preference settings or data for a widget
 * @param {String} id The unique id of the widget
 * @param {Function} callback Callback function that gets executed after the load is complete
 */
sakai.api.Widgets.loadWidgetData = function(id, callback) {

    // Get the URL from the widgetloader
    var url = sakai.api.Widgets.widgetLoader.widgets[id] ? sakai.api.Widgets.widgetLoader.widgets[id].placement : false;

    // Send a GET request to get the data for the widget
    sakai.api.Server.loadJSON(url, callback);

};



/**
 * Will be used for detecting widget declerations inside the page and load those
 * widgets into the page
 */
sakai.api.Widgets.widgetLoader = {

    loaded : [],
    widgets : [],

    /**
     * Function that can be called by the container. This will looks for widget declarations
     * within the specified container and will load the widgets in the requested mode (view - settings)
     * @param {Object} id
     *  Id of the HTML container in which we want to look for widget declarations
     * @param {Object} showSettings
     *  true  : render the settings mode of the widget
     *  false : render the view mode of the widget
     */
    insertWidgets : function(id, showSettings, context){
        var obj = sakai.api.Widgets.widgetLoader.loadWidgets(id, showSettings, context);
        sakai.api.Widgets.widgetLoader.loaded.push(obj);
    },

    /**
     * Load the actual widgets
     * @param {String} id The id of the widget
     * @param {Boolean} showSettings
     *  true  : render the settings mode of the widget
     *  false : render the view mode of the widget
     * @param {String} context The context of the widget (e.g. siteid)
     */
    loadWidgets : function(id, showSettings, context){

        // Configuration variables
        var widgetNameSpace = "sakai";
        var widgetSelector = ".widget_inline";

        // Help variables
        var widgets = {}, settings = false;

        /**
         * Inform the widget that is is loaded and execute the main JavaScript function
         * If the widget name is "createsite", then the function sakai.createsite will be executed.
         * @param {String} widgetname The name of the widget
         */
        var informOnLoad = function(widgetname){

            var doDelete;

            // Check if the name of the widget is inside the widgets object.
            if (widgets[widgetname] && widgets[widgetname].length > 0){

                // Run through all the widgets with a specific name
                for (var i = 0, j = widgets[widgetname].length; i<j; i++){
                    widgets[widgetname][i].done++;
                    if (widgets[widgetname][i].done === widgets[widgetname][i].todo){

                         // Save the placement in the widgets variable
                        sakai.api.Widgets.widgetLoader.widgets[widgets[widgetname][i].uid] = {
                            "placement": widgets[widgetname][i].placement + widgets[widgetname][i].uid + "/" + widgetname,
                            "name" : widgetname
                        };

                        // Run the widget's main JS function
                        var initfunction = window[widgetNameSpace][widgetname];
                        initfunction(widgets[widgetname][i].uid, settings);

                        // Send out a "loaded" event for this widget
                        $(window).trigger(widgetname + "_loaded", [widgets[widgetname][i].uid]);

                        doDelete = true;
                    }
                }

                // Remove the widget from the widgets object (clean up)
                if (doDelete){
                    delete widgets[widgetname];
                }
            }
        };

        /**
         * Locate a tag and remove it from the content
         * @param {String} content The complete content of a file (e.g. <div>...)
         * @param {String} tagName The name of the tag you want to remove (link/script)
         * @param {String} URLIdentifier The part that identifies the URL (href/src)
         */
        var locateTagAndRemove = function(content, tagName, URLIdentifier){
            var returnObject = {
                URL : [],
                content : content
            };
            var regexp = new RegExp('<'+tagName+'.*?'+URLIdentifier+'\\s?=\\s?["|'+'\''+']([^"]*)["|'+'\''+'].*/.*?>', "gi");
            var regexp_match_result = regexp.exec(content);
            while (regexp_match_result !== null) {
                returnObject.URL[returnObject.URL.length] = regexp_match_result[1]; // value of URLIdentifier attrib
                returnObject.content = returnObject.content.replace(regexp_match_result[0],""); // whole tag
                regexp_match_result = regexp.exec(content);
            }
            return returnObject;
        };

        var sethtmlover = function(content,widgets,widgetname){

            var CSSTags = locateTagAndRemove(content, "link", "href");
            content = CSSTags.content;

            for (var i = 0, j = CSSTags.URL.length; i<j; i++) {
                $.Load.requireCSS(CSSTags.URL[i]);
            }

            var JSTags = locateTagAndRemove(content, "script", "src");
            content = JSTags.content;

            for (var widget = 0, k = widgets[widgetname].length; widget < k; widget++){
                var container = $("<div>");
                container.html(content);
                $("#" + widgets[widgetname][widget].uid).append(container);

                widgets[widgetname][widget].todo = JSTags.URL.length;
                widgets[widgetname][widget].done = 0;
            }

            for (var JSURL = 0, l = JSTags.URL.length; JSURL < l; JSURL++){
                $.Load.requireJS(JSTags.URL[JSURL]);
            }

        };

        /**
         * Load the files that the widget needs (HTML/CSS and JavaScript)
         * @param {Object} widgets
         * @param {Object} batchWidgets A list of all the widgets that need to load
         */
        var loadWidgetFiles = function(widgets, batchWidgets){
            var urls = [];
            var requestedURLsResults = [];

            for(var k in batchWidgets){
                if(batchWidgets.hasOwnProperty(k)){
                    var item = {
                        "url" : k,
                        "method" : "GET"
                    };
                    urls[urls.length] = item;
                }
            }

            if(urls.length > 0){
                $.ajax({
                    url: sakai.config.URL.BATCH,
                    traditional: true,
                    cache: false,
                    data: {
                        requests: $.toJSON(urls)
                    },
                    success: function(data){
                        requestedURLsResults = data.results;
                        var current_locale_string = false;
                        if (typeof sakai.data.me.user.locale === "object") {
                            current_locale_string = sakai.data.me.user.locale.language + "_" + sakai.data.me.user.locale.country;
                        }
                        var bundles = [];
                        for (var i = 0, j = requestedURLsResults.length; i<j; i++) {
                            var jsonpath = requestedURLsResults[i].url;
                            var widgetname = batchWidgets[jsonpath];

                            if (jQuery.isPlainObject(Widgets.widgets[widgetname].i18n)) {
                                if (Widgets.widgets[widgetname].i18n["default"]){
                                    var item = {
                                        "url" : Widgets.widgets[widgetname].i18n["default"],
                                        "method" : "GET"
                                    }
                                    bundles.push(item);
                                }
                                if (Widgets.widgets[widgetname].i18n[current_locale_string]) {
                                    var item = {
                                        "url" : Widgets.widgets[widgetname].i18n[current_locale_string],
                                        "method" : "GET"
                                    }
                                    bundles.push(item);
                                }
                            }
                        }
                        $.ajax({
                            url: sakai.config.URL.BATCH,
                            traditional: true,
                            cache: false,
                            data: {
                                requests: $.toJSON(bundles)
                            },
                            success: function(data){
                                for (var i = 0, j = requestedURLsResults.length; i < j; i++) {
                                    // Current widget name
                                    var widgetName = requestedURLsResults[i].url.split("/")[2];
                                    // Check if widget has bundles
                                    var hasBundles = false;
                                    // Array containing language bundles
                                    var bundleArr = [];
                                    // Local and default bundle
                                    for (var ii = 0, jj = data.results.length; ii < jj; ii++) {
                                        if (widgetName === data.results[ii].url.split("/")[2]){
                                            hasBundles = true;
                                            if(data.results[ii].url.split("/")[4].split(".")[0] === "default"){
                                                sakai.data.i18n.widgets[widgetName] = sakai.data.i18n.widgets[widgetName] || {};
                                                sakai.data.i18n.widgets[widgetName]["default"] = $.parseJSON(data.results[ii].body);
                                            } else {
                                                sakai.data.i18n.widgets[widgetName] = sakai.data.i18n.widgets[widgetName] || {};
                                                sakai.data.i18n.widgets[widgetName][current_locale_string] = $.parseJSON(data.results[ii].body);
                                            }
                                        }
                                    }

                                    // Change messages
                                    if (hasBundles) {
                                        var expression = new RegExp("__MSG__(.*?)__", "gm");
                                        var lastend = 0;
                                        var translated_content = "";
                                        while (expression.test(requestedURLsResults[i].body)) {
                                            var replace = RegExp.lastMatch;
                                            var lastParen = RegExp.lastParen;
                                            var toreplace = sakai.api.i18n.Widgets.getValueForKey(widgetName, current_locale_string, lastParen);
                                            translated_content += requestedURLsResults[i].body.substring(lastend, expression.lastIndex - replace.length) + toreplace;
                                            lastend = expression.lastIndex;
                                        }
                                        translated_content += requestedURLsResults[i].body.substring(lastend);
                                    } else {
                                        translated_content = sakai.api.i18n.General.process(requestedURLsResults[i].body, sakai.data.i18n.localBundle, sakai.data.i18n.defaultBundle);
                                    }
                                    sethtmlover(translated_content, widgets, widgetName);
                                }
                            }
                        });
                    }
                });
            }
        };

        /**
         * Insert the widgets into the page
         * @param {String} containerId The id of the container element
         * @param {Boolean} showSettings Show the settings for the widget
         * @param {String} context The context of the widget (e.g. siteid)
         */
        var insertWidgets = function(containerId, showSettings, context){

            // Use document.getElementById() to avoid jQuery selector escaping issues with '/'
            var el = containerId ? document.getElementById(containerId) : $(document.body);

            // Array of jQuery objects that contains all the elements in the with the widget selector class.
            var divarray = $(widgetSelector, el);

            // Check if the showSettings variable is set, if not set the settings variable to false
            settings = showSettings || false;

            // Array that will contain all the URLs + names of the widgets that need to be fetched with batch get
            var batchWidgets = [];

            // Run over all the elements and load them
            for (var i = 0, j = divarray.length; i < j; i++){
                var id = divarray[i].id;
                var split = id.split("_");
                var widgetname = split[1];

                // Set the id for the container of the widget
                var widgetid;
                if (split[2]){
                    widgetid = split[2];
                } else if(widgetname) {
                    widgetid = widgetname + "container";
                }

                // Check if the widget is an iframe widget
                if (Widgets.widgets[widgetname] && Widgets.widgets[widgetname].iframe){

                    // Get the information about the widget in the widgets.js file
                    var portlet = Widgets.widgets[widgetname];

                    // Check if the scrolling property has been set to true
                    var scrolling = portlet.scrolling ? "auto" : "no";

                    var src = portlet.url;

                    // Construct the HTML for the iframe
                    var html = '<div id="widget_content_'+ widgetname + '">' +
                                   '<iframe src="'+ src +'" ' +
                                   'frameborder="0" ' +
                                   'height="'+ portlet.height +'px" ' +
                                   'width="100%" ' +
                                   'scrolling="' + scrolling + '"' +
                                   '></iframe></div>';

                    // Add the HTML for to the iframe widget container
                    $("#" + widgetid + "_container").html(html).addClass("fl-widget-content").parent().append('<div class="fl-widget-no-options fl-fix"><div class="widget-no-options-inner"><!-- --></div></div>');

                }

                // The widget isn't an iframe widget
                else if (Widgets.widgets[widgetname]){

                    // Set the placement for the widget
                    var placement = "";
                    if (split[3] !== undefined){
                        var length = split[0].length + 1 + widgetname.length + 1 + widgetid.length + 1;
                        placement = id.substring(length);
                    } else if (context){
                        placement = context;
                    }

                    // Check if the widget exists
                    if (!widgets[widgetname]){
                        widgets[widgetname] = [];
                    }

                    // Set the initial properties for the widget
                    var index = widgets[widgetname].length;
                    widgets[widgetname][index] = {
                        uid : widgetid,
                        placement : placement,
                        id : id
                    };
                    var floating = "inline_class_widget_nofloat";

                    // Check if the browser supports cssFloat (other browsers) or styleFloat (IE)
                    var styleFloat = jQuery.support.cssFloat ? "cssFloat" : "styleFloat";
                    if (divarray[i].style[styleFloat]) {
                        floating = divarray[i].style[styleFloat] === "left" ? "inline_class_widget_leftfloat" : "inline_class_widget_rightfloat";
                    }
                    widgets[widgetname][index].floating = floating;
                }
            }

            for (i in widgets){
                if (widgets.hasOwnProperty(i)) {
                    for (var ii = 0, jj = widgets[i].length; ii<jj; ii++) {

                        // Replace all the widgets with id "widget_" to widgets with new id's
                        // and add set the appropriate float class
                        $(document.getElementById(widgets[i][ii].id)).replaceWith($('<div id="'+widgets[i][ii].uid+'" class="' + widgets[i][ii].floating + '"></div>'));
                    }

                    var url = Widgets.widgets[i].url;
                    batchWidgets[url] = i; //i is the widgetname
                }
            }

            // Load the HTML files for the widgets
            loadWidgetFiles(widgets, batchWidgets);

        };

        insertWidgets(id, showSettings, context);

        return {
            "informOnLoad" : informOnLoad
        };
    },

    informOnLoad : function(widgetname){
        for (var i = 0, j = sakai.api.Widgets.widgetLoader.loaded.length; i<j; i++){
            sakai.api.Widgets.widgetLoader.loaded[i].informOnLoad(widgetname);
        }
    }

};


/**
 * Save the preference settings or data for a widget
 *
 * @param {String} id The unique id of the widget
 * @param {Object} content A JSON object that contains the data for the widget
 * @param {Function} callback Callback function that gets executed after the save is complete
 * @return {Void}
 */
sakai.api.Widgets.saveWidgetData = function(id, content, callback) {

    // Get the URL from the widgetloader
    var url = sakai.api.Widgets.widgetLoader.widgets[id].placement;

    // Send a POST request to update/save the data for the widget
    sakai.api.Server.saveJSON(url, content, callback);

};

/**
 * Remove the preference settings or data for a widget
 *
 * @param {String} id The unique id of the widget
 * @param {Function} callback Callback function that gets executed after the delete is complete
 * @return {Void}
 */
sakai.api.Widgets.removeWidgetData = function(id, callback) {

    // Get the URL from the widgetloader
    var url = sakai.api.Widgets.widgetLoader.widgets[id].placement;

    // Send a DELETE request to remove the data for the widget
    sakai.api.Server.removeJSON(url, callback);

};

/**
 * Change the given widget's title
 *
 * @param {String} tuid The tuid of the widget
 * @param {String} title The title to change to
 */
sakai.api.Widgets.changeWidgetTitle = function(tuid, title) {
    $("#"+tuid).parent("div").siblings("div.fl-widget-titlebar").find("h2.widget_title").text(title);
};


/**
 * Check if a widget is on a dashboard
 *
 * @param {String} tuid The tuid of the widget
 * @return {Boolean} true if on a dashboard, false if not (for example, on a page)
 */
sakai.api.Widgets.isOnDashboard = function(tuid) {
    if ($("#"+tuid).parent("div").siblings("div.fl-widget-titlebar").find("h2.widget_title").length > 0) {
        return true;
    } else {
        return false;
    }
};


})();




// -----------------------------------------------------------------------------

/**
 * @name $
 * @namespace
 * jQuery Plugins and overrides for Sakai.
 */



/*
 * Functionality that allows you to create HTML Templates and give that template
 * a JSON object. That template will then be rendered and all of the values from
 * the JSON object can be used to insert values into the rendered HTML. More information
 * and examples can be found over here:
 *
 * http://code.google.com/p/trimpath/wiki/JavaScriptTemplates
 *
 * Template should be defined like this:
 *  <div><!--
 *   // Template here
 *  --></div>
 *
 *  IMPORTANT: There should be no line breaks in between the div and the <!-- declarations,
 *  because that line break will be recognized as a node and the template won't show up, as
 *  it's expecting the comments tag as the first one.
 *
 *  We do this because otherwise a template wouldn't validate in an HTML validator and
 *  also so that our template isn't visible in our page.
 */
(function($){

    /**
     * A cache that will keep a copy of every template we have parsed so far. Like this,
     * we avoid having to parse the same template over and over again.
     */
    var templateCache = [];

    /**
    * Trimpath Template Renderer: Renders the template with the given JSON object, inserts it into a certain HTML
    * element if required, and returns the rendered HTML string
    * @function
    * @param {String|Object} templateElement The name of the template HTML ID or a jQuery selection object.
    * @param {Object} templateData JSON object containing the template data
    * @param {Object} outputElement (Optional) jQuery element in which the template needs to be rendered
    */
    $.TemplateRenderer = function (templateElement, templateData, outputElement) {

        var templateName;

        // The template name and the context object should be defined
        if(!templateElement || !templateData){
            throw "$.TemplateRenderer: the template name or the templateData is not defined";
        }

        if(templateElement instanceof jQuery && templateElement[0]){
            templateName = templateElement[0].id;
        }
        else if (typeof templateElement === "string"){
            templateName = templateElement.replace("#", "");
            templateElement = $("#" + templateName);
        }
        else {
            throw "$.TemplateRenderer: The templateElement '" + templateElement + "' is not in a valid format or the template couldn't be found.";
        }

        if (!templateCache[templateName]) {
            var templateNode = templateElement.get(0);
            if (templateNode) {
                var firstNode = templateNode.firstChild;
                var template = null;
                // Check whether the template is wrapped in <!-- -->
                if (firstNode && (firstNode.nodeType === 8 || firstNode.nodeType === 4)) {
                    template = firstNode.data.toString();
                }
                else {
                    template = templateNode.innerHTML.toString();
                }
                // Parse the template through TrimPath and add the parsed template to the template cache
                templateCache[templateName] = TrimPath.parseTemplate(template, templateName);

            }
            else {
                throw "$.TemplateRenderer: The template '" + templateName + "' could not be found";
            }
        }

        // Run the template and feed it the given JSON object
        var render = templateCache[templateName].process(templateData);

        // Run the rendered html through the sanitizer
        render = sakai.api.Security.saneHTML(render);

        // Check it there was an output element defined
        // If so, put the rendered template in there
        if (outputElement) {
            outputElement.html(render);
        }

        return render;

    };

})(jQuery);



///////////////////////////
// jQuery AJAX extention //
///////////////////////////

/*
 * We override the standard jQuery.ajax error function, which is being executed when
 * a request fails. We will check whether the request has failed due to an authorization
 * required error, by checking the response code and then doing a request to the me service
 * to find out whether we are no longer logged in. If we are no longer logged in, and the
 * sendToLoginOnFail variable has been set in the options of the request, we will redirect
 * to the login page with the current URL encoded in the url. This will cause the system to
 * redirect to the page we used to be on once logged in.
 */
(function($){

    /**
    * Override default jQuery error behavior
    * @function
    * @param {String} s description
    * @param {Object} xhr xhr object
    * @param {String} status Status message
    * @param {Object} e Thrown error
    */
    $.handleError = function (s, xhr, status, e) {

        var requestStatus = xhr.status;

        // Sometimes jQuery comes back with a parse-error, although the request
        // was completely successful. In order to prevent the error method to be called
        // in this case, we need this if clause.
        if (requestStatus === 200) {
            if (s.success) {
                s.success(xhr.responseText);
            }
        }
        else {
            // if the sendToLoginOnFail hasn't been set, we assume that we want to redirect when
            // a 403 comes back
            s.sendToLoginOnFail = s.sendToLoginOnFail || true;
            if (requestStatus === 403 && s.sendToLoginOnFail) {

                var decideLoggedIn = function(response, exists){
                    var originalURL = document.location;
                    originalURL = $.URLEncode(originalURL.pathname + originalURL.search + originalURL.hash);
                    var redirecturl = sakai.config.URL.GATEWAY_URL + "?url=" + originalURL;
                    if (exists && response.preferences && (response.preferences.uuid === "anonymous" || !response.preferences.uuid)) {
                        document.location = redirecturl;
                    }
                };

                $.ajax({
                    url: sakai.config.URL.ME_SERVICE,
                    cache: false,
                    success: function(data){
                        decideLoggedIn(data, true);
                    }
                });

            }

        // Handle HTTP conflicts thrown back by K2 (409) (for example when somebody tries to write to the same node at the very same time)
        // We do this by re-sending the original request with the data transparently, behind the curtains, until it succeeds.
        // This still does not eliminate a possibility of another conflict, but greatly reduces
        // the chance and works in the background until the request is successful (ie jQuery will try to re-send the initial request until the response is not 409
        // WARNING: This does not solve the locking/overwriting problem entirely, it merely takes care of high volume request related issues. Users
        // should be notified in advance by the UI when somebody else is editing a piece of content, and should actively try reduce the possibility of
        // overwriting.
/*        if (requestStatus === 409) {
            // Retry initial post
            $.ajax(s);
        }*/

        // Call original error handler, but not in the case of 409 as we want that to be transparent for users
        if ((s.error) && (requestStatus !== 409)) {
          s.error(xhr, status, e);
        }

        if (s.global) {
          jQuery.event.trigger("ajaxError", [xhr, status, e]);
        }
          }

    };

})(jQuery);


/**
 * URL encoding and decoding Jquery plugins
 * In order to decode or encode a URL use the following functions:
 * $.URLDecode(string) : URL Decodes the given string
 * $.URLEncode(string) : URL Encodes the given string
 */

(function($){

    /**
     * $.URLEncode
     * @function
     * @param c {String} The URL we would like to encode
     */
    $.URLEncode = function(c) {
        var o='';var x=0;c=c.toString();var r=/(^[a-zA-Z0-9_.]*)/;
        while (x<c.length) {
            var m=r.exec(c.substr(x));
            if(m!=null && m.length>1 && m[1]!=''){
                o+=m[1];x+=m[1].length;
            } else {
                if(c[x]==' ') {
                    o+='+';
                }
                else {
                    var d=c.charCodeAt(x);
                    var h=d.toString(16);
                    o+='%'+(h.length<2?'0':'')+h.toUpperCase();
                }x++;
            }
        }

        return o;
    };

    /**
     * $.URLDecode
     * @function
     * @param c {String} The URL we would like to decode
     */
    $.URLDecode = function(s){
        var o=s;
        var binVal,t;
        var r=/(%[^%]{2})/;
        while((m=r.exec(o))!=null && m.length>1 && m[1]!='') {
            b=parseInt(m[1].substr(1),16);
            t=String.fromCharCode(b);
            o=o.replace(m[1],t);
        }
        return o;
    };

})(jQuery);



/*
 * Function that will take in a string that possibly contains HTML tags and will strip out all
 * of the HTML tags and return a string that doesn't contain any HTML tags anymore.
 */
(function($){

    /**
     * $.stripTags
     * @function
     * Strips HTML tags form matched element's HTML
     */
    $.stripTags = function() {
        return this.replaceWith( this.html().replace(/<\/?[^>]+>/gi,''));
    };
})(jQuery);


/*
 * jQuery plugin that will load JavaScript and CSS files into the document at runtime.
 */
(function($){

    /**
     * Load JavaScript and CSS dynamically
     */
    $.Load = {};

    /**
     * Generic function that will insert an HTML tag into the head of the document. This
     * will be used to both insert CSS and JS files
     * @param {Object} tagname
     *  Name of the tag we want to insert. This is supposed to be "link" or "script".
     * @param {Object} attributes
     *  A JSON object that contains all of the attributes we want to attach to the tag we're
     *  inserting. The keys in this object are the attribute names, the values in the object
     *  are the attribute values
     */
    var insertTag = function(tagname, attributes){
        var tag = document.createElement(tagname);
        var head = document.getElementsByTagName('head').item(0);
        for (var a in attributes){
            if(attributes.hasOwnProperty(a)){
                tag[a] = attributes[a];
            }
        }
        head.appendChild(tag);
    };

    /**
     * Load a JavaScript file into the document
     * @param {String} URL of the JavaScript file relative to the parent dom.
     */
    $.Load.requireJS = function(url) {
        insertTag("script", {"src" : url, "type" : "text/javascript"});
    };

    /**
     * Load a CSS file into the document
     * @param {String} URL of the CSS file relative to the parent dom.
     */
    $.Load.requireCSS = function(url) {
        insertTag("link", {"href" : url, "type" : "text/css", "rel" : "stylesheet"});
    };

})(jQuery);




/**
 * @name Array
 * @namespace
 * Array extensions for Sakai
 */
if(Array.hasOwnProperty("indexOf") === false){

    /**
    * Finds the first occurrence of an element in an array and returns its
    * position. This only kicks in when the native .indexOf method is not
    * available in the browser.
    *
    * @param {Object/String/Integer} obj The element we are looking for
    * @param {Integer} start Where the search starts within the array
    *
    * @returns Returns the position of the first matched element
    * @type Integer
    */
    Array.prototype.indexOf = function(obj,start){

        for(var i=(start||0),j=this.length; i<j; i++){
            if(this[i]===obj){
                return i;
            }
        }
        return -1;

    };
}





/**
 * Entry point for functions which needs to automatically start on each page
 * load.
 *
 * @returns {Void}
 */
sakai.api.autoStart = function() {


    /*
     * There is no specific logging function within Sakai, but using console.debug will
     * only work in Firefox, and if written poorly, will brake the code in IE, ... If we
     * do want to use logging, we will reuse the logging function available in the Fluid
     * Infusion framework. In order to use this, you need to uncomment the fluid.setLogging(true)
     * line. After this has been done, all calls to
     *    fluid.log(message);
     * will be logged in the most appropriate console
     * NOTE: always disable debugging for production systems, as logging calls are quite
     * expensive.
     */
    fluid.setLogging(true);


    // When DOM is ready...
    $(document).ready(function(){

        // Load logged in user data
        sakai.api.User.loadMeData(function(success, data){

            // Start i18n
            sakai.api.i18n.init();

            // Start l10n
            sakai.api.l10n.init();

        });

    });
};
sakai.api.autoStart();<|MERGE_RESOLUTION|>--- conflicted
+++ resolved
@@ -2319,7 +2319,6 @@
 };
 
 sakai.api.Util.tagEntity = function(tagLocation, newTags, currentTags, callback) {
-<<<<<<< HEAD
     var tagsToAdd = [];
     var tagsToDelete = [];
     // determine which tags to add and which to delete
@@ -2353,10 +2352,8 @@
      */
 
     var setTags = function(tagLocation, tags, callback) {
-=======
     
         var setTags = function(tagLocation, tags, callback) {
->>>>>>> 36ddde96
         if (tags.length) {
             $(tags).each(function(i,val) {
                 // check to see that the tag exists
@@ -2457,8 +2454,6 @@
             }
         }
     };
-<<<<<<< HEAD
-=======
     
     var tagsToAdd = [];
     var tagsToDelete = [];
@@ -2484,7 +2479,6 @@
     });
 
 };
->>>>>>> 36ddde96
 
 /**
  * @class notification
