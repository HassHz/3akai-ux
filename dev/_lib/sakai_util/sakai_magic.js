/**
 *
 * Licensed to the Sakai Foundation (SF) under one
 * or more contributor license agreements. See the NOTICE file
 * distributed with this work for additional information
 * regarding copyright ownership. The SF licenses this file
 * to you under the Apache License, Version 2.0 (the
 * "License"); you may not use this file except in compliance
 * with the License. You may obtain a copy of the License at
 *
 *     http://www.apache.org/licenses/LICENSE-2.0
 *
 * Unless required by applicable law or agreed to in writing,
 * software distributed under the License is distributed on an
 * "AS IS" BASIS, WITHOUT WARRANTIES OR CONDITIONS OF ANY
 * KIND, either express or implied. See the License for the
 * specific language governing permissions and limitations under the License.
 *
 */

/*global $, jQuery, fluid, TrimPath, Widgets, window, document, sdata */

/**
 * @name sakai
 * @namespace
 * Main sakai namespace
 *
 * @description
 * Main sakai namespace. This is where all the initial namespaces should be defined
 */
var sakai = sakai || {};
sakai.data = {};

/**
 * @name sakai.api
 *
 * @namespace
 * Main API Namespace
 *
 * @class api
 *
 * @description
 * Convenience functions to aid Sakai 3 front-end development.
 * This class is the basis of all Sakai 3 front-end development. This should
 * be included on all pages, along with the sakai_api.js which is an extension
 * of this class, providing higher level functions.
 *
 * @requires
 * jQuery-1.3.2, Fluid, Trimpath
 *
 * @version 0.0.1
 *
 */
sakai.api = {

    /** API Major version number */
    API_VERSION_MAJOR: 0,

    /** API minor version number */
    API_VERSION_MINOR: 0,

    /** API build number  */
    API_VERSION_BUILD: 1

};


(function(){


/**
 * @class Communication
 *
 * @description
 * Communication related convenience functions. This should only hold
 * functions which are used across multiple pages, and does not constitute
 * functionality related to a single area/pag
 *
 * @namespace
 * Communication related convenience functions
 */
sakai.api.Communication = sakai.api.Communication || {};

/**
 * Sends a Sakai message
 *
<<<<<<< HEAD
 * @param {Array/String} to Array with the uuids of the users or String with the name of one user to post a message to
=======
 * @param {Array or String} to Array with the uuids of the users to post a message to or a String with one user.
>>>>>>> f66af400
 * @param {String} subject The subject for this message
 * @param {String} body The text that this message will contain
 * @param {String} category The category for this message
 * @param {String} reply The id of the message you are replying on
 * @param {Function} callback A callback function which is executed at the end of the operation
 *
 * @return {Void}
 */
sakai.api.Communication.sendMessage = function(to, subject, body, category, reply, callback) {

	var toUsers = "";
	if(typeof(to) == "string"){
<<<<<<< HEAD
		toUsers = "internal:"+to;
	}else{
		for(var i=0,il=to.length;i<il;i++){
			toUsers += "internal:"+to[i]+",";
		}
		toUsers = toUsers.substring(0, toUsers.length-1);
=======
		toUsers = "internal:" + to;
	}else{
        for(u in to){
            toUsers += "internal:" + to.u + ",";
            toUsers = toUsers.substring(0,toUsers.length-1);
        }
>>>>>>> f66af400
	}

    // Basic message details
    var toSend = {
        "sakai:type": "internal",
        "sakai:sendstate": "pending",
        "sakai:messagebox": "outbox",
        "sakai:to": toUsers,
        "sakai:from": sakai.data.me.user.userid,
        "sakai:subject": subject,
        "sakai:body":body,
        "_charset_":"utf-8"
    };

    // Message category
    if (category) {
        toSend["sakai:category"] = category;
    } else {
        toSend["sakai:category"] = "message";
    }

    // See if this is a reply or not
    if (reply) {
        toSend["sakai:previousmessage"] = reply;
    }

    // Send message
    $.ajax({
        url: "/_user" + sakai.data.me.profile.path + "/message.create.html",
        type: "POST",
        data: toSend,
        success: function(data) {

            if (typeof callback === "function") {
                callback(true, data);
            }
        },
        error: function(xhr, textStatus, thrownError) {

            fluid.log("sakai.api.Communication.sendMessage(): Could not send message to " + to);

            if (typeof callback === "function") {
                callback(false, xhr);
            }
        }
    });

};

/**
 * Sends a message to all members of a group
 *
 * @param {String} groupID The user ID of the recipient
 * @param {String} message The text of the message
 * @return {Boolean} true or false depending on whether the sending was successful or not
 */
sakai.api.Communication.sendMessageToGroup = function(groupID, message) {

};

/**
 * Invites a user to become a contact of the logged in user
 *
 * @param {String} groupID The user ID of the recipient
 * @param {String} message The text of the message
 * @return {Boolean} true or false depending on whether the sending was successful or not
 */
sakai.api.Communication.inviteUser = function(userID) {

};





/**
 * @class Documents
 *
 * @description
 * Document related functionality, file management.This should only hold f
 * unctions which are used across multiple pages, and does not constitute
 * functionality related to a single area/page
 *
 * @namespace
 * Document and file management
 */
sakai.api.Documents = sakai.api.Documents || {};







/**
 * @class Groups
 *
 * @description
 * Group related convenience functions. This should only hold functions
 * which are used across multiple pages, and does not constitute functionality
 * related to a single area/page
 *
 * @namespace
 * Group related convenience functions
 */
sakai.api.Groups = sakai.api.Groups || {};


/**
 * Adds logged in user to a specified group
 *
 * @param {String} groupID The ID of the group we would like the user to become
 * a member of
 * @param {Function} callback Callback function executed at the end of the
 * operation
 * @returns true or false
 * @type Boolean
 */
sakai.api.Groups.addToGroup = function(groupID, callback) {

};


/**
 * Removes logged in user from a specified group
 *
 * @param {String} groupID The ID of the group we would like the user to be
 * removed from
 * @param {Function} callback Callback function executed at the end of the
 * operation
 *
 * @returns true or false
 * @type Boolean
 */
sakai.api.Groups.removeFromGroup = function(groupID, callback) {

};

/**
 * Returns all the users who are member of a certain group
 *
 * @param {String} groupID The ID of the group we would like to get the members
 * of
 * @param {Function} callback Callback function executed at the end of the
 * operation, containing the member user's data
 *
 * @returns true or false
 * @type Boolean
 */
sakai.api.Groups.getMembers = function(groupID, callback) {

};






/**
 * @class i18n
 *
 * @description
 * <p>Internationalisation related functions for general page content, widget
 * content and UI elements.</p>
 * <p>This should only hold functions which are used across
 * multiple pages, and does not constitute functionality related to a single area/page.</p>
 *
 * @namespace
 * Internationalisation
 */
sakai.api.i18n = sakai.api.i18n || {};

/**
 * <p>Main i18n process</p>
 * <p>This function will be executed once the entire DOM has been loaded. The function will take
 * the HTML that's inside the body of the page, and load the default and user specific language
 * bundle. We then look for i18n keys inside the HTML, and replace with the values from the
 * language bundles. We always first check whether the key is available in the user specific
 * bundle and only if that one doesn't exist, we will take the value out of the default bundle.</p>
 */
sakai.api.i18n.init = function(){


    /////////////////////////////
    // CONFIGURATION VARIABLES //
    /////////////////////////////

    // Initialise the sakai.data.18n variable
    sakai.data.i18n = {};

    // Will contain all of the values for the default bundle
    sakai.data.i18n.defaultBundle = false;

    // Will contain all of the values for the bundle of the language chosen by the user
    sakai.data.i18n.localBundle = false;

    // Will contain all the i18n for widgets
    sakai.data.i18n.widgets = sakai.data.i18n.widgets || {};


    ////////////////////
    // HELP VARIABLES //
    ////////////////////

    /*
     * Cache the jQuery i18nable element. This makes sure that only pages with
     * the class i18nable on the body element get i18n translations and won't do
     * it on other pages.
     * <body class="i18nable">
     */
    var $i18nable = $("body.i18nable");

    /*
     * We take the HTML that is inside the body tag. We will use this to find string we want to
     * translate into the language chosen by the user
     */
    var tostring = $i18nable.html();


    ////////////////////////////
    // LANGUAGE BUNDLE LOADER //
    ////////////////////////////

    /**
     * Gets the site id if the user is currently on a site
     * if the user is on any other page then false is returned
     *
     * Proposed addin: Check to see if there is a siteid querystring parameter.
     * This will then i18n pages like site settings as well.
     */
    var getSiteId = function(){
        var site = false;
        var loc = ("" + document.location);
        var siteid = loc.indexOf(sakai.config.URL.SITE_CONFIGFOLDER.replace(/__SITEID__/, ""));
        if (siteid !== -1) {
            var mark = (loc.indexOf("?") === -1) ? loc.length : loc.indexOf("?");
            var uri = loc.substring(0, mark);
            site = uri.substring(siteid, loc.length).replace(sakai.config.URL.SITE_CONFIGFOLDER.replace(/__SITEID__/, ""), "");
            site = site.substring(0, site.indexOf("#"));
        }
        return site;
    };


    ////////////////////
    // I18N FUNCTIONS //
    ////////////////////

    /**
     * Once all of the i18n strings have been replaced, we will finish the i18n step.
     * The content of the body tag is hidden by default, in
     * order not to show the non-translated string before they are translated. When i18n has
     * finished, we can show the body again.
     * We then tell the container that pre-loading of the page has finished and that widgets are
     * now ready to be loaded. This will mostly mean that now the general page/container code
     * will be executed.
     * Finally, we will look for the definition of widgets inside the HTML code, which should look
     * like this:
     *  - Single instance: <div id="widget_WIDGETNAME" class="widget_inline"></div>
     *  - Multiple instance support: <div id="widget_WIDGETNAME_UID_PLACEMENT" class="widget_inline"></div>
     * and load them into the document
     */
    var finishI18N = function(){
        $i18nable.show();
        sdata.container.setReadyToLoad(true);
        sdata.widgets.WidgetLoader.insertWidgets(null, false);
    };

    /**
     * This will give the body's HTML string, the local bundle (if present) and the default bundle to the
     * general i18n function. This will come back with an HTML string where all of the i18n strings will
     * be replaced. We then change the HTML of the body tag to this new HTML string.
     * @param {Object} localjson
     *  JSON object where the keys are the keys we expect in the HTML and the values are the translated strings
     * @param {Object} defaultjson
     *  JSON object where the keys are the keys we expect in the HTML and the values are the translated strings
     *  in the default language
     */
    var doI18N = function(localjson, defaultjson){
        var newstring = sakai.api.i18n.General.process(tostring, localjson, defaultjson);
        // We actually use the old innerHTML function here because the jQuery.html() function will
        // try to reload all of the JavaScript files declared in the HTML, which we don't want as they
        // will already be loaded
        if($i18nable.length > 0){
            $i18nable[0].innerHTML = newstring;
        }
        document.title = sakai.api.i18n.General.process(document.title, localjson, defaultjson);
        finishI18N();
    };

    /**
     * This function will load the general language bundle specific to the language chosen by
     * the user and will store it in a global variable. This language will either be the prefered
     * user language or the prefered server language. The language will be available in the me feed
     * and we'll use the global sakai.data.me object to extract it from. If there is no prefered langauge,
     * we'll use the default bundle to translate everything.
     */
    var loadLocalBundle = function(langCode){
        $.ajax({
            url: sakai.config.URL.I18N_BUNDLE_ROOT + langCode + ".json",
            success: function(data){
                sakai.data.i18n.localBundle = $.evalJSON(data);
                doI18N(sakai.data.i18n.localBundle, sakai.data.i18n.defaultBundle);
            },
            error: function(xhr, textStatus, thrownError){
                // There is no language file for the language chosen by the user
                // We'll switch to using the default bundle only
                doI18N(null, sakai.data.i18n.defaultBundle);
            }
        });
    };

    /**
     * Load the language for a specific site
     * @param {String} site The id of the site you want to load the language for
     */
    var loadSiteLanguage = function(site){
        $.ajax({
            url: sakai.config.URL.SITE_CONFIGFOLDER.replace("__SITEID__", site) + ".json",
            cache: false,
            success: function(data){
                var siteJSON = $.evalJSON(data);
                if (siteJSON.language && siteJSON.language !== "default_default") {
                    loadLocalBundle(siteJSON.language);
                }
                else if (sakai.data.me.user.locale) {
                    loadLocalBundle(sakai.data.me.user.locale.language + "_" + sakai.data.me.user.locale.country);
                }
                else {
                    // There is no locale set for the current user. We'll switch to using the default bundle only
                    doI18N(null, sakai.data.i18n.defaultBundle);
                }
            },
            error: function(xhr, textStatus, thrownError){
                loadLocalBundle();
            }
        });
    };

    /**
     * This will load the default language bundle and will store it in a global variable. This default bundle
     * will be saved in a file called _bundle/default.properties.
     */
    var loadDefaultBundle = function(){
        $.ajax({
            url: sakai.config.URL.I18N_BUNDLE_ROOT + "default.json",
            success: function(data){
                sakai.data.i18n.defaultBundle = $.evalJSON(data);
                var site = getSiteId();
                if (!site) {
                    if (sakai.data.me.user.locale) {
                        loadLocalBundle(sakai.data.me.user.locale.language + "_" + sakai.data.me.user.locale.country);
                    }
                    else {
                        // There is no locale set for the current user. We'll switch to using the default bundle only
                        doI18N(null, sakai.data.i18n.defaultBundle);
                    }
                }
                else {
                    loadSiteLanguage(site);
                }
            },
            error: function(xhr, textStatus, thrownError){
                // There is no default bundle, so we'll just show the interface without doing any translations
                finishI18N();
            }
        });
    };


    /////////////////////////////
    // INITIALIZATION FUNCTION //
    /////////////////////////////

    loadDefaultBundle();
};

/**
 * @class i18nGeneral
 *
 * @description
 * Internationalisation related functions for general page content and UI elements
 *
 * @namespace
 * General internationalisation functions
 */
sakai.api.i18n.General = sakai.api.i18n.General || {};

/**
 * General process functions that will replace all the messages in a string with their corresponding translation.
 * @example sakai.api.i18n.General.process(
 *     "&lt;h1&gt;__MSG__CHANGE_LAYOUT__&lt;/h1&gt",
 *     {"__MSG__CHANGE_LAYOUT__" : "verander layout"},
 *     {"__MSG__CHANGE_LAYOUT__" : "change layout"}
 * );
 * @param {String} toprocess
 *  HTML string in which we want to replace messages. Messages have the following
 *  format: __MSG__KEY__
 * @param {Object} localbundle
 *  JSON object where the keys are the keys we expect in the HTML and the values are the translated strings
 * @param {Object} defaultbundle
 *  JSON object where the keys are the keys we expect in the HTML and the values are the translated strings
 *  in the default language
 * @return {String} A processed string where all the messages are replaced with values from the language bundles
 */
sakai.api.i18n.General.process = function(toprocess, localbundle, defaultbundle) {

    if(!toprocess){
        return "";
    }

    var expression = new RegExp("__MSG__(.*?)__", "gm"), processed = "", lastend = 0;
    while(expression.test(toprocess)) {
        var replace = RegExp.lastMatch;
        var lastParen = RegExp.lastParen;
        var toreplace = sakai.api.i18n.General.getValueForKey(lastParen);
        processed += toprocess.substring(lastend,expression.lastIndex-replace.length) + toreplace;
        lastend = expression.lastIndex;
    }
    processed += toprocess.substring(lastend);
    return processed;

};

/**
 * Get the internationalised value for a specific key.
 * We expose this function so you can do internationalisation within JavaScript.
 * @example sakai.api.i18n.General.getValueForKey("__MSG__CHANGE_LAYOUT__");
 * @param {String} key The key that will be used to get the internationalised value
 * @return {String} The translated value for the provided key
 */
sakai.api.i18n.General.getValueForKey = function(key) {

    // First check if the key can be found in the locale bundle
    if (sakai.data.i18n.localBundle[key]) {
        return sakai.data.i18n.localBundle[key];
    }
    // If the key wasn't found in the localbundle, search in the default bundle
    else if (sakai.data.i18n.defaultBundle[key]) {
        return sakai.data.i18n.defaultBundle[key];
    }
    // If none of the about found something, log an error message
    else {
        fluid.log("sakai.api.i18n.General.getValueForKey: Not in local & default file. Key: " + key);
    }

};


/**
 * @class i18nWidgets
 *
 * @description
 * Internationalisation in widgets
 *
 * @namespace
 * Internationalisation in widgets
 */
sakai.api.i18n.Widgets = sakai.api.i18n.Widgets || {};

/**
 * Loads up language bundle for the widget, and exchanges messages found in content.
 * If no language bundle found, it attempts to load the default language bundle for the widget, and use that for i18n
 * @example sakai.api.i18n.Widgets.process(
 *     "myfriends",
 *     "&lt;div&gt;__MSG__YOU_CURRENTLY_HAVE_NO_CONTACTS__&lt;/div&gt;"
 * );
 * @param widgetname {String} The name of the widget
 * @param widget_html_content {String} The content html of the widget which contains the messages
 * @returns {String} The translated content html
 */
sakai.api.i18n.Widgets.process = function(widgetname, widget_html_content) {

    var translated_content = "";
    var current_locale_string = false;
    if (typeof sakai.data.me.user.locale === "object") {
        current_locale_string = sakai.data.me.user.locale.language + "_" + sakai.data.me.user.locale.country;
    }

    // If there is no i18n defined in Widgets, run standard i18n on content
    if (typeof Widgets.widgets[widgetname].i18n !== "object") {
        translated_content = sakai.api.i18n.General.process(widget_html_content, sakai.data.i18n.localBundle, sakai.data.i18n.defaultBundle);
        return translated_content;
    }

    // Load default language bundle for the widget if exists
    if (Widgets.widgets[widgetname].i18n["default"]) {

        $.ajax({
            url: Widgets.widgets[widgetname].i18n["default"],
            async: false,
            success: function(messages_raw){

                sakai.data.i18n.widgets[widgetname] = sakai.data.i18n.widgets[widgetname] || {};
                sakai.data.i18n.widgets[widgetname]["default"] = $.evalJSON(messages_raw);

            },
            error: function(xhr, textStatus, thrownError){
                //alert("Could not load default language bundle for widget: " + widgetname);
            }
        });

    }

    // Load current language bundle for the widget if exists
    if (Widgets.widgets[widgetname].i18n[current_locale_string]) {

        $.ajax({
            url: Widgets.widgets[widgetname].i18n[current_locale_string],
            async: false,
            success: function(messages_raw){

                sakai.data.i18n.widgets[widgetname] = sakai.data.i18n.widgets[widgetname] || {};
                sakai.data.i18n.widgets[widgetname][current_locale_string] = $.evalJSON(messages_raw);
            },
            error: function(xhr, textStatus, thrownError){
                //alert("Could not load default language bundle " + current_locale_string + "for widget: " + widgetname);
            }
        });
    }

    // Translate widget name and description
    if ((typeof sakai.data.i18n.widgets[widgetname][current_locale_string] === "object") && (typeof sakai.data.i18n.widgets[widgetname][current_locale_string].name === "string")) {
        Widgets.widgets[widgetname].name = sakai.data.i18n.widgets[widgetname][current_locale_string].name;
    }
    if ((typeof sakai.data.i18n.widgets[widgetname][current_locale_string] === "String") && (typeof sakai.data.i18n.widgets[widgetname][current_locale_string].description === "string")) {
        Widgets.widgets[widgetname].name = sakai.data.i18n.widgets[widgetname][current_locale_string].description;
    }

    // Change messages
    var expression = new RegExp("__MSG__(.*?)__", "gm");
    var lastend = 0;
    while (expression.test(widget_html_content)) {
        var replace = RegExp.lastMatch;
        var lastParen = RegExp.lastParen;
        var toreplace = sakai.api.i18n.Widgets.getValueForKey(widgetname, current_locale_string, lastParen);
        translated_content += widget_html_content.substring(lastend, expression.lastIndex - replace.length) + toreplace;
        lastend = expression.lastIndex;
    }
    translated_content += widget_html_content.substring(lastend);

    return translated_content;
};

/**
 * Get the value for a specific key in a specific widget.
 * @example sakai.api.i18n.Widgets.getValueForKey("myprofile", "en_US", "PREVIEW_PROFILE");
 * @param {String} widgetname The name of the widget
 * @param {String} locale The locale for the getting the value
 * @param {String} key The key which you want to be translated
 * @return {String} The value you wanted to translate for a specific widget
 */
sakai.api.i18n.Widgets.getValueForKey = function(widgetname, locale, key) {

    // Get a message key value in priority order: local widget language file -> widget default language file -> system local bundle -> system default bundle
    if ((typeof sakai.data.i18n.widgets[widgetname][locale] === "object") && (typeof sakai.data.i18n.widgets[widgetname][locale][key] === "string")){
        return sakai.data.i18n.widgets[widgetname][locale][key];

    } else if ((typeof sakai.data.i18n.widgets[widgetname]["default"][key] === "string") && (typeof sakai.data.i18n.widgets[widgetname]["default"] === "object")) {
        return sakai.data.i18n.widgets[widgetname]["default"][key];

    } else if (sakai.data.i18n.localBundle[key]) {
        return sakai.data.i18n.localBundle[key];

    } else if (sakai.data.i18n.defaultBundle[key]) {
        return sakai.data.i18n.defaultBundle[key];

    }

};






/**
 * @class l10n
 *
 * @description
 * Localisation related functions for general page content, widget
 * content and UI elements This should only hold functions
 * which are used across multiple pages, and does not constitute functionality
 * related to a single area/page
 *
 * @namespace
 * Language localisation
 */
sakai.api.l10n = sakai.api.l10n || {};

/**
 * Start the general l10n process
 */
sakai.api.l10n.init = function() {

};

/**
 * Get the current logged in user's locale
 *
 * @return {String} The user's locale string in XXX format
 */
sakai.api.l10n.getUserLocale = function() {

};

/**
 * Get a site's locale
 *
 * @returns {String} The site's locale string in XXX format
 */
sakai.api.l10n.getSiteLocale = function() {

};








/**
 * @class Security
 *
 * @description
 * Security and authorisation related related convenience functions
 * This should only hold functions
 * which are used across multiple pages, and does not constitute functionality
 * related to a single area/page
 *
 * @namespace
 * Security and authorisation related functionality
 */
sakai.api.Security = sakai.api.Security || {};

/** Description - TO DO */
sakai.api.Security.setPermissions = function(target, type, permissions_object) {

};

/** Description - TO DO */
sakai.api.Security.getPermissions = function(target, type, permissions_object) {

};






/**
 * @class Server
 *
 * @description
 * Server communication and batch processing. This should only hold functions
 * which are used across multiple pages, and does not constitute functionality
 * related to a single area/page
 *
 * @namespace
 * Server related convenience functions and communication
 */
sakai.api.Server = sakai.api.Server || {};

/** Description - TO DO */
sakai.api.Server.batchGet = function() {

};

/** Description - TO DO */
sakai.api.Server.batchPost = function() {

};

/**
 * Saves a specified JSON object to a specified URL in JCR. The structure of JSON data will be re-created in JCR as a node hierarchy.
 *
 * @param {String} i_url The path to the preference where it needs to be
 * saved
 * @param {Object} i_data A JSON object whic we would like to save
 * (max 200 child object of each object)
 * @param {Function} callback A callback function which is executed at the
 * end of the operation
 *
 * @returns {Void}
 */
sakai.api.Server.saveJSON = function(i_url, i_data, callback) {

    // Argument check
    if (!i_url || !i_data) {
        fluid.log("sakai.api.Server.saveJSON: Not enough or empty arguments!");
        return;
    }

    /**
     * <p>Convert all the arrays in an object to an object with a unique key</p>
     * <code>
     * {
     *     "boolean": true,
     *     "array_object": [{ "key1": "value1", "key2": "value2"}, { "key1": "value1", "key2": "value2"}]
     * }
     * </code>
     * to
     * <code>
     * {
     *     "boolean": true,
     *     "array_object": {
     *         "__array__0__": { "key1": "value1", "key2": "value2"},
     *         "__array__1__": { "key1": "value1", "key2": "value2"}
     *     }
     * }
     * </code>
     * @param {Object} obj The Object that you want to use to convert all the arrays to objects
     * @return {Object} An object where all the arrays are converted into objects
     */
    var convertArrayToObject = function(obj) {

        // Since the native createTree method doesn't support an array of objects natively,
        // we need to write extra functionality for this.
        for(var i in obj){


            // Check if the element is an array, whether it is empty and if it contains any elements
            if (obj.hasOwnProperty(i) && $.isArray(obj[i]) && obj[i].length > 0 && $.isPlainObject(obj[i][0])) {

                // Deep copy the array
                var arrayCopy = $.extend(true, [], obj[i]);

                // Set the original array to an empty object
                obj[i] = {};

                // Add all the elements that were in the original array to the object with a unique id
                for (var j = 0, jl = arrayCopy.length; j < jl; j++) {

                    // Copy each object from the array and add it to the object
                    obj[i]["__array__" + j + "__"] = arrayCopy[j];

                    // Run recursively
                    convertArrayToObject(arrayCopy[j]);
                }
            }

            // If there are array elements inside
            else if ($.isPlainObject(obj[i])) {
                convertArrayToObject(obj[i]);
            }

        }

        return obj;
    };

    // Convert the array of objects to only objects
    // We also need to deep copy the object so we don't modify the input parameter
    i_data = convertArrayToObject($.extend(true, {}, i_data));

    // Send request
    $.ajax({
        url: i_url,
        type: "POST",
        data: {
            ":operation": "createTree",
            "tree": $.toJSON(i_data),
            "delete": 1
        },
        dataType: "json",

        success: function(data){

            // If a callback function is specified in argument, call it
            if (typeof callback === "function") {
                callback(true, data);
            }
        },

        error: function(xhr, status, e){

            // Log error
            fluid.log("sakai.api.Server.saveJSON: There was an error saving JSON data to: " + this.url);

            // If a callback function is specified in argument, call it
            if (typeof callback === "function") {
                callback(false, xhr);
            }
        }
    });

};

/**
 * Loads structured preference data from a specified URL (and it's node subtree)
 *
 * @param {String} i_url The path to the preference which needs to be loaded
 * @param {Function} callback A callback function which is executed at the end
 * of the operation
 *
 * @returns {Void}
 */
sakai.api.Server.loadJSON = function(i_url, callback) {

    // Argument check
    if (!i_url) {
        fluid.log("sakai.api.Server.loadJSON: Not enough or empty arguments!");
        return;
    }

    /**
     * <p>Convert all the objects with format __array__?__ in an object to an array</p>
     * <code>
     * {
     *     "boolean": true,
     *     "array_object": {
     *         "__array__0__": {
     *             "key1": "value1",
     *             "key2": "value2"
     *         }
     *     }
     * }
     * </code>
     * to
     * <code>
     * {
     *     "boolean": true,
     *     "array_object": [
     *         {
     *             "key1": "value1",
     *             "key2": "value2"
     *        }
     *     ]
     * }
     * </code>
     * @param {Object} specficObj The Object that you want to use to convert all the objects with the special format to arrays
     * @param {Object} [globalObj] The parent object, we need this to run over the elements recursively
     * @param {Object} [objIndex] The index of the parent object
     * @return {Object} An object where all the objects with the special format are converted into arrays
     */
    var convertObjectToArray = function(specficObj, globalObj, objIndex){

        // Run over all the items in the object
        for (var i in specficObj) {

            // If exists and it's an object recurse
            if (specficObj.hasOwnProperty(i)) {

                // If it's a non-empty array-object it will have a first element with the key "__array__0__"
                if (i === "__array__0__") {

                    // We need to get the number of items in the object
                    var arr = [];
                    var count = 0;
                    for (var j in specficObj) {
                        if (specficObj.hasOwnProperty(j)) {
                            count++;
                        }
                    }

                    // Construct array of objects
                    for(var k = 0, kl = count; k < kl; k ++){
                        arr.push(specficObj["__array__"+k+"__"]);
                    }

                    globalObj[objIndex] = arr;
                }

                if ($.isPlainObject(specficObj[i])) {
                    convertObjectToArray(specficObj[i], specficObj, i);
                }
            }

        }
        return specficObj;
    };

    $.ajax({
        url: i_url + ".infinity.json",
        cache: false,
        dataType: "json",
        success: function(data) {

            // Transform JSON string to an object
            var returned_data = $.evalJSON(data);

            // Remove keys which are created by JCR or Sling
            sakai.api.Util.removeJCRObjects(returned_data);

            // Convert the special objects to arrays
            returned_data = convertObjectToArray(returned_data, null, null);

            // Call callback function if present
            if (typeof callback === "function") {
                callback(true, returned_data);
            }
        },
        error: function(xhr, status, e) {

            // Log error
            fluid.log("sakai.api.Server.loadJSON: There was an error loading JSON data from: " + this.url);

            // Call callback function if present
            if (typeof callback === "function") {
                callback(false, xhr);
            }
        }
    });

};

/**
 * Remove the JSON for a specific node in JCR
 *
 * @param {String} i_url The path of the node you want to remove
 * @param {Function} callback Callback function which is executed at the
 * end of the operation
 *
 * @returns {Void}
 */
sakai.api.Server.removeJSON = function(i_url, callback){

    // Argument check
    if (!i_url) {
        fluid.log("sakai.api.Server.removeJSON: Not enough or empty arguments!");
        return;
    }

    // Send request
    $.ajax({
        url: i_url,
        // Note that the type DELETE doesn't work with sling if you do /test.json
        // You can only perform a DELETE on /test (without extension)
        // http://sling.apache.org/site/manipulating-content-the-slingpostservlet-servletspost.html
        type: "POST",
        data: {
            ":operation" : "delete"
        },
        success: function(data){

            // If a callback function is specified in argument, call it
            if (typeof callback === "function") {
                callback(true, data);
            }
        },

        error: function(xhr, status, e){

            // Log error
            fluid.log("sakai.api.Server.removeJSON: There was an error removing the JSON on: " + this.url);

            // If a callback function is specified in argument, call it
            if (typeof callback === "function") {
                callback(false, xhr);
            }
        }
    });
};


/**
 * Loads in a CSS file at runtime from a given URL
 *
 * @param {String} url The URL pointing to the required CSS file
 */
sakai.api.Server.requireCSS = function(url) {

};

/**
 * Loads in a JS file at runtime from a given URL
 *
 * @param {String} url The URL pointing to the required JS file
 */
sakai.api.Server.requireJS = function(url) {

};







/**
 * @class Site
 *
 * @description
 * Site related common functionality,
 * This should only hold functions
 * which are used across multiple pages, and does not constitute functionality
 * related to a single area/page
 *
 * @namespace
 * Site related convenience functions
 */
sakai.api.Site = sakai.api.Site || {};


/** Description - TO DO */
sakai.api.Site.updateSettings = function(siteID, settings) {


};

/** Description - TO DO */
sakai.api.Site.addSiteMember = function(userID, siteID, role) {


};

/** Description - TO DO */
sakai.api.Site.removeSiteMember = function(userID, siteID) {


};

/** Description - TO DO */
sakai.api.Site.loadSkin = function(siteID, skinID) {


};


/**
 * @class UI
 *
 * @description
 * User interface elements within Sakai 3 which require JS to work.
 * All UI element init functions should be defined here.
 *
 * @namespace
 * Standard Sakai 3 UI elements
 */
sakai.api.UI = sakai.api.UI || {};

/**
 * @class Forms
 *
 * @description
 * Form related functionality speeding up data retrieval, filling in initial
 * values or resetting a form.
 *
 * @namespace
 * UI Form related functions
 */
sakai.api.UI.Forms = {

    /**
     * Retrieves all data from a form and constructs a JSON object containing
     * all values.
     * <p>This function will look for input fields, selects and textareas and will get all of the values
     * out and store them in a JSON object. The keys for this object are the names (name attribute) of
     * the form fields. This function is useful as it saves you to do a .val() on every form field.
     * Form fields without a name attribute will be ignored. </p>
     *
     * @param {Object} formElement The jQuery object of the form we would like to
     * extract the data from
     *
     * @return {Object} <p>A JSON object containing name: value pair of form data.
     * The object that's returned will look like this:</p>
     * <pre><code>{
     *     inputBoxName : "Value 1",
     *     radioButtonGroup : "value2",
     *     checkBoxGroup : ["option1","option2"],
     *     selectElement : ["UK"],
     *     textAreaName : "This is some random text"
     * }</code></pre>
     */
    form2json: function(formElement){

        var finalFields = {};
        var fields = $("input, textarea, select", formElement);

        for(var i = 0, il = fields.length; i < il; i++) {

            var el = fields[i];
            var name = el.name;
            var nodeName = el.nodeName.toLowerCase();
            var type = el.type.toLowerCase() || "";

            if (name){
                if (nodeName === "input" || nodeName === "textarea") {
                    // Text fields and textareas
                    if (nodeName === "textarea" || (type === "text" || type === "password")) {
                        finalFields[name] = el.value;
                    // Checkboxes
                    } else if (type === "checkbox") {
                        finalFields[name] = finalFields[name] || [];
                        if (el.checked) {
                            finalFields[name][finalFields[name].length] = el.value;
                        }
                    // Radiobuttons
                    } else if (type === "radio" && el.checked) {
                        finalFields[name] = el.value;
                    }
                // Select dropdowns
                } else if (nodeName === "select"){
                    // An array as they have possibly multiple selected items
                    finalFields[name] = [];
                    for (var j = 0, jl = el.options.length; j < jl; j++) {
                        if (el.options[j].selected) {
                            finalFields[name] = el.options[j].value;
                        }
                    }
                }
            }
        }

        return finalFields;
    },


    /**
     * Function that will take in a JSON object and a container and will try to attempt to fill out
     * all form fields according to what's in the JSON object. A useful usecase for this would be to
     * have a user fill out a form, and store the serialization of it directly on the server. When the
     * user then comes back, we can get this value from the server and give that value to this function.
     * This will create the same form state as when it was saved by the user.
     *
     * @param {Object} formElement JQuery element that represents the container in which we are
     *  filling out the values
     * @param {Object} formDataJson JSON object that contains the names of the fields we want to populate (name attribute)
     *  as keys and the actual value (text for input text fields and textareas, and values for
     *  checkboxes, radio buttons and select dropdowns)
     *  <pre><code>{
     *     inputBoxName : "Value 1",
     *     radioButtonGroup : "value2",
     *     checkBoxGroup : ["option1","option2"],
     *     selectElement : ["UK"],
     *     textAreaName : "This is some random text"
     *  }</code></pre>
     *
     * @return {Boolean} true or false depending on the success of the operation
     */
    json2form: function(formElement, formDataJson){

        sakai.api.UI.Forms.resetForm(formElement);

        for (var name in formDataJson) {
            if (formDataJson[name]){
                var els = $('[name=' + name + ']', formElement);
                for (var i = 0, il = els.length; i < il; i++){
                    var el = els[i];
                    var nodeName = el.nodeName.toLowerCase();
                    var type = el.type.toLowerCase() || "";
                    if (nodeName === "textarea" || (nodeName === "input" && (type === "text" || type === "password"))){
                        el.value = formDataJson[name];
                    } else if (nodeName === "input" && type === "radio"){
                        if (el.value === formDataJson[name]){
                            el.checked = true;
                        }
                    } else if (nodeName === "input" && type === "checkbox"){
                        for (var j = 0, jl = formDataJson[name].length; j < jl; j++){
                            if (el.value === formDataJson[name][j]){
                                el.checked = true;
                            }
                        }
                    } else if (nodeName === "select"){
                        for (var select = 0; select < formDataJson[name].length; select++){
                            for (var k = 0, kl = el.options.length; k < kl; k++) {
                                if (el.options[k].value === formDataJson[name][select]) {
                                    el.options[k].selected = true;
                                }
                            }
                        }
                    }
                }
            }
        }

    },

    /**
     * Resets all the values of a given form . If it's an input textbox or a textarea, the value will
     * become an empty string. If it's a radio button or a checkbox, all will be unchecked.
     * If it's a select dropdown, then the first element will be selected
     * @param {Object} formElement JQuery element that represents the container in which we are
     *  resetting the form fields
     *
     * @return {Boolean} true or false depending on the success of the operation
     */
    resetForm: function(formElement){

        var fields = $("input, textarea, select", formElement);
        for (var i = 0, il = fields.length; i < il; i++){
            var el = fields[i];
            var nodeName = el.nodeName.toLowerCase();
            var type = el.type.toLowerCase() || "";
            if ((nodeName === "input" && (type === "text" || type === "password")) || nodeName === "textarea"){
                el.value = "";
            } else if (nodeName === "input"){
                el.checked = false;
            } else if (nodeName === "select"){
                el.selectedIndex = 0;
            }
        }

    }

};


/**
 * @class User
 *
 * @description
 * Advanced user related functionality, especially common actions
 * that originate from a logged in user. This should only hold functions which
 * are used across multiple pages, and does not constitute functionality related
 * to a single area/page
 *
 * @namespace
 * Advanced user related functionality, especially common actions
 * that originate from a logged in user.
 */
sakai.api.User = sakai.api.User || {};


/**
 * Retrieves all available information about a logged in user and stores it under sakai.data.me object. When ready it will call a specified callback function
 *
 * @param {Function} callback A function which will be called when the information is retrieved from the server.
 * The first argument of the callback is a boolean whether it was successful or not, the second argument will contain the retrieved data or the xhr object
 * @return {Void}
 */
sakai.api.User.loadMeData = function(callback) {

    // Get the service url from the config file
    var data_url = sakai.config.URL.ME_SERVICE;

    // Start a request to the service
    $.ajax({
        url: data_url,
        cache: false,
        success: function(data){

            sakai.data.me = $.evalJSON(data);

            // Check for firstName and lastName property - if not present use "rep:userId" for both (admin for example)
            if (!sakai.data.me.profile.firstName) {
                sakai.data.me.profile.firstName = sakai.data.me.profile["rep:userId"];
            }
            if (!sakai.data.me.profile.lastName) {
                sakai.data.me.profile.lastName = sakai.data.me.profile["rep:userId"];
            }

            // Call callback function if set
            if (typeof callback === "function") {
                callback(true, sakai.data.me);
            }
        },
        error: function(xhr, textStatus, thrownError) {

            // Log error
            fluid.log("sakai.api.User.loadMeData: Could not load logged in user data from the me service!");

            // Call callback function if set
            if (typeof callback === "function") {
                callback(false, xhr);
            }
        }
    });
};



/**
 * @class Util
 *
 * @description
 * General utility functions which implement commonly used low level operations
 * and unifies practices across codebase.
 *
 * @namespace
 * General utility functions
 */
sakai.api.Util = sakai.api.Util || {};


/**
 * Parse a JavaScript date object to a JCR date string (2009-10-12T10:25:19)
 *
 * <p>
 *     Accepted values for the format [1-6]:
 *     <ol>
 *         <li>Year: YYYY (eg 1997)</li>
 *         <li>Year and month: YYYY-MM <br /> (eg 1997-07)</li>
 *         <li>Complete date: YYYY-MM-DD <br /> (eg 1997-07-16)</li>
 *         <li>Complete date plus hours and minutes: YYYY-MM-DDThh:mmTZD <br /> (eg 1997-07-16T19:20+01:00)</li>
 *         <li>Complete date plus hours, minutes and seconds: YYYY-MM-DDThh:mm:ssTZD <br /> (eg 1997-07-16T19:20:30+01:00)</li>
 *         <li>Complete date plus hours, minutes, seconds and a decimal fraction of a second YYYY-MM-DDThh:mm:ss.sTZD <br /> (eg 1997-07-16T19:20:30.45+01:00)</li>
 *     </ol>
 * </p>
 * <p>
 *     External links:
 *     <ul>
 *         <li><a href="http://www.w3.org/TR/NOTE-datetime">W3C datetime documentation</a></li>
 *         <li><a href="http://delete.me.uk/2005/03/iso8601.html">ISO8601 JavaScript function</a></li>
 *         <li><a href="http://confluence.sakaiproject.org/display/KERNDOC/KERN-643+Multiple+date+formats+in+the+back-end">Specification</a></li>
 *     </ul>
 * </p>
 * @param {Date} date
 *     JavaScript date object.
 *     If not set, the current date is used.
 * @param {Integer} format
 *     The format you want to put out
 * @param {String} offset
 *     Optional timezone offset +HH:MM or -HH:MM,
 *     if not set Z(ulu) or UTC is used
 * @return {String} a JCR date string
 */
sakai.api.Util.createSakaiDate = function(date, format, offset) {
    if (!format) { format = 5; }
    if (!date) { date = new Date(); }
    if (!offset) {
        offset = 'Z';
    } else {
        var d = offset.match(/([\-+])([0-9]{2}):([0-9]{2})/);
        var offsetnum = (Number(d[2]) * 60) + Number(d[3]);
        offsetnum *= ((d[1] === '-') ? -1 : 1);
        date = new Date(Number(Number(date) + (offsetnum * 60000)));
    }

    var zeropad = function (num) { return ((num < 10) ? '0' : '') + num; };

    var str = "";
    str += date.getUTCFullYear();
    if (format > 1) { str += "-" + zeropad(date.getUTCMonth() + 1); }
    if (format > 2) { str += "-" + zeropad(date.getUTCDate()); }
    if (format > 3) {
        str += "T" + zeropad(date.getUTCHours()) +
               ":" + zeropad(date.getUTCMinutes());
    }
    if (format > 4) { str += ":" + zeropad(date.getUTCSeconds()); }
    if (format > 3) { str += offset; }
    if (format > 5) {
        str = date.getTime();
    }
    return str;
};


/**
 * Parse a ISO8601 date into a JavaScript date object.
 *
 * <p>
 *     Supported date formats:
 *     <ul>
 *         <li>2010</li>
 *         <li>2010-02</li>
 *         <li>2010-02-18</li>
 *         <li>2010-02-18T07:44Z</li>
 *         <li>1997-07-16T19:20+01:00</li>
 *         <li>1997-07-16T19:20:30+01:00</li>
 *         <li>1269331220896</li>
 *     </ul>
 * </p>
 *
 * <p>
 *     External links:
 *     <ul>
 *         <li><a href="http://www.w3.org/TR/NOTE-datetime">W3C datetime documentation</a></li>
 *         <li><a href="http://delete.me.uk/2005/03/iso8601.html">ISO8601 JavaScript function</a></li>
 *         <li><a href="http://confluence.sakaiproject.org/display/KERNDOC/KERN-643+Multiple+date+formats+in+the+back-end">Specification</a></li>
 *     </ul>
 * </p>
 *
 * @param {String|Integer} dateInput
 *     The date that needs to be converted to a JavaScript date object.
 *     If the format is in milliseconds, you need to provide an integer, otherwise a string
 * @return {Date} JavaScript date object
 */
sakai.api.Util.parseSakaiDate = function(dateInput) {

    // Define the regular expressions that look for the format of
    // the dateInput field
    var regexpInteger = /^\d+$/;
    var regexpISO8601 = "([0-9]{4})(-([0-9]{2})(-([0-9]{2})" +
        "(T([0-9]{2}):([0-9]{2})(:([0-9]{2})(\\.([0-9]+))?)?" +
        "(Z|(([-+])([0-9]{2}):([0-9]{2})))?)?)?)?";

    // Test whether the format is in milliseconds
    if(regexpInteger.test(dateInput) && typeof dateInput !== "string") {
       return new Date(dateInput);
    }

    // Test whether you get an ISO8601 format back
    var d = dateInput.match(new RegExp(regexpISO8601));

    var offset = 0;
    var date = new Date(d[1], 0, 1);
    var dateOutput = new Date();

    if (d[3]) { date.setMonth(d[3] - 1); }
    if (d[5]) { date.setDate(d[5]); }
    if (d[7]) { date.setHours(d[7]); }
    if (d[8]) { date.setMinutes(d[8]); }
    if (d[10]) { date.setSeconds(d[10]); }
    if (d[12]) { date.setMilliseconds(Number("0." + d[12]) * 1000); }
    if (d[14]) {
        offset = (Number(d[16]) * 60) + Number(d[17]);
        offset *= ((d[15] === '-') ? 1 : -1);
    }

    // Set the timezone for the date object
    offset -= date.getTimezoneOffset();
    var time = (Number(date) + (offset * 60 * 1000));
    dateOutput.setTime(Number(time));

    // Return the date output
    return dateOutput;
};


/**
 * Removes JCR or Sling properties from a JSON object
 * @param {Object} i_object The JSON object you want to remove the JCR object from
 * @returns void
 */
sakai.api.Util.removeJCRObjects = function(i_object) {

    if (i_object["jcr:primaryType"]) {
        delete i_object["jcr:primaryType"];
    }

    if (i_object["jcr:created"]) {
        delete i_object["jcr:created"];
    }

    if (i_object["jcr:createdBy"]) {
        delete i_object["jcr:createdBy"];
    }

    if (i_object["jcr:mixinTypes"]) {
        delete i_object["jcr:mixinTypes"];
    }

    // Loop through keys and call itself recursively for the next level if an object is found
    for (var i in i_object) {
        if (i_object.hasOwnProperty(i) && $.isPlainObject(i_object[i])) {
          sakai.api.Util.removeJCRObjects(i_object[i]);
        }
    }

};


/**
 * Shorten a string and add 3 dots if the string is too long
 *
 * @param {String} input The string you want to shorten
 * @param {Int} maxlength Maximum length of the string
 * @returns {String} The shortened string with 3 dots
 */
sakai.api.Util.shortenString = function(input, maxlength){

    var return_string = "";

    if ((typeof input === "string") && (input.length > maxlength)) {
        return_string = input.substr(0, maxlength) + "...";
    } else {
        return_string = input;
    }

    return return_string;
};


/**
 * URL encodes a given string
 *
 * @param {String} s The string we would like to URL encode
 *
 * @returns Returns the URL encoded string
 * @type String
 */
sakai.api.Util.URLEncode = function(s) {


};

/**
 * URL decodes a given URL encoded string
 *
 * @param {String} s The string we would like to decode
 *
 * @returns Returns the decoded string
 * @type String
 */
sakai.api.Util.URLDecode = function(s) {


};

/**
 * Strip all HTML tags from a given string
 *
 * @param {String} s The string we would like to strip all tags from
 *
 * @returns Returns the input string without tags
 * @type String
 */
sakai.api.Util.stripTags = function(s) {


};


/**
 * @class Sorting
 *
 * @description
 * Sorting algorithms
 *
 * @namespace
 * Sorting functions
 */
sakai.api.Util.Sorting = {

    /**
    * Natural sorting algorithm, for sorting file lists etc.
    * @example sakai.api.Util.Sorting("z1", "z2", "z01");
    * @param {String|Integer|Number} a The first element you want to sort
    * @param {String|Integer|Number} b The second element you want to sort
    * @return {Integer} [0 | 1 | -1]
    *     <ul>
    *         <li>-1: sort a so it has a lower index than b</li>
    *         <li>0: a and b are equal</li>
    *         <li>1: sort b so it has a lower index than a</li>
    *     </ul>
    */
   naturalSort: function(a, b) {

        /*
         * Natural Sort algorithm for Javascript
         * Version 0.3
         * Author: Jim Palmer (based on chunking idea from Dave Koelle)
         *  optimizations and safari fix by Mike Grier (mgrier.com)
         * Released under MIT license.
         * http://code.google.com/p/js-naturalsort/source/browse/trunk/naturalSort.js
         */

        // Setup temp-scope variables for comparison evalutation
        var re = /(-?[0-9\.]+)/g,
            x = a.toString().toLowerCase() || '',
            y = b.toString().toLowerCase() || '',
            nC = String.fromCharCode(0),
            xN = x.replace( re, nC + '$1' + nC ).split(nC),
            yN = y.replace( re, nC + '$1' + nC ).split(nC),
            xD = (new Date(x)).getTime(),
            yD = xD ? (new Date(y)).getTime() : null;
        // Natural sorting of dates
        if (yD) {
            if (xD < yD) { return -1; }
            else if (xD > yD) { return 1; }
        }
        // Natural sorting through split numeric strings and default strings
        for( var cLoc = 0, numS = Math.max(xN.length, yN.length); cLoc < numS; cLoc++ ) {
            var oFxNcL = parseFloat(xN[cLoc]) || xN[cLoc];
            var oFyNcL = parseFloat(yN[cLoc]) || yN[cLoc];
            if (oFxNcL < oFyNcL) { return -1; }
            else if (oFxNcL > oFyNcL) { return 1; }
        }
        return 0;
   }
};








/**
 * @class Widgets
 *
 * @description Widget related convenience functions. This should only hold
 * functions which are used across multiple pages, and does not constitute
 * functionality related to a single area/page
 *
 * @namespace
 * Widget related convenience functions
 */
sakai.api.Widgets = sakai.api.Widgets || {};


/**
 * @class Container
 *
 * @description
 * Widget container functions which assist embedding the widgets into a page
 *
 * @namespace
 * Widget container functions
 *
 */
sakai.api.Widgets.Container = {

    /**
    * Initialises the widget container
    *
    */
    init: function() {

    }
};


/**
 * Loads an instance of a widget
 *
 * @param {String} widgetID The ID of a Widget which needs to be loaded
 * @param {Function} callback The callback function which is called when the
 * loading is complete.
 *
 * @returns true if successful, false if there was an error
 * @type Boolean
 */
sakai.api.Widgets.loadWidget = function(widgetID, callback) {

};

/**
 * Renders an instance of a widget
 *
 * @param {String} widgetID The ID of a Widget which needs to be rendered
 */
sakai.api.Widgets.renderWidget = function(widgetID) {

};

/**
 * Load the preference settings or data for a widget
 * @param {String} id The unique id of the widget
 * @param {Function} callback Callback function that gets executed after the load is complete
 */
sakai.api.Widgets.loadWidgetData = function(id, callback) {

    // Get the URL from the widgetloader
    var url = sdata.widgets.WidgetLoader.widgets[id] ? sdata.widgets.WidgetLoader.widgets[id].placement : false;

    // Send a GET request to get the data for the widget
    sakai.api.Server.loadJSON(url, callback);

};

/**
 * Save the preference settings or data for a widget
 *
 * @param {String} id The unique id of the widget
 * @param {Object} content A JSON object that contains the data for the widget
 * @param {Function} callback Callback function that gets executed after the save is complete
 * @return {Void}
 */
sakai.api.Widgets.saveWidgetData = function(id, content, callback) {

    // Get the URL from the widgetloader
    var url = sdata.widgets.WidgetLoader.widgets[id].placement;

    // Send a POST request to update/save the data for the widget
    sakai.api.Server.saveJSON(url, content, callback);

};

/**
 * Remove the preference settings or data for a widget
 *
 * @param {String} id The unique id of the widget
 * @param {Function} callback Callback function that gets executed after the delete is complete
 * @return {Void}
 */
sakai.api.Widgets.removeWidgetData = function(id, callback) {

    // Get the URL from the widgetloader
    var url = sdata.widgets.WidgetLoader.widgets[id].placement;

    // Send a DELETE request to remove the data for the widget
    sakai.api.Server.removeJSON(url, callback);

};



})();












/**
 * @name $
 * @namespace
 * jQuery Plugins and overrides for Sakai.
 */
(function($){

    /**
    * Override default jQuery error behavior
    * @function
    * @param {String} s description
    * @param {Object} xhr xhr object
    * @param {String} status Status message
    * @param {Object} e Thrown error
    */
    $.handleError = function (s, xhr, status, e) {

    };

})(jQuery);


/////////////////////////////////////
// jQuery TrimPath Template Plugin //
/////////////////////////////////////

/*
 * Functionality that allows you to create HTML Templates and give that template
 * a JSON object. That template will then be rendered and all of the values from
 * the JSON object can be used to insert values into the rendered HTML. More information
 * and examples can be found over here:
 *
 * http://code.google.com/p/trimpath/wiki/JavaScriptTemplates
 *
 * Template should be defined like this:
 *  <div><!--
 *   // Template here
 *  --></div>
 *
 *  IMPORTANT: There should be no line breaks in between the div and the <!-- declarations,
 *  because that line break will be recognized as a node and the template won't show up, as
 *  it's expecting the comments tag as the first one.
 *
 *  We do this because otherwise a template wouldn't validate in an HTML validator and
 *  also so that our template isn't visible in our page.
 */
(function($){

    /**
     * A cache that will keep a copy of every template we have parsed so far. Like this,
     * we avoid having to parse the same template over and over again.
     */
    var templateCache = [];

    /**
    * Trimpath Template Renderer: Renders the template with the given JSON object, inserts it into a certain HTML
    * element if required, and returns the rendered HTML string
    * @function
    * @param {String|Object} templateElement The name of the template HTML ID or a jQuery selection object.
    * @param {Object} templateData JSON object containing the template data
    * @param {Object} outputElement (Optional) jQuery element in which the template needs to be rendered
    */
    $.TemplateRenderer = function (templateElement, templateData, outputElement) {

        var templateName;

        // The template name and the context object should be defined
        if(!templateElement || !templateData){
            throw "$.TemplateRenderer: the template name or the templateData is not defined";
        }

        if(templateElement instanceof jQuery && templateElement[0]){
            templateName = templateElement[0].id;
        }
        else if (typeof templateElement === "string"){
            templateName = templateElement.replace("#", "");
            templateElement = $("#" + templateName);
        }
        else {
            throw "$.TemplateRenderer: The templateElement '" + templateElement + "' is not in a valid format or the template couldn't be found.";
        }

        if (!templateCache[templateName]) {
            var templateNode = templateElement.get(0);
            if (templateNode) {
                var firstNode = templateNode.firstChild;
                var template = null;
                // Check whether the template is wrapped in <!-- -->
                if (firstNode && (firstNode.nodeType === 8 || firstNode.nodeType === 4)) {
                    template = firstNode.data.toString();
                }
                else {
                    template = templateNode.innerHTML.toString();
                }
                // Parse the template through TrimPath and add the parsed template to the template cache
                templateCache[templateName] = TrimPath.parseTemplate(template, templateName);

            }
            else {
                throw "$.TemplateRenderer: The template '" + templateName + "' could not be found";
            }
        }

        // Run the template and feed it the given JSON object
        var render = templateCache[templateName].process(templateData);

        // Check it there was an output element defined
        // If so, put the rendered template in there
        if (outputElement) {
            outputElement.html(render);
        }

        return render;

    };

})(jQuery);



/**
 * @name Array
 * @namespace
 * Array extensions for Sakai
 */
if(Array.hasOwnProperty("indexOf") === false){

    /**
    * Finds the first occurrence of an element in an array and returns its
    * position. This only kicks in when the native .indexOf method is not
    * available in the browser.
    *
    * @param {Object/String/Integer} obj The element we are looking for
    * @param {Integer} start Where the search starts within the array
    *
    * @returns Returns the position of the first matched element
    * @type Integer
    */
    Array.prototype.indexOf = function(obj,start){

        for(var i=(start||0),j=this.length; i<j; i++){
            if(this[i]===obj){
                return i;
            }
        }
        return -1;

    };
}


/**
 * Entry point for functions which needs to automatically start on each page
 * load.
 *
 * @returns {Void}
 */
sakai.api.autoStart = function() {

    $(document).ready(function(){

        // Load logged in user data
        sakai.api.User.loadMeData(function(success, data){

            // Start i18n
            sakai.api.i18n.init();

            // Start l10n
            sakai.api.l10n.init();

        });

        // Start Widget container functions
        sakai.api.Widgets.Container.init();

    });
};
sakai.api.autoStart();<|MERGE_RESOLUTION|>--- conflicted
+++ resolved
@@ -84,11 +84,7 @@
 /**
  * Sends a Sakai message
  *
-<<<<<<< HEAD
- * @param {Array/String} to Array with the uuids of the users or String with the name of one user to post a message to
-=======
  * @param {Array or String} to Array with the uuids of the users to post a message to or a String with one user.
->>>>>>> f66af400
  * @param {String} subject The subject for this message
  * @param {String} body The text that this message will contain
  * @param {String} category The category for this message
@@ -100,22 +96,12 @@
 sakai.api.Communication.sendMessage = function(to, subject, body, category, reply, callback) {
 
 	var toUsers = "";
-	if(typeof(to) == "string"){
-<<<<<<< HEAD
 		toUsers = "internal:"+to;
 	}else{
 		for(var i=0,il=to.length;i<il;i++){
 			toUsers += "internal:"+to[i]+",";
 		}
 		toUsers = toUsers.substring(0, toUsers.length-1);
-=======
-		toUsers = "internal:" + to;
-	}else{
-        for(u in to){
-            toUsers += "internal:" + to.u + ",";
-            toUsers = toUsers.substring(0,toUsers.length-1);
-        }
->>>>>>> f66af400
 	}
 
     // Basic message details
