/**
 *
 * Licensed to the Sakai Foundation (SF) under one
 * or more contributor license agreements. See the NOTICE file
 * distributed with this work for additional information
 * regarding copyright ownership. The SF licenses this file
 * to you under the Apache License, Version 2.0 (the
 * "License"); you may not use this file except in compliance
 * with the License. You may obtain a copy of the License at
 *
 *     http://www.apache.org/licenses/LICENSE-2.0
 *g
 * Unless required by applicable law or agreed to in writing,
 * software distributed under the License is distributed on an
 * "AS IS" BASIS, WITHOUT WARRANTIES OR CONDITIONS OF ANY
 * KIND, either express or implied. See the License for the
 * specific language governing permissions and limitations under the License.
 *
 */

/*global $, jQuery, fluid, TrimPath, Widgets, window, document */

/**
 * @name sakai
 * @namespace
 * Main sakai namespace
 *
 * @description
 * Main sakai namespace. This is where all the initial namespaces should be defined
 */
var sakai = sakai || {};
sakai.data = {};

/**
 * @name sakai.api
 *
 * @namespace
 * Main API Namespace
 *
 * @class api
 *
 * @description
 * Convenience functions to aid Sakai 3 front-end development.
 * This class is the basis of all Sakai 3 front-end development. This should
 * be included on all pages, along with the sakai_api.js which is an extension
 * of this class, providing higher level functions.
 *
 * @requires
 * jQuery-1.3.2, Fluid, Trimpath
 *
 * @version 0.0.1
 *
 */
sakai.api = {

    /** API Major version number */
    API_VERSION_MAJOR: 0,

    /** API minor version number */
    API_VERSION_MINOR: 0,

    /** API build number  */
    API_VERSION_BUILD: 1

};


(function(){


/**
 * @class Communication
 *
 * @description
 * Communication related convenience functions. This should only hold
 * functions which are used across multiple pages, and does not constitute
 * functionality related to a single area/pag
 *
 * @namespace
 * Communication related convenience functions
 */
sakai.api.Communication = sakai.api.Communication || {};

/**
 * Sends a Sakai message to one or more users. If a group id is received, the
 * message is sent to users that are members of that group.
 *
 * @param {Array|String} to Array with the ids of the users or groups to post a
 *   message to or a String with one user or group id.
 * @param {String} subject The subject for this message
 * @param {String} body The text that this message will contain
 * @param {String} [category="message"] The category for this message
 * @param {String} [reply] The id of the message you are replying on
 * @param {Function} [callback] A callback function which is executed at the end of the operation
 *
 */
sakai.api.Communication.sendMessage = function(to, subject, body, category, reply, callback) {

    /////////////////////////////
    // CONFIGURATION VARIABLES //
    /////////////////////////////

    var toUsers = "";              // aggregates all message recipients
    var sendDone = false;          // has the send been issued?

    ///////////////////////
    // UTILITY FUNCTIONS //
    ///////////////////////

    /**
     * Adds the given userids (String or Array) to the current list of recipients
     * @param {Array|String} userids Either a single userid (String) or a list
     * of userids (Array) to be added to the current list of recipients
     * @return None
     */
    var addRecipient = function(userids) {
        // append comma if the list already exists
        if(toUsers) {
            toUsers += ",";
        }
        if(typeof(userids) === "string" && $.trim(userids) !== "") {
            userids = $.trim(userids);
            toUsers += "internal:" + userids;
        } else if(typeof(userids) === "object") {
            toUsers += "internal:" + userids.join(",internal:");
            toUsers = toUsers.replace(/internal\:\,/g, "");
        }
    };

    /**
     * Sets up and initiates an AJAX POST to send this message to its recipients
     * @param None
     * @return None
     */
    var doSendMessage = function() {
        // Basic message details
        var toSend = {
            "sakai:type": "internal",
            "sakai:sendstate": "pending",
            "sakai:messagebox": "outbox",
            "sakai:to": toUsers,
            "sakai:from": sakai.data.me.user.userid,
            "sakai:subject": subject,
            "sakai:body":body,
            "_charset_":"utf-8"
        };

        // Message category
        if (category) {
            toSend["sakai:category"] = category;
        } else {
            toSend["sakai:category"] = "message";
        }

        // See if this is a reply or not
        if (reply) {
            toSend["sakai:previousmessage"] = reply;
        }

        // Send message
        $.ajax({
            url: "/~" + sakai.data.me.user.userid + "/message.create.html",
            type: "POST",
            data: toSend,
            success: function(data) {

                if (typeof callback === "function") {
                    callback(true, data);
                }
            },
            error: function(xhr, textStatus, thrownError) {

                fluid.log("sakai.api.Communication.sendMessage(): Could not send message to " + to);

                if (typeof callback === "function") {
                    callback(false, xhr);
                }
            }
        });

        // the send has been issued
        sendDone = true;
    };


    //////////////////
    // MAIN ROUTINE //
    //////////////////

    var reqs = [];
    if (typeof(to) === "string") {
        var id = to;
        to = [];
        to[0] = id;
    }

    if (typeof(to) === "object") {
        for (var i = 0; i < to.length; i++) {
            reqs[reqs.length] = {
                "url": "/~" + to[i] + "/public/authprofile.json",
                "method": "GET"
            };
        }
    } else {
        // unrecognized type
        fluid.log("sakai.api.Communication.sendMessage(): invalid argument ('to' not an Array or String).");

        if (typeof callback === "function") {
            callback(false, xhr);
        }
    }

    $.ajax({
       url: "/system/batch",
       method: "POST",
       data: {
           "requests": $.toJSON(reqs)
       },
       success: function(data){
           // array of recipients
           addRecipient(to);
           // send now if we have only a list of users ("thread" safe?)
           if (!sendDone) {
               doSendMessage();
           }
       }
    });

};

/**
 * Sends a message to all members of a group
 *
 * @param {String} groupID The user ID of the recipient
 * @param {String} message The text of the message
 * @return {Boolean} true or false depending on whether the sending was successful or not
 */
sakai.api.Communication.sendMessageToGroup = function(groupID, message) {
    /**
     * SAKIII-599: Unable to currently send a message via:
     *  - /~userid/message.create.html or
     *  - /~groupid/message.create.html
     *
     * Until backend support is available, sakai.api.Communication.sendMessage
     * has been modified to support groupids. Any groupids included in the 'to'
     * list argument will be expanded and messages sent to those users.
     *
     * Once backend support to message a group directly is available, it will be
     * important to complete this function to support posting messages to group
     * pages directly and to track messages sent to groups as opposed to
     * individual users (i.e. Message sent to: "user1, user2, group5" instead of
     * Message sent to: "user1, user2, [list of users in group5]")
     */
};

/**
 * Invites a user to become a contact of the logged in user
 *
 * @param {String} groupID The user ID of the recipient
 * @param {String} message The text of the message
 * @return {Boolean} true or false depending on whether the sending was successful or not
 */
sakai.api.Communication.inviteUser = function(userID) {

};




/**
 * @class Documents
 *
 * @description
 * Document related functionality, file management.This should only hold
 * functions which are used across multiple pages, and does not constitute
 * functionality related to a single area/page
 *
 * @namespace
 * Document and file management
 */
sakai.api.Documents = sakai.api.Documents || {};




/**
 * @class Activity
 *
 * @description
 * Activity related convenience functions which build on the top of Nakamura's
 * event system.
 * This should only hold functions which are used across multiple pages,
 * and does not constitute functionality
 * related to a single area/page
 *
 * @namespace
 * Events related functions
 */
sakai.api.Activity = sakai.api.Activity || {};


/**
 * Wrapper function for creating a Nakamura activity
 *
 * @param nodeUrl {String} The URL of the node we would like the activity to be
 * stored on
 * @param appID {String} The ID of the application/functionality creating the
 * activity
 * @param templateID {String} The ID of the activity template
 * @param extraData {Object} Any extra data which will be stored on the activity
 * node
 * @param callback {Function} Callback function executed at the end of the
 * operation
 * @returns void
 */
sakai.api.Activity.createActivity = function(nodeUrl, appID, templateID, extraData, callback) {

    // Check required params
    if (typeof appID !== "string" || appID === "") {
        fluid.log("sakai.api.Activity.createActivity(): appID is required argument!");
        return;
    }
    if (typeof templateID !== "string" || templateID === "") {
        fluid.log("sakai.api.Activity.createActivity(): templateID is required argument!");
    }

    // Create event url with appropriate selector
    var activityUrl = nodeUrl + ".activity.json";

    // Create data object to send
    var dataToSend = {
        "sakai:activity-appid": appID,
        "sakai:activity-templateid": templateID
    };
    for (var i in extraData) {
        dataToSend[i] = extraData[i];
    }

    // Send request to create the activity
    $.ajax({
        url: activityUrl,
        traditional: true,
        type: "POST",
        data: dataToSend,
        success: function(data){

            if (typeof callback === "function") {
                callback(data, true);
            }
        },
        error: function(xhr, textStatus, thrownError) {

            if (typeof callback === "function") {
                callback(xhr.status, false);
            }
        }
    });

};





/**
 * @class Groups
 *
 * @description
 * Group related convenience functions. This should only hold functions
 * which are used across multiple pages, and does not constitute functionality
 * related to a single area/page
 *
 * @namespace
 * Group related convenience functions
 */
sakai.api.Groups = sakai.api.Groups || {};


/**
 * Public function used to set joinability and visibility permissions for a
 * group with groupid.
 *
 * @param {String} groupid The id of the group that needs permissions set
 * @param {String} joinable The joinable state for the group (from sakai.config.Permissions.Groups)
 * @param {String} visible The visibile state for the group (from sakai.config.Permissions.Groups)
 * @param {Function} callback Function to be called on complete - callback
 *   args: (success, errorMessage)
 * @return None
 */
sakai.api.Groups.setPermissions = function (groupid, joinable, visible, callback) {
    if(groupid && typeof(groupid) === "string" &&
       sakai.api.Security.isValidPermissionsProperty(sakai.config.Permissions.Groups.joinable, joinable) &&
       sakai.api.Security.isValidPermissionsProperty(sakai.config.Permissions.Groups.visible, visible)) {

        // issue a BATCH POST to update Jackrabbit group & Home Folder group
        var batchRequests = [];
        var jackrabbitUrl = "/system/userManager/group/" + groupid + ".update.html";
        var homeFolderUrl = "/~" + groupid + ".modifyAce.html";

        // determine visibility state
        if(visible == sakai.config.Permissions.Groups.visible.managers) {
            // visible to managers only
            batchRequests.push({
                "url": jackrabbitUrl,
                "method": "POST",
                "parameters": {
                    ":viewer": groupid + "-managers",
                    ":viewer@Delete": "everyone",
                    "sakai:group-visible": visible,
                    "sakai:group-joinable": joinable
                }
            });
            batchRequests.push({
                "url": homeFolderUrl,
                "method": "POST",
                "parameters": {
                    "principalId": "everyone",
                    "privilege@jcr:read": "denied"
                }
            });
            batchRequests.push({
                "url": homeFolderUrl,
                "method": "POST",
                "parameters": {
                    "principalId": "anonymous",
                    "privilege@jcr:read": "denied"
                }
            });
        } else if(visible == sakai.config.Permissions.Groups.visible.members) {
            // visible to members only
            batchRequests.push({
                "url": jackrabbitUrl,
                "method": "POST",
                "parameters": {
                    ":viewer": groupid,
                    ":viewer@Delete": "everyone",
                    "sakai:group-visible": visible,
                    "sakai:group-joinable": joinable
                }
            });
            batchRequests.push({
                "url": homeFolderUrl,
                "method": "POST",
                "parameters": {
                    "principalId": "everyone",
                    "privilege@jcr:read": "denied"
                }
            });
            batchRequests.push({
                "url": homeFolderUrl,
                "method": "POST",
                "parameters": {
                    "principalId": "anonymous",
                    "privilege@jcr:read": "denied"
                }
            });
        } else if(visible == sakai.config.Permissions.Groups.visible.allusers) {
            // visible to all logged in users
            batchRequests.push({
                "url": jackrabbitUrl,
                "method": "POST",
                "parameters": {
                    ":viewer": "everyone",
                    "sakai:group-visible": visible,
                    "sakai:group-joinable": joinable
                }
            });
            batchRequests.push({
                "url": homeFolderUrl,
                "method": "POST",
                "parameters": {
                    "principalId": "everyone",
                    "privilege@jcr:read": "granted"
                }
            });
            batchRequests.push({
                "url": homeFolderUrl,
                "method": "POST",
                "parameters": {
                    "principalId": "anonymous",
                    "privilege@jcr:read": "denied"
                }
            });
        } else {
            // visible to the public
            batchRequests.push({
                "url": jackrabbitUrl,
                "method": "POST",
                "parameters": {
                    "rep:group-viewers@Delete": "",
                    "sakai:group-visible": visible,
                    "sakai:group-joinable": joinable
                }
            });
            batchRequests.push({
                "url": homeFolderUrl,
                "method": "POST",
                "parameters": {
                    "principalId": "everyone",
                    "privilege@jcr:read": "granted"
                }
            });
            batchRequests.push({
                "url": homeFolderUrl,
                "method": "POST",
                "parameters": {
                    "principalId": "anonymous",
                    "privilege@jcr:read": "granted"
                }
            });
        }

        // issue the BATCH POST
        $.ajax({
            url: sakai.config.URL.BATCH,
            traditional: true,
            type: "POST",
            data: {
                requests: $.toJSON(batchRequests)
            },
            success: function(data){
                // update group context and call callback
                if(sakai.currentgroup && sakai.currentgroup.data && sakai.currentgroup.data.authprofile) {
                    sakai.currentgroup.data.authprofile["sakai:group-joinable"] = joinable;
                    sakai.currentgroup.data.authprofile["sakai:group-visible"] = visible;
                }
                if(typeof(callback) === "function") {
                    callback(true, null);
                }
            },
            error: function(xhr, textStatus, thrownError){
                // Log an error message
                fluid.log("sakai.grouppermissions.setPermissions - batch post failed");

                if(typeof(callback) === "function") {
                    callback(false, textStatus);
                }
            }
        });
    } else {
        if(typeof(callback) === "function") {
            callback(false, "Invalid arguments sent to sakai.api.Groups.setPermissions");
        }
    }
};


/**
 * Determines whether the current user is a manager of the given group.
 *
 * @param groupid {String} id of the group to check
 * @return true if the current user is a manager, false otherwise
 */
sakai.api.Groups.isCurrentUserAManager = function (groupid) {
    if(!groupid || typeof(groupid) !== "string") {
        return false;
    }

    var managersGroupId = groupid + "-managers";
    if($.inArray(managersGroupId, sakai.data.me.user.subjects) !== -1) {
        // current user is a group manager
        return true;
    } else {
        return false;
    }
};


/**
 * Determines whether the current user is a member of the given group.
 * Managers are considered members of a group. If the current user is a manager
 * of the group, this function will return true.
 *
 * @param groupid {String} id of the group to check
 * @return true if the current user is a member or manager, false otherwise
 */
sakai.api.Groups.isCurrentUserAMember = function (groupid) {
    if(!groupid || typeof(groupid) !== "string") {
        return false;
    }

    if($.inArray(groupid, sakai.data.me.user.subjects) !== -1) {
        // current user is a group member
        return true;
    } else {
        return false;
    }
};


/**
 * Adds the specified user to a specified group
 *
 * @param {String} userID The ID of the user to add to the group
 * @param {String} groupID The ID of the group to add the user to
 * @param {Function} callback Callback function executed at the end of the
 * operation - callback args:
 * -- {Boolean} success true if the operation succeeded, false if it failed
 * -- {Object} data data returned on successful operation, xhr on failed operation
 */
sakai.api.Groups.addToGroup = function(userID, groupID, callback) {
    if (userID && typeof(userID) === "string" &&
        groupID && typeof(groupID) === "string") {
        // add user to group
        $.ajax({
            url: "/system/userManager/group/" + groupID + ".update.json",
            data: {
                "_charset_":"utf-8",
                ":member": userID
            },
            type: "POST",
            success: function (data) {
                if (typeof(callback) === "function") {
                    callback(true, data);
                }
            },
            error: function (xhr, textStatus, thrownError) {
                if (typeof(callback) === "function") {
                    callback(false, xhr);
                }
            }
        });
    } else {
        if (typeof(callback) === "function") {
            callback(false, {"textStatus": "Invalid arguments sent to sakai.api.Groups.addToGroup()"});
        }
    }
};


/**
 * Removes the specified user from a specified group
 *
 * @param {String} userID The ID of the user to remove from the group
 * @param {String} groupID The ID of the group to remove the user from
 * @param {Function} callback Callback function executed at the end of the
 * operation - callback args:
 * -- {Boolean} success true if the operation succeeded, false if it failed
 * -- {Object} data data returned on successful operation, xhr on failed operation
 */
sakai.api.Groups.removeFromGroup = function(userID, groupID, callback) {
    if (userID && typeof(userID) === "string" &&
        groupID && typeof(groupID) === "string") {
        $.ajax({
            url: "/system/userManager/group/" + groupID + ".update.json",
            data: {
                "_charset_":"utf-8",
                ":member@Delete": userID
            },
            type: "POST",
            success: function (data) {
    	        if (typeof(callback) === "function") {
                    callback(true, data);
                }
            },
            error: function (xhr, textStatus, thrownError) {
                if (typeof(callback) === "function") {
                    callback(false, xhr);
                }
            }
        });
    } else {
        if (typeof(callback) === "function") {
            callback(false, {"textStatus": "Invalid arguments sent to sakai.api.Groups.removeFromGroup()"});
        }
    }
};


/**
 * Creates a join request for the given user for the specified group
 *
 * @param {String} userID ID of the user that wants to join the group
 * @param {String} groupID ID of the group to the user wants to join
 * @param {Function} callback Callback function executed at the end of the
 * operation - callback args:
 *  -- {Boolean} success True if operation succeeded, false otherwise
 *  -- {Object} error null if successful, xhr data otherwise
 */
sakai.api.Groups.addJoinRequest = function (userID, groupID, callback) {
    if (userID && typeof(userID) === "string" &&
        groupID && typeof(groupID) === "string") {
        $.ajax({
            url: "/~" + groupID + "/joinrequests.create.html?userid=" + userID,
            type: "POST",
            success: function (data) {
                if (typeof(callback) === "function") {
                    callback(true, null);
                }
            },
            error: function (xhr, textStatus, thrownError) {
                if (typeof(callback) === "function") {
                    callback(false, xhr);
                }
            }
        });
    } else {
        if (typeof(callback) === "function") {
            callback(false, {"textStatus": "Invalid arguments sent to sakai.api.Groups.addJoinRequest()"});
        }
    }
};


sakai.api.Groups.removeJoinRequest = function (userID, groupID, callback) {
    if (userID && typeof(userID) === "string" &&
        groupID && typeof(groupID) === "string") {
        $.ajax({
            url: "/~" + groupID + "/joinrequests/" + userID,
            data: {
                ":operation": "delete"
            },
            type: "POST",
            success: function (data) {
                if (typeof(callback) === "function") {
                    callback(true, null);
                }
            },
            error: function (xhr, textStatus, thrownError) {
                if (typeof(callback) === "function") {
                    callback(false, xhr);
                }
            }
        });
    } else {
        if (typeof(callback) === "function") {
            callback(false, {"textStatus": "Invalid arguments sent to sakai.api.Groups.removeJoinRequest()"});
        }
    }
};


/**
 * Returns all join requests for the specified group
 *
 * @param {String} groupID ID of the group to fetch join requests for
 * @param {Function} callback Callback function executed at the end of the
 * @param {Boolean} async Optional argument to set whether this operation is
 *   asynchronous or not. Default is true.
 * operation - callback args:
 *  -- {Boolean} success true if operation succeeded, false otherwise
 *  -- {Object} joinrequest data if successful, xhr data otherwise
 */
sakai.api.Groups.getJoinRequests = function (groupID, callback, async) {
    if (groupID && typeof(groupID) === "string") {
        if (async == null) {
            async = true;
        }
        $.ajax({
            url: "/var/joinrequests/list.json?groupId=" + groupID,
            type: "GET",
            async: async,
            success: function (data) {
                if (typeof(callback) === "function") {
                    callback(true, data);
                }
            },
            error: function (xhr, textStatus, thrownError) {
                if (typeof(callback) === "function") {
                    callback(false, xhr);
                }
            }
        });
    } else {
        if (typeof(callback) === "function") {
            callback(false, {"textStatus": "Invalid arguments sent to sakai.api.Groups.getJoinRequests()"});
        }
    }
};


/**
 * Returns all the users who are member of a certain group
 *
 * @param {String} groupID The ID of the group we would like to get the members
 * of
 * @param {Function} callback Callback function executed at the end of the
 * operation, containing the member user's data
 *
 * @returns true or false
 * @type Boolean
 */
sakai.api.Groups.getMembers = function(groupID, callback) {

};




/**
 * @class Skinning
 *
 * @description
 * <p>Skinning support for Sakai</p>
 */
sakai.api.Skinning = sakai.api.Skinning || {};

/**
 * loadSkins
 * Loads in any skins defined in sakai.config.skinCSS
 */
sakai.api.Skinning.loadSkinsFromConfig = function() {
    if (sakai.config.skinCSS && sakai.config.skinCSS.length) {
        $(sakai.config.skinCSS).each(function(i,val) {
            $.Load.requireCSS(val);
        });
    }
};

/**
 * @class i18n
 *
 * @description
 * <p>Internationalisation related functions for general page content, widget
 * content and UI elements.</p>
 * <p>This should only hold functions which are used across
 * multiple pages, and does not constitute functionality related to a single area/page.</p>
 *
 * @namespace
 * Internationalisation
 */
sakai.api.i18n = sakai.api.i18n || {};

/**
 * <p>Main i18n process</p>
 * <p>This function will be executed once the entire DOM has been loaded. The function will take
 * the HTML that's inside the body of the page, and load the default and user specific language
 * bundle. We then look for i18n keys inside the HTML, and replace with the values from the
 * language bundles. We always first check whether the key is available in the user specific
 * bundle and only if that one doesn't exist, we will take the value out of the default bundle.</p>
 */
sakai.api.i18n.init = function(){


    /////////////////////////////
    // CONFIGURATION VARIABLES //
    /////////////////////////////

    // Initialise the sakai.data.18n variable
    sakai.data.i18n = {};

    // Will contain all of the values for the default bundle
    sakai.data.i18n.defaultBundle = false;

    // Will contain all of the values for the bundle of the language chosen by the user
    sakai.data.i18n.localBundle = false;

    // Will contain all the i18n for widgets
    sakai.data.i18n.widgets = sakai.data.i18n.widgets || {};


    ////////////////////
    // HELP VARIABLES //
    ////////////////////

    /*
     * Cache the jQuery i18nable element. This makes sure that only pages with
     * the class i18nable on the body element get i18n translations and won't do
     * it on other pages.
     * <body class="i18nable">
     */
    var $i18nable = $("body.i18nable");

    /*
     * We take the HTML that is inside the body tag. We will use this to find string we want to
     * translate into the language chosen by the user
     */
    var tostring = $i18nable.html();


    ////////////////////////////
    // LANGUAGE BUNDLE LOADER //
    ////////////////////////////

    /**
     * Gets the site id if the user is currently on a site
     * if the user is on any other page then false is returned
     *
     * Proposed addin: Check to see if there is a siteid querystring parameter.
     * This will then i18n pages like site settings as well.
     */
    var getSiteId = function(){
        var site = false;
        var loc = ("" + document.location);
        var siteid = loc.indexOf(sakai.config.URL.SITE_CONFIGFOLDER.replace(/__SITEID__/, ""));
        if (siteid !== -1) {
            var mark = (loc.indexOf("?") === -1) ? loc.length : loc.indexOf("?");
            var uri = loc.substring(0, mark);
            site = uri.substring(siteid, loc.length).replace(sakai.config.URL.SITE_CONFIGFOLDER.replace(/__SITEID__/, ""), "");
            site = site.substring(0, site.indexOf("#"));
        }
        return site;
    };


    ////////////////////
    // I18N FUNCTIONS //
    ////////////////////

    /**
     * Once all of the i18n strings have been replaced, we will finish the i18n step.
     * The content of the body tag is hidden by default, in
     * order not to show the non-translated string before they are translated. When i18n has
     * finished, we can show the body again.
     * We then tell the container that pre-loading of the page has finished and that widgets are
     * now ready to be loaded. This will mostly mean that now the general page/container code
     * will be executed.
     * Finally, we will look for the definition of widgets inside the HTML code, which should look
     * like this:
     *  - Single instance: <div id="widget_WIDGETNAME" class="widget_inline"></div>
     *  - Multiple instance support: <div id="widget_WIDGETNAME_UID_PLACEMENT" class="widget_inline"></div>
     * and load them into the document
     */
    var finishI18N = function(){
        var currentPage = window.location.pathname;
        if (sakai.data.me.user.anon) {
            if ($.inArray(currentPage, sakai.config.requireUser) > -1){
                sakai.api.Security.sendToLogin();
                return false;
            }
        } else {
            if ($.inArray(currentPage, sakai.config.requireAnonymous) > -1){
                document.location = sakai.config.URL.MY_DASHBOARD_URL;
                return false;
            }
        }
        if ($.inArray(currentPage, sakai.config.requireProcessing) === -1 && window.location.pathname.substring(0, 2) !== "/~"){
            sakai.api.Security.showPage();
        }
        sakai.api.Widgets.Container.setReadyToLoad(true);
        sakai.api.Widgets.widgetLoader.insertWidgets(null, false);
        return true;
    };

    /**
     * This will give the body's HTML string, the local bundle (if present) and the default bundle to the
     * general i18n function. This will come back with an HTML string where all of the i18n strings will
     * be replaced. We then change the HTML of the body tag to this new HTML string.
     * @param {Object} localjson
     *  JSON object where the keys are the keys we expect in the HTML and the values are the translated strings
     * @param {Object} defaultjson
     *  JSON object where the keys are the keys we expect in the HTML and the values are the translated strings
     *  in the default language
     */
    var doI18N = function(localjson, defaultjson){
        var newstring = sakai.api.i18n.General.process(tostring, localjson, defaultjson);
        // We actually use the old innerHTML function here because the jQuery.html() function will
        // try to reload all of the JavaScript files declared in the HTML, which we don't want as they
        // will already be loaded
        if($i18nable.length > 0){
            $i18nable[0].innerHTML = newstring;
        }
        document.title = sakai.api.i18n.General.process(document.title, localjson, defaultjson);
        finishI18N();
    };

    /**
     * This function will load the general language bundle specific to the language chosen by
     * the user and will store it in a global variable. This language will either be the prefered
     * user language or the prefered server language. The language will be available in the me feed
     * and we'll use the global sakai.data.me object to extract it from. If there is no prefered langauge,
     * we'll use the default bundle to translate everything.
     */
    var loadLocalBundle = function(langCode){
        $.ajax({
            url: sakai.config.URL.I18N_BUNDLE_ROOT + langCode + ".json",
            success: function(data){
                sakai.data.i18n.localBundle = data;
                doI18N(sakai.data.i18n.localBundle, sakai.data.i18n.defaultBundle);
            },
            error: function(xhr, textStatus, thrownError){
                // There is no language file for the language chosen by the user
                // We'll switch to using the default bundle only
                doI18N(null, sakai.data.i18n.defaultBundle);
            }
        });
    };

    /**
     * Load the language for a specific site
     * @param {String} site The id of the site you want to load the language for
     */
    var loadSiteLanguage = function(site){
        $.ajax({
            url: sakai.config.URL.SITE_CONFIGFOLDER.replace("__SITEID__", site) + ".json",
            cache: false,
            success: function(data){
                var siteJSON = data;
                if (siteJSON.language && siteJSON.language !== "default_default") {
                    loadLocalBundle(siteJSON.language);
                }
                else if (sakai.data.me.user.locale) {
                    loadLocalBundle(sakai.data.me.user.locale.language + "_" + sakai.data.me.user.locale.country);
                }
                else {
                    // There is no locale set for the current user. We'll switch to using the default bundle only
                    doI18N(null, sakai.data.i18n.defaultBundle);
                }
            },
            error: function(xhr, textStatus, thrownError){
                loadLocalBundle();
            }
        });
    };

    /**
     * This will load the default language bundle and will store it in a global variable. This default bundle
     * will be saved in a file called _bundle/default.properties.
     */
    var loadDefaultBundle = function(){
        $.ajax({
            url: sakai.config.URL.I18N_BUNDLE_ROOT + "default.json",
            success: function(data){
                sakai.data.i18n.defaultBundle = data;
                var site = getSiteId();
                if (!site) {
                    if (sakai.data.me.user.locale) {
                        loadLocalBundle(sakai.data.me.user.locale.language + "_" + sakai.data.me.user.locale.country);
                    }
                    else {
                        // There is no locale set for the current user. We'll switch to using the default bundle only
                        doI18N(null, sakai.data.i18n.defaultBundle);
                    }
                }
                else {
                    loadSiteLanguage(site);
                }
            },
            error: function(xhr, textStatus, thrownError){
                // There is no default bundle, so we'll just show the interface without doing any translations
                finishI18N();
            }
        });
    };


    /////////////////////////////
    // INITIALIZATION FUNCTION //
    /////////////////////////////

    loadDefaultBundle();
};

/**
 * @class i18nGeneral
 *
 * @description
 * Internationalisation related functions for general page content and UI elements
 *
 * @namespace
 * General internationalisation functions
 */
sakai.api.i18n.General = sakai.api.i18n.General || {};

/**
 * General process functions that will replace all the messages in a string with their corresponding translation.
 * @example sakai.api.i18n.General.process(
 *     "&lt;h1&gt;__MSG__CHANGE_LAYOUT__&lt;/h1&gt",
 *     {"__MSG__CHANGE_LAYOUT__" : "verander layout"},
 *     {"__MSG__CHANGE_LAYOUT__" : "change layout"}
 * );
 * @param {String} toprocess
 *  HTML string in which we want to replace messages. Messages have the following
 *  format: __MSG__KEY__
 * @param {Object} localbundle
 *  JSON object where the keys are the keys we expect in the HTML and the values are the translated strings
 * @param {Object} defaultbundle
 *  JSON object where the keys are the keys we expect in the HTML and the values are the translated strings
 *  in the default language
 * @return {String} A processed string where all the messages are replaced with values from the language bundles
 */
sakai.api.i18n.General.process = function(toprocess, localbundle, defaultbundle) {

    if(!toprocess){
        return "";
    }

    var expression = new RegExp(".{1}__MSG__(.*?)__", "gm"), processed = "", lastend = 0;

    while(expression.test(toprocess)) {
        var replace = RegExp.lastMatch;
        var lastParen = RegExp.lastParen;
        var quotes = "";

        // need to add quotations marks if key is adjacent to an equals sign which means its probably missing quotes - IE
        if (replace.substr(0,2) !== "__"){
            if (replace.substr(0,1) === "="){
                quotes = '"';
            }
            replace = replace.substr(1, replace.length);
        }

        // check for i18n debug
        if (sakai.config.displayDebugInfo === true && sakai.data.me.user.locale && sakai.data.me.user.locale.language === "lu" && sakai.data.me.user.locale.country === "GB"){
            var toreplace = quotes + replace.substr(7, replace.length - 9) + quotes;
            processed += toprocess.substring(lastend, expression.lastIndex - replace.length) + toreplace;
            lastend = expression.lastIndex;
        } else {
            var toreplace = quotes + sakai.api.i18n.General.getValueForKey(lastParen) + quotes;
            processed += toprocess.substring(lastend, expression.lastIndex - replace.length) + toreplace;
            lastend = expression.lastIndex;
        }
    }
    processed += toprocess.substring(lastend);
    return processed;

};

/**
 * Get the internationalised value for a specific key.
 * We expose this function so you can do internationalisation within JavaScript.
 * @example sakai.api.i18n.General.getValueForKey("__MSG__CHANGE_LAYOUT__");
 * @param {String} key The key that will be used to get the internationalised value
 * @return {String} The translated value for the provided key
 */
sakai.api.i18n.General.getValueForKey = function(key) {

    // First check if the key can be found in the locale bundle
    if (sakai.data.i18n.localBundle[key]) {
        return sakai.data.i18n.localBundle[key];
    }
    // If the key wasn't found in the localbundle, search in the default bundle
    else if (sakai.data.i18n.defaultBundle[key]) {
        return sakai.data.i18n.defaultBundle[key];
    }
    // If none of the about found something, log an error message
    else {
        fluid.log("sakai.api.i18n.General.getValueForKey: Not in local & default file. Key: " + key);
        return false;
    }
};


/**
 * @class i18nWidgets
 *
 * @description
 * Internationalisation in widgets
 *
 * @namespace
 * Internationalisation in widgets
 */
sakai.api.i18n.Widgets = sakai.api.i18n.Widgets || {};

/**
 * Get the value for a specific key in a specific widget.
 * @example sakai.api.i18n.Widgets.getValueForKey("myprofile", "en_US", "PREVIEW_PROFILE");
 * @param {String} widgetname The name of the widget
 * @param {String} locale The locale for the getting the value
 * @param {String} key The key which you want to be translated
 * @return {String} The value you wanted to translate for a specific widget
 */
sakai.api.i18n.Widgets.getValueForKey = function(widgetname, locale, key) {

    // Get a message key value in priority order: local widget language file -> widget default language file -> system local bundle -> system default bundle
    if ((typeof sakai.data.i18n.widgets[widgetname][locale] === "object") && (typeof sakai.data.i18n.widgets[widgetname][locale][key] === "string")){
        return sakai.data.i18n.widgets[widgetname][locale][key];

    } else if ((typeof sakai.data.i18n.widgets[widgetname]["default"][key] === "string") && (typeof sakai.data.i18n.widgets[widgetname]["default"] === "object")) {
        return sakai.data.i18n.widgets[widgetname]["default"][key];

    } else if (sakai.data.i18n.localBundle[key]) {
        return sakai.data.i18n.localBundle[key];

    } else if (sakai.data.i18n.defaultBundle[key]) {
        return sakai.data.i18n.defaultBundle[key];

    }

};


/**
 * @class l10n
 *
 * @description
 * Localisation related functions for general page content, widget
 * content and UI elements This should only hold functions
 * which are used across multiple pages, and does not constitute functionality
 * related to a single area/page
 *
 * @namespace
 * Language localisation
 */
sakai.api.l10n = sakai.api.l10n || {};

/**
 * Get the current logged in user's locale
 *
 * @return {String} The user's locale string in XXX format
 */
sakai.api.l10n.getUserLocale = function() {

};

/**
 * Parse a date string into a date object and adjust that date to the timezone
 * set by the current user.
 * @param {Object} dateString    date to parse in the format 2010-10-06T14:45:54+01:00
 */
sakai.api.l10n.parseDateString = function(dateString){
    var d = new Date();
    d.setFullYear(parseInt(dateString.substring(0,4),10));
    d.setMonth(parseInt(dateString.substring(5,7),10) - 1);
    d.setDate(parseInt(dateString.substring(8,10),10));
    d.setHours(parseInt(dateString.substring(11,13),10));
    d.setMinutes(parseInt(dateString.substring(14,16),10));
    d.setSeconds(parseInt(dateString.substring(17,19),10));
    // Localization
    d.setTime(d.getTime() - (parseInt(dateString.substring(19,22),10)*60*60*1000));
    d.setTime(d.getTime() + sakai.data.me.user.locale.timezone.GMT*60*60*1000);
    return d;
}



/**
 * @class Security
 *
 * @description
 * Security and authorisation related related convenience functions
 * This should only hold functions
 * which are used across multiple pages, and does not constitute functionality
 * related to a single area/page
 *
 * @namespace
 * Security and authorisation related functionality
 */
sakai.api.Security = sakai.api.Security || {};

/**
 * Encodes the HTML characters inside a string so that the HTML characters (e.g. <, >, ...)
 * are treated as text and not as HTML entities
 *
 * @param {String} inputString  String of which the HTML characters have to be encoded
 *
 * @returns {String} HTML Encoded string
 */
sakai.api.Security.escapeHTML = function(inputString){
    if (inputString) {
        return $("<div/>").text(inputString).html().replace(/"/g,"&quot;");
    } else {
        return "";
    }
};

/**
 * Sanitizes HTML content. All untrusted (user) content should be run through
 * this function before putting it into the DOM
 *
 * @param inputHTML {String} The content string we would like to sanitize
 *
 * @returns {String} Escaped and sanitized string
 */
sakai.api.Security.saneHTML = function(inputHTML) {

    if (inputHTML === "") {
        return "";
    }


    // Filter which runs through every url in inputHTML
    var filterUrl = function(url) {

        return url;

    };

    // Filter which runs through every name id and class
    var filterNameIdClass = function(nameIdClass) {

        return nameIdClass;

    };

    html4.ELEMENTS["video"] = 0;
    html4.ATTRIBS["video::src"] = 0;
    html4.ATTRIBS["video::class"] = 0;
    html4.ATTRIBS["video::autoplay"] = 0;
    html4.ELEMENTS["embed"] = 0;
    html4.ELEMENTS["i"] = 0;
    html4.ATTRIBS["embed::src"] = 0;
    html4.ATTRIBS["embed::class"] = 0;
    html4.ATTRIBS["embed::autostart"] = 0;
    // A slightly modified version of Caja's sanitize_html function to allow style="display:none;"
    var sakaiHtmlSanitize = function(htmlText, opt_urlPolicy, opt_nmTokenPolicy) {
        var out = [];
        html.makeHtmlSanitizer(
            function sanitizeAttribs(tagName, attribs) {
                for (var i = 0; i < attribs.length; i += 2) {
                    var attribName = attribs[i];
                    var value = attribs[i + 1];
                    var atype = null, attribKey;
                    if ((attribKey = tagName + '::' + attribName, html4.ATTRIBS.hasOwnProperty(attribKey)) || (attribKey = '*::' + attribName, html4.ATTRIBS.hasOwnProperty(attribKey))) {
                        atype = html4.ATTRIBS[attribKey];
                    }
                    if (atype !== null) {
                        switch (atype) {
                            case html4.atype.SCRIPT:
                            case html4.atype.STYLE:
                                var accept = ["color", "display", "background-color", "font-weight", "font-family",
                                              "padding", "padding-left", "padding-right", "text-align", "font-style",
<<<<<<< HEAD
                                              "text-decoration"];
=======
                                              "text-decoration", "border"];
>>>>>>> 80869f08
                                var sanitizedValue = "";
                                if (value){
                                    var vals = value.split(";");
                                    for (var attrid = 0; attrid < vals.length; attrid++){
                                        var attrValue = $.trim(vals[attrid].split(":")[0]).toLowerCase();
                                        if ($.inArray(attrValue, accept)){
                                            sanitizedValue += vals[i];
                                        }
                                    }
                                if (!sanitizedValue)
                                    value = null;
                                } else {
                                    value = sanitizedValue;
                                }
                                break;
                            case html4.atype.IDREF:
                            case html4.atype.IDREFS:
                            case html4.atype.GLOBAL_NAME:
                            case html4.atype.LOCAL_NAME:
                            case html4.atype.CLASSES:
                                value = opt_nmTokenPolicy ? opt_nmTokenPolicy(value) : value;
                                break;
                            case html4.atype.URI:
                                value = opt_urlPolicy && opt_urlPolicy(value);
                                break;
                            case html4.atype.URI_FRAGMENT:
                                if (value && '#' === value.charAt(0)) {
                                    value = opt_nmTokenPolicy ? opt_nmTokenPolicy(value) : value;
                                    if (value) {
                                        value = '#' + value;
                                    }
                                } else {
                                    value = null;
                                }
                                break;
                        }
                    } else {
                        value = null;
                    }
                    attribs[i + 1] = value;
                }
                return attribs;
            })(htmlText, out);
        return out.join('');
    };

    // Call a slightly modified version of Caja's sanitizer
    return sakaiHtmlSanitize(inputHTML, filterUrl, filterNameIdClass);

};


/**
 * Checks whether the given value is valid as defined by the given
 * permissionsProperty.
 *
 * @param {Object} permissionsProperty Permissions property object
 *   (i.e. sakai.config.Permissions.Groups.joinable) with valid values to check
 *   against
 * @param {Object} value Value to investigate
 * @return true if the value has a valid property value, false otherwise
 */
sakai.api.Security.isValidPermissionsProperty = function(permissionsProperty, value) {
    if(!value || value === "") {
        // value is empty - not valid
        return false;
    }
    for(index in permissionsProperty) {
        if(permissionsProperty.hasOwnProperty(index)) {
            if(value === permissionsProperty[index]) {
                // value is valid
                return true;
            }
        }
    }
    // value is not valid
    return false;
};


/** Description - TO DO */
sakai.api.Security.setPermissions = function(target, type, permissions_object) {

};

/** Description - TO DO */
sakai.api.Security.getPermissions = function(target, type, permissions_object) {

};

/**
 * Function that can be called by pages that can't find the content they are supposed to
 * show.
 */
sakai.api.Security.send404 = function(){
    var redurl = window.location.pathname + window.location.hash;
    document.location = "/dev/404.html?redurl=" + escape(window.location.pathname + window.location.search + window.location.hash);
    return false;
};

/**
 * Function that can be called by pages that don't have the permission to show the content
 * they should be showing
 */
sakai.api.Security.send403 = function(){
    var redurl = window.location.pathname + window.location.hash;
    document.location = "/dev/403.html?redurl=" + escape(window.location.pathname + window.location.search + window.location.hash);
    return false;
};

/**
 * Function that can be called by pages that require a login first
 */
sakai.api.Security.sendToLogin = function(){
    var redurl = window.location.pathname + window.location.hash;
    document.location = sakai.config.URL.GATEWAY_URL + "?url=" + escape(window.location.pathname + window.location.search + window.location.hash);
    return false;
};

sakai.api.Security.showPage = function(){
    // Show the background images used on anonymous user pages
    if ($.inArray(window.location.pathname, sakai.config.requireAnonymous) > -1){
        $('html').addClass("requireAnon");
    // Show the normal background
    } else {
        $('html').addClass("requireUser");
    }
    sakai.api.Skinning.loadSkinsFromConfig();
    // Put the title inside the page
    var pageTitle = sakai.api.i18n.General.getValueForKey(sakai.config.PageTitles.prefix);
    if (sakai.config.PageTitles.pages[window.location.pathname]){
        pageTitle += sakai.api.i18n.General.getValueForKey(sakai.config.PageTitles.pages[window.location.pathname]);
    }
    document.title = pageTitle;
    // Show the actual page content
    $('body').show();
};


/**
 * @class Server
 *
 * @description
 * Server communication and batch processing. This should only hold functions
 * which are used across multiple pages, and does not constitute functionality
 * related to a single area/page
 *
 * @namespace
 * Server related convenience functions and communication
 */
sakai.api.Server = sakai.api.Server || {};

/** Description - TO DO */
sakai.api.Server.batchGet = function() {

};

/** Description - TO DO */
sakai.api.Server.batchPost = function() {

};

/**
 * Saves a specified JSON object to a specified URL in JCR. The structure of JSON data will be re-created in JCR as a node hierarchy.
 *
 * @param {String} i_url The path to the preference where it needs to be
 * saved
 * @param {Object} i_data A JSON object whic we would like to save
 * (max 200 child object of each object)
 * @param {Function} callback A callback function which is executed at the
 * end of the operation
 *
 * @returns {Void}
 */
sakai.api.Server.saveJSON = function(i_url, i_data, callback) {

    // Argument check
    if (!i_url || !i_data) {

        // Log the error message
        fluid.log("sakai.api.Server.saveJSON: Not enough or empty arguments!");

        // Still invoke the callback function
        if (typeof callback === "function") {
            callback(false, "The supplied arguments were incorrect.");
        }

        // Make sure none of the other code in this function is executed
        return;
    }

    /**
     * <p>Convert all the arrays in an object to an object with a unique key.<br />
     * Mixed arrays (arrays with multiple types) are not supported.
     * </p>
     * <code>
     * {
     *     "boolean": true,
     *     "array_object": [{ "key1": "value1", "key2": "value2"}, { "key1": "value1", "key2": "value2"}]
     * }
     * </code>
     * to
     * <code>
     * {
     *     "boolean": true,
     *     "array_object": {
     *         "__array__0__": { "key1": "value1", "key2": "value2"},
     *         "__array__1__": { "key1": "value1", "key2": "value2"}
     *     }
     * }
     * </code>
     * @param {Object} obj The Object that you want to use to convert all the arrays to objects
     * @return {Object} An object where all the arrays are converted into objects
     */
    var convertArrayToObject = function(obj) {

        // Since the native createTree method doesn't support an array of objects natively,
        // we need to write extra functionality for this.
        for(var i in obj){

            // Check if the element is an array, whether it is empty and if it contains any elements
            if (obj.hasOwnProperty(i) && $.isArray(obj[i]) && obj[i].length > 0) {

                // Deep copy the array
                var arrayCopy = $.extend(true, [], obj[i]);

                // Set the original array to an empty object
                obj[i] = {};

                // Add all the elements that were in the original array to the object with a unique id
                for (var j = 0, jl = arrayCopy.length; j < jl; j++) {

                    // Copy each object from the array and add it to the object
                    obj[i]["__array__" + j + "__"] = arrayCopy[j];

                    // Run recursively
                    convertArrayToObject(arrayCopy[j]);
                }
            }

            // If there are array elements inside
            else if ($.isPlainObject(obj[i])) {
                convertArrayToObject(obj[i]);
            }

        }

        return obj;
    };

    // Convert the array of objects to only objects
    // We also need to deep copy the object so we don't modify the input parameter
    i_data = convertArrayToObject($.extend(true, {}, i_data));

    // Send request
    $.ajax({
        url: i_url,
        type: "POST",
        data: {
            ":operation": "import",
            ":contentType": "json",
            ":content": $.toJSON(i_data),
            ":replace": true,
            ":replaceProperties": true
        },
        dataType: "json",

        success: function(data){

            // If a callback function is specified in argument, call it
            if (typeof callback === "function") {
                callback(true, data);
            }
        },

        error: function(xhr, status, e){

            // Log error
            fluid.log("sakai.api.Server.saveJSON: There was an error saving JSON data to: " + this.url);

            // If a callback function is specified in argument, call it
            if (typeof callback === "function") {
                callback(false, xhr);
            }
        }
    });

};

/**
 * Loads structured preference data from a specified URL (and it's node subtree)
 *
 * @param {String} i_url The path to the preference which needs to be loaded
 * @param {Function} callback A callback function which is executed at the end
 * of the operation
 * @param {Object} data The data to pass to the url
 *
 * @returns {Void}
 */
sakai.api.Server.loadJSON = function(i_url, callback, data) {

    // Argument check
    if (!i_url) {

        // Log the error message
        fluid.log("sakai.api.Server.loadJSON: Not enough or empty arguments!");

        // Still invoke the callback function
        if (typeof callback === "function") {
            callback(false, "The supplied arguments were incorrect.");
        }

        // Make sure none of the other code in this function is executed
        return;
    }

    $.ajax({
        url: i_url + ".infinity.json",
        cache: false,
        dataType: "json",
        data: data,
        success: function(data) {

            // Remove keys which are created by JCR or Sling
            sakai.api.Util.removeJCRObjects(data);

            // Convert the special objects to arrays
            data = sakai.api.Server.loadJSON.convertObjectToArray(data, null, null);

            // Call callback function if present
            if (typeof callback === "function") {
                callback(true, data);
            }
        },
        error: function(xhr, status, e) {

            // Log error
            fluid.log("sakai.api.Server.loadJSON: There was an error loading JSON data from: " + this.url);

            // Call callback function if present
            if (typeof callback === "function") {
                callback(false, xhr);
            }
        }
    });
};

/**
 * <p>Convert all the objects with format __array__?__ in an object to an array</p>
 * <code>
 * {
 *     "boolean": true,
 *     "array_object": {
 *         "__array__0__": {
 *             "key1": "value1",
 *             "key2": "value2"
 *         }
 *     }
 * }
 * </code>
 * to
 * <code>
 * {
 *     "boolean": true,
 *     "array_object": [
 *         {
 *             "key1": "value1",
 *             "key2": "value2"
 *        }
 *     ]
 * }
 * </code>
 * @param {Object} specficObj The Object that you want to use to convert all the objects with the special format to arrays
 * @param {Object} [globalObj] The parent object, we need this to run over the elements recursively
 * @param {Object} [objIndex] The index of the parent object
 * @return {Object} An object where all the objects with the special format are converted into arrays
 */
sakai.api.Server.loadJSON.convertObjectToArray = function(specficObj, globalObj, objIndex){

    // Run over all the items in the object
    for (var i in specficObj) {

        // If exists and it's an object recurse
        if (specficObj.hasOwnProperty(i)) {

            // If it's a non-empty array-object it will have a first element with the key "__array__0__"
            if (i === "__array__0__") {

                // We need to get the number of items in the object
                var arr = [];
                var count = 0;
                for (var j in specficObj) {
                    if (specficObj.hasOwnProperty(j)) {
                        count++;
                    }
                }

                // Construct array of objects
                for(var k = 0, kl = count; k < kl; k ++){
                    arr.push(specficObj["__array__"+k+"__"]);
                }

                globalObj[objIndex] = arr;
            }

            if ($.isPlainObject(specficObj[i])) {
                sakai.api.Server.loadJSON.convertObjectToArray(specficObj[i], specficObj, i);
            }
        }

    }
    return specficObj;
};

/**
 * Remove the JSON for a specific node in JCR
 *
 * @param {String} i_url The path of the node you want to remove
 * @param {Function} callback Callback function which is executed at the
 * end of the operation
 *
 * @returns {Void}
 */
sakai.api.Server.removeJSON = function(i_url, callback){

    // Argument check
    if (!i_url) {

        // Log the error message
        fluid.log("sakai.api.Server.removeJSON: Not enough or empty arguments!");

        // Still invoke the callback function
        if (typeof callback === "function") {
            callback(false, "The supplied arguments were incorrect.");
        }

        // Make sure none of the other code in this function is executed
        return;
    }

    // Send request
    $.ajax({
        url: i_url,
        // Note that the type DELETE doesn't work with sling if you do /test.json
        // You can only perform a DELETE on /test (without extension)
        // http://sling.apache.org/site/manipulating-content-the-slingpostservlet-servletspost.html
        type: "POST",
        data: {
            ":operation" : "delete"
        },
        success: function(data){

            // If a callback function is specified in argument, call it
            if (typeof callback === "function") {
                callback(true, data);
            }
        },

        error: function(xhr, status, e){

            // Log error
            fluid.log("sakai.api.Server.removeJSON: There was an error removing the JSON on: " + this.url);

            // If a callback function is specified in argument, call it
            if (typeof callback === "function") {
                callback(false, xhr);
            }
        }
    });
};


/**
 * Loads in a CSS file at runtime from a given URL
 *
 * @param {String} url The URL pointing to the required CSS file
 */
sakai.api.Server.requireCSS = function(url) {

};

/**
 * Loads in a JS file at runtime from a given URL
 *
 * @param {String} url The URL pointing to the required JS file
 */
sakai.api.Server.requireJS = function(url) {

};

sakai.api.Server.JCRPropertiesToDelete = ["rep:policy", "jcr:path"];

sakai.api.Server.filterJCRProperties = function(data) {
    $(sakai.api.Server.JCRPropertiesToDelete).each(function(i,val) {
        if (data[val]) {
            delete data[val];
        }
    });

    // Also run over the other objects within this object
    for (var i in data) {
        if (data.hasOwnProperty(i) && $.isPlainObject(data[i])) {
          sakai.api.Server.filterJCRProperties(data[i]);
        }
    }
}







/**
 * @class Site
 *
 * @description
 * Site related common functionality,
 * This should only hold functions
 * which are used across multiple pages, and does not constitute functionality
 * related to a single area/page
 *
 * @namespace
 * Site related convenience functions
 */
sakai.api.Site = sakai.api.Site || {};


/** Description - TO DO */
sakai.api.Site.updateSettings = function(siteID, settings) {


};

/** Description - TO DO */
sakai.api.Site.addSiteMember = function(userID, siteID, role) {


};

/** Description - TO DO */
sakai.api.Site.removeSiteMember = function(userID, siteID) {


};

/** Description - TO DO */
sakai.api.Site.loadSkin = function(siteID, skinID) {


};


/**
 * @class UI
 *
 * @description
 * User interface elements within Sakai 3 which require JS to work.
 * All UI element init functions should be defined here.
 *
 * @namespace
 * Standard Sakai 3 UI elements
 */
sakai.api.UI = sakai.api.UI || {};

/**
 * @class Forms
 *
 * @description
 * Form related functionality speeding up data retrieval, filling in initial
 * values or resetting a form.
 *
 * @namespace
 * UI Form related functions
 */
sakai.api.UI.Forms = {

    /**
     * Retrieves all data from a form and constructs a JSON object containing
     * all values.
     * <p>This function will look for input fields, selects and textareas and will get all of the values
     * out and store them in a JSON object. The keys for this object are the names (name attribute) of
     * the form fields. This function is useful as it saves you to do a .val() on every form field.
     * Form fields without a name attribute will be ignored. </p>
     *
     * @param {Object} formElement The jQuery object of the form we would like to
     * extract the data from
     *
     * @return {Object} <p>A JSON object containing name: value pair of form data.
     * The object that's returned will look like this:</p>
     * <pre><code>{
     *     inputBoxName : "Value 1",
     *     radioButtonGroup : "value2",
     *     checkBoxGroup : ["option1","option2"],
     *     selectElement : ["UK"],
     *     textAreaName : "This is some random text"
     * }</code></pre>
     */
    form2json: function(formElement){

        var finalFields = {};
        var fields = $("input, textarea, select", formElement);

        for(var i = 0, il = fields.length; i < il; i++) {

            var el = fields[i];
            var name = el.name;
            var nodeName = el.nodeName.toLowerCase();
            var type = el.type.toLowerCase() || "";

            if (name){
                if (nodeName === "input" || nodeName === "textarea") {
                    // Text fields and textareas
                    if (nodeName === "textarea" || (type === "text" || type === "password")) {
                        finalFields[name] = el.value;
                    // Checkboxes
                    } else if (type === "checkbox") {
                        finalFields[name] = finalFields[name] || [];
                        if (el.checked) {
                            finalFields[name][finalFields[name].length] = el.value;
                        }
                    // Radiobuttons
                    } else if (type === "radio" && el.checked) {
                        finalFields[name] = el.value;
                    }
                // Select dropdowns
                } else if (nodeName === "select"){
                    // An array as they have possibly multiple selected items
                    finalFields[name] = [];
                    for (var j = 0, jl = el.options.length; j < jl; j++) {
                        if (el.options[j].selected) {
                            finalFields[name] = el.options[j].value;
                        }
                    }
                }
            }
        }

        return finalFields;
    },


    /**
     * Function that will take in a JSON object and a container and will try to attempt to fill out
     * all form fields according to what's in the JSON object. A useful usecase for this would be to
     * have a user fill out a form, and store the serialization of it directly on the server. When the
     * user then comes back, we can get this value from the server and give that value to this function.
     * This will create the same form state as when it was saved by the user.
     *
     * @param {Object} formElement JQuery element that represents the container in which we are
     *  filling out the values
     * @param {Object} formDataJson JSON object that contains the names of the fields we want to populate (name attribute)
     *  as keys and the actual value (text for input text fields and textareas, and values for
     *  checkboxes, radio buttons and select dropdowns)
     *  <pre><code>{
     *     inputBoxName : "Value 1",
     *     radioButtonGroup : "value2",
     *     checkBoxGroup : ["option1","option2"],
     *     selectElement : ["UK"],
     *     textAreaName : "This is some random text"
     *  }</code></pre>
     */
    json2form: function(formElement, formDataJson){

        sakai.api.UI.Forms.resetForm(formElement);

        for (var name in formDataJson) {
            if (formDataJson[name]){
                var els = $('[name=' + name + ']', formElement);
                for (var i = 0, il = els.length; i < il; i++){
                    var el = els[i];
                    var nodeName = el.nodeName.toLowerCase();
                    var type = el.type.toLowerCase() || "";
                    if (nodeName === "textarea" || (nodeName === "input" && (type === "text" || type === "password"))){
                        el.value = formDataJson[name];
                    } else if (nodeName === "input" && type === "radio"){
                        if (el.value === formDataJson[name]){
                            el.checked = true;
                        }
                    } else if (nodeName === "input" && type === "checkbox"){
                        for (var j = 0, jl = formDataJson[name].length; j < jl; j++){
                            if (el.value === formDataJson[name][j]){
                                el.checked = true;
                            }
                        }
                    } else if (nodeName === "select"){
                        for (var k = 0, kl = el.options.length; k < kl; k++) {
                            if (el.options[k].value === formDataJson[name]) {
                                el.options[k].selected = true;
                            }
                        }
                    }
                }
            }
        }

    },

    /**
     * Resets all the values of a given form . If it's an input textbox or a textarea, the value will
     * become an empty string. If it's a radio button or a checkbox, all will be unchecked.
     * If it's a select dropdown, then the first element will be selected
     * @param {Object} formElement JQuery element that represents the container in which we are
     *  resetting the form fields
     */
    resetForm: function(formElement){

        var fields = $("input, textarea, select", formElement);
        for (var i = 0, il = fields.length; i < il; i++){
            var el = fields[i];
            var nodeName = el.nodeName.toLowerCase();
            var type = el.type.toLowerCase() || "";
            if ((nodeName === "input" && (type === "text" || type === "password")) || nodeName === "textarea"){
                el.value = "";
            } else if (nodeName === "input"){
                el.checked = false;
            } else if (nodeName === "select"){
                el.selectedIndex = 0;
            }
        }

    }

};


/**
 * @class User
 *
 * @description
 * Advanced user related functionality, especially common actions
 * that originate from a logged in user. This should only hold functions which
 * are used across multiple pages, and does not constitute functionality related
 * to a single area/page
 *
 * @namespace
 * Advanced user related functionality, especially common actions
 * that originate from a logged in user.
 */
sakai.api.User = sakai.api.User || {};


/**
 * Create a user in the Sakai3 system.
 *
 * @param {Object} user A JSON object containing all the information to create a user.
 * @param {Function} [callback] A callback function which will be called after the request to the server.
 */
sakai.api.User.createUser = function(user, callback){

    // Send an Ajax POST request to create a user
    $.ajax({
        url: sakai.config.URL.CREATE_USER_SERVICE,
        type: "POST",
        data: user,
        success: function(data){

            // Call callback function if set
            if (typeof callback === "function") {
                callback(true, data);
            }

        },
        error: function(xhr, textStatus, thrownError){

            // Call callback function if set
            if (typeof callback === "function") {
                callback(false, xhr);
            }

        }
    });

};


/**
 * Remove the user credentials in the Sakai3 system.
 * Note that this doesn't actually remove the user, only its permissions.
 *
 * @example
 * sakai.api.User.createUser({
 *     "firstName": "User",
 *     "lastName": "0",
 *     "email": "user.0@sakatest.edu",
 *     "pwd": "test",
 *     "pwdConfirm": "test",
 *     ":name": "user0"
 * });
 *
 * @param {String} userid The id of the user you want to remove from the system
 * @param {Function} [callback] A callback function which will be called after the request to the server.
 */
sakai.api.User.removeUser = function(userid, callback){

    // Send an Ajax POST request to remove a user
    $.ajax({
        url: "/system/userManager/user/" + userid + ".delete.json",
        type: "POST",
        success: function(data){

            // Call callback function if set
            if (typeof callback === "function") {
                callback(true, data);
            }

        },
        error: function(xhr, textStatus, thrownError){

            // Call callback function if set
            if (typeof callback === "function") {
                callback(false, xhr);
            }

        }
    });

};

/**
 * Log-in to Sakai3
 *
 * @example
 * sakai.api.user.login({
 *     "username": "user1",
 *     "password": "test"
 * });
 *
 * @param {Object} credentials JSON object container the log-in information. Contains the username and password.
 * @param {Function} [callback] Callback function that is called after sending the log-in request to the server.
 */
sakai.api.User.login = function(credentials, callback) {

    // Argument check
    if (!credentials || !credentials.username || !credentials.password) {
        fluid.log("sakai.api.user.login: Not enough or invalid arguments!");
        callback(false, null);
        return;
    }

    /*
     * sakaiauth:un : the username for the user
     * sakaiauth:pw : the password for the user
     * sakaiauth:login : set to 1 because we want to perform a login action
     */
    var data = {
        "sakaiauth:login": 1,
        "sakaiauth:un": credentials.username,
        "sakaiauth:pw": credentials.password,
        "_charset_": "utf-8"
    };

    // Send the Ajax request
    $.ajax({
        url : sakai.config.URL.LOGIN_SERVICE,
        type : "POST",
        success: function(data){

            // Call callback function if set
            if (typeof callback === "function") {
                callback(true, data);
            }

        },
        error: function(xhr, textStatus, thrownError){

            // Call callback function if set
            if (typeof callback === "function") {
                callback(false, xhr);
            }

        },
        data : data
    });

};


/**
 * Log-out from Sakai3
 *
 * @example sakai.api.user.logout();
 * @param {Function} [callback] Callback function that is called after sending the log-in request to the server.
 */
sakai.api.User.logout = function(callback) {

    /*
     * POST request to the logout service,
     * which will destroy the session.
     */
    $.ajax({
        url: sakai.config.URL.PRESENCE_SERVICE,
        type: "POST",
        data: {
            "sakai:status": "offline",
            "_charset_": "utf-8"
        },
        success: function(data) {
            if (typeof callback === "function"){
                callback(true, data);
            }
            /*
             * Redirect to the standard logout servlet, which
             * will destroy the session.
             */
             window.location = sakai.config.URL.LOGOUT_SERVICE;
         },
         error: function(xhr, textStatus, thrownError){
            if (typeof callback === "function"){
                callback(false, xhr);
            }
            /*
             * Redirect to the standard logout servlet, which
             * will destroy the session.
             */
             window.location = sakai.config.URL.LOGOUT_SERVICE;
         }
    });

};


/**
 * Retrieves all available information about a logged in user and stores it under sakai.data.me object. When ready it will call a specified callback function
 *
 * @param {Function} [callback] A function which will be called when the information is retrieved from the server.
 * The first argument of the callback is a boolean whether it was successful or not, the second argument will contain the retrieved data or the xhr object
 * @return {Void}
 */
sakai.api.User.loadMeData = function(callback) {

    // Get the service url from the config file
    var data_url = sakai.config.URL.ME_SERVICE;

    // Start a request to the service
    $.ajax({
        url: data_url,
        cache: false,
        success: function(data){

            sakai.data.me = sakai.api.Server.loadJSON.convertObjectToArray(data, null, null);

            // Check for firstName and lastName property - if not present use "rep:userId" for both (admin for example)
            if (sakai.api.User.getProfileBasicElementValue(sakai.data.me.profile, "firstName") === "") {
                sakai.api.User.setProfileBasicElementValue(sakai.data.me.profile, "firstName", sakai.data.me.profile["rep:userId"]);
            }
            if (sakai.api.User.getProfileBasicElementValue(sakai.data.me.profile, "lastName") === "") {
                sakai.api.User.setProfileBasicElementValue(sakai.data.me.profile, "lastName", sakai.data.me.profile["rep:userId"]);
            }

            // Call callback function if set
            if (typeof callback === "function") {
                callback(true, sakai.data.me);
            }
        },
        error: function(xhr, textStatus, thrownError) {

            // Log error
            fluid.log("sakai.api.User.loadMeData: Could not load logged in user data from the me service!");

            if (xhr.status === 500 && window.location.pathname !== "/dev/500.html"){
                document.location = "/dev/500.html";
            }

            // Call callback function if set
            if (typeof callback === "function") {
                callback(false, xhr);
            }
        }
    });
};



/**
 * Retrieves the display name to use for the user from config
 * and parses it from the profile elements
 *
 * @param {Object} profile the user's profile (sakai.data.me.profile for the current user)
 * @return {String} the name to show for a user
 */
sakai.api.User.getDisplayName = function(profile) {
    var configDisplayName = [sakai.config.Profile.userNameDisplay, sakai.config.Profile.userNameDefaultDisplay];
    var nameToReturn = "";
    var done = false;
    var idx = 0;

    // iterate over the configDisplayName object until a valid non-empty display name is found
    while (!done && idx < 2) {
        if (configDisplayName[idx] !== undefined && configDisplayName[idx] !== "") {
            var configEltsArray = configDisplayName[idx].split(" ");
            $(configEltsArray).each(function(i, key) {
                if (profile &&
                    profile.basic &&
                    profile.basic.elements &&
                    profile.basic.elements[key] !== undefined &&
                    profile.basic.elements[key].value !== undefined) {
                   nameToReturn += profile.basic.elements[key].value + " ";
                   done = true;
               }
            });
        }
        idx++;
    }

    return unescape(sakai.api.Security.saneHTML($.trim(nameToReturn)));
};

/**
 * Safely retrieves an element value from the user's profile
 *
 * @param {Object} profile the user's profile (sakai.data.me.profile for the current user)
 * @param {String} eltName the element name to retrieve the value for
 * @return {String} the value of the element name provided
 */
sakai.api.User.getProfileBasicElementValue = function(profile, eltName) {
    var ret = "";
    if (profile !== undefined &&
        profile.basic !== undefined &&
        profile.basic.elements !== undefined &&
        profile.basic.elements[eltName] !== undefined &&
        profile.basic.elements[eltName].value !== undefined) {
            ret = profile.basic.elements[eltName].value;
        }
    return unescape(sakai.api.Security.saneHTML($.trim(ret)));
};

/**
 * Sets a value to the user's basic profile information
 *
 * @param {Object} profile the user's profile (sakai.data.me.profile for the current user)
 * @param {String} eltName the element name to retrieve the value for
 * @param {String} eltValue the value to place in the element
 */
sakai.api.User.setProfileBasicElementValue = function(profile, eltName, eltValue) {
    if (profile !== undefined &&
        profile.basic !== undefined &&
        profile.basic.elements !== undefined &&
        profile.basic.elements[eltName] !== undefined) {

        profile.basic.elements[eltName].value = eltValue;
    }
};

/**
 * Get a user's short description from their profile
 * This is based off of the configuration in config.js
 * Example: "${role} in ${department}" could translate to "Undergraduate Student in Computer Science"
 *           based on the configuration in config.js and the user's profile information
 * If the user doesn't have the profile information requested by config.js, the function
 * will remove the token from the string and any modifiers before the token after the previous token
 * In the above example, if the user only had a department, the resulting string would be "Computer Science"
 *
 * @param {Object} profile The user's profile to get a description from
 * @return {String} the user's short description
 */
sakai.api.User.getShortDescription = function(profile) {
    var shortDesc = sakai.config.Profile.shortDescription || "";
    var tokenRegex = /\$\{[A-Za-z]+\}/gi;
    var tokens = shortDesc.match(tokenRegex);
    var lastReplacementValue = "";
    $(tokens).each(function(i, val) {
        var profileNode = val.match(/[A-Za-z]+/gi)[0];
        if (profile.basic.elements[profileNode] && $.trim(profile.basic.elements[profileNode].value) !== "") {
            if (lastReplacementValue === "" && tokens[i-1]) {
                // replace everything before this and after the last token
            }
            if (sakai.config.Profile.configuration.basic.elements[profileNode].type === "select") {
                lastReplacementValue = profile.basic.elements[profileNode].value;
                lastReplacementValue = sakai.config.Profile.configuration.basic.elements[profileNode].select_elements[lastReplacementValue];
                lastReplacementValue = sakai.api.i18n.General.process(lastReplacementValue, sakai.data.i18n.localBundle, sakai.data.i18n.defaultBundle);
            } else {
                lastReplacementValue = profile.basic.elements[profileNode].value;
            }

            shortDesc = shortDesc.replace(val, lastReplacementValue);
        } else {
            if (tokens[i-1]) { // this is not the first time through
                var indexToStart = 0;
                // if the previous token's replaced value exists
                if (lastReplacementValue !== "" && shortDesc.indexOf(shortDesc.indexOf(lastReplacementValue)) !== -1) {
                    // the index to start replacing at is the end of the last replacement
                    indexToStart = shortDesc.indexOf(shortDesc.indexOf(lastReplacementValue)) + lastReplacementValue.length;
                }
                var indexToEnd = shortDesc.indexOf(val) + val.length;
                shortDesc = $.trim(shortDesc.replace(shortDesc.substring(indexToStart, indexToEnd), ""));
            } else {
                shortDesc = $.trim(shortDesc.replace(val, ""));
            }
        }
    });
    return $.trim(shortDesc);
};

sakai.api.User.getContacts = function(callback) {
    if (sakai.data.me.mycontacts) {
        if ($.isFunction(callback)) {
            callback();
        }
    } else {
        // has to be synchronous
        $.ajax({
            url: sakai.config.URL.SEARCH_USERS_ACCEPTED,
            data: {"q": "*"},
            async: false,
            success: function(data) {
                sakai.data.me.mycontacts = data.results;
                if ($.isFunction(callback)) {
                    callback();
                }
            }
        });
    }
};

sakai.api.User.checkIfConnected = function(userid) {
    var ret = false;
    sakai.api.User.getContacts(function() {
        for (var i in sakai.data.me.mycontacts) {
            if (i && sakai.data.me.mycontacts.hasOwnProperty(i)) {
                if (sakai.data.me.mycontacts[i].user === userid) {
                    ret = true;
                }
            }
        }
    });
    return ret;
};

/**
 * @class Util
 *
 * @description
 * General utility functions which implement commonly used low level operations
 * and unifies practices across codebase.
 *
 * @namespace
 * General utility functions
 */
sakai.api.Util = sakai.api.Util || {};


/**
 * Parse a JavaScript date object to a JCR date string (2009-10-12T10:25:19)
 *
 * <p>
 *     Accepted values for the format [1-6]:
 *     <ol>
 *         <li>Year: YYYY (eg 1997)</li>
 *         <li>Year and month: YYYY-MM <br /> (eg 1997-07)</li>
 *         <li>Complete date: YYYY-MM-DD <br /> (eg 1997-07-16)</li>
 *         <li>Complete date plus hours and minutes: YYYY-MM-DDThh:mmTZD <br /> (eg 1997-07-16T19:20+01:00)</li>
 *         <li>Complete date plus hours, minutes and seconds: YYYY-MM-DDThh:mm:ssTZD <br /> (eg 1997-07-16T19:20:30+01:00)</li>
 *         <li>Complete date plus hours, minutes, seconds and a decimal fraction of a second YYYY-MM-DDThh:mm:ss.sTZD <br /> (eg 1997-07-16T19:20:30.45+01:00)</li>
 *     </ol>
 * </p>
 * <p>
 *     External links:
 *     <ul>
 *         <li><a href="http://www.w3.org/TR/NOTE-datetime">W3C datetime documentation</a></li>
 *         <li><a href="http://delete.me.uk/2005/03/iso8601.html">ISO8601 JavaScript function</a></li>
 *         <li><a href="http://confluence.sakaiproject.org/display/KERNDOC/KERN-643+Multiple+date+formats+in+the+back-end">Specification</a></li>
 *     </ul>
 * </p>
 * @param {Date} date
 *     JavaScript date object.
 *     If not set, the current date is used.
 * @param {Integer} format
 *     The format you want to put out
 * @param {String} offset
 *     Optional timezone offset +HH:MM or -HH:MM,
 *     if not set Z(ulu) or UTC is used
 * @return {String} a JCR date string
 */
sakai.api.Util.createSakaiDate = function(date, format, offset) {
    if (!format) { format = 5; }
    if (!date) { date = new Date(); }
    if (!offset) {
        offset = 'Z';
    } else {
        var d = offset.match(/([\-+])([0-9]{2}):([0-9]{2})/);
        var offsetnum = (Number(d[2]) * 60) + Number(d[3]);
        offsetnum *= ((d[1] === '-') ? -1 : 1);
        date = new Date(Number(Number(date) + (offsetnum * 60000)));
    }

    var zeropad = function (num) { return ((num < 10) ? '0' : '') + num; };

    var str = "";
    str += date.getUTCFullYear();
    if (format > 1) { str += "-" + zeropad(date.getUTCMonth() + 1); }
    if (format > 2) { str += "-" + zeropad(date.getUTCDate()); }
    if (format > 3) {
        str += "T" + zeropad(date.getUTCHours()) +
               ":" + zeropad(date.getUTCMinutes());
    }
    if (format > 4) { str += ":" + zeropad(date.getUTCSeconds()); }
    if (format > 3) { str += offset; }
    if (format > 5) {
        str = date.getTime();
    }
    return str;
};

/**
 * Convert a file's size to a human readable size
 * example: 2301 = 2.301kB
 *
 * @param (Integer) filesize The file's size to convert
 * @return (String) the file's size in human readable format
 */

sakai.api.Util.convertToHumanReadableFileSize = function(filesize) {
    // Divide the length into its largest unit
    var units = [[1024 * 1024 * 1024, 'GB'], [1024 * 1024, 'MB'], [1024, 'KB'], [1, 'bytes']];
    var lengthunits;
    for (var i = 0, j=units.length; i < j; i++) {

        var unitsize = units[i][0];
        var unittext = units[i][1];

        if (filesize >= unitsize) {
            filesize = filesize / unitsize;
            // 1 decimal place
            filesize = Math.ceil(filesize * 10) / 10;
            lengthunits = unittext;
            break;
        }
    }
    // Return the human readable filesize
    return filesize + " " + lengthunits;
};

/**
 * Set the permissions for an array of uploaded files or links
 * @param {String} permissionValue either 'public', 'everyone', 'group' or 'private'
 * @param {Array} filesArray Array of files containing the 'hashpath' property per file. This hashpath is the resourceID of the file
 * @param {Function} callback Function to call when the permissions have been saved or failed to save.
 *                   The callback function is provided with a Boolean. True = permissions successfully set, False = permissions not set (error)
 */
sakai.api.Util.setFilePermissions = function(permissionValue, filesArray, callback, groupID){
    // Check which value was selected and fill in the data object accordingly
    var data = [];
    for (var file in filesArray) {
        if (filesArray.hasOwnProperty(file)) {
            var contentPath = "/p/" + filesArray[file].hashpath;
            switch (permissionValue) {
                // Logged in only
                case "everyone":
                    var item = {
                        "url": contentPath + ".members.html",
                        "method": "POST",
                        "parameters": {
                            ":viewer": "everyone",
                            ":viewer@Delete": "anonymous"
                        }
                    };
                    data[data.length] = item;
                    var item = {
                        "url": contentPath + ".modifyAce.html",
                        "method": "POST",
                        "parameters": {
                            "principalId": "everyone",
                            "privilege@jcr:read": "granted"
                        }
                    };
                    data[data.length] = item;
                    var item = {
                        "url": contentPath + ".modifyAce.html",
                        "method": "POST",
                        "parameters": {
                            "principalId": "anonymous",
                            "privilege@jcr:read": "denied"
                        }
                    };
                    data[data.length] = item;
                    break;
                // Public
                case "public":
                    var item = {
                        "url": contentPath + ".members.html",
                        "method": "POST",
                        "parameters": {
                            ":viewer": ["everyone", "anonymous"]
                        }
                    };
                    data[data.length] = item;
                    var item = {
                        "url": contentPath + ".modifyAce.html",
                        "method": "POST",
                        "parameters": {
                            "principalId": ["everyone", "anonymous"],
                            "privilege@jcr:read": "granted"
                        }
                    };
                    data[data.length] = item;
                    break;
                // Managers and viewers only
                case "private":
                    var item = {
                        "url": contentPath + ".members.html",
                        "method": "POST",
                        "parameters": {
                            ":viewer@Delete": ["anonymous", "everyone"]
                        }
                    };
                    data[data.length] = item;
                    var item = {
                        "url": contentPath + ".modifyAce.html",
                        "method": "POST",
                        "parameters": {
                            "principalId": ["everyone", "anonymous"],
                            "privilege@jcr:read": "denied"
                        }
                    };
                    data[data.length] = item;
                    break;
                case "group":
                    var item = {
                        "url": contentPath + ".members.html",
                        "method": "POST",
                        "parameters": {
                            ":viewer": groupID
                        }
                    };
                    data[data.length] = item;
                    var item = {
                        "url": contentPath + ".modifyAce.html",
                        "method": "POST",
                        "parameters": {
                            "principalId": ["everyone", "anonymous"],
                            "privilege@jcr:read": "denied"
                        }
                    };
                    data[data.length] = item;
                    break;
            }
        }
    }
    $.ajax({
        url: sakai.config.URL.BATCH,
        traditional: true,
        type: "POST",
        cache: false,
        data: {
            requests: $.toJSON(data)
        },
        success: function(data){
            callback(true);
        },
        error: function(xhr, textStatus, thrownError){
            callback(false);
        }
    });
}

/**
 * Formats a comma separated string of text to an array of usable tags
 * Filters out unwanted tags (eg empty tags)
 * Returns the array of tags, if no tags were provided or none were valid an empty array is returned
 *
 * Example: inputTags = "tag1, tag2, , , tag3, , tag4" returns ["tag1","tag2","tag3","tag4"]
 *
 * @param {String} inputTags Unformatted, comma separated, string of tags put in by a user
 * @return {Array} Array of formatted tags
 */
sakai.api.Util.formatTags = function(inputTags){
    if ($.trim(inputTags) !== "") {
        var tags = [];
        var splitTags = $(inputTags.split(","));
        splitTags.each(function(index){
            if ($.trim(splitTags[index]).length) {
                tags.push($.trim(splitTags[index]));
            }
        });
        return tags;
    }
    else {
        return [];
    }
};

/**
 * Add and delete tags from an entity
 * The two arrays, newTags and currentTags, represent the state of tags on the entity
 * newTags should be the tags that you want on the entity, the whole set
 * currentTags should be the set of tags the entity had before the user modified it
 * tagEntity will delete any tags in currentTags but not in newTags, and add any in
 * newTags that aren't in currentTags
 *
 * @param (String) tagLocation the URL to the tag, ie. (~userid/public/authprofile)
 * @param (Array) newTags The set of tags you wish to be on the entity
 * @param (Array) currentTags The set of tags on the current entity
 * @param (Function) callback The callback function
 */

sakai.api.Util.tagEntity = function(tagLocation, newTags, currentTags, callback) {
    var setTags = function(tagLocation, tags, callback) {
        if (tags.length) {
            var requests = [];
            $(tags).each(function(i, val){
                requests.push({
                    "url": "/tags/" + val,
                    "method": "POST",
                    "parameters": {
                        "sakai:tag-name": val,
                        "sling:resourceType": "sakai/tag"
                    }
                });
            });
            $.ajax({
                url: sakai.config.URL.BATCH,
                traditional: true,
                type: "POST",
                data: {
                    requests: $.toJSON(requests)
                },
                success: function() {
                    doSetTags(tags);
                },
                error: function(xhr, response){
                    fluid.log(val + " failed to be created");
                    if ($.isFunction(callback)) {
                        callback();
                    }
                }
            });
        } else {
            if ($.isFunction(callback)) {
                callback();
            }
        }

        // set the tag on the entity
        var doSetTags = function(tags) {
            var requests = [];
            $(tags).each(function(i,val) {
                requests.push({
                    "url": tagLocation,
                    "method": "POST",
                    "parameters": {
                        "key": "/tags/" + val,
                        ":operation": "tag"
                    }
                });
            });
            $.ajax({
                url: sakai.config.URL.BATCH,
                traditional: true,
                type: "POST",
                data: {
                    requests: $.toJSON(requests)
                },
                success: function() {
                    if ($.isFunction(callback)) {
                        callback();
                    }
                },
                error: function(xhr, response){
                    fluid.log(tagLocation + " failed to be tagged as " + val);
                }
            });
        };
    };

    /**
     * Delete tags on a given node
     *
     * @param (String) tagLocation the URL to the tag, ie. (~userid/public/authprofile)
     * @param (Array) tags Array of tags to be deleted from the entity
     * @param (Function) callback The callback function
     */

    var deleteTags = function(tagLocation, tags, callback) {
        if (tags.length) {
            var requests = [];
            $(tags).each(function(i,val) {
                requests.push({
                    "url": tagLocation,
                    "method": "POST",
                    "parameters": {
                        "key": "/tags/" + val,
                        ":operation": "deletetag"
                    }
                });
            });
            $.ajax({
                url: sakai.config.URL.BATCH,
                traditional: true,
                type: "POST",
                data: {
                    requests: $.toJSON(requests)
                },
                error: function(xhr, response) {
                    fluid.log(val + " tag failed to be removed from " + tagLocation);
                },
                complete: function() {
                    if ($.isFunction(callback)) {
                        callback();
                    }
                }
            });
        } else {
            if ($.isFunction(callback)) {
                callback();
            }
        }
    };

    var tagsToAdd = [];
    var tagsToDelete = [];
    // determine which tags to add and which to delete
    $(newTags).each(function(i,val) {
        val = $.trim(val).replace(/#/g,"");
        if (val && $.inArray(val,currentTags) == -1) {
            if (sakai.api.Security.escapeHTML(val) === val && val.length) {
                if ($.inArray(val, tagsToAdd) < 0) {
                    tagsToAdd.push(val);
                }
            }
        }
    });
    $(currentTags).each(function(i,val) {
        val = $.trim(val).replace(/#/g,"");
        if (val && $.inArray(val,newTags) == -1) {
            if (sakai.api.Security.escapeHTML(val) === val && val.length) {
                if ($.inArray(val, tagsToDelete) < 0) {
                    tagsToDelete.push(val);
                }
            }
        }
    });
    deleteTags(tagLocation, tagsToDelete, function() {
        setTags(tagLocation, tagsToAdd, function() {
            if ($.isFunction(callback)) {
                callback();
            }
        });
    });

};

/**
 * @class notification
 *
 * @description
 * Utility functions related to notifications messages in Sakai3
 *
 * @namespace
 * Notifications messages
 */
sakai.api.Util.notification = sakai.api.Util.notification || {};


/**
 * Show notification messages
 * @example sakai.api.Util.notification.show("Title Message", "z2", "z01");
 * @param {String} title The notification title (if it is an empty string, the title isn't shown)
 * @param {String} text The text you want to see appear in the body of the notification
 * @param {Constant} [type] The type of the notification. If this is not supplied, we use the type "information"
 */
sakai.api.Util.notification.show = function(title, text, type){

    // Check whether the text parameter is supplied.
    if(!text){

        // Log an error message
        fluid.log("sakai.api.Util.notification.show: You need to fill out the 'text' parameter");

        // Make sure the execution in this function stops
        return;

    }

    // Check whether the type is an actual object if it is supplied
    if (type && !$.isPlainObject(type)) {

        // Log an error message
        fluid.log("sakai.api.Util.notification.show: Make sure you supplied a correct type parameter");

        // Stop the function execution
        return;

    }

    // Set the notification type
    var notification = type || sakai.api.Util.notification.type.INFORMATION;

    // Set the title and text
    notification.title = title;
    notification.text = text;

    // Show a the actual notification to the user
    $.gritter.add(notification);

};


/**
 * Remove all the notification messages that are currently visible to the user
 */
sakai.api.Util.notification.removeAll = function(){

    // Remove gritter notification messages
    // We don't use the $.gritter.removeAll method since that causes pop-ups to flicker
    $('#gritter-notice-wrapper').remove();

};


/**
 * @class type
 *
 * @description
 * Namespace that contains all the different notification types
 *
 * @namespace
 * Notifications types
 */
sakai.api.Util.notification.type = sakai.api.Util.notification.type || {};


/**
 * Object containing settings for the information notification type
 */
sakai.api.Util.notification.type.INFORMATION = $.extend(true, {}, sakai.config.notification.type.INFORMATION);


/**
 * Object containing settings for the error notification type
 */
sakai.api.Util.notification.type.ERROR = $.extend(true, {}, sakai.config.notification.type.ERROR);


/**
 * Parse a ISO8601 date into a JavaScript date object.
 *
 * <p>
 *     Supported date formats:
 *     <ul>
 *         <li>2010</li>
 *         <li>2010-02</li>
 *         <li>2010-02-18</li>
 *         <li>2010-02-18T07:44Z</li>
 *         <li>1997-07-16T19:20+01:00</li>
 *         <li>1997-07-16T19:20:30+01:00</li>
 *         <li>1269331220896</li>
 *     </ul>
 * </p>
 *
 * <p>
 *     External links:
 *     <ul>
 *         <li><a href="http://www.w3.org/TR/NOTE-datetime">W3C datetime documentation</a></li>
 *         <li><a href="http://delete.me.uk/2005/03/iso8601.html">ISO8601 JavaScript function</a></li>
 *         <li><a href="http://confluence.sakaiproject.org/display/KERNDOC/KERN-643+Multiple+date+formats+in+the+back-end">Specification</a></li>
 *     </ul>
 * </p>
 *
 * @param {String|Integer} dateInput
 *     The date that needs to be converted to a JavaScript date object.
 *     If the format is in milliseconds, you need to provide an integer, otherwise a string
 * @return {Date} JavaScript date object
 */
sakai.api.Util.parseSakaiDate = function(dateInput) {

    // Define the regular expressions that look for the format of
    // the dateInput field
    var regexpInteger = /^\d+$/;
    var regexpISO8601 = "([0-9]{4})(-([0-9]{2})(-([0-9]{2})" +
        "(T([0-9]{2}):([0-9]{2})(:([0-9]{2})(\\.([0-9]+))?)?" +
        "(Z|(([-+])([0-9]{2}):([0-9]{2})))?)?)?)?";

    // Test whether the format is in milliseconds
    if(regexpInteger.test(dateInput) && typeof dateInput !== "string") {
       return new Date(dateInput);
    }

    // Test whether you get an ISO8601 format back
    var d = dateInput.match(new RegExp(regexpISO8601));

    var offset = 0;
    var date = new Date(d[1], 0, 1);
    var dateOutput = new Date();

    if (d[3]) { date.setMonth(d[3] - 1); }
    if (d[5]) { date.setDate(d[5]); }
    if (d[7]) { date.setHours(d[7]); }
    if (d[8]) { date.setMinutes(d[8]); }
    if (d[10]) { date.setSeconds(d[10]); }
    if (d[12]) { date.setMilliseconds(Number("0." + d[12]) * 1000); }
    if (d[14]) {
        offset = (Number(d[16]) * 60) + Number(d[17]);
        offset *= ((d[15] === '-') ? 1 : -1);
    }

    // Set the timezone for the date object
    offset -= date.getTimezoneOffset();
    var time = (Number(date) + (offset * 60 * 1000));
    dateOutput.setTime(Number(time));

    // Return the date output
    return dateOutput;
};


/**
 * Parse an RFC822 date into a JavaScript date object.
 * Examples of RFC822 dates:
 * Wed, 02 Oct 2002 13:00:00 GMT
 * Wed, 02 Oct 2002 13:00:00 +0200
 *
 * @param {String} dateString
 * @return {Date}  a Javascript date object
 */
sakai.api.Util.parseRFC822Date = function(dateString) {

    var dateOutput = new Date();

    var dateElements = dateString.split(" ");
    var dateElementsTime = dateElements[4].split(":");

    var months = {"Jan":0,"Feb":1,"Mar":2,"Apr":3,"May":4,"Jun":5,"Jul":6,"Aug":7,"Sep":8,"Oct":9,"Nov":10,"Dec":11};
    var zones = {
        "UT": 0,
        "GMT": 0,
        "EST": -5,
        "EDT": -4,
        "CST": -6,
        "CDT": -5,
        "MST": -7,
        "MDT": -6,
        "PST": -8,
        "PDT": -7,
        "Z": 0,
        "A":-1,
        "M":-12,
        "N": 1,
        "Y": 12
    }

    // Set day
    if (dateElements[1]) { dateOutput.setDate(Number(dateElements[1])); }

    //Set month
    if (dateElements[2]) { dateOutput.setMonth(months[dateElements[2]]); }

    // Set year
    if (dateElements[3]) { dateOutput.setFullYear(Number(dateElements[3])); }

    // Set hour
    if (dateElements[4] && dateElementsTime[0]) {

        // Take timezone offset into account
        if (zones[dateElements[5]]) {
            dateOutput.setHours(dateElementsTime[0] + zones[dateElements[5]]);
        } else if (!isNaN(parseInt(dateElements[5], 10))) {
            var zoneTimeHour = Number(dateElements[5].substring(0,2));
            dateOutput.setHours(Number(dateElementsTime[0]) + zoneTimeHour);
        }
    }

    // Set minutes
    if (dateElements[4] && dateElementsTime[1]) {

        if (!isNaN(parseInt(dateElements[5], 10))) {
            var zoneTimeMinutes = Number(dateElements[5].substring(3,4));
            dateOutput.setMinutes(Number(dateElementsTime[1]) + zoneTimeMinutes);
        } else {
            dateOutput.setMinutes(Number(dateElementsTime[1]));
        }
    }

    // Set seconds
    if (dateElements[4] && dateElementsTime[2]) { dateOutput.setSeconds(dateElementsTime[2]); }

    return dateOutput;

}


/**
 * Removes JCR or Sling properties from a JSON object
 * @param {Object} i_object The JSON object you want to remove the JCR object from
 * @returns void
 */
sakai.api.Util.removeJCRObjects = function(i_object) {

    if (i_object["jcr:primaryType"]) {
        delete i_object["jcr:primaryType"];
    }

    if (i_object["jcr:created"]) {
        delete i_object["jcr:created"];
    }

    if (i_object["jcr:createdBy"]) {
        delete i_object["jcr:createdBy"];
    }

    if (i_object["jcr:mixinTypes"]) {
        delete i_object["jcr:mixinTypes"];
    }

    // Loop through keys and call itself recursively for the next level if an object is found
    for (var i in i_object) {
        if (i_object.hasOwnProperty(i) && $.isPlainObject(i_object[i])) {
          sakai.api.Util.removeJCRObjects(i_object[i]);
        }
    }

};


/**
 * Shorten a string and add 3 dots if the string is too long
 *
 * @param {String} input The string you want to shorten
 * @param {Int} maxlength Maximum length of the string
 * @returns {String} The shortened string with 3 dots
 */
sakai.api.Util.shortenString = function(input, maxlength){

    var return_string = "";

    if ((typeof input === "string") && (input.length > maxlength)) {
        return_string = input.substr(0, maxlength) + "...";
    } else {
        return_string = input;
    }

    return return_string;
};


/**
 * URL encodes a given string
 *
 * @param {String} s The string we would like to URL encode
 *
 * @returns Returns the URL encoded string
 * @type String
 */
sakai.api.Util.URLEncode = function(s) {


};

/**
 * URL decodes a given URL encoded string
 *
 * @param {String} s The string we would like to decode
 *
 * @returns Returns the decoded string
 * @type String
 */
sakai.api.Util.URLDecode = function(s) {


};

/**
 * Strip all HTML tags from a given string
 *
 * @param {String} s The string we would like to strip all tags from
 *
 * @returns Returns the input string without tags
 * @type String
 */
sakai.api.Util.stripTags = function(s) {


};

/**
 * Shorten a string if it is too long, otherwise return the string as is
 * @param {Object} s    String to shorten
 * @param {Object} maxSize    Maximum length the string can have
 */
sakai.api.Util.shortenString = function(s, maxSize){
    if (s && typeof s === "string"){
        if (s.length > maxSize){
            return s.substring(0, maxSize - 3) + "...";
        } else {
            return s;
        }
    }
    return s;
}


/**
 * @class Sorting
 *
 * @description
 * Sorting algorithms
 *
 * @namespace
 * Sorting functions
 */
sakai.api.Util.Sorting = {

    /**
    * Natural sorting algorithm, for sorting file lists etc.
    * @example sakai.api.Util.Sorting("z1", "z2", "z01");
    * @param {String|Integer|Number} a The first element you want to sort
    * @param {String|Integer|Number} b The second element you want to sort
    * @return {Integer} [0 | 1 | -1]
    *     <ul>
    *         <li>-1: sort a so it has a lower index than b</li>
    *         <li>0: a and b are equal</li>
    *         <li>1: sort b so it has a lower index than a</li>
    *     </ul>
    */
   naturalSort: function(a, b) {

        /*
         * Natural Sort algorithm for Javascript
         * Version 0.3
         * Author: Jim Palmer (based on chunking idea from Dave Koelle)
         *  optimizations and safari fix by Mike Grier (mgrier.com)
         * Released under MIT license.
         * http://code.google.com/p/js-naturalsort/source/browse/trunk/naturalSort.js
         */

        // Setup temp-scope variables for comparison evalutation
        var re = /(-?[0-9\.]+)/g,
            x = a.toString().toLowerCase() || '',
            y = b.toString().toLowerCase() || '',
            nC = String.fromCharCode(0),
            xN = x.replace( re, nC + '$1' + nC ).split(nC),
            yN = y.replace( re, nC + '$1' + nC ).split(nC),
            xD = (new Date(x)).getTime(),
            yD = xD ? (new Date(y)).getTime() : null;
        // Natural sorting of dates
        if (yD) {
            if (xD < yD) { return -1; }
            else if (xD > yD) { return 1; }
        }
        // Natural sorting through split numeric strings and default strings
        for( var cLoc = 0, numS = Math.max(xN.length, yN.length); cLoc < numS; cLoc++ ) {
            var oFxNcL = parseFloat(xN[cLoc]) || xN[cLoc];
            var oFyNcL = parseFloat(yN[cLoc]) || yN[cLoc];
            if (oFxNcL < oFyNcL) { return -1; }
            else if (oFxNcL > oFyNcL) { return 1; }
        }
        return 0;
   }
};








/**
 * @class Widgets
 *
 * @description Widget related convenience functions. This should only hold
 * functions which are used across multiple pages, and does not constitute
 * functionality related to a single area/page
 *
 * @namespace
 * Widget related convenience functions
 */
sakai.api.Widgets = sakai.api.Widgets || {};


/**
 * @class Container
 *
 * @description
 * This will expose 2 funcions that can be called by widgets to inform
 * the container that the widget has finished doing things in its settings
 * mode. The container can then do whatever it needs to do according to the
 * context it's in (f.e.: if in the personal dashboard environment, the container
 * will want to render the view mode of that widget, in a site page edit context
 * the container will want to insert the widget into the WYSIWYG editor).
 *
 * This will also allow the container to register 2 functions related to widget
 * settings mode. First of all, the container can register a finish function,
 * which will be executed when a widget notifies the container that it has
 * successfully finished its settings mode. It can also register a cancel
 * function, which will be executed when a widget notifies the container that
 * its settings mode has been cancelled.
 *
 * @namespace
 * Widget container functions
 *
 */

sakai.api.Widgets.Container = {

    toCallOnFinish : false,
    toCallOnCancel : false,

    /**
     * The container can use this to register a function to be executed when a widget notifies the container
     * that its settings mode has been successfully completed.
     * @param {Object} callback
     *  Function that needs to be executed when a widget notifies the container
     *  that its settings mode has been successfully completed.
     */
    registerFinishFunction : function(callback){
        if (callback){
            sakai.api.Widgets.Container.toCallOnFinish = callback;
        }
    },

    /**
     * The container can use this to register a function to be executed when a widget notifies the container
     * that its settings mode has been cancelled.
     * @param {Object} callback
     *  Function that needs to be executed when a widget notifies the container
     *  that its settings mode has been cancelled.
     */
    registerCancelFunction : function(callback){
        if (callback){
            sakai.api.Widgets.Container.toCallOnCancel = callback;
        }
    },

    /**
     * Function that can be called by a widget to notify the container that it
     * has successfully completed its settings mode
     * @param {Object} tuid
     *  Unique id (= id of the container this widget is in) of the widget
     * @param {Object} widgetname
     *     Name of the widget as registered in the widget config file(e.g. sites, myprofile, video, ...)
     */
    informFinish : function(tuid, widgetname){
        if (sakai.api.Widgets.Container.toCallOnFinish){
            sakai.api.Widgets.Container.toCallOnFinish(tuid, widgetname);
        }
    },

    /**
     * Function that can be called by a widget to notify the container that its
     * settings mode has been cancelled
     * @param {Object} tuid
     *  Unique id (= id of the container this widget is in) of the widget
     * @param {Object} widgetname
     *     Name of the widget as registered in the widget config file(e.g. sites, myprofile, video, ...)
     */
    informCancel : function(tuid, widgetname){
        if (sakai.api.Widgets.Container.toCallOnCancel){
            sakai.api.Widgets.Container.toCallOnCancel(tuid, widgetname);
        }
    },

    readyToLoad : false,
    toLoad : [],

    registerForLoad : function(id){
        sakai.api.Widgets.Container.toLoad[sakai.api.Widgets.Container.toLoad.length] = id.replace("sakai.", "");
        if (sakai.api.Widgets.Container.readyToLoad){
            sakai.api.Widgets.Container.performLoad();
        }
    },

    performLoad : function(){
        for (var i = 0, il = sakai.api.Widgets.Container.toLoad.length; i<il; i++){
            var fct = window["sakai"][sakai.api.Widgets.Container.toLoad[i]];
            if(typeof fct === "function"){
                fct();
            }else{
                fluid.log("sakai magic - sakai.api.Widgets.Container.performLoad - The function couldn't execute correctly: '" + fct + "'");
            }
        }
        sakai.api.Widgets.Container.toLoad = [];
    },

    setReadyToLoad : function(set){
        sakai.api.Widgets.Container.readyToLoad = set;
        if (set){
            sakai.api.Widgets.Container.performLoad();
        }
    }

};


/**
 * Loads an instance of a widget
 *
 * @param {String} widgetID The ID of a Widget which needs to be loaded
 * @param {Function} callback The callback function which is called when the
 * loading is complete.
 *
 * @returns true if successful, false if there was an error
 * @type Boolean
 */
sakai.api.Widgets.loadWidget = function(widgetID, callback) {

};

/**
 * Renders an instance of a widget
 *
 * @param {String} widgetID The ID of a Widget which needs to be rendered
 */
sakai.api.Widgets.renderWidget = function(widgetID) {

};

/**
 * Load the preference settings or data for a widget
 * @param {String} id The unique id of the widget
 * @param {Function} callback Callback function that gets executed after the load is complete
 */
sakai.api.Widgets.loadWidgetData = function(id, callback) {

    // Get the URL from the widgetloader
    var url = sakai.api.Widgets.widgetLoader.widgets[id] ? sakai.api.Widgets.widgetLoader.widgets[id].placement : false;

    // Send a GET request to get the data for the widget
    sakai.api.Server.loadJSON(url, callback);

};



/**
 * Will be used for detecting widget declerations inside the page and load those
 * widgets into the page
 */
sakai.api.Widgets.cssCache = {};

sakai.api.Widgets.widgetLoader = {

    loaded : [],
    widgets : [],

    /**
     * Function that can be called by the container. This will looks for widget declarations
     * within the specified container and will load the widgets in the requested mode (view - settings)
     * @param {Object} id
     *  Id of the HTML container in which we want to look for widget declarations
     * @param {Object} showSettings
     *  true  : render the settings mode of the widget
     *  false : render the view mode of the widget
     */
    insertWidgets : function(id, showSettings, context){
        var obj = sakai.api.Widgets.widgetLoader.loadWidgets(id, showSettings, context);
        sakai.api.Widgets.widgetLoader.loaded.push(obj);
    },

    /**
     * Load the actual widgets
     * @param {String} id The id of the widget
     * @param {Boolean} showSettings
     *  true  : render the settings mode of the widget
     *  false : render the view mode of the widget
     * @param {String} context The context of the widget (e.g. siteid)
     */
    loadWidgets : function(id, showSettings, context){

        // Configuration variables
        var widgetNameSpace = "sakai";
        var widgetSelector = ".widget_inline";

        // Help variables
        var widgets = {}, settings = false;

        /**
         * Inform the widget that is is loaded and execute the main JavaScript function
         * If the widget name is "createsite", then the function sakai.createsite will be executed.
         * @param {String} widgetname The name of the widget
         */
        var informOnLoad = function(widgetname){

            var doDelete;

            // Check if the name of the widget is inside the widgets object.
            if (widgets[widgetname] && widgets[widgetname].length > 0){

                // Run through all the widgets with a specific name
                for (var i = 0, j = widgets[widgetname].length; i<j; i++){
                    widgets[widgetname][i].done++;
                    if (widgets[widgetname][i].done === widgets[widgetname][i].todo){

                         // Save the placement in the widgets variable
                        sakai.api.Widgets.widgetLoader.widgets[widgets[widgetname][i].uid] = {
                            "placement": widgets[widgetname][i].placement + widgets[widgetname][i].uid + "/" + widgetname,
                            "name" : widgetname
                        };

                        // Run the widget's main JS function
                        var initfunction = window[widgetNameSpace][widgetname];
                        initfunction(widgets[widgetname][i].uid, settings);

                        // Send out a "loaded" event for this widget
                        $(window).trigger(widgetname + "_loaded", [widgets[widgetname][i].uid]);

                        doDelete = true;
                    }
                }

                // Remove the widget from the widgets object (clean up)
                if (doDelete){
                    delete widgets[widgetname];
                }
            }
        };

        /**
         * Locate a tag and remove it from the content
         * @param {String} content The complete content of a file (e.g. <div>...)
         * @param {String} tagName The name of the tag you want to remove (link/script)
         * @param {String} URLIdentifier The part that identifies the URL (href/src)
         */
        var locateTagAndRemove = function(content, tagName, URLIdentifier){
            var returnObject = {
                URL : [],
                content : content
            };
            var regexp = new RegExp('<'+tagName+'.*?'+URLIdentifier+'\\s?=\\s?["|'+'\''+']([^"]*)["|'+'\''+'].*/.*?>', "gi");
            var regexp_match_result = regexp.exec(content);
            while (regexp_match_result !== null) {
                returnObject.URL[returnObject.URL.length] = regexp_match_result[1]; // value of URLIdentifier attrib
                returnObject.content = returnObject.content.replace(regexp_match_result[0],""); // whole tag
                regexp_match_result = regexp.exec(content);
            }
            return returnObject;
        };

        var sethtmlover = function(content,widgets,widgetname){

            var CSSTags = locateTagAndRemove(content, "link", "href");
            content = CSSTags.content;
            var stylesheets = [];

            for (var i = 0, j = CSSTags.URL.length; i<j; i++) {
                // SAKIII-1524 - Instead of loading all of the widget CSS files independtly,
                // we collect all CSS file declarations from all widgets in the current pass
                // of the WidgetLoader. These will then be loaded in 1 go.
                if ($.browser.msie && !sakai.api.Widgets.cssCache[CSSTags.URL[i]]) {
                    stylesheets.push(CSSTags.URL[i]);
                    sakai.api.Widgets.cssCache[CSSTags.URL[i]] = true;
                } else {
                    $.Load.requireCSS(CSSTags.URL[i]);
                }
            }

            var JSTags = locateTagAndRemove(content, "script", "src");
            content = JSTags.content;

            for (var widget = 0, k = widgets[widgetname].length; widget < k; widget++){
                var container = $("<div>");
                container.html(content);
                $("#" + widgets[widgetname][widget].uid).append(container);

                widgets[widgetname][widget].todo = JSTags.URL.length;
                widgets[widgetname][widget].done = 0;
            }

            for (var JSURL = 0, l = JSTags.URL.length; JSURL < l; JSURL++){
                $.Load.requireJS(JSTags.URL[JSURL]);
            }
            
            return stylesheets;

        };

        /**
         * Load the files that the widget needs (HTML/CSS and JavaScript)
         * @param {Object} widgets
         * @param {Object} batchWidgets A list of all the widgets that need to load
         */
        var loadWidgetFiles = function(widgets, batchWidgets){
            var urls = [];
            var requestedURLsResults = [];

            for(var k in batchWidgets){
                if(batchWidgets.hasOwnProperty(k)){
                    var item = {
                        "url" : k,
                        "method" : "GET"
                    };
                    urls[urls.length] = item;
                }
            }

            if(urls.length > 0){
                $.ajax({
                    url: sakai.config.URL.BATCH,
                    traditional: true,
                    cache: false,
                    data: {
                        requests: $.toJSON(urls)
                    },
                    success: function(data){
                        requestedURLsResults = data.results;
                        var current_locale_string = false;
                        if (typeof sakai.data.me.user.locale === "object") {
                            current_locale_string = sakai.data.me.user.locale.language + "_" + sakai.data.me.user.locale.country;
                        }
                        var bundles = [];
                        for (var i = 0, j = requestedURLsResults.length; i<j; i++) {
                            var jsonpath = requestedURLsResults[i].url;
                            var widgetname = batchWidgets[jsonpath];

                            if (jQuery.isPlainObject(Widgets.widgets[widgetname].i18n)) {
                                if (Widgets.widgets[widgetname].i18n["default"]){
                                    var item = {
                                        "url" : Widgets.widgets[widgetname].i18n["default"],
                                        "method" : "GET"
                                    };
                                    bundles.push(item);
                                }
                                if (Widgets.widgets[widgetname].i18n[current_locale_string]) {
                                    var item1 = {
                                        "url" : Widgets.widgets[widgetname].i18n[current_locale_string],
                                        "method" : "GET"
                                    };
                                    bundles.push(item1);
                                }
                            }
                        }
                        $.ajax({
                            url: sakai.config.URL.BATCH,
                            traditional: true,
                            cache: false,
                            data: {
                                requests: $.toJSON(bundles)
                            },
                            success: function(data){
                                var stylesheets = [];
                                for (var i = 0, j = requestedURLsResults.length; i < j; i++) {
                                    // Current widget name
                                    var widgetName = requestedURLsResults[i].url.split("/")[2];
                                    // Check if widget has bundles
                                    var hasBundles = false;
                                    // Array containing language bundles
                                    var bundleArr = [];
                                    // Local and default bundle
                                    for (var ii = 0, jj = data.results.length; ii < jj; ii++) {
                                        if (widgetName === data.results[ii].url.split("/")[2]){
                                            hasBundles = true;
                                            if(data.results[ii].url.split("/")[4].split(".")[0] === "default"){
                                                sakai.data.i18n.widgets[widgetName] = sakai.data.i18n.widgets[widgetName] || {};
                                                sakai.data.i18n.widgets[widgetName]["default"] = $.parseJSON(data.results[ii].body);
                                            } else {
                                                sakai.data.i18n.widgets[widgetName] = sakai.data.i18n.widgets[widgetName] || {};
                                                sakai.data.i18n.widgets[widgetName][current_locale_string] = $.parseJSON(data.results[ii].body);
                                            }
                                        }
                                    }

                                    // Change messages
                                    if (hasBundles) {
                                        var expression = new RegExp(".{1}__MSG__(.*?)__", "gm");
                                        var lastend = 0;
                                        var translated_content = "";
                                        while (expression.test(requestedURLsResults[i].body)) {
                                            var replace = RegExp.lastMatch;
                                            var lastParen = RegExp.lastParen;
                                            var quotes = "";

                                            // need to add quotations marks if key is adjacent to an equals sign which means its probably missing quotes - IE
                                            if (replace.substr(0,2) !== "__"){
                                                if (replace.substr(0,1) === "="){
                                                    quotes = '"';
                                                }
                                                replace = replace.substr(1, replace.length);
                                            }

                                            // check for i18n debug
                                            if (sakai.config.displayDebugInfo === true && sakai.data.me.user.locale && sakai.data.me.user.locale.language === "lu" && sakai.data.me.user.locale.country === "GB"){
                                                var toreplace = quotes + replace.substr(7, replace.length - 9) + quotes;
                                                translated_content += requestedURLsResults[i].body.substring(lastend, expression.lastIndex - replace.length) + toreplace;
                                                lastend = expression.lastIndex;
                                            } else {
                                                var toreplace = quotes + sakai.api.i18n.Widgets.getValueForKey(widgetName, current_locale_string, lastParen); + quotes;
                                                translated_content += requestedURLsResults[i].body.substring(lastend, expression.lastIndex - replace.length) + toreplace;
                                                lastend = expression.lastIndex;
                                            }
                                        }
                                        translated_content += requestedURLsResults[i].body.substring(lastend);
                                    } else {
                                        translated_content = sakai.api.i18n.General.process(requestedURLsResults[i].body, sakai.data.i18n.localBundle, sakai.data.i18n.defaultBundle);
                                    }
                                    var ss = sethtmlover(translated_content, widgets, widgetName);
                                    for (var s = 0; s < ss.length; s++){
                                        stylesheets.push(ss[s]);
                                    }
                                }
                                // SAKIII-1524 - IE has a limit of maximum 32 CSS files (link or style tags). When
                                // a lot of widgets are loaded into 1 page, we can easily hit that limit. Therefore,
                                // we adjust the widgetloader to load all CSS files of 1 WidgetLoader pass in 1 style
                                // tag filled with import statements
                                if ($.browser.msie && stylesheets.length > 0) {
                                    var numberCSS = $("head style, head link").length;
                                    // If we have more than 30 stylesheets, we will merge all of the previous style
                                    // tags we have created into the lowest possible number
                                    if (numberCSS >= 30){
                                        $("head style").each(function(index){
                                            if ($(this).attr("title") && $(this).attr("title") === "sakai_widgetloader") {
                                                $(this).remove();
                                            }
                                        });
                                    }
                                    var allSS = [];
                                    var newSS = document.createStyleSheet();
                                    newSS.title = "sakai_widgetloader";
                                    var totalImportsInCurrentSS = 0;
                                    // Merge in the previously created style tags
                                    if (numberCSS >= 30){
                                        for (var s in sakai.api.Widgets.cssCache){
                                             if (totalImportsInCurrentSS >= 30){
                                                 allSS.push(newSS);
                                                 newSS = document.createStyleSheet();
                                                 newSS.title = "sakai_widgetloader";
                                                 totalImportsInCurrentSS = 0;
                                             }    
                                             newSS.addImport(s);
                                             totalImportsInCurrentSS++;
                                        }
                                    }
                                    // Add in the stylesheets declared in the widgets loaded
                                    // in the current pass of the WidgetLoader
                                    for (var s = 0, ss = stylesheets.length; s < ss; s++) {
                                        if (totalImportsInCurrentSS >= 30){
                                        	allSS.push(newSS);
                                            newSS = document.createStyleSheet();
                                            newSS.title = "sakai_widgetloader";
                                            totalImportsInCurrentSS = 0;
                                        }
                                        newSS.addImport(stylesheets[s]);
                                    }
                                    allSS.push(newSS);
                                    // Add the style tags to the document
                                    for (var s = 0; s < allSS.length; s++) {
                                        $("head").append(allSS[s]);
                                    }
                                }
                            }
                        });
                    }
                });
            }
        };

        /**
         * Insert the widgets into the page
         * @param {String} containerId The id of the container element
         * @param {Boolean} showSettings Show the settings for the widget
         * @param {String} context The context of the widget (e.g. siteid)
         */
        var insertWidgets = function(containerId, showSettings, context){

            // Use document.getElementById() to avoid jQuery selector escaping issues with '/'
            var el = containerId ? document.getElementById(containerId) : $(document.body);

            // Array of jQuery objects that contains all the elements in the with the widget selector class.
            var divarray = $(widgetSelector, el);

            // Check if the showSettings variable is set, if not set the settings variable to false
            settings = showSettings || false;

            // Array that will contain all the URLs + names of the widgets that need to be fetched with batch get
            var batchWidgets = [];

            // Run over all the elements and load them
            for (var i = 0, j = divarray.length; i < j; i++){
                var id = divarray[i].id;
                var split = id.split("_");
                var widgetname = split[1];

                // Set the id for the container of the widget
                var widgetid;
                if (split[2]){
                    widgetid = split[2];
                } else if(widgetname) {
                    widgetid = widgetname + "container";
                }

                // Check if the widget is an iframe widget
                if (Widgets.widgets[widgetname] && Widgets.widgets[widgetname].iframe){

                    // Get the information about the widget in the widgets.js file
                    var portlet = Widgets.widgets[widgetname];

                    // Check if the scrolling property has been set to true
                    var scrolling = portlet.scrolling ? "auto" : "no";

                    var src = portlet.url;

                    // Construct the HTML for the iframe
                    var html = '<div id="widget_content_'+ widgetname + '">' +
                                   '<iframe src="'+ src +'" ' +
                                   'frameborder="0" ' +
                                   'height="'+ portlet.height +'px" ' +
                                   'width="100%" ' +
                                   'scrolling="' + scrolling + '"' +
                                   '></iframe></div>';

                    // Add the HTML for to the iframe widget container
                    $("#" + widgetid + "_container").html(html).addClass("fl-widget-content").parent().append('<div class="fl-widget-no-options fl-fix"><div class="widget-no-options-inner"><!-- --></div></div>');

                }

                // The widget isn't an iframe widget
                else if (Widgets.widgets[widgetname]){

                    // Set the placement for the widget
                    var placement = "";
                    if (split[3] !== undefined){
                        var length = split[0].length + 1 + widgetname.length + 1 + widgetid.length + 1;
                        placement = id.substring(length);
                    } else if (context){
                        placement = context;
                    }

                    // Check if the widget exists
                    if (!widgets[widgetname]){
                        widgets[widgetname] = [];
                    }

                    // Set the initial properties for the widget
                    var index = widgets[widgetname].length;
                    widgets[widgetname][index] = {
                        uid : widgetid,
                        placement : placement,
                        id : id
                    };
                    var floating = "inline_class_widget_nofloat";

                    // Check if the browser supports cssFloat (other browsers) or styleFloat (IE)
                    var styleFloat = jQuery.support.cssFloat ? "cssFloat" : "styleFloat";
                    if (divarray[i].style[styleFloat]) {
                        floating = divarray[i].style[styleFloat] === "left" ? "inline_class_widget_leftfloat" : "inline_class_widget_rightfloat";
                    }
                    widgets[widgetname][index].floating = floating;
                }
            }

            for (i in widgets){
                if (widgets.hasOwnProperty(i)) {
                    for (var ii = 0, jj = widgets[i].length; ii<jj; ii++) {

                        // Replace all the widgets with id "widget_" to widgets with new id's
                        // and add set the appropriate float class
                        $(document.getElementById(widgets[i][ii].id)).replaceWith($('<div id="'+widgets[i][ii].uid+'" class="' + widgets[i][ii].floating + '"></div>'));
                    }

                    var url = Widgets.widgets[i].url;
                    batchWidgets[url] = i; //i is the widgetname
                }
            }

            // Load the HTML files for the widgets
            loadWidgetFiles(widgets, batchWidgets);

        };

        insertWidgets(id, showSettings, context);

        return {
            "informOnLoad" : informOnLoad
        };
    },

    informOnLoad : function(widgetname){
        for (var i = 0, j = sakai.api.Widgets.widgetLoader.loaded.length; i<j; i++){
            sakai.api.Widgets.widgetLoader.loaded[i].informOnLoad(widgetname);
        }
    }

};


/**
 * Save the preference settings or data for a widget
 *
 * @param {String} id The unique id of the widget
 * @param {Object} content A JSON object that contains the data for the widget
 * @param {Function} callback Callback function that gets executed after the save is complete
 * @return {Void}
 */
sakai.api.Widgets.saveWidgetData = function(id, content, callback) {

    // Get the URL from the widgetloader
    var url = sakai.api.Widgets.widgetLoader.widgets[id].placement;

    // Send a POST request to update/save the data for the widget
    sakai.api.Server.saveJSON(url, content, callback);

};

/**
 * Remove the preference settings or data for a widget
 *
 * @param {String} id The unique id of the widget
 * @param {Function} callback Callback function that gets executed after the delete is complete
 * @return {Void}
 */
sakai.api.Widgets.removeWidgetData = function(id, callback) {

    // Get the URL from the widgetloader
    var url = sakai.api.Widgets.widgetLoader.widgets[id].placement;

    // Send a DELETE request to remove the data for the widget
    sakai.api.Server.removeJSON(url, callback);

};

/**
 * Change the given widget's title
 *
 * @param {String} tuid The tuid of the widget
 * @param {String} title The title to change to
 */
sakai.api.Widgets.changeWidgetTitle = function(tuid, title) {
    $("#"+tuid).parent("div").siblings("div.fl-widget-titlebar").find("h2.widget_title").text(title);
};


/**
 * Check if a widget is on a dashboard
 *
 * @param {String} tuid The tuid of the widget
 * @return {Boolean} true if on a dashboard, false if not (for example, on a page)
 */
sakai.api.Widgets.isOnDashboard = function(tuid) {
    if ($("#"+tuid).parent("div").siblings("div.fl-widget-titlebar").find("h2.widget_title").length > 0) {
        return true;
    } else {
        return false;
    }
};


})();




// -----------------------------------------------------------------------------

/**
 * @name $
 * @namespace
 * jQuery Plugins and overrides for Sakai.
 */



/*
 * Functionality that allows you to create HTML Templates and give that template
 * a JSON object. That template will then be rendered and all of the values from
 * the JSON object can be used to insert values into the rendered HTML. More information
 * and examples can be found over here:
 *
 * http://code.google.com/p/trimpath/wiki/JavaScriptTemplates
 *
 * Template should be defined like this:
 *  <div><!--
 *   // Template here
 *  --></div>
 *
 *  IMPORTANT: There should be no line breaks in between the div and the <!-- declarations,
 *  because that line break will be recognized as a node and the template won't show up, as
 *  it's expecting the comments tag as the first one.
 *
 *  We do this because otherwise a template wouldn't validate in an HTML validator and
 *  also so that our template isn't visible in our page.
 */
(function($){

    /**
     * A cache that will keep a copy of every template we have parsed so far. Like this,
     * we avoid having to parse the same template over and over again.
     */
    var templateCache = [];

    /**
    * Trimpath Template Renderer: Renders the template with the given JSON object, inserts it into a certain HTML
    * element if required, and returns the rendered HTML string
    * @function
    * @param {String|Object} templateElement The name of the template HTML ID or a jQuery selection object.
    * @param {Object} templateData JSON object containing the template data
    * @param {Object} outputElement (Optional) jQuery element in which the template needs to be rendered
    * @param {Boolean} doSanitize (Optional) perform html sanitization. Defaults to true
    */
    $.TemplateRenderer = function (templateElement, templateData, outputElement, doSanitize) {

        var templateName;
        var sanitize = true;
        if (doSanitize !== undefined) {
            sanitize = doSanitize;
        }

        // The template name and the context object should be defined
        if(!templateElement || !templateData){
            throw "$.TemplateRenderer: the template name or the templateData is not defined";
        }

        if(templateElement instanceof jQuery && templateElement[0]){
            templateName = templateElement[0].id;
        }
        else if (typeof templateElement === "string"){
            templateName = templateElement.replace("#", "");
            templateElement = $("#" + templateName);
        }
        else {
            throw "$.TemplateRenderer: The templateElement '" + templateElement + "' is not in a valid format or the template couldn't be found.";
        }

        if (!templateCache[templateName]) {
            var templateNode = templateElement.get(0);
            if (templateNode) {
                var firstNode = templateNode.firstChild;
                var template = null;
                // Check whether the template is wrapped in <!-- -->
                if (firstNode && (firstNode.nodeType === 8 || firstNode.nodeType === 4)) {
                    template = firstNode.data.toString();
                }
                else {
                    template = templateNode.innerHTML.toString();
                }
                // Parse the template through TrimPath and add the parsed template to the template cache
                templateCache[templateName] = TrimPath.parseTemplate(template, templateName);

            }
            else {
                throw "$.TemplateRenderer: The template '" + templateName + "' could not be found";
            }
        }

        // Run the template and feed it the given JSON object
        var render = templateCache[templateName].process(templateData);

        // Run the rendered html through the sanitizer
        if (sanitize) {
            render = sakai.api.Security.saneHTML(render);
        }

        // Check it there was an output element defined
        // If so, put the rendered template in there
        if (outputElement) {
            outputElement.html(render);
        }

        return render;

    };

})(jQuery);



///////////////////////////
// jQuery AJAX extention //
///////////////////////////

/*
 * We override the standard jQuery.ajax error function, which is being executed when
 * a request fails. We will check whether the request has failed due to an authorization
 * required error, by checking the response code and then doing a request to the me service
 * to find out whether we are no longer logged in. If we are no longer logged in, and the
 * sendToLoginOnFail variable has been set in the options of the request, we will redirect
 * to the login page with the current URL encoded in the url. This will cause the system to
 * redirect to the page we used to be on once logged in.
 */
(function($){

    /**
    * Override default jQuery error behavior
    * @function
    * @param {String} s description
    * @param {Object} xhr xhr object
    * @param {String} status Status message
    * @param {Object} e Thrown error
    */
    $.handleError = function (s, xhr, status, e) {

        var requestStatus = xhr.status;

        // Sometimes jQuery comes back with a parse-error, although the request
        // was completely successful. In order to prevent the error method to be called
        // in this case, we need this if clause.
        if (requestStatus === 200) {
            if (s.success) {
                s.success(xhr.responseText);
            }
        }
        else {
            // if the sendToLoginOnFail hasn't been set, we assume that we want to redirect when
            // a 403 comes back
            s.sendToLoginOnFail = s.sendToLoginOnFail || true;
            if (requestStatus === 403 && s.sendToLoginOnFail) {

                var decideLoggedIn = function(response, exists){
                    var originalURL = document.location;
                    originalURL = $.URLEncode(originalURL.pathname + originalURL.search + originalURL.hash);
                    var redirecturl = sakai.config.URL.GATEWAY_URL + "?url=" + originalURL;
                    if (exists && response.preferences && (response.preferences.uuid === "anonymous" || !response.preferences.uuid)) {
                        document.location = redirecturl;
                    }
                };

                $.ajax({
                    url: sakai.config.URL.ME_SERVICE,
                    cache: false,
                    success: function(data){
                        decideLoggedIn(data, true);
                    }
                });

            }

        // Handle HTTP conflicts thrown back by K2 (409) (for example when somebody tries to write to the same node at the very same time)
        // We do this by re-sending the original request with the data transparently, behind the curtains, until it succeeds.
        // This still does not eliminate a possibility of another conflict, but greatly reduces
        // the chance and works in the background until the request is successful (ie jQuery will try to re-send the initial request until the response is not 409
        // WARNING: This does not solve the locking/overwriting problem entirely, it merely takes care of high volume request related issues. Users
        // should be notified in advance by the UI when somebody else is editing a piece of content, and should actively try reduce the possibility of
        // overwriting.
/*        if (requestStatus === 409) {
            // Retry initial post
            $.ajax(s);
        }*/

        // Call original error handler, but not in the case of 409 as we want that to be transparent for users
        if ((s.error) && (requestStatus !== 409)) {
          s.error(xhr, status, e);
        }

        if (s.global) {
          jQuery.event.trigger("ajaxError", [xhr, status, e]);
        }
          }

    };

})(jQuery);


/**
 * URL encoding and decoding Jquery plugins
 * In order to decode or encode a URL use the following functions:
 * $.URLDecode(string) : URL Decodes the given string
 * $.URLEncode(string) : URL Encodes the given string
 */

(function($){

    /**
     * $.URLEncode
     * @function
     * @param c {String} The URL we would like to encode
     */
    $.URLEncode = function(c) {
        var o='';var x=0;c=c.toString();var r=/(^[a-zA-Z0-9_.]*)/;
        while (x<c.length) {
            var m=r.exec(c.substr(x));
            if(m!=null && m.length>1 && m[1]!=''){
                o+=m[1];x+=m[1].length;
            } else {
                if(c[x]==' ') {
                    o+='+';
                }
                else {
                    var d=c.charCodeAt(x);
                    var h=d.toString(16);
                    o+='%'+(h.length<2?'0':'')+h.toUpperCase();
                }x++;
            }
        }

        return o;
    };

    /**
     * $.URLDecode
     * @function
     * @param c {String} The URL we would like to decode
     */
    $.URLDecode = function(s){
        var o=s;
        var binVal,t;
        var r=/(%[^%]{2})/;
        while((m=r.exec(o))!=null && m.length>1 && m[1]!='') {
            b=parseInt(m[1].substr(1),16);
            t=String.fromCharCode(b);
            o=o.replace(m[1],t);
        }
        return o;
    };

})(jQuery);



/*
 * Function that will take in a string that possibly contains HTML tags and will strip out all
 * of the HTML tags and return a string that doesn't contain any HTML tags anymore.
 */
(function($){

    /**
     * $.stripTags
     * @function
     * Strips HTML tags form matched element's HTML
     */
    $.stripTags = function() {
        return this.replaceWith( this.html().replace(/<\/?[^>]+>/gi,''));
    };
})(jQuery);


/*
 * jQuery plugin that will load JavaScript and CSS files into the document at runtime.
 */
(function($){

    /**
     * Load JavaScript and CSS dynamically
     */
    $.Load = {};

    /**
     * Generic function that will insert an HTML tag into the head of the document. This
     * will be used to both insert CSS and JS files
     * @param {Object} tagname
     *  Name of the tag we want to insert. This is supposed to be "link" or "script".
     * @param {Object} attributes
     *  A JSON object that contains all of the attributes we want to attach to the tag we're
     *  inserting. The keys in this object are the attribute names, the values in the object
     *  are the attribute values
     */
    var insertTag = function(tagname, attributes){
        var tag = document.createElement(tagname);
        var head = document.getElementsByTagName('head').item(0);
        for (var a in attributes){
            if(attributes.hasOwnProperty(a)){
                tag[a] = attributes[a];
            }
        }
        head.appendChild(tag);
    };

    /**
     * Check to see if the tag+attributes combination currently exists in the DOM
     *
     * @param {Object} tagname
     *  Name of the tag we want to insert. This is supposed to be "link" or "script".
     * @param {Object} attributes
     *  A JSON object that contains all of the attributes we want to attach to the tag we're
     *  inserting. The keys in this object are the attribute names, the values in the object
     *  are the attribute values
     * @return {jQuery|Boolean} returns the selected objects if found, otherwise returns false
     */
    var checkForTag = function(tagname, attributes) {
        var selector = tagname;
        for (var i in attributes) {
            if (i && attributes.hasOwnProperty(i)) {
                selector += "[" + i + "*=" + attributes[i] + "]";
            }
        }
        if ($(selector).length) return $(selector);
        else return false;
    };

    /**
     * Load a JavaScript file into the document
     * @param {String} URL of the JavaScript file relative to the parent dom.
     */
    $.Load.requireJS = function(url) {
        var attributes = {"src": url, "type": "text/javascript"};
        var existingScript = checkForTag("script", attributes);
        if (existingScript) {
            // Remove the existing script so we can place in a new one
            // We need to do this otherwise the init functions that need to be called
            // at the end of widgets never get called again
            existingScript.remove();
        }
        insertTag("script", {"src" : url, "type" : "text/javascript"});
    };

    /**
     * Load a CSS file into the document
     * @param {String} URL of the CSS file relative to the parent dom.
     */
    $.Load.requireCSS = function(url) {
        var attributes = {"href" : url, "type" : "text/css", "rel" : "stylesheet"};
        var existingStylesheet = checkForTag("link", attributes);
        // if the stylesheet already exists, don't add it again
        if (!existingStylesheet) {
            insertTag("link", attributes);
        }
    };

})(jQuery);




/**
 * @name Array
 * @namespace
 * Array extensions for Sakai
 */
if(Array.hasOwnProperty("indexOf") === false){

    /**
    * Finds the first occurrence of an element in an array and returns its
    * position. This only kicks in when the native .indexOf method is not
    * available in the browser.
    *
    * @param {Object/String/Integer} obj The element we are looking for
    * @param {Integer} start Where the search starts within the array
    *
    * @returns Returns the position of the first matched element
    * @type Integer
    */
    Array.prototype.indexOf = function(obj,start){

        for(var i=(start||0),j=this.length; i<j; i++){
            if(this[i]===obj){
                return i;
            }
        }
        return -1;

    };
}





/**
 * Entry point for functions which needs to automatically start on each page
 * load.
 *
 * @returns {Void}
 */
sakai.api.autoStart = function() {


    /*
     * There is no specific logging function within Sakai, but using console.debug will
     * only work in Firefox, and if written poorly, will brake the code in IE, ... If we
     * do want to use logging, we will reuse the logging function available in the Fluid
     * Infusion framework. In order to use this, you need to uncomment the fluid.setLogging(true)
     * line. After this has been done, all calls to
     *    fluid.log(message);
     * will be logged in the most appropriate console
     * NOTE: always disable debugging for production systems, as logging calls are quite
     * expensive.
     */
    fluid.setLogging(true);


    // When DOM is ready...
    $(document).ready(function(){

        // Load logged in user data
        sakai.api.User.loadMeData(function(success, data){

            // Start i18n
            sakai.api.i18n.init();

        });

    });
};
sakai.api.autoStart();<|MERGE_RESOLUTION|>--- conflicted
+++ resolved
@@ -1300,11 +1300,7 @@
                             case html4.atype.STYLE:
                                 var accept = ["color", "display", "background-color", "font-weight", "font-family",
                                               "padding", "padding-left", "padding-right", "text-align", "font-style",
-<<<<<<< HEAD
-                                              "text-decoration"];
-=======
                                               "text-decoration", "border"];
->>>>>>> 80869f08
                                 var sanitizedValue = "";
                                 if (value){
                                     var vals = value.split(";");
