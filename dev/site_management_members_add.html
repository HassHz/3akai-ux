<!DOCTYPE HTML>
<html xmlns="http://www.w3.org/1999/xhtml">
<<<<<<< HEAD
=======

>>>>>>> 927374cd
    <head>
        <meta http-equiv="Content-Type" content="text/html; charset=utf-8" />
        <title>Sakai 3 R&amp;D - __MSG__ADD_MEMBERS__</title>

        <!-- Sakai Core CSS -->
        <link rel="stylesheet" type="text/css" href="_css/FSS/fss-base.css" />
        <link rel="stylesheet" type="text/css" href="_css/sakai/sakai.base.css" />
        <link rel="stylesheet" type="text/css" href="_css/sakai/sakai.core.2.css" />
        <link rel="stylesheet" type="text/css" href="_css/sakai/sakai.3.css" />

        <!-- Sakai Page CSS -->
        <link rel="stylesheet" type="text/css" href="_css/sakai/sakai.site_management_members_add.css" />

        <!-- 3rd party CSS -->
        <link rel="stylesheet" type="text/css" href="_css/sakai/sakai.components.jq_pager.css" />


        <!-- Sakai Config JS -->
        <script type="text/javascript" src="_configuration/widgets.js"></script>
        <script type="text/javascript" src="_configuration/config.js"></script>

        <!-- Core 3rd-party JS -->
        <script type="text/javascript" src="_lib/jquery/jquery.js"></script>
<<<<<<< HEAD
        <script type="text/javascript" src="_lib/jquery/jquery-ui.custom.js"></script>
=======
        <script type="text/javascript" src="_lib/jquery/jquery-ui.full.js"></script>
>>>>>>> 927374cd
        <script type="text/javascript" src="_lib/Fluid/3akai_Infusion.js"></script>
        <script type="text/javascript" src="_lib/jquery/plugins/jquery.json.js"></script>

        <!-- Sakai Core JS -->
        <script type="text/javascript" src="_lib/sakai_util/sakai_magic.js"></script>
        <script type="text/javascript" src="_lib/sakai_util/sdata.js"></script>
        <script type="text/javascript" src="_lib/sakai_util/i18n.js"></script>
        <script type="text/javascript" src="_lib/sakai_util/site_authz.js"></script>

        <!-- 3rd party JS -->
        <script type="text/javascript" src="/dev/_lib/sakai_util/trimpath.template.js"></script>
        <script type="text/javascript" src="/dev/_lib/sakai_util/querystring.js"></script>
        <script type="text/javascript" src="/dev/_lib/jquery/plugins/jqmodal.js"></script>
        <script type="text/javascript" src="/dev/_lib/jquery/plugins/jquery.cookie.js"></script>
        <script type="text/javascript" src="/dev/_lib/jquery/plugins/jquery.pager.js"></script>

    </head>

    <body id="root" class="fl-centered fl-container i18nable add-members">

        <!-- EXPLORE BAR -->
        <div id="widget_navigationchat" class="widget_inline"></div>
        <div class="fl-container-flex content content-management">
            <div class="fl-fix fl-centered fixed-container">
                <div class="decor"></div>
                <h1 id="sitetitle"></h1>

                <!-- CONTENT -->
                <!-- SECOND HEADING -->
                <div class="secondary_title"> __MSG__SITE_MANAGEMENT__ <a id="back_to_site_link" href="/sites/">&laquo; __MSG__BACK_TO_SITE__</a> </div>
<<<<<<< HEAD
=======

>>>>>>> 927374cd
                <!-- TAB NAVIGATION -->
                <div class="s3d-primary-tabs">
                    <ul class="fl-tabs fl-tabs-left">
                        <li><a href="site_management_basic_settings.html" class="siteSettings_appendSiteIDtoURL">__MSG__BASIC_SETTINGS__</a></li>
                        <li class="fl-tabs-active"><a href="javascript:;">__MSG__MEMBERS__</a></li>
                        <li><a href="site_management_appearance.html" class="siteSettings_appendSiteIDtoURL">__MSG__APPEARANCE__</a></li>
                    </ul>
                </div>
                <div class="management_content_wrapper">
                    <div class="management_tab_content_top">
                        <div class="management_tab_content_top_inner"></div>
                    </div>
                    <div class="management_content_main">

                        <!-- CURRENT MEMBERS -->
                        <div class="fl-force-right">
                            <a class="s3d-button s3d-button-primary s3s-manage-members" href="site_management_members_manage.html"><span class="s3d-button-inner">__MSG__MANAGEMENT_CURRENT_MEMBERS__</span></a>
                        </div>
                        <div class="add_member_title"> __MSG__ADD_MEMBERS_TO_THIS_SITE__: </div>

                        <!-- MIXED COLUMN -->
                        <div class="fl-col-mixed-200">
<<<<<<< HEAD
=======

>>>>>>> 927374cd
                            <!-- FIXED COLUMN -->
                            <div class="fl-col-fixed fl-force-right leftCol">
                                <div class="leftCol_content_top">
                                    <div class="leftCol_content_top_inner"></div>
                                </div>
                                <div class="leftCol-inner">
                                    <form class="member-options" method="" action="" onsubmit="return false;">

                                        <span class="manage_members_role section">__MSG__ADD_SELECTED_PEOPLE_AS__:</span>
                                        <table id="manage_members_role_rbts" class="add-people-table">
                                        </table>
                                        <div style="display:none;" id="manage_members_role_rbts_template"><!--
                                            {for i in roles}
                                            <tr>
                                                <td><input name="membership_role" id="manage_members_role_${i}" value="${i}" type="radio" checked="checked" /></td>
                                                <th><label for="manage_members_role_${i}">${i}</label></th>
                                            </tr>
                                            {/for}
                                        --></div>
                                        <!-- <strong>Tag selected people as:</strong>
                                        <input type="text" maxlength="255" class="tag-people" value="Add your tags here" /> -->
                                        <button class="s3d-button s3d-button-primary s3s-selected_people_addToSite"><span class="s3d-button-inner">__MSG__ADD_SELECTED_PEOPLE__</span></button>
        
                                    </form>
                                    <div id="selected-people-container" class="selected_personsContainer"></div>
                                    <div style="display:none" id="selected-people-template"><!--
                                        <span class="selected-people">Selected People ( ${selectedPeople.length} ):</span>
                                        <table class="selected-people-table">
                                        {for i in selectedPeople}
                                            <tr>
                                                {if (typeof i.lastName !== "undefined")}
                                                <th>${i.firstName} ${i.lastName}</th>
                                                {else}
                                                <th>${i.userid}</th>
                                                {/if}
                                                <td><a href="javascript:;" class="selected-person-remove" id="selected-person-remove${selectedPeople.indexOf(i)}"><span>X</span></a></td>
                                            </tr>
                                        {/for}
                                        </table>
                                    --></div>
                                    <div class="fl-push"></div>
                                </div>

                                <div class="leftCol_content_bottom">
                                    <div class="leftCol_content_bottom_inner"></div>
                                </div>
                            </div>

                            <!-- FLEX COLUMN -->
                            <div class="fl-col-flex">
                                <div class="flex-container">
                                    <div class="member-search">
                                        <input type="text" maxlength="255" style="margin-left:0px" class="member-search-field" id="txt_member_search" value="__MSG__ENTER_NAMES_EMAILS_OR_COMMA_SEPARATED_LISTS__" title="__MSG__ENTER_NAMES_EMAILS_OR_COMMA_SEPARATED_LISTS__" />
                                        <input type="submit" value="__MSG__SEARCH__" title="__MSG__SEARCH__" id="btn_members_search" class="submit-button" />
                                    </div>
                                    <div class="explore_nav" style="margin-top: -45px;">
                                        <ul class="s3d-action-series s3d-actions fl-force-left">
                                            <!-- <li class="first"><a href="javascript:;" id="site_manage_btnSearchCsv">Search from CSV file</a></li> -->
                                            <!-- <li><a href="site_management_members_manage.html" class="manage-members">Return to site members</a></li> -->
                                            <li class="first"><a href="javascript:;" id="btn_members_selectAll">__MSG__SELECT_ALL__</a></li>
                                            <li class="last"><a href="javascript:;" id="btn_members_selectNone">__MSG__SELECT_NONE__</a></li>
                                        </ul>
                                    </div>
                                    <div id="siteManage_people" class="siteManagepeopleContainers" ><div style="padding: 10px;">__MSG__PLEASE_SPECIFY_A_SEARCH_QUERY__ ...</div></div>
                                    <div class="jq_pager"></div>
                                    <div id="siteManage_people_template" style="display:none"><!--
                                        <div class="members-container">
                                            <ul width="100%">
                                            {for i in results}
                                                {if (i.isMember)}
                                                <li class="unselected" style="opacity:0.6;">
                                                {else}
                                                <li class="unselected siteManage_person" id="siteManage_person${results.indexOf(i)}">
                                                {/if}
                                                    {if (i.isMember)}
                                                    {if typeof i.picture.name == "undefined"}
                                                    <img src="_images/member_thumb_unselected.png" alt="__MSG__UNDEFINED_MEMBER_PICTURE__" />
                                                    {else}
                                                    <img src="${i.picture.picPath}" alt="__MSG__MEMBER_PICTURE__" />
                                                    {/if}
                                                    <a href="javascript:;" style="margin-top: 0px;" class="sitemember-label">${i.firstName} ${i.lastName}</a><div class="member-title"></div>
                                                    <span>${i.role}</span><div class="member-title"></div>
                                                    <a href="profile.html?user=${i.userid}" target="_blank" class="member-label" style="color:#006E96; font-weight: normal; font-size: 0.9em; width: 150px;">__MSG__VIEW_PROFILE__</a>
            
                                                    {else}
                                                    <a href="javascript:;">
                                                    {if typeof i.picture.name == "undefined"}
                                                    <img src="_images/member_thumb_unselected.png" alt="__MSG__UNDEFINED_MEMBER_PICTURE__" />
                                                    {else}
                                                    <img src="${i.picture.picPath}" alt="__MSG__MEMBER_PICTURE__" />
                                                    {/if}
                                                    </a>
            
                                                    <a href="javascript:;" class="member-label">${i.firstName} ${i.lastName}</a><div class="member-title"></div>
                                                    <a href="profile.html?user=${i.userid}" target="_blank" class="member-label view-profile-label" style="color:#006E96; font-weight: normal; font-size: 0.9em; width: 150px;">__MSG__VIEW_PROFILE__</a>
                                                    {/if}
                                                </li>
                                            {forelse}
                                                <div>__MSG__NO_PEOPLE_HAVE_BEEN_FOUND__</div>
                                            {/for}
                                                <div class="fl-push"></div>
                                            </ul>
                                        </div>
                                    --></div>
                                </div>
                            </div>
                        </div>
                        <div class="fl-push"></div>
                    </div>

                    <div class="management_tab_content_bottom">
                        <div class="management_tab_content_bottom_inner"></div>
                    </div>
                </div>
            </div>
        </div>

        <div id="site_add_members_search_csv" class="dialog" style="width:520px; background-color: #fff; margin-left: -260px; ">
            <div class="dialog_header">
                <div class="dialog_header_inner">
                    <h1>__MSG__CSV_FILE__</h1>
                    <a href="javascript:;" class="jqmClose dialog_close_image" title="__MSG__CLOSE_DIALOG__">__MSG__CLOSE_DIALOG__</a>
                </div>
            </div>
            <div class="dialog_content">
                <textarea></textarea>

                <!-- DIALOG BUTTONS -->
                <div class="dialog_buttons">
                    <a href="javascript:;" id="site_manage_searchViaCsv" class="button-default">__MSG__SEARCH__</a>
                    <a href="javascript:;" class="button jqmClose">__MSG__CANCEL__</a>
                </div>
            </div>

            <!-- DIALOG FOOTER -->
            <div class="dialog_footer">
                <div class="dialog_footer_inner"><!-- --></div>
            </div>
        </div>

        <!-- FOOTER WIDGET -->
        <div id="widget_footer" class="widget_inline footercontainer"></div>

        <!-- Sakai page JS -->
        <script src="_javascript/site_add_members.js" type="text/javascript"></script>

    </body>

</html><|MERGE_RESOLUTION|>--- conflicted
+++ resolved
@@ -1,9 +1,6 @@
 <!DOCTYPE HTML>
 <html xmlns="http://www.w3.org/1999/xhtml">
-<<<<<<< HEAD
-=======
-
->>>>>>> 927374cd
+
     <head>
         <meta http-equiv="Content-Type" content="text/html; charset=utf-8" />
         <title>Sakai 3 R&amp;D - __MSG__ADD_MEMBERS__</title>
@@ -27,11 +24,7 @@
 
         <!-- Core 3rd-party JS -->
         <script type="text/javascript" src="_lib/jquery/jquery.js"></script>
-<<<<<<< HEAD
-        <script type="text/javascript" src="_lib/jquery/jquery-ui.custom.js"></script>
-=======
         <script type="text/javascript" src="_lib/jquery/jquery-ui.full.js"></script>
->>>>>>> 927374cd
         <script type="text/javascript" src="_lib/Fluid/3akai_Infusion.js"></script>
         <script type="text/javascript" src="_lib/jquery/plugins/jquery.json.js"></script>
 
@@ -62,10 +55,7 @@
                 <!-- CONTENT -->
                 <!-- SECOND HEADING -->
                 <div class="secondary_title"> __MSG__SITE_MANAGEMENT__ <a id="back_to_site_link" href="/sites/">&laquo; __MSG__BACK_TO_SITE__</a> </div>
-<<<<<<< HEAD
-=======
-
->>>>>>> 927374cd
+
                 <!-- TAB NAVIGATION -->
                 <div class="s3d-primary-tabs">
                     <ul class="fl-tabs fl-tabs-left">
@@ -88,10 +78,7 @@
 
                         <!-- MIXED COLUMN -->
                         <div class="fl-col-mixed-200">
-<<<<<<< HEAD
-=======
-
->>>>>>> 927374cd
+
                             <!-- FIXED COLUMN -->
                             <div class="fl-col-fixed fl-force-right leftCol">
                                 <div class="leftCol_content_top">
