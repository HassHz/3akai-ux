<!DOCTYPE HTML>
<html xmlns="http://www.w3.org/1999/xhtml">

    <head>

        <meta http-equiv="Content-Type" content="text/html; charset=utf-8" />
        <!-- Sakai 3 R&amp;D - Access denied -->
        <title></title>

        <!-- Sakai Core CSS -->
        <link rel="stylesheet" type="text/css" href="/dev/css/FSS/fss-base.css" />
        <link rel="stylesheet" type="text/css" href="/dev/css/sakai/sakai.base.css" />
        <link rel="stylesheet" type="text/css" href="/dev/css/sakai/sakai.core.2.css" />
        <link rel="stylesheet" type="text/css" href="/dev/css/sakai/sakai.3.css" />

        <!-- Sakai Error CSS -->
        <link rel="stylesheet" type="text/css" href="/dev/css/sakai/sakai.error.css" />

        <!-- Sakai Page CSS -->
        <link rel="stylesheet" type="text/css" href="/dev/css/sakai/sakai.index.css" />

        <!-- Sakai Config JS -->
        <script type="text/javascript" src="/dev/configuration/widgets.js"></script>
        <script type="text/javascript" src="/var/widgets.json?callback=sakai.storeWidgets"></script>
        <script type="text/javascript" src="/dev/configuration/config.js"></script>
        <script type="text/javascript" src="/dev/configuration/config_custom.js"></script>

        <!-- Core 3rd-party JS -->
        <script type="text/javascript" src="/dev/lib/jquery/jquery.js"></script>
        <script type="text/javascript" src="/dev/lib/jquery/jquery-ui.full.js"></script>
        <script type="text/javascript" src="/dev/lib/fluid/3akai_Infusion.js"></script>
        <script type="text/javascript" src="/dev/lib/misc/l10n/globalization.js"></script>
        <script type="text/javascript" src="/dev/lib/jquery/plugins/jquery.json.js"></script>
        <script type="text/javascript" src="/dev/lib/misc/google/html-sanitizer-minified.js"></script>

        <!-- Sakai Core JS -->
        <script type="text/javascript" src="/dev/lib/sakai/sakai.api.core.js"></script>
        <script type="text/javascript" src="/dev/lib/sakai/sakai.api.util.js"></script>
        <script type="text/javascript" src="/dev/lib/sakai/sakai.api.i18n.js"></script>
        <script type="text/javascript" src="/dev/lib/sakai/sakai.api.l10n.js"></script>
        <script type="text/javascript" src="/dev/lib/sakai/sakai.api.user.js"></script>
        <script type="text/javascript" src="/dev/lib/sakai/sakai.api.widgets.js"></script>

        <!-- 3rd party JS -->
        <script type="text/javascript" src="/dev/lib/misc/trimpath.template.js"></script>
        <script type="text/javascript" src="/dev/lib/misc/querystring.js"></script>
        <script type="text/javascript" src="/dev/lib/jquery/plugins/jqmodal.sakai-edited.js"></script>
        <script type="text/javascript" src="/dev/lib/jquery/plugins/jquery.cookie.js"></script>
        <script type="text/javascript" src="/dev/lib/jquery/plugins/jquery.pager.js"></script>

        <!-- 403 JS -->
        <script type="text/javascript" src="/dev/javascript/sakai.403.js"></script>

    </head>

    <body class="fl-centered index i18nable">

        <div id="widget_topnavigation" class="widget_inline"></div>

        <!-- TOP BANNER -->
        <div id="top_banner"><!-- --></div>

        <div id="widget_topnavigation" class="widget_inline"></div>

        <div class="index-container fl-centered permissions_error"><span style="display:none;"><br /></span>
            <div id="permission_error_logged_out_template" style="display:none;"><!--
<<<<<<< HEAD
=======
                
>>>>>>> 11339e1a
                <div class="header-title">
                    <img src="/dev/images/sakai_logo_index.png" alt="__MSG__INSTANCE_NAME__"/>
                </div>
    
                <div class="header-byline">
                    __MSG__HEADER_BYLINE__
                </div>
    
                <div class="login-box">
                    <div id="permission_error">
                        <div class="preview-box">
                            <span id="error_title">__MSG__YOU_DONT_HAVE_PERMISSION_TO_VIEW_REQUESTED_PAGE__</span>
                            <p>
                                __MSG__YOU_TRIED_TO_ACCESS_PAGE_WITHOUT_PERMISSIONS__
                            </p>
                            __MSG__YOU_CAN__
                            <ul>
                                <li>
                                    __MSG__SIGN_INTO_SAKAI_ACCOUNT_WITH_CORRECT_PERMISSIONS__
                                </li>
                                <li>
                                    __MSG__TRY_TO_CONTACT_PAGE_ADMIN_REQUEST_ACCESS__
                                </li>
                            </ul>
                        </div>
                        <div class="login-container">
                            <div id="widget_login" class="widget_inline"></div> 
                        </div>
                    </div>
                </div>--></div>
                <div id="permission_error_logged_in_template" style="display:none;"><!--
                </div>
                <div class="fl-container-flex header s3d-header">
                    <div class="fl-fix fl-centered fixed-container s3d-fixed-container">
                        <div class="s3d-decor">
                        </div>
                        <div id="permission_error">
                            <span id="error_title">__MSG__YOU_DONT_HAVE_PERMISSION_TO_VIEW_REQUESTED_PAGE__</span>
                            <p>
                                __MSG__YOU_TRIED_TO_ACCESS_PAGE_WITHOUT_PERMISSIONS__
                            </p>
                            __MSG__YOU_CAN__
                            <ul>
                                <li>
                                    __MSG__TRY_TO_CONTACT_PAGE_ADMIN_REQUEST_ACCESS__
                                </li>
                            </ul>
                        </div>
                    </div>
                </div>

                <div id="widget_footer" class="widget_inline footercontainer"></div>

                <div id="widget_chat" class="widget_inline"></div>
                --></div>
        </div>
    </body>
</html><|MERGE_RESOLUTION|>--- conflicted
+++ resolved
@@ -64,10 +64,7 @@
 
         <div class="index-container fl-centered permissions_error"><span style="display:none;"><br /></span>
             <div id="permission_error_logged_out_template" style="display:none;"><!--
-<<<<<<< HEAD
-=======
-                
->>>>>>> 11339e1a
+
                 <div class="header-title">
                     <img src="/dev/images/sakai_logo_index.png" alt="__MSG__INSTANCE_NAME__"/>
                 </div>
