<!DOCTYPE HTML>
<html xmlns="http://www.w3.org/1999/xhtml">

    <head>

        <meta http-equiv="Content-Type" content="text/html; charset=utf-8" />
        <!-- Sakai 3 R&amp;D - Access denied -->
        <title></title>

        <!-- Sakai Core CSS -->
        <link rel="stylesheet" type="text/css" href="/dev/_css/FSS/fss-base.css" />
        <link rel="stylesheet" type="text/css" href="/dev/_css/sakai/sakai.base.css" />
        <link rel="stylesheet" type="text/css" href="/dev/_css/sakai/sakai.core.2.css" />
        <link rel="stylesheet" type="text/css" href="/dev/_css/sakai/sakai.3.css" />

        <!-- Sakai Error CSS -->
        <link rel="stylesheet" type="text/css" href="/dev/_css/sakai/sakai.error.css" />

        <!-- Sakai Page CSS -->
        <link rel="stylesheet" type="text/css" href="/dev/_css/sakai/sakai.index.css" />

        <!-- Sakai Config JS -->
        <script type="text/javascript" src="/dev/_configuration/widgets.js"></script>
        <script type="text/javascript" src="/var/widgets.json?callback=sakai.storeWidgets"></script>
        <script type="text/javascript" src="/dev/_configuration/config.js"></script>
        <script type="text/javascript" src="/dev/_configuration/config_custom.js"></script>

        <!-- Core 3rd-party JS -->
        <script type="text/javascript" src="/dev/_lib/jquery/jquery.js"></script>
        <script type="text/javascript" src="/dev/_lib/jquery/jquery-ui.full.js"></script>
        <script type="text/javascript" src="/dev/_lib/Fluid/3akai_Infusion.js"></script>
        <script type="text/javascript" src="/dev/_lib/jquery/plugins/jquery.json.js"></script>
        <script type="text/javascript" src="/dev/_lib/google/html-sanitizer-minified.js"></script>

        <!-- Sakai Core JS -->
        <script type="text/javascript" src="/dev/_lib/sakai_util/sakai_magic.js"></script>
        <script type="text/javascript" src="/dev/_lib/sakai_util/i18n.js"></script>

        <!-- 3rd party JS -->
        <script type="text/javascript" src="/dev/_lib/sakai_util/trimpath.template.js"></script>
        <script type="text/javascript" src="/dev/_lib/sakai_util/querystring.js"></script>
        <script type="text/javascript" src="/dev/_lib/jquery/plugins/jqmodal.sakai-edited.js"></script>
        <script type="text/javascript" src="/dev/_lib/jquery/plugins/jquery.cookie.js"></script>
        <script type="text/javascript" src="/dev/_lib/jquery/plugins/jquery.pager.js"></script>

        <!-- 403 JS -->
        <script type="text/javascript" src="/dev/_javascript/sakai.403.js"></script>

    </head>

    <body class="fl-centered index i18nable">

        <!-- TOP BANNER -->
        <div id="top_banner"><!-- --></div>

        <div class="index-container fl-centered permissions_error"><span style="display:none;"><br /></span>
            <div id="permission_error_logged_out_template" style="display:none;"><!--
                <div class="header-title">
                    <img src="/dev/_images/sakai_logo_index.png" alt="__MSG__INSTANCE_NAME__"/>
                </div>
    
                <div class="header-byline">
                    __MSG__HEADER_BYLINE__
                </div>
    
                <div class="login-box">
                    <div id="permission_error">
                        <div class="preview-box">
                            <span id="error_title">__MSG__YOU_DONT_HAVE_PERMISSION_TO_VIEW_REQUESTED_PAGE__</span>
                            <p>
                                __MSG__YOU_TRIED_TO_ACCESS_PAGE_WITHOUT_PERMISSIONS__
                            </p>
                            __MSG__YOU_CAN__
                            <ul>
                                <li>
                                    __MSG__SIGN_INTO_SAKAI_ACCOUNT_WITH_CORRECT_PERMISSIONS__
                                </li>
                                <li>
                                    __MSG__TRY_TO_CONTACT_PAGE_ADMIN_REQUEST_ACCESS__
                                </li>
                            </ul>
                        </div>
                        <div class="login-container">
<<<<<<< HEAD
                            <button class="s3d-button s3d-button-primary" type="submit">
                                <span class="s3d-button-inner">__MSG__SIGN_IN__</span>
                            </button>
                            <p>
                                __MSG__SIGN_INTO_ACCOUT_WITH_CORRECT_PERMISSIONS_TO_VIEW_WITH_BUTTON_ABOVE__
                            </p>
=======
                            <div id="widget_login" class="widget_inline"></div> 
>>>>>>> eaa04432
                        </div>
                    </div>
                </div>--></div>
                <div id="permission_error_logged_in_template" style="display:none;"><!--
                <div id="widget_topnavigation" class="widget_inline">
                </div>
                <div class="fl-container-flex header">
                    <div class="fl-fix fl-centered fixed-container">
                        <div class="decor">
                        </div>
                        <div id="permission_error">
                            <span id="error_title">__MSG__YOU_DONT_HAVE_PERMISSION_TO_VIEW_REQUESTED_PAGE__</span>
                            <p>
                                __MSG__YOU_TRIED_TO_ACCESS_PAGE_WITHOUT_PERMISSIONS__
                            </p>
                            __MSG__YOU_CAN__
                            <ul>
                                <li>
                                    __MSG__TRY_TO_CONTACT_PAGE_ADMIN_REQUEST_ACCESS__
                                </li>
                            </ul>
                        </div>
                    </div>
                </div>

                <div id="widget_footer" class="widget_inline footercontainer"></div>

                <div id="widget_chat" class="widget_inline"></div>
                --></div>
        </div>
    </body>
</html><|MERGE_RESOLUTION|>--- conflicted
+++ resolved
@@ -81,16 +81,7 @@
                             </ul>
                         </div>
                         <div class="login-container">
-<<<<<<< HEAD
-                            <button class="s3d-button s3d-button-primary" type="submit">
-                                <span class="s3d-button-inner">__MSG__SIGN_IN__</span>
-                            </button>
-                            <p>
-                                __MSG__SIGN_INTO_ACCOUT_WITH_CORRECT_PERMISSIONS_TO_VIEW_WITH_BUTTON_ABOVE__
-                            </p>
-=======
                             <div id="widget_login" class="widget_inline"></div> 
->>>>>>> eaa04432
                         </div>
                     </div>
                 </div>--></div>
