/*
 * Licensed to the Sakai Foundation (SF) under one
 * or more contributor license agreements. See the NOTICE file
 * distributed with this work for additional information
 * regarding copyright ownership. The SF licenses this file
 * to you under the Apache License, Version 2.0 (the
 * "License"); you may not use this file except in compliance
 * with the License. You may obtain a copy of the License at
 *
 *     http://www.apache.org/licenses/LICENSE-2.0
 *
 * Unless required by applicable law or agreed to in writing,
 * software distributed under the License is distributed on an
 * "AS IS" BASIS, WITHOUT WARRANTIES OR CONDITIONS OF ANY
 * KIND, either express or implied. See the License for the
 * specific language governing permissions and limitations under the License.
 */

/*
 * This file will contain all the functionality that the 4 search files have in common.
 * ex: fetching my sites
 */

require(["jquery","sakai/sakai.api.core"], function($, sakai) {

    sakai_global.data = sakai_global.data || {};
    sakai_global.data.search = sakai_global.data.search || {};

    var view = "list";
    var refineTags = [];
    var activeTags = [];
    var maxTagsDisplayed = 10;

    $(window).bind("sakai.search.util.init", function(ev, config){

        /////////////////////
        // Get my contacts //
        /////////////////////

        sakai_global.data.search.getMyContacts = function(callback) {
            $.ajax({
                url: sakai.config.URL.CONTACTS_FIND_ALL + "?&page=0&n=100",
                cache: false,
                success: function(data) {
                    sakai_global.data.search.contacts = $.extend(data, {}, true);
                    if (callback) {
                        callback();
                    }
                }
            });
        };

        /////////////////////
        // Set search view //
        /////////////////////

        if (config && config.tuid && view === "grid"
            && $(".s3d-search-results-container").length){
            $(".s3d-search-results-container").addClass("s3d-search-results-grid");
        }
<<<<<<< HEAD
        $(".search_view_" + view).addClass("selected");
        $(".search_view_" + view).children("div").addClass("selected");
=======
>>>>>>> 8eacf5de

        ////////////////////////////////
        // Finish util initialisation //
        ////////////////////////////////

        var finishUtilInit = function(){
            $(window).trigger("sakai.search.util.finish", [config]);
        };

        ///////////////////////////
        // Prepare for rendering //
        ///////////////////////////

        sakai_global.data.search.prepareCMforRender = function(results, callback) {
            sakai.api.Content.prepareContentForRender(results, sakai.data.me, callback);
        };

        sakai_global.data.search.prepareGroupsForRender = function(results) {
            return sakai.api.Groups.prepareGroupsForRender(results, sakai.data.me);
        };

        sakai_global.data.search.preparePeopleForRender = function(results) {
            return sakai.api.User.preparePeopleForRender(results, sakai.data.me);
        };

        /**
         * Renders the tag lists
         */
        renderRefineTags = function() {
            sakai.api.Util.TemplateRenderer($("#search_tags_active_template"), {"tags": activeTags, "sakai": sakai}, $("#search_tags_active_container"));
            sakai.api.Util.TemplateRenderer($("#search_tags_template"), {"tags": refineTags, "sakai": sakai}, $(".search_tags_container"));
        };
        /**
         * Generates the tag list to refine the search by
         * @param {Object} result Search result containing the tags available
         * @param {Object} params Parameters used in the search
         */
        sakai_global.data.search.generateTagsRefineBy = function(data, params) {
            $("#search_tags_active_container").empty();
            activeTags = [];
            refineTags = [];
            var tagArray = [];
            var tempActiveTags = [];

            // filter tags
            if (data.facet_fields && data.facet_fields[0] && data.facet_fields[0].tag && data.facet_fields[0].tag.length > 0) {
                var tempTagArray = data.facet_fields[0].tag;
                // limit the number of tags to display
                if (maxTagsDisplayed >= 0){
                    tempTagArray = data.facet_fields[0].tag.splice(0, maxTagsDisplayed);
                }
                // put the tags from the tag cloud service into an array
                $.each(tempTagArray, function(key, tagOjb) {
                    $.each(tagOjb, function(tag, count) {
                        tagArray.push(sakai.api.Security.safeOutput(tag));
                    });
                });
                // get any tags already in location hash
                if (params && params.refine){
                    tempActiveTags = sakai.api.Security.safeOutput(params.refine).split(',');
                }
                // store tags in either already active tags, or tags available to refine the search by
                $.each(tagArray, function(key, tag) {
                    if ($.inArray(tag, tempActiveTags) > -1) {
                        activeTags.push(tag);
                    } else {
                        refineTags.push(tag);
                    }
                });
            }

            renderRefineTags();
        };

        //////////////////////
        // Query parameters //
        //////////////////////

        sakai_global.data.search.getQueryParams = function(){
            var params = {
                "page": parseInt($.bbq.getState('page'), 10) || 1,
                "cat": $.bbq.getState('cat'),
                "q": $.bbq.getState('q') || "*",
                "facet": $.bbq.getState('facet'),
                "sortby": $.bbq.getState('sortby'),
                "refine": $.bbq.getState('refine')
            };
            return params;
        };

        ////////////
        // Events //
        ////////////

        $(".search_tag_item").die("click").live("click", function(ev){
            var tag = $(this).attr("data-sakai-entityid");
            refineTags = $.grep(refineTags, function(value) {
                return value != tag;
            });
            activeTags.push(tag);
            $.bbq.pushState({
                "refine": activeTags.toString()
            }, 0);
        });

        $(".search_tag_active_item").die("click").live("click", function(ev){
            var tag = $(this).attr("data-sakai-entityid");
            activeTags = $.grep(activeTags, function(value) {
                return value != tag;
            });
            refineTags.push(tag);
            $.bbq.pushState({
                "refine": activeTags.toString()
            }, 0);
        });

        $(".link_accept_invitation").die("click").live("click", function(ev){
            var userid = $(this).attr("sakai-entityid");
            $.ajax({
                url: "/~" + sakai.api.Util.safeURL(sakai.data.me.user.userid) + "/contacts.accept.html",
                type: "POST",
                data : {"targetUserId": userid},
                success: function(data) {
                    sakai_global.data.search.getMyContacts();
                },
                error: function(xhr, textStatus, thrownError) {
                    sakai.api.Util.notification.show(sakai.api.i18n.getValueForKey("AN_ERROR_HAS_OCCURRED"),"",sakai.api.Util.notification.type.ERROR);
                }
            });
            $('.link_accept_invitation').each(function(index) {
                if ($(this).attr("sakai-entityid") === userid){
                    $(this).hide();
                    $("#search_result_contact_" + userid).show();
                }
            });
        });

        // bind sortby select box
        $("#search_select_sortby").die("change").live("change", function(ev) {
            var sortby = $(this).find(":selected").val();
            $.bbq.pushState({
                "page": 1,
                "sortby": sortby
            }, 0);
        });

        // bind search view change
        $(".search_view_list, .search_view_grid").die("click").live("click", function(ev){
            if ($(".s3d-search-results-container").hasClass("s3d-search-results-grid")){
                view = "list";
                $(".s3d-search-results-container").removeClass("s3d-search-results-grid");
            } else {
                view = "grid";
                $(".s3d-search-results-container").addClass("s3d-search-results-grid");
            }
            $(".s3d-search-listview-options").find("div").removeClass("selected");
            $(".search_view_" + view).addClass("selected");
            $(".search_view_" + view).children("div").addClass("selected");
        });

        $('.searchgroups_result_plus').die("click");
        $('.searchgroups_result_plus').live("click", function(ev) {
            var joinable = $(this).data("group-joinable");
            var groupid = $(this).data("groupid");
            var itemdiv = $(this);
            sakai.api.Groups.addJoinRequest(sakai.data.me, groupid, false, true, function (success) {
                if (success) {
                    if (joinable === "withauth") {
                        // Don't add green tick yet because they need to be approved.
                        var notimsg = sakai.api.i18n.getValueForKey("YOUR_REQUEST_HAS_BEEN_SENT");
                    } else  { // Everything else should be regular success
                        $(".searchgroups_memberimage_"+groupid).show();
                        var notimsg = sakai.api.i18n.getValueForKey("SUCCESSFULLY_ADDED_TO_GROUP");
                    }
                    sakai.api.Util.notification.show(sakai.api.i18n.getValueForKey("GROUP_MEMBERSHIP"),
                        notimsg, sakai.api.Util.notification.type.INFORMATION);
                    itemdiv.removeClass("s3d-action-icon s3d-actions-addtolibrary searchgroups_result_plus");
                } else {
                    sakai.api.Util.notification.show(sakai.api.i18n.getValueForKey("GROUP_MEMBERSHIP"),
                        sakai.api.i18n.getValueForKey("PROBLEM_ADDING_TO_GROUP"),
                        sakai.api.Util.notification.type.ERROR);
                }
            });
        });

        /////////////////////////
        // Util initialisation //
        /////////////////////////

        finishUtilInit();

    });

});<|MERGE_RESOLUTION|>--- conflicted
+++ resolved
@@ -58,11 +58,8 @@
             && $(".s3d-search-results-container").length){
             $(".s3d-search-results-container").addClass("s3d-search-results-grid");
         }
-<<<<<<< HEAD
         $(".search_view_" + view).addClass("selected");
         $(".search_view_" + view).children("div").addClass("selected");
-=======
->>>>>>> 8eacf5de
 
         ////////////////////////////////
         // Finish util initialisation //
