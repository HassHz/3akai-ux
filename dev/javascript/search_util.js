/*
 * Licensed to the Sakai Foundation (SF) under one
 * or more contributor license agreements. See the NOTICE file
 * distributed with this work for additional information
 * regarding copyright ownership. The SF licenses this file
 * to you under the Apache License, Version 2.0 (the
 * "License"); you may not use this file except in compliance
 * with the License. You may obtain a copy of the License at
 *
 *     http://www.apache.org/licenses/LICENSE-2.0
 *
 * Unless required by applicable law or agreed to in writing,
 * software distributed under the License is distributed on an
 * "AS IS" BASIS, WITHOUT WARRANTIES OR CONDITIONS OF ANY
 * KIND, either express or implied. See the License for the
 * specific language governing permissions and limitations under the License.
 */

/*
 * This file will contain all the functionality that the 4 search files have in common.
 * ex: fetching my sites
 */

require(["jquery","sakai/sakai.api.core"], function($, sakai) {

    sakai_global.data = sakai_global.data || {};
    sakai_global.data.search = sakai_global.data.search || {};

    $(window).bind("sakai.search.util.init", function(ev, config){

        /////////////////////
        // Get my contacts //
        /////////////////////

        sakai_global.data.search.getMyContacts = function(callback) {
            $.ajax({
                url: sakai.config.URL.CONTACTS_FIND_ALL + "?&page=0&n=100",
                cache: false,
                success: function(data) {
                    sakai_global.data.search.contacts = $.extend(data, {}, true);
                    if (callback) {
                        callback();
                    }
                }
            });
        };

        ////////////////////////////////
        // Finish util initialisation //
        ////////////////////////////////

        var finishUtilInit = function(){
            $(window).trigger("sakai.search.util.finish");
        }

        ///////////////////////////
        // Prepare for rendering //
        ///////////////////////////

        sakai_global.data.search.prepareCMforRendering = function(results, finaljson, searchterm) {
            for (var i = 0, j = results.length; i < j; i++) {
                // Set the item object in finaljson equal to the object in results
                finaljson.items[i] = results[i];

                // Only modify the description if there is one
                if (finaljson.items[i]["sakai:description"]) {
                    finaljson.items[i]["sakai:description"] = sakai.api.Util.applyThreeDots(finaljson.items[i]["sakai:description"], $("#sites_header .search_results_part_header").width() - 80, {max_rows: 1,whole_word: false}, "search_result_course_site_excerpt");
                }
                if(finaljson.items[i]["sakai:pooled-content-file-name"]){
                    finaljson.items[i]["sakai:pooled-content-file-name"] = sakai.api.Util.applyThreeDots(finaljson.items[i]["sakai:pooled-content-file-name"], $("#sites_header .search_results_part_header").width() - 80, {max_rows: 1,whole_word: false}, "s3d-bold");
                }
                // Modify the tags if there are any
                if(finaljson.items[i]["sakai:tags"]){
                    if (typeof(finaljson.items[i]["sakai:tags"]) === 'string') {
                        finaljson.items[i]["sakai:tags"] = finaljson.items[i]["sakai:tags"].split(",");
                    }
                }
            }
            finaljson.sakai = sakai;
            return finaljson;
        };

        sakai_global.data.search.preparePeopleForRender = function(results, finaljson) {
            for (var i = 0, j = results.length; i<j; i++) {
                var item = results[i];
                if (item && item["rep:userId"] != "anonymous") {
                    var user = {};
                    user.userid = item["rep:userId"];
                    // Parse the user his info.
                    user.path = "/~" + user.userid + "/public/";
                    var person = item;
                    if (person && person.basic && person.basic.elements && person.basic.elements.picture && $.parseJSON(person.basic.elements.picture.value).name){
                        person.picture = person.basic.elements.picture.value;
                    }
                    if (person.picture) {
                        var picture;
                        // if picture is string
                        if (typeof person.picture === "string") {
                            picture = $.parseJSON(person.picture);
                        // if picuture is json object
                        } else {
                            picture = person.picture;
                        }
                        if (picture.name) {
                            user.picture = "/~" + person["rep:userId"] + "/public/profile/" + picture.name;
                        } else {
                            user.picture = sakai.config.URL.USER_DEFAULT_ICON_URL;
                        }
                    } else {
                        user.picture = sakai.config.URL.USER_DEFAULT_ICON_URL;
                    }
                    user.name = sakai.api.User.getDisplayName(item);
                    user.name = sakai.api.Util.applyThreeDots(user.name, 180, {max_rows: 1,whole_word: false}, "s3d-bold");
                    user.firstName = sakai.api.User.getProfileBasicElementValue(item, "firstName");
                    user.lastName = sakai.api.User.getProfileBasicElementValue(item, "lastName");

                    user.connected = false;
                    user.invited = item.invited !== undefined ? item.invited : false;
                    // Check if this user is a friend of us already.

                    if (sakai_global.data.search.contacts.results) {
                        for (var ii = 0, jj = sakai_global.data.search.contacts.results.length; ii<jj; ii++) {
                            var friend = sakai_global.data.search.contacts.results[ii];
                            if (friend.target === user.userid) {
                                user.connected = true;
                                // if invited state set invited to true
                                if(friend.details["sakai:state"] === "INVITED"){
                                    user.invited = true;
                                }
                            }
                        }
                    }
                    // Check if the user you found in the list isn't the current
                    // logged in user
                    if (user.userid === sakai.data.me.user.userid) {
                        user.isMe = true;
                    }

                    finaljson.items.push(user);

                }
            }
            finaljson.sakai = sakai;
            return finaljson;
        };

        //////////////////////
        // Query parameters //
        //////////////////////

        sakai_global.data.search.getQueryParams = function(){
            var params = {
                "page": $.bbq.getState('page') || 0,
                "q": $.bbq.getState('q') || "*",
                "facet": $.bbq.getState('facet')
            }
            return params;
        }

<<<<<<< HEAD
        ////////////
        // EVENTS //
        ////////////

        /*
        $(searchConfig.global.addToContactsLink).live("click", function(ev) {
            contactclicked = (this.id.substring(searchConfig.global.addToContactsFiller.length));
            $(window).trigger("initialize.addToContacts.sakai", { user: contactclicked, callback: mainSearch.removeAddContactLinks });
        }); */

=======
>>>>>>> 1b156d4a
        /////////////////////////
        // Util initialisation //
        /////////////////////////

<<<<<<< HEAD
        getMyContacts();
=======
        sakai_global.data.search.getMyContacts(finishUtilInit);
>>>>>>> 1b156d4a

    });

});<|MERGE_RESOLUTION|>--- conflicted
+++ resolved
@@ -157,28 +157,11 @@
             return params;
         }
 
-<<<<<<< HEAD
-        ////////////
-        // EVENTS //
-        ////////////
-
-        /*
-        $(searchConfig.global.addToContactsLink).live("click", function(ev) {
-            contactclicked = (this.id.substring(searchConfig.global.addToContactsFiller.length));
-            $(window).trigger("initialize.addToContacts.sakai", { user: contactclicked, callback: mainSearch.removeAddContactLinks });
-        }); */
-
-=======
->>>>>>> 1b156d4a
         /////////////////////////
         // Util initialisation //
         /////////////////////////
 
-<<<<<<< HEAD
-        getMyContacts();
-=======
         sakai_global.data.search.getMyContacts(finishUtilInit);
->>>>>>> 1b156d4a
 
     });
 
