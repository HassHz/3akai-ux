/*
 * Licensed to the Sakai Foundation (SF) under one
 * or more contributor license agreements. See the NOTICE file
 * distributed with this work for additional information
 * regarding copyright ownership. The SF licenses this file
 * to you under the Apache License, Version 2.0 (the
 * "License"); you may not use this file except in compliance
 * with the License. You may obtain a copy of the License at
 *
 *     http://www.apache.org/licenses/LICENSE-2.0
 *
 * Unless required by applicable law or agreed to in writing,
 * software distributed under the License is distributed on an
 * "AS IS" BASIS, WITHOUT WARRANTIES OR CONDITIONS OF ANY
 * KIND, either express or implied. See the License for the
 * specific language governing permissions and limitations under the License.
 */
/*global $, fluid, window */

var sakai = sakai || {};

sakai.content_profile = sakai.content_profile || {};
sakai.content_profile.content_data = sakai.content_profile.content_data || {};

sakai.content_profile = function(){

    var content_path = ""; // The current path of the content
    var ready_event_fired = 0;
    var list_event_fired = false;

<<<<<<< HEAD
=======
    sakai.content_profile.parseDirectoryTags = function(contentInfo){
        if ((typeof(contentInfo["sakai:tags"]) !== "object") && contentInfo["sakai:tags"]) {
            contentInfo["sakai:tags"] = [contentInfo["sakai:tags"]];
        }
        var saveddirectory = [];
        currentTags = contentInfo["sakai:tags"];
        $(currentTags).each(function(i){
            var splitDir = currentTags[i].split("/");
            if (splitDir[0] === "directory") {
                var item = [];
                for (var j in splitDir) {
                    if (splitDir.hasOwnProperty(j)) {
                        if (splitDir[j] !== "directory") {
                            item.push(splitDir[j]);
                        }
                    }
                }
                saveddirectory.push(item);
            }
        });

        return saveddirectory;
    };

>>>>>>> 6e5cc42c
    /**
     * Load the content profile for the current content path
     */
    sakai.content_profile.loadContentProfile = function(callback){
        // Check whether there is actually a content path in the URL

        // http://localhost:8080/p/YjsKgQ8wNtTga1qadZwjQCe.2.json
        // http://localhost:8080/p/YjsKgQ8wNtTga1qadZwjQCe.members.json
        // http://localhost:8080/var/search/pool/activityfeed.json?p=/p/YjsKgQ8wNtTga1qadZwjQCe&items=1000

        if (content_path) {

            // Get the content information, the members and managers and version information
            var batchRequests = [
                {
                    "url": content_path + ".2.json",
                    "method":"GET",
                    "cache":false,
                    "dataType":"json"
                },
                {
                    "url": content_path + ".members.detailed.json",
                    "method":"GET",
                    "cache":false,
                    "dataType":"json"
                },
                {
                    "url": content_path + ".versions.json",
                    "method":"GET",
                    "cache":false,
                    "dataType":"json"
                },
                {
                    "url": sakai.config.URL.POOLED_CONTENT_ACTIVITY_FEED + "?p=" + content_path,
                    "method":"GET",
                    "cache":false,
                    "dataType":"json"
                }
            ];

            var contentInfo = false;
            var contentMembers = false;
            var contentActivity = false;
            var versionInfo = false;

            // temporary request that returns data
            $.ajax({
                url: sakai.config.URL.POOLED_CONTENT_ACTIVITY_FEED + "?p=" + content_path  + "&items=1000",
                type: "GET",
                "async":false,
                "cache":false,
                "dataType":"json",
                success: function(data){
                    if (data.results.hasOwnProperty(0)) {
                        contentActivity = data;
                    }
                }
            });

            $.ajax({
                url: sakai.config.URL.BATCH,
                type: "POST",
                data: {
                    requests: $.toJSON(batchRequests)
                },
                success: function(data){

                    if (data.results.hasOwnProperty(0)) {
                        if (data.results[0].status === 404){
                            sakai.api.Security.send404();
                            return;
                        } else if (data.results[0].stats === 403){
                            sakai.api.Security.send403();
                            return;
                        } else {
                            contentInfo = $.parseJSON(data.results[0].body);
                        }
                    }

                    if (data.results.hasOwnProperty(1)) {
                        contentMembers = $.parseJSON(data.results[1].body);
                        contentMembers.viewers = contentMembers.viewers || {};
                        $.each(contentMembers.viewers, function(index, resultObject) {
                            contentMembers.viewers[index].picture = $.parseJSON(contentMembers.viewers[index].picture);
                        });
                        contentMembers.managers = contentMembers.managers || {};
                        $.each(contentMembers.managers, function(index, resultObject) {
                            contentMembers.managers[index].picture = $.parseJSON(contentMembers.managers[index].picture);
                        });
                    }

                    if (data.results.hasOwnProperty(2)) {
                        versionInfo =$.parseJSON(data.results[2].body);
                        var versions = [];
                        for (var i in versionInfo.versions) {
                            if(versionInfo.versions.hasOwnProperty(i)){
                                var splitDate = versionInfo.versions[i]["jcr:created"].split("T")[0].split("-");
                                versionInfo.versions[i]["jcr:created"] = sakai.api.l10n.transformDate(new Date(splitDate[0], splitDate[1]-1, splitDate[2]));
                                versions.push(versionInfo.versions[i]);
                            }
                        }
                        versionInfo.versions = versions.reverse();
                    }

                    var manager = false;
                    var anon = true;
                    if (!sakai.data.me.user.anon){
                        for (var ii in contentMembers.managers) {
                            if (contentMembers.managers[ii]["rep:userId"] === sakai.data.me.user.userid) {
                                manager = true;
                            }
                        }
                    }

                    var directory = [];
                    // When only one tag is put in this will not be an array but a string
                    // We need an array to parse and display the results
                    if (contentInfo && contentInfo['sakai:tags']) {
                        directory = sakai.api.Util.getDirectoryTags(contentInfo["sakai:tags"].toString());
                    }

                    var fullPath = content_path + "/" + contentInfo["sakai:pooled-content-file-name"];
                    if (contentInfo["sakai:pooled-content-file-name"].substring(contentInfo["sakai:pooled-content-file-name"].lastIndexOf("."), contentInfo["sakai:pooled-content-file-name"].length) !== contentInfo["sakai:fileextension"]) {
                        fullPath += contentInfo["sakai:fileextension"];
                    }

                    // filter out the the everyone group and the anonymous user
                    contentMembers.viewers = $.grep(contentMembers.viewers, function(resultObject, index){
                        if (resultObject['sakai:group-id'] !== 'everyone' &&
                            resultObject['rep:userId'] !== 'anonymous') {
                            return true;
                        }
                        return false;
                    });

                    json = {
                        data: contentInfo,
                        members: contentMembers,
                        activity: contentActivity,
                        mode: "content",
                        url: sakai.config.SakaiDomain + fullPath,
                        path: fullPath,
                        saveddirectory : directory,
                        versions : versionInfo,
                        anon: anon,
                        isManager: manager
                    };

                    sakai.content_profile.content_data = json;
                    $(window).trigger("sakai-contentprofile-ready");
                    if ($.isFunction(callback)) {
                        callback(true);
                    }
                }
            });

        } else {
            sakai.api.Security.send404();
        }
    };

    var handleHashChange = function() {
        content_path = $.bbq.getState("content_path") || "";
        sakai.content_profile.loadContentProfile(function() {
            // The request was successful so initialise the entity widget
            if (sakai.entity && sakai.entity.isReady) {
                sakai.api.UI.entity.render("content", sakai.content_profile.content_data);
            }
            else {
                $(window).bind("sakai.api.UI.entity.ready", function(e){
                    sakai.api.UI.entity.render("content", sakai.content_profile.content_data);
                    ready_event_fired++;
                });
            }
            // The request was successful so initialise the relatedcontent widget
            if (sakai.relatedcontent && sakai.relatedcontent.isReady) {
                sakai.api.UI.relatedcontent.render(sakai.content_profile.content_data);
            }
            else {
                $(window).bind("sakai.api.UI.relatedcontent.ready", function(e){
                    sakai.api.UI.relatedcontent.render(sakai.content_profile.content_data);
                    ready_event_fired++;
                });
            }
            // The request was successful so initialise the relatedcontent widget
            if (sakai.contentpreview && sakai.contentpreview.isReady) {
                $(window).trigger("sakai.contentpreview.start");
            }
            else {
                $(window).bind("sakai.contentpreview.ready", function(e){
                    $(window).trigger("sakai.contentpreview.start");
                    ready_event_fired++;
                });
            }
            // The request was successful so initialise the metadata widget
            if (sakai.contentmetadata && sakai.contentmetadata.isReady) {
                sakai.api.UI.contentmetadata.render();
            }
            else {
                $(window).bind("sakai.contentmetadata.ready", function(e){
                    $(window).trigger("sakai.contentmetadata.start");
                    ready_event_fired++;
                });
            }

            sakai.api.Security.showPage();

            // rerender comments widget
            $(window).trigger("content_profile_hash_change");
        });
    };

    /**
     * addRemoveUsers users
     * Function that adds or removes selected users to/from the content
     * @param {String} tuid Identifier for the widget/type of user we're adding (viewer or manager)
     * @param {Object} users List of users we're adding/removing
     * @param {String} task Operation of either adding or removing
     * @param {Array} Array containg user ID's and names that can be displayed on the UI
     */
    var addRemoveUsers = function(tuid, users, task){
        var notificationType = sakai.api.Security.saneHTML($("#content_profile_viewers_text").text());
        var reqData = [];
        $.each(users.toAdd, function(index, user){
            var data = {
                ":viewer": user
            };
            if (tuid === 'managers' && task === 'add') {
                notificationType = sakai.api.Security.saneHTML($("#content_profile_managers_text").text());
                data = {
                    ":manager": user
                };
            }
            else
                if (task === 'remove') {
                    if (user['userid']) {
                        user = user['userid'];
                    }
                    else
                        if (user['sakai:group-id']) {
                            user = user['sakai:group-id'];
                        }
                        else
                            if (user['rep:userId']) {
                                user = user['rep:userId'];
                            }
                    data = {
                        ":viewer@Delete": user
                    };
                    if (tuid === 'managers') {
                        notificationType = sakai.api.Security.saneHTML($("#content_profile_managers_text").text());
                        data = {
                            ":manager@Delete": user
                        };
                    }
                }
            if (user) {
                reqData.push({
                    "url": content_path + ".members.json",
                    "method": "POST",
                    "parameters": data
                });
            }
        });

        if (reqData.length > 0) {
            // batch request to update user access for the content
            $.ajax({
                url: sakai.config.URL.BATCH,
                traditional: true,
                type: "POST",
                data: {
                    requests: $.toJSON(reqData)
                },
                success: function(data){
                    if (task === 'add') {
                        sakai.api.Util.notification.show(sakai.api.Security.saneHTML($("#content_profile_text").text()), sakai.api.Security.saneHTML($("#content_profile_users_added_text").text()) + " " + users.toAddNames.toString().replace(/,/g, ", "));
                        sakai.content_profile.loadContentProfile();
                        // record that user shared content
                        sakai.api.User.addUserProgress("sharedContent");
                    }
                    else {
                        sakai.api.Util.notification.show(sakai.api.Security.saneHTML($("#content_profile_text").text()), sakai.api.Security.saneHTML($("#content_profile_users_removed_text").text()) + " " + users.toAddNames.toString().replace(/,/g, ", "));
                    }
                }
            });
        }
    };

    /**
     * Checks if user is in the share content tour and displays tooltips
     */
    var checkShareContentTour = function(){
        var querystring = new Querystring();
        if (querystring.contains("sharecontenttour") && querystring.get("sharecontenttour") === "true") {
            // display tooltip
            var tooltipData = {
                "tooltipSelector":"#entity_content_share_button",
                "tooltipTitle":"TOOLTIP_SHARE_CONTENT",
                "tooltipDescription":"TOOLTIP_SHARE_CONTENT_P3",
                "tooltipArrow":"top",
                "tooltipLeft":30
            };
            if (!sakai.tooltip || !sakai.tooltip.isReady) {
                $(window).bind("sakai-tooltip-ready", function() {
                    $(window).trigger("sakai-tooltip-init", tooltipData);
                });
            } else {
                $(window).trigger("sakai-tooltip-init", tooltipData);
            }
        }
    };

    $(window).bind("sakai-sharecontent-finished", function(e, peopleList){
        if(!peopleList.mode || peopleList.mode === undefined){
            peopleList.mode = "viewers";
        }
        addRemoveUsers(peopleList.mode, peopleList, 'add');
    });


    ////////////////////
    // Initialisation //
    ////////////////////

    /**
     * Initialise the content profile page
     */
    var init = function(){
        // Bind an event to window.onhashchange that, when the history state changes,
        // loads all the information for the current resource
        $(window).bind('hashchange', function(){
            handleHashChange();
        });
        handleHashChange();

        // check for share content tour in progress
        checkShareContentTour();
    };

    // Initialise the content profile page
    init();

};



































var old_function = function(){
    //////////////////////
    // Config variables //
    //////////////////////

    var content_path = ""; // The current path of the content
    var globalJSON;
    var ready_event_fired = 0;
    var list_event_fired = false;


    ///////////////////
    // CSS Selectors //
    ///////////////////

    var $content_profile_error_container = $("#content_profile_error_container");
    var $content_profile_error_container_template = $("#content_profile_error_container_template");


    //////////////////////////
    // Global functionality //
    //////////////////////////

    /**
     * Show a general error message to the user
     * @param {String} error
     * A key for an error message - we use the key and not the text for i18n
     */
    var showError = function(error){
        $.TemplateRenderer($content_profile_error_container_template, {"error": error}, $content_profile_error_container);
    };

    /**
     * Load the content profile for the current content path
     */
    sakai.content_profile.loadContentProfile = function(callback){
        // Check whether there is actually a content path in the URL
        if (content_path) {
            $.ajax({
                url: sakai.config.SakaiDomain + content_path + ".2.json",
                success: function(data){

                    var directory = [];
                    // When only one tag is put in this will not be an array but a string
                    // We need an array to parse and display the results
                    if ((typeof(data["sakai:tags"]) !== "object") && data["sakai:tags"]){
                        data["sakai:tags"] = [data["sakai:tags"]];
                    }
                    currentTags = data["sakai:tags"];
                    $(data["sakai:tags"]).each(function(i){
                        var splitDir = data["sakai:tags"][i].split("/");
                        if (splitDir[0] === "directory") {
                            var item = [];
                            for (var j in splitDir) {
                                if (splitDir.hasOwnProperty(j)) {
                                    if (splitDir[j] !== "directory") {
                                        item.push(splitDir[j]);
                                    }
                                }
                            }
                            directory.push(item);
                        }
                    });

                    json = {
                        data: data,
                        mode: "content",
                        url: sakai.config.SakaiDomain + content_path,
                        contentpath: content_path,
                        path: content_path,
                        saveddirectory : directory
                    };

                    sakai.content_profile.content_data = json;
                    $(window).trigger("sakai-contentprofile-ready");
                    if ($.isFunction(callback)) {
                        callback(true);
                    }
                },
                error: function(xhr, textStatus, thrownError){

                    if (xhr.status === 401 || xhr.status === 403){
                        sakai.api.Security.send403();
                    } else {
                        sakai.api.Security.send404();
                    }
                    if ($.isFunction(callback)) {
                        callback(false);
                    }

                }
            });

        } else {

            sakai.api.Security.send404();

        }

    };

    /**
     * Load the content authorizables who have access to the content
     */
    var loadContentUsers = function(tuid){
        // Check whether there is actually a content path in the URL
        if (content_path) {
            var pl_config = {"selectable":true, "subNameInfoUser": "", "subNameInfoGroup": "sakai:group-description", "sortOn": "lastName", "sortOrder": "ascending", "items": 1000 };
            var url = sakai.config.SakaiDomain + content_path + ".members.detailed.json";
            $("#content_profile_listpeople_container").show();
            $(window).trigger("sakai-listpeople-render", {"tuid": tuid, "listType": tuid, "pl_config": pl_config, "url": url, "id": content_path});
        }
    };

    /**
     * addRemoveUsers users
     * Function that adds or removes selected users to/from the content
     * @param {String} tuid Identifier for the widget/type of user we're adding (viewer or manager)
     * @param {Object} users List of users we're adding/removing
     * @param {String} task Operation of either adding or removing
     */
    var addRemoveUsers = function(tuid, users, task) {
        // disable buttons
        toggleButtons(tuid,true);
        var notificationType = sakai.api.Security.saneHTML($("#content_profile_viewers_text").text());
        if (sakai.data.listpeople[tuid].selectCount === sakai.data.listpeople[tuid].currentElementCount && tuid === "managers" && task === 'remove') {
            sakai.api.Util.notification.show(sakai.api.Security.saneHTML($("#content_profile_text").text()), sakai.api.Security.saneHTML($("#content_profile_cannot_remove_everyone").text()), sakai.api.Util.notification.type.ERROR);
        } else {
            var reqData = [];
            $.each(users, function(index, user) {
                var data = {
                    ":viewer": user
                };
                if (tuid === 'managers' && task === 'add') {
                    notificationType = sakai.api.Security.saneHTML($("#content_profile_managers_text").text());
                    data = {
                        ":manager": user
                    };
                } else if (task === 'remove') {
                    if (user['userid']) {
                        user = user['userid'];
                    } else if (user['sakai:group-id']) {
                        user = user['sakai:group-id'];
                    } else if (user['rep:userId']) {
                        user = user['rep:userId'];
                    }
                    data = {
                        ":viewer@Delete": user
                    };
                    if (tuid === 'managers') {
                        notificationType = sakai.api.Security.saneHTML($("#content_profile_managers_text").text());
                        data = {
                            ":manager@Delete": user
                        };
                    }
                }
                if (user) {
                    reqData.push({
                        "url": content_path + ".members.json",
                        "method": "POST",
                        "parameters": data
                    });
                }
            });

            if (reqData.length > 0) {
                // batch request to update user access for the content
                $.ajax({
                    url: sakai.config.URL.BATCH,
                    traditional: true,
                    type: "POST",
                    data: {
                        requests: $.toJSON(reqData)
                    },
                    success: function(data){
                        loadContentUsers("viewers");
                        loadContentUsers("managers");
                        if (task === 'add') {
                            sakai.api.Util.notification.show(sakai.api.Security.saneHTML($("#content_profile_text").text()), sakai.api.Security.saneHTML($("#content_profile_users_added_text").text() + " " + notificationType));
                        } else {
                            sakai.api.Util.notification.show(sakai.api.Security.saneHTML($("#content_profile_text").text()), sakai.api.Security.saneHTML($("#content_profile_users_removed_text").text() + " " + notificationType));
                        }
                        $("#content_profile_add_" + tuid).focus();
                    }
                });
            }
        }
    };

    /**
     * Enable/disable buttons based on the selected list.
     */
    var toggleButtons = function(tuid,isDisable) {
        // if disable is true
        if (!isDisable) {
            // if there is selected list
            if (sakai.data.listpeople[tuid].selectCount) {
                // enable the button
                $("#content_profile_remove_" + tuid).removeAttr("disabled");
            }
            // if there is not selected list disable
            else {
                $("#content_profile_remove_" + tuid).attr("disabled", "disabled");
            }
        }
        // disable the button
        else {
            $("#content_profile_remove_" + tuid).attr("disabled", "disabled");
        }
    };

    ///////////////////////
    // BINDING FUNCTIONS //
    ///////////////////////

    /**
     * Add binding to list elements on the page
     */
    var addListBinding = function(){
        if (sakai.listpeople && sakai.listpeople.isReady) {
            loadContentUsers("viewers");
            loadContentUsers("managers");
        } else {
            $(window).bind("sakai-listpeople-ready", function(e, tuid){
                loadContentUsers(tuid);
            });
        }

        // Bind event when selection in the list change
        $(window).bind("list-people-selected-change", function(e, tuid){
            toggleButtons(tuid);
        });

        // Bind the remove viewers button
        $("#content_profile_remove_viewers").bind("click", function(){
            addRemoveUsers('viewers', sakai.data.listpeople["viewers"]["selected"], 'remove');
        });

        // Bind the remove managers button
        $("#content_profile_remove_managers").bind("click", function(){
            addRemoveUsers('managers', sakai.data.listpeople["managers"]["selected"], 'remove');
        });

        if (sakai.sharecontent && sakai.sharecontent.isReady) {
            doPickerUserBindings();
        } else {
            // Add binding to the pickeruser widget buttons for adding users
            $(window).bind("sakai-pickeruser-ready", function(e){
                doPickerUserBindings();
            });
        }
    };

    var doPickerUserBindings = function() {
        var pl_config = {
            "mode": "search",
            "selectable":true,
            "subNameInfo": "email",
            "sortOn": "lastName",
            "items": 50,
            "type": "people",
            "what": "Viewers",
            "where": sakai.content_profile.content_data.data["sakai:pooled-content-file-name"],
            "URL": sakai.content_profile.content_data.url + "/" + sakai.content_profile.content_data.data["sakai:pooled-content-file-name"]
        };

        // Bind the add viewers button
        $("#content_profile_add_viewers").bind("click", function(){
            pl_config.what = "Viewers";
            $(window).trigger("sakai-pickeruser-init", pl_config, function(people) {
            });
            $(window).unbind("sakai-pickeruser-finished");
            $(window).bind("sakai-pickeruser-finished", function(e, peopleList) {
                addRemoveUsers('viewers', peopleList.toAdd, 'add');
            });
        });

        // Bind the add managers button
        $("#content_profile_add_managers").bind("click", function(){
            pl_config.what = "Managers";
            $(window).trigger("sakai-pickeruser-init", pl_config, function(people) {
            });
            $(window).unbind("sakai-pickeruser-finished");
            $(window).bind("sakai-pickeruser-finished", function(e, peopleList) {
                addRemoveUsers('managers', peopleList.toAdd, 'add');
            });
        });
    };

    var handleHashChange = function() {
        content_path = $.bbq.getState("content_path") || "";
        sakai.content_profile.loadContentProfile(function() {
            // The request was successful so initialise the entity widget
            if (sakai.entity && sakai.entity.isReady) {
                sakai.api.UI.entity.render("content", sakai.content_profile.content_data);
            }
            else {
                $(window).bind("sakai.api.UI.entity.ready", function(e){
                    sakai.api.UI.entity.render("content", sakai.content_profile.content_data);
                    ready_event_fired++;
                });
            }

            if (!list_event_fired) {
                // add binding to listpeople widget and buttons
                addListBinding();
                list_event_fired = true;
            } else {
                loadContentUsers("viewers");
                loadContentUsers("managers");
            }
            sakai.api.Security.showPage();

        });
    };

    ////////////////////
    // Initialisation //
    ////////////////////

    /**
     * Initialise the content profile page
     */
    var init = function(){
        // Bind an event to window.onhashchange that, when the history state changes,
        // loads all the information for the current resource
        $(window).bind('hashchange', function(){
            handleHashChange();
        });
        handleHashChange();
    };

    // Initialise the content profile page
    init();
};

sakai.api.Widgets.Container.registerForLoad("sakai.content_profile");<|MERGE_RESOLUTION|>--- conflicted
+++ resolved
@@ -28,33 +28,6 @@
     var ready_event_fired = 0;
     var list_event_fired = false;
 
-<<<<<<< HEAD
-=======
-    sakai.content_profile.parseDirectoryTags = function(contentInfo){
-        if ((typeof(contentInfo["sakai:tags"]) !== "object") && contentInfo["sakai:tags"]) {
-            contentInfo["sakai:tags"] = [contentInfo["sakai:tags"]];
-        }
-        var saveddirectory = [];
-        currentTags = contentInfo["sakai:tags"];
-        $(currentTags).each(function(i){
-            var splitDir = currentTags[i].split("/");
-            if (splitDir[0] === "directory") {
-                var item = [];
-                for (var j in splitDir) {
-                    if (splitDir.hasOwnProperty(j)) {
-                        if (splitDir[j] !== "directory") {
-                            item.push(splitDir[j]);
-                        }
-                    }
-                }
-                saveddirectory.push(item);
-            }
-        });
-
-        return saveddirectory;
-    };
-
->>>>>>> 6e5cc42c
     /**
      * Load the content profile for the current content path
      */
