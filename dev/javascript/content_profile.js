/*
 * Licensed to the Sakai Foundation (SF) under one
 * or more contributor license agreements. See the NOTICE file
 * distributed with this work for additional information
 * regarding copyright ownership. The SF licenses this file
 * to you under the Apache License, Version 2.0 (the
 * "License"); you may not use this file except in compliance
 * with the License. You may obtain a copy of the License at
 *
 *     http://www.apache.org/licenses/LICENSE-2.0
 *
 * Unless required by applicable law or agreed to in writing,
 * software distributed under the License is distributed on an
 * "AS IS" BASIS, WITHOUT WARRANTIES OR CONDITIONS OF ANY
 * KIND, either express or implied. See the License for the
 * specific language governing permissions and limitations under the License.
 */

require(["jquery","sakai/sakai.api.core"], function($, sakai) {

    sakai_global.content_profile = function(){

        var previous_content_path = false;
        var content_path = ""; // The current path of the content
        var ready_event_fired = 0;
        var list_event_fired = false;
        var intervalId;

        var showPreview = true;
        var collectionID = false;
        var collectionName = false;
        var isCollection = false;

        ///////////////////////////////
        // PRIVATE UTILITY FUNCTIONS //
        ///////////////////////////////

        /**
         * Load the content profile for the current content path
         * @param {Boolean} ignoreActivity Flag to also update activity data or not
         */
        var loadContentProfile = function(callback, ignoreActivity){
            // Check whether there is actually a content path in the URL
            if (content_path) {
                // Get the content information, the members and managers and version information
                sakai.api.Content.loadFullProfile(content_path, function(success, data){
                    if (success) {
                        if (data.results.hasOwnProperty(0)) {
                            var contentInfo = false;
                            if (data.results[0]["status"] === 404){
                                sakai.api.Security.send404();
                                return;
                            } else if (data.results[0]["status"] === 403){
                                sakai.api.Security.send403();
                                return;
                            } else {
                                contentInfo = $.parseJSON(data.results[0].body);
                                if (contentInfo["_mimeType"] && contentInfo["_mimeType"] === "x-sakai/document" || contentInfo["_mimeType"] && contentInfo["_mimeType"] === "x-sakai/collection"){
                                    showPreview = false;
                                } else {
                                    setColumnLayout(false, false);
                                }

                                var collectionId = $.bbq.getState("collectionId");
                                var collectionName = $.bbq.getState("collectionName");
                                var currentPath = $.bbq.getState("p");
                                if(collectionId && collectionName && currentPath){
                                    // Show go back to collection link
                                    $("#back_to_collection_button #collection_title").text(collectionName);
                                    $("#back_to_collection_button").attr("href", "/content#p=" + collectionId + "/" + sakai.api.Util.safeURL(collectionName) + "&item=" + currentPath.split("/")[0]);
                                    $("#back_to_collection_container").show("slow");
                                } else {
                                    $("#back_to_collection_container").hide("slow");
                                }
                            }
                        }

                        sakai.api.Content.parseFullProfile(data.results, function(parsedData){
                            parsedData.mode = "content";
                            sakai_global.content_profile.content_data = parsedData;
                            $(window).trigger("ready.contentprofile.sakai", sakai_global.content_profile.content_data);
                            if ($.isFunction(callback)) {
                                callback(true);
                            }
                            initEntityWidget();

                            if (!showPreview){
                                renderSakaiDoc(parsedData.data);
                            }
                        });
                    }
                });
            } else {
                sakai.api.Security.send404();
            }
        };

        var initEntityWidget = function(){
            if (sakai_global.content_profile.content_data) {
                var context = "content";
                if (sakai.data.me.user.anon) {
                    type = "content_anon";
                } else if (sakai_global.content_profile.content_data.isManager) {
                    type = "content_managed";
                } else if (sakai_global.content_profile.content_data.isViewer) {
                    type = "content_shared";
                } else {
                    type = "content_not_shared";
                }
                $(window).trigger("sakai.entity.init", [context, type, sakai_global.content_profile.content_data]);
            }
        };

        $(window).bind("sakai.entity.ready", function(){
            initEntityWidget();
        });

        $(window).bind("load.content_profile.sakai", function(e, callback) {
            loadContentProfile(callback);
        });

        var handleHashChange = function() {
            content_path = $.bbq.getState("p") || "";
            content_path = content_path.split("/");
            content_path = "/p/" + content_path[0];

            if (content_path != previous_content_path) {
                previous_content_path = content_path;
                globalPageStructure = false;
                loadContentProfile(function(){
                    // The request was successful so initialise the entity widget
                    if (sakai_global.entity && sakai_global.entity.isReady) {
                        $(window).trigger("render.entity.sakai", ["content", sakai_global.content_profile.content_data]);
                    }
                    else {
                        $(window).bind("ready.entity.sakai", function(e){
                            $(window).trigger("render.entity.sakai", ["content", sakai_global.content_profile.content_data]);
                            ready_event_fired++;
                        });
                    }
                    // The request was successful so initialise the relatedcontent widget
                    if (sakai_global.relatedcontent && sakai_global.relatedcontent.isReady) {
                        $(window).trigger("render.relatedcontent.sakai", sakai_global.content_profile.content_data);
                    }
                    else {
                        $(window).bind("ready.relatedcontent.sakai", function(e){
                            $(window).trigger("render.relatedcontent.sakai", sakai_global.content_profile.content_data);
                            ready_event_fired++;
                        });
                    }
                    // The request was successful so initialise the relatedcontent widget
                    if (sakai_global.contentpreview && sakai_global.contentpreview.isReady) {
                        if (showPreview) {
                            $(window).trigger("start.contentpreview.sakai", sakai_global.content_profile.content_data);
                        }
                    }
                    else {
                        $(window).bind("ready.contentpreview.sakai", function(e){
                            if (showPreview) {
                                $(window).trigger("start.contentpreview.sakai", sakai_global.content_profile.content_data);
                                ready_event_fired++;
                            }
                        });
                    }
                    // The request was successful so initialise the metadata widget
                    if (sakai_global.contentmetadata && sakai_global.contentmetadata.isReady) {
                        $(window).trigger("render.contentmetadata.sakai");
                    }
                    else {
                        $(window).bind("ready.contentmetadata.sakai", function(e){
                            $(window).trigger("render.contentmetadata.sakai");
                            ready_event_fired++;
                        });
                    }                   
                    sakai.api.Security.showPage();
                    document.title = sakai.api.i18n.getValueForKey(sakai.config.PageTitles.prefix) + " " + sakai_global.content_profile.content_data.data["sakai:pooled-content-file-name"];

                    if(sakai_global.content_profile.content_data.data._mimeType === "x-sakai/collection"){
                        $(".collectionviewer_carousel_item.selected").click();
                    }

                    // rerender comments widget
                    $(window).trigger("content_profile_hash_change");
                });
            }
            showPreview = true;
        };

        $("#entity_content_share").live("click", function(){
            $(window).trigger("init.sharecontent.sakai");
            return false;
        });

        $("#entity_content_add_to_library").live("click", function(){
            sakai.api.Content.addToLibrary(sakai_global.content_profile.content_data.data["_path"], sakai.data.me.user.userid, false, function(){
                $("#entity_content_add_to_library").hide();
                sakai.api.Util.notification.show($("#content_profile_add_library_title").html(), $("#content_profile_add_library_body").html());
            });
        });

        ////////////////////
        // Initialisation //
        ////////////////////

        /**
         * Initialise the content profile page
         */
        var init = function(){
            // Bind an event to window.onhashchange that, when the history state changes,
            // loads all the information for the current resource
            $(window).bind('hashchange', function(){
                handleHashChange();
            });
            handleHashChange();
        };

        // //////////////////////////
        // Dealing with Sakai docs //
        /////////////////////////////

        var globalPageStructure = false;

        var generateNav = function(pagestructure){
            if (pagestructure) {
                $(window).trigger("lhnav.init", [pagestructure, {}, {
                    parametersToCarryOver: {
                        "p": sakai_global.content_profile.content_data.content_path.replace("/p/", "")
                    }
                }, sakai_global.content_profile.content_data.content_path]);
            }
        };

        $(window).bind("lhnav.ready", function(){
            generateNav(globalPageStructure);
        });

        var getPageCount = function(pagestructure){
            var pageCount = 0;
            for (var tl in pagestructure["structure0"]){
                if (pagestructure["structure0"].hasOwnProperty(tl) && tl !== "_childCount"){
                    pageCount++;
                    if (pageCount >= 3){
                        return 3;
                    }
                    for (var ll in pagestructure["structure0"][tl]){
                        if (ll.substring(0,1) !== "_"){
                            pageCount++;
                            if (pageCount >= 3){
                                return 3;
                            }
                        }
                    }
                }
            }
            return pageCount;
        };

        $(window).bind("sakai.contentauthoring.needsTwoColumns", function(){
            setColumnLayout(true, true);
        });

        $(window).bind("sakai.contentauthoring.needsOneColumn", function(){
            setColumnLayout(true, false);
        });

        var setManagerProperty = function(structure, value){
            for (var i in structure){
                if (structure.hasOwnProperty(i)){
                    structure[i]._canEdit = value;
                    structure[i]._canSubedit = value;
                }
            }
            return structure;
        };

        var renderSakaiDoc = function(pagestructure) {
            pagestructure = sakai.api.Content.Migrators.migratePageStructure(sakai.api.Server.cleanUpSakaiDocObject(pagestructure), sakai_global.content_profile.content_data.isManager ? content_path : false);
            pagestructure.structure0 = setManagerProperty(pagestructure.structure0, sakai_global.content_profile.content_data.isManager);
            if (getPageCount(pagestructure) >= 3) {
                setColumnLayout(true, true);
            } else {
                setColumnLayout(true, false);
            }
            globalPageStructure = pagestructure;
            generateNav(pagestructure);
        };

<<<<<<< HEAD
        var setColumnLayout = function(isSakaiDoc, isTwoColumn) {
            $('#content_profile_preview_container').toggle(!isSakaiDoc);
            $('#content_profile_contentauthoring_container').toggle(isSakaiDoc);
            $('#content_profile_left_column').toggle(isTwoColumn);
            $('#content_profile_main_container').toggleClass('s3d-twocolumn', isTwoColumn);
            $('#content_profile_right_container').toggleClass('s3d-page-column-right', isTwoColumn);
            $('#content_profile_right_metacomments').toggleClass('fl-container-650', !isTwoColumn).toggleClass('fl-container-470', isTwoColumn);
=======
        var switchToTwoColumnLayout = function(isSakaiDoc){
            $("#content_profile_left_column").show();
            $('body').addClass('has_nav');
            $("#content_profile_main_container").addClass("s3d-twocolumn");
            $("#content_profile_right_container").addClass("s3d-page-column-right");
            $("#content_profile_right_container").removeClass("s3d-page-fullcolumn-padding");
            $("#content_profile_right_metacomments").removeClass("fl-container-650");
            $("#content_profile_right_metacomments").addClass("fl-container-450");
            if (isSakaiDoc){
                $("#content_profile_preview_container").hide();
                $("#content_profile_sakaidoc_container").show();
            } else {
                $("#content_profile_preview_container").show();
                $("#content_profile_sakaidoc_container").hide();
            }
        };

        var switchToOneColumnLayout = function(isSakaiDoc){
            $("#content_profile_left_column").hide();
            $('body').removeClass('has_nav');
            $("#content_profile_main_container").removeClass("s3d-twocolumn");
            $("#content_profile_right_container").removeClass("s3d-page-column-right");
            $("#content_profile_right_container").addClass("s3d-page-fullcolumn-padding");
            $("#content_profile_right_metacomments").addClass("fl-container-650");
            $("#content_profile_right_metacomments").removeClass("fl-container-450");
            if (isSakaiDoc){
                $("#content_profile_preview_container").hide();
                $("#content_profile_sakaidoc_container").show();
            } else {
                $("#content_profile_preview_container").show();
                $("#content_profile_sakaidoc_container").hide();
            }
>>>>>>> c64ceb4e
        };

        // Initialise the content profile page
        init();

    };

    sakai.api.Widgets.Container.registerForLoad("content_profile");
});<|MERGE_RESOLUTION|>--- conflicted
+++ resolved
@@ -285,48 +285,14 @@
             generateNav(pagestructure);
         };
 
-<<<<<<< HEAD
         var setColumnLayout = function(isSakaiDoc, isTwoColumn) {
+            $('body').toggleClass('has_nav', isTwoColumn);
             $('#content_profile_preview_container').toggle(!isSakaiDoc);
             $('#content_profile_contentauthoring_container').toggle(isSakaiDoc);
             $('#content_profile_left_column').toggle(isTwoColumn);
             $('#content_profile_main_container').toggleClass('s3d-twocolumn', isTwoColumn);
             $('#content_profile_right_container').toggleClass('s3d-page-column-right', isTwoColumn);
             $('#content_profile_right_metacomments').toggleClass('fl-container-650', !isTwoColumn).toggleClass('fl-container-470', isTwoColumn);
-=======
-        var switchToTwoColumnLayout = function(isSakaiDoc){
-            $("#content_profile_left_column").show();
-            $('body').addClass('has_nav');
-            $("#content_profile_main_container").addClass("s3d-twocolumn");
-            $("#content_profile_right_container").addClass("s3d-page-column-right");
-            $("#content_profile_right_container").removeClass("s3d-page-fullcolumn-padding");
-            $("#content_profile_right_metacomments").removeClass("fl-container-650");
-            $("#content_profile_right_metacomments").addClass("fl-container-450");
-            if (isSakaiDoc){
-                $("#content_profile_preview_container").hide();
-                $("#content_profile_sakaidoc_container").show();
-            } else {
-                $("#content_profile_preview_container").show();
-                $("#content_profile_sakaidoc_container").hide();
-            }
-        };
-
-        var switchToOneColumnLayout = function(isSakaiDoc){
-            $("#content_profile_left_column").hide();
-            $('body').removeClass('has_nav');
-            $("#content_profile_main_container").removeClass("s3d-twocolumn");
-            $("#content_profile_right_container").removeClass("s3d-page-column-right");
-            $("#content_profile_right_container").addClass("s3d-page-fullcolumn-padding");
-            $("#content_profile_right_metacomments").addClass("fl-container-650");
-            $("#content_profile_right_metacomments").removeClass("fl-container-450");
-            if (isSakaiDoc){
-                $("#content_profile_preview_container").hide();
-                $("#content_profile_sakaidoc_container").show();
-            } else {
-                $("#content_profile_preview_container").show();
-                $("#content_profile_sakaidoc_container").hide();
-            }
->>>>>>> c64ceb4e
         };
 
         // Initialise the content profile page
