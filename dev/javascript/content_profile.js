/*
 * Licensed to the Sakai Foundation (SF) under one
 * or more contributor license agreements. See the NOTICE file
 * distributed with this work for additional information
 * regarding copyright ownership. The SF licenses this file
 * to you under the Apache License, Version 2.0 (the
 * "License"); you may not use this file except in compliance
 * with the License. You may obtain a copy of the License at
 *
 *     http://www.apache.org/licenses/LICENSE-2.0
 *
 * Unless required by applicable law or agreed to in writing,
 * software distributed under the License is distributed on an
 * "AS IS" BASIS, WITHOUT WARRANTIES OR CONDITIONS OF ANY
 * KIND, either express or implied. See the License for the
 * specific language governing permissions and limitations under the License.
 */

require(['jquery','sakai/sakai.api.core'], function($, sakai) {

    sakai_global.content_profile = function() {

        var previous_content_path = false;
        var content_path = ''; // The current path of the content
        var ready_event_fired = 0;
        var list_event_fired = false;
        var intervalId;

        var showPreview = true;
        var collectionID = false;
        var collectionName = false;
        var isCollection = false;

        ///////////////////////////////
        // PRIVATE UTILITY FUNCTIONS //
        ///////////////////////////////

        /**
         * Load the content profile for the current content path
         * @param {Boolean} ignoreActivity Flag to also update activity data or not
         */
        var loadContentProfile = function(callback, ignoreActivity) {
            // Check whether there is actually a content path in the URL
            if (content_path) {
                // Get the content information, the members and managers and version information
                sakai.api.Content.loadFullProfile(content_path, function(success, data) {
                    if (success) {
                        if (data.results.hasOwnProperty(0)) {
                            var contentInfo = false;
                            if (data.results[0]['status'] === 404) {
                                sakai.api.Security.send404();
                                return;
                            } else if (data.results[0]['status'] === 403) {
                                sakai.api.Security.send403();
                                return;
                            } else {
                                contentInfo = $.parseJSON(data.results[0].body);
                                if (contentInfo['_mimeType'] && contentInfo['_mimeType'] === 'x-sakai/document' || contentInfo['_mimeType'] && contentInfo['_mimeType'] === 'x-sakai/collection') {
                                    showPreview = false;
                                } else {
                                    setColumnLayout(false, false);
                                }

                                var collectionId = $.bbq.getState('collectionId');
                                var collectionName = $.bbq.getState('collectionName');
                                var currentPath = $.bbq.getState('p');
                                if (collectionId && collectionName && currentPath) {
                                    // Show go back to collection link
                                    $('#back_to_collection_button #collection_title').text(collectionName);
                                    $('#back_to_collection_button').attr('href', '/content#p=' + collectionId + '/' + sakai.api.Util.safeURL(collectionName) + '&item=' + currentPath.split('/')[0]);
                                    $('#back_to_collection_container').show();
                                } else {
                                    $('#back_to_collection_container').hide();
                                }
                            }
                        }

                        sakai.api.Content.parseFullProfile(data.results, function(parsedData) {
                            parsedData.mode = 'content';
                            sakai_global.content_profile.content_data = parsedData;
                            $(window).trigger('ready.contentprofile.sakai', sakai_global.content_profile.content_data);
                            if ($.isFunction(callback)) {
                                callback(true);
                            }
                            initEntityWidget();

                            if (!showPreview) {
                                renderSakaiDoc(parsedData.data);
                            }
                        });
                    }
                });
            } else {
                sakai.api.Security.send404();
            }
        };

        var initEntityWidget = function() {
            if (sakai_global.content_profile.content_data) {
                var context = 'content';
                if (sakai.data.me.user.anon) {
                    type = 'content_anon';
                } else if (sakai_global.content_profile.content_data.isManager) {
                    type = 'content_managed';
                } else if (sakai_global.content_profile.content_data.isEditor) {
                    type = 'content_edited';
                } else if (sakai_global.content_profile.content_data.isViewer) {
                    type = 'content_shared';
                } else {
                    type = 'content_not_shared';
                }
                $(window).trigger('sakai.entity.init', [context, type, sakai_global.content_profile.content_data]);
            }
        };

        $(window).on('sakai.entity.ready', function() {
            initEntityWidget();
        });

        $(window).on('load.content_profile.sakai', function(e, callback) {
            loadContentProfile(callback);
        });

        var handleHashChange = function() {
            content_path = $.bbq.getState('p') || '';
            content_path = content_path.split('/');
            content_path = '/p/' + content_path[0];

            if (content_path !== previous_content_path) {
                $('#contentauthoring_widget').html('');
                previous_content_path = content_path;
                globalPageStructure = false;
                loadContentProfile(function() {
                    // The request was successful so initialise the entity widget
                    if (sakai_global.entity && sakai_global.entity.isReady) {
                        $(window).trigger('render.entity.sakai', ['content', sakai_global.content_profile.content_data]);
                    }
                    else {
                        $(window).on('ready.entity.sakai', function(e) {
                            $(window).trigger('render.entity.sakai', ['content', sakai_global.content_profile.content_data]);
                            ready_event_fired++;
                        });
                    }
                    // The request was successful so initialise the relatedcontent widget
                    if (sakai_global.relatedcontent && sakai_global.relatedcontent.isReady) {
                        $(window).trigger('render.relatedcontent.sakai', sakai_global.content_profile.content_data);
                    }
                    else {
                        $(window).on('ready.relatedcontent.sakai', function(e) {
                            $(window).trigger('render.relatedcontent.sakai', sakai_global.content_profile.content_data);
                            ready_event_fired++;
                        });
                    }
                    // The request was successful so initialise the relatedcontent widget
                    if (sakai_global.contentpreview && sakai_global.contentpreview.isReady) {
                        if (showPreview) {
                            $(window).trigger('start.contentpreview.sakai', sakai_global.content_profile.content_data);
                        }
                    }
                    else {
                        $(window).on('ready.contentpreview.sakai', function(e) {
                            if (showPreview) {
                                $(window).trigger('start.contentpreview.sakai', sakai_global.content_profile.content_data);
                                ready_event_fired++;
                            }
                        });
                    }
                    // The request was successful so initialise the metadata widget
                    if (sakai_global.contentmetadata && sakai_global.contentmetadata.isReady) {
                        $(window).trigger('render.contentmetadata.sakai');
                    }
                    else {
                        $(window).on('ready.contentmetadata.sakai', function(e) {
                            $(window).trigger('render.contentmetadata.sakai');
                            ready_event_fired++;
                        });
                    }
                    sakai.api.Security.showPage();
<<<<<<< HEAD
                    sakai.api.Util.setPageTitle(
                        ' ' + sakai_global.content_profile.content_data.data['sakai:pooled-content-file-name'],
                        'pageLevel'
                    );
=======
                    document.title = sakai.api.i18n.getValueForKey(sakai.config.PageTitles.prefix) + ' ' + sakai_global.content_profile.content_data.data['sakai:pooled-content-file-name'];
>>>>>>> 0d3af6f8

                    // rerender comments widget
                    $(window).trigger('content_profile_hash_change');
                });
            }
            showPreview = true;
        };

        $(document).on('click', '#entity_content_share', function() {
            $(window).trigger('init.sharecontent.sakai');
            return false;
        });

        $(document).on('click', '#entity_content_add_to_library', function() {
            sakai.api.Content.addToLibrary(sakai_global.content_profile.content_data.data['_path'], sakai.data.me.user.userid, false, function() {
                $('#entity_content_add_to_library').hide();
                sakai.api.Util.notification.show($('#content_profile_add_library_title').html(), $('#content_profile_add_library_body').html());
            });
        });

        ////////////////////
        // Initialisation //
        ////////////////////

        /**
         * Initialise the content profile page
         */
        var init = function() {
            // Bind an event to window.onhashchange that, when the history state changes,
            // loads all the information for the current resource
            $(window).on('hashchange', function() {
                handleHashChange();
            });
            handleHashChange();
        };

        // //////////////////////////
        // Dealing with Sakai docs //
        /////////////////////////////

        var globalPageStructure = false;

        var generateNav = function(pagestructure) {
            if (pagestructure) {
                $(window).trigger('lhnav.init', [pagestructure, {}, {
                    parametersToCarryOver: {
                        'p': sakai_global.content_profile.content_data.content_path.replace('/p/', '')
                    }
                }, sakai_global.content_profile.content_data.content_path]);
            }
        };

        $(window).on('lhnav.ready', function() {
            generateNav(globalPageStructure);
        });

        var getPageCount = function(pagestructure) {
            var pageCount = 0;
            for (var tl in pagestructure['structure0']) {
                if (pagestructure['structure0'].hasOwnProperty(tl) && tl !== '_childCount') {
                    pageCount++;
                    if (pageCount >= 3) {
                        return 3;
                    }
                    for (var ll in pagestructure['structure0'][tl]) {
                        if (ll.substring(0,1) !== '_') {
                            pageCount++;
                            if (pageCount >= 3) {
                                return 3;
                            }
                        }
                    }
                }
            }
            return pageCount;
        };

        $(window).on('sakai.contentauthoring.needsTwoColumns', function() {
            setColumnLayout(true, true);
        });

        $(window).on('sakai.contentauthoring.needsOneColumn', function() {
            setColumnLayout(true, false);
        });

        var setEditProperty = function(structure, manager, editor) {
            for (var i in structure) {
                if (structure.hasOwnProperty(i)) {
                    structure[i]._canEdit = manager || editor;
                    structure[i]._canSubedit = manager || editor;
                }
            }
            return structure;
        };

        var renderSakaiDoc = function(pagestructure) {
            pagestructure = sakai.api.Server.cleanUpSakaiDocObject(pagestructure);
            pagestructure.structure0 = setEditProperty(pagestructure.structure0, sakai_global.content_profile.content_data.isManager, sakai_global.content_profile.content_data.isEditor);
            if (getPageCount(pagestructure) >= 3) {
                setColumnLayout(true, true);
            } else {
                setColumnLayout(true, false);
            }
            globalPageStructure = pagestructure;
            generateNav(pagestructure);
        };

        var setColumnLayout = function(isSakaiDoc, isTwoColumn) {
            $('body').toggleClass('has_nav', isTwoColumn);
            $('#content_profile_preview_container').toggle(!isSakaiDoc);
            $('#content_profile_contentauthoring_container').toggle(isSakaiDoc);
            $('#content_profile_left_column').toggle(isTwoColumn);
            $('#content_profile_main_container').toggleClass('s3d-twocolumn', isTwoColumn);
            $('#content_profile_right_container').toggleClass('s3d-page-column-right', isTwoColumn);
            $('#content_profile_right_metacomments').toggleClass('fl-container-650', !isTwoColumn).toggleClass('fl-container-470', isTwoColumn);
        };

        // Initialise the content profile page
        init();

    };

    sakai.api.Widgets.Container.registerForLoad('content_profile');
});<|MERGE_RESOLUTION|>--- conflicted
+++ resolved
@@ -176,14 +176,11 @@
                         });
                     }
                     sakai.api.Security.showPage();
-<<<<<<< HEAD
+
                     sakai.api.Util.setPageTitle(
                         ' ' + sakai_global.content_profile.content_data.data['sakai:pooled-content-file-name'],
                         'pageLevel'
                     );
-=======
-                    document.title = sakai.api.i18n.getValueForKey(sakai.config.PageTitles.prefix) + ' ' + sakai_global.content_profile.content_data.data['sakai:pooled-content-file-name'];
->>>>>>> 0d3af6f8
 
                     // rerender comments widget
                     $(window).trigger('content_profile_hash_change');
