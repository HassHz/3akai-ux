--- conflicted
+++ resolved
@@ -74,59 +74,6 @@
                                 renderSakaiDoc(parsedData[0].data);
                             }
                         });
-<<<<<<< HEAD
-
-                        contentMembers.counts = { people: 0, groups: 0};
-                        $.each(contentMembers.viewers.concat(contentMembers.managers), function(i, member) {
-                            if (member.hasOwnProperty("userid")) {
-                                contentMembers.counts.people++;
-                            } else {
-                                contentMembers.counts.groups++;
-                            }
-                        });
-
-                        var mimeType = sakai.api.Content.getMimeType(contentInfo);
-                        contentInfo.mimeType = mimeType;
-                        if (sakai.config.MimeTypes[mimeType]) {
-                            contentInfo.iconURL = sakai.config.MimeTypes[mimeType].URL;
-                            contentInfo.iconDescription = sakai.api.i18n.getValueForKey(sakai.config.MimeTypes[mimeType].description);
-                        } else {
-                            contentInfo.iconURL = sakai.config.MimeTypes["other"].URL;
-                            contentInfo.iconDescription = sakai.api.i18n.getValueForKey(sakai.config.MimeTypes["other"].description);
-                        }
-
-                        if (ignoreActivity && sakai_global.content_profile && sakai_global.content_profile.content_data){
-                            contentActivity = sakai_global.content_profile.content_data.activity;
-                        }
-
-                        json = {
-                            data: contentInfo,
-                            members: contentMembers,
-                            activity: contentActivity,
-                            mode: "content",
-                            url: sakai.config.SakaiDomain + fullPath,
-                            path: fullPath,
-                            smallPath: content_path,
-                            saveddirectory : directory,
-                            versions : versionInfo,
-                            content_path: content_path,
-                            isManager: manager,
-                            isViewer: viewer
-                        };
-
-                        sakai_global.content_profile.content_data = json;
-                        $(window).trigger("ready.contentprofile.sakai");
-                        if ($.isFunction(callback)) {
-                            callback(true);
-                        }
-                        initEntityWidget();
-
-                        if (!showPreview){
-                            renderSakaiDoc(contentInfo);
-                        }
-
-=======
->>>>>>> 7e7eadea
                     }
                 });
             } else {
