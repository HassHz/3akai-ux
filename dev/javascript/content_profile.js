--- conflicted
+++ resolved
@@ -60,31 +60,19 @@
                                 }
                             }
                         }
-<<<<<<< HEAD
-=======
-
->>>>>>> 7e7eadea
+
                         sakai.api.Content.parseFullProfile(data.results, function(parsedData){
                             parsedData[0].mode = "content";
                             sakai_global.content_profile.content_data = parsedData[0];
                             $(window).trigger("ready.contentprofile.sakai", sakai_global.content_profile.content_data);
                             if ($.isFunction(callback)) {
                                 callback(true);
-<<<<<<< HEAD
                             }
                             initEntityWidget();
 
                             if (!showPreview){
                                 renderSakaiDoc(parsedData[0].data);
                             }
-=======
-                            }
-                            initEntityWidget();
-
-                            if (!showPreview){
-                                renderSakaiDoc(parsedData[0].data);
-                            }
->>>>>>> 7e7eadea
                         });
                     }
                 });
