/*
 * Licensed to the Sakai Foundation (SF) under one
 * or more contributor license agreements. See the NOTICE file
 * distributed with this work for additional information
 * regarding copyright ownership. The SF licenses this file
 * to you under the Apache License, Version 2.0 (the
 * "License"); you may not use this file except in compliance
 * with the License. You may obtain a copy of the License at
 *
 *     http://www.apache.org/licenses/LICENSE-2.0
 *
 * Unless required by applicable law or agreed to in writing,
 * software distributed under the License is distributed on an
 * "AS IS" BASIS, WITHOUT WARRANTIES OR CONDITIONS OF ANY
 * KIND, either express or implied. See the License for the
 * specific language governing permissions and limitations under the License.
 */

require(['jquery','sakai/sakai.api.core'], function($, sakai) {

    sakai_global.profile = sakai_global.profile || {};
    sakai_global.profile.main = sakai_global.profile.main || {};
    $.extend(true, sakai_global.profile.main, {
        config: sakai.config.Profile.configuration.defaultConfig,
        data: {},
        mode: {
            options: ['view', 'edit'],
            value: 'view'
        }
    });

    sakai_global.user = function() {

        var privdata = false;
        var pubdata = false;
        var privurl = false;
        var puburl = false;
        var messageCounts = false;
        var isMe = false;
        var entityID = false;
        var isContact = false;

        var contextType = false;
        var contextData = false;

        var setupProfileSection = function( title, section ) {
            var altTitle = section.altLabel || section.label;
            var ret = {
                _ref: sakai.api.Util.generateWidgetId(),
                _order: section.order,
                _altTitle: altTitle,
                _title: section.label,
                _nonEditable: true,
                _view: section.permission
            };
            // _reorderOnly is only true for the basic profile
            ret._reorderOnly = title === 'basic';
            return ret;
        };

        var setupProfile = function( structure, isMe ) {
            var firstWidgetRef = '';
            var profilestructure = {
                _title: structure.structure0.profile._title,
                _altTitle: structure.structure0.profile._altTitle,
                _order: structure.structure0.profile._order
            };
            if ( isMe ) {
                profilestructure['_canEdit'] = true;
                profilestructure['_nonEditable'] = true;
                profilestructure['_reorderOnly'] = true;
                profilestructure['_canSubedit'] = true;
            }
            var newProfile = true;
            $.each( structure.structure0.profile, function( key, section ) {
                if ( $.isPlainObject( section ) ) {
                    newProfile = false;
                }
            });
            if ( newProfile ) {
                structure.structure0.profile = {};
            }
            var initialProfilePost = [];
            var paths = [];
            var permissions = [];
            var updateStructure = false;
            $.each(sakai.config.Profile.configuration.defaultConfig, function(title, section) {
                var widgetUUID = sakai.api.Util.generateWidgetId();
                if ( !newProfile && structure.structure0.profile.hasOwnProperty( title ) ) {
                    profilestructure[ title ] = structure.structure0.profile[ title ];
                } else if ( newProfile || !structure.structure0.profile.hasOwnProperty( title )) {
                    profilestructure[ title ] = setupProfileSection( title, section );
                    if (title !== 'basic') {
                        paths.push('/~' + sakai.data.me.user.userid + '/public/authprofile/' + title);
                        permissions.push(section.permission);
                    }
                    if (section.order === 0) {
                        firstWidgetRef = profilestructure[ title ]._ref;
                    }
                    initialProfilePost.push({
                        'url': '/~' + sakai.data.me.user.userid + '/public/authprofile/' + title,
                        'method': 'POST',
                        'parameters': {
                            'init': true
                        }
                    });
                }
                // Don't need to use these from the profile, gives us more flexibility on the profile itself
                structure[profilestructure[ title ]._ref] = {
                    rows: [
                        {
                            'id': sakai.api.Util.generateWidgetId(),
                            'columns': [
                                {
                                    'width': 1,
                                    'elements': [
                                        {
                                            'id': widgetUUID,
                                            'type': 'displayprofilesection'
                                        }
                                    ]
                                }
                            ]
                        }
                    ]
                };
                structure[profilestructure[ title ]._ref][widgetUUID] = {
                    sectionid: title
                };
            });

            // Eliminate extra sections in the profile that are hanging around
            $.each( structure.structure0.profile, function( section_title, section_data ) {
                if ( $.isPlainObject( section_data ) && !profilestructure.hasOwnProperty( section_title ) ) {
                    initialProfilePost.push({
                        'url': '/~' + sakai.data.me.user.userid + '/public/authprofile/' + section_title,
                        'method': 'POST',
                        'parameters': {
                            ':operation': 'delete'
                        }
                    });
                }
            });

            if ( isMe && initialProfilePost.length ) {
                updateStructure = true;
                sakai.api.Server.batch(initialProfilePost, function(success, data) {
                    if (success) {
                        sakai.api.Content.setACLsOnPath(paths, permissions, sakai.data.me.user.userid, function(success) {
                            if (!success) {
                                debug.error('Error setting initial profile ACLs');
                            }
                        });
                    } else {
                        debug.error('Error saving initial profile fields');
                    }
                });
            }

            structure.structure0.profile = profilestructure;
            structure.structure0.profile._ref = firstWidgetRef;
            return updateStructure;
        };

        var continueLoadSpaceData = function(userid) {
            var publicToStore = false;
            var requiresPublicMigration = false;
            var privateToStore = false;
            var requirePrivateMigration = false;

            // Load public data from /~userid/private/pubspace
            sakai.api.Server.loadJSON(puburl, function(success, data) {
                if (!success) {
                    pubdata = $.extend(true, {}, sakai.config.defaultpubstructure);
                    var refid = {'refid': sakai.api.Util.generateWidgetId()};
                    pubdata = sakai.api.Util.replaceTemplateParameters(refid, pubdata);
                } else {
                    pubdata = data;
                    pubdata = sakai.api.Server.cleanUpSakaiDocObject(pubdata);
                }
                if (!isMe) {
                    pubdata.structure0 = setManagerProperty(pubdata.structure0, false);
                    for (var i in pubdata.structure0) {
                        if (pubdata.structure0.hasOwnProperty(i)) {
                            pubdata.structure0[i] = determineUserAreaPermissions(pubdata.structure0[i]);
                        }
                    }
                }
                if ( pubdata.structure0.profile && setupProfile( pubdata, isMe ) ) {
                    publicToStore = $.extend(true, {}, pubdata);
                }
                if (isMe) {
                    sakai.api.Server.loadJSON(privurl, function(success2, data2) {
                        if (!success2) {
                            privdata = $.extend(true, {}, sakai.config.defaultprivstructure);
                            var refid = {'refid': sakai.api.Util.generateWidgetId()};
                            privdata = sakai.api.Util.replaceTemplateParameters(refid, privdata);
                            privateToStore = $.extend(true, {}, privdata);
                        } else {
                            privdata = data2;
                            privdata = sakai.api.Server.cleanUpSakaiDocObject(privdata);
                        }
                        if (publicToStore) {
                            if ($.isPlainObject(publicToStore.structure0)) {
                                publicToStore.structure0 = JSON.stringify(publicToStore.structure0);
                            }
                            publicToStore['sakai:schemaversion'] = sakai.config.schemaVersion;
                            sakai.api.Server.saveJSON(puburl, publicToStore);
                        }
                        if (privateToStore) {
                            if ($.isPlainObject(privateToStore.structure0)) {
                                privateToStore.structure0 = JSON.stringify(privateToStore.structure0);
                            }
                            privateToStore['sakai:schemaversion'] = sakai.config.schemaVersion;
                            sakai.api.Server.saveJSON(privurl, privateToStore);
                        }
                        pubdata.structure0 = setManagerProperty(pubdata.structure0, true);
                        generateNav();
                    });
                } else {
                    generateNav();
                }
            });
        };

        var loadSpaceData = function() {
            var userid;
            if (!entityID || entityID === sakai.data.me.user.userid) {
                isMe = true;
                userid = sakai.data.me.user.userid;
            } else {
                userid = entityID;
            }
            privurl = '/~' + sakai.api.Util.safeURL(userid) + '/private/privspace';
            puburl = '/~' + sakai.api.Util.safeURL(userid) + '/public/pubspace';
            if (isMe) {
                sakai.api.Communication.getUnreadMessagesCountOverview('inbox', function(success, counts) {
                    messageCounts = counts;
                    continueLoadSpaceData(userid);
                });
            } else {
                continueLoadSpaceData(userid);
            }
        };

        var addCounts = function() {
            if (pubdata && pubdata.structure0) {
                if (contextData && contextData.profile && contextData.profile.counts) {
                    addCount(pubdata, 'library', contextData.profile.counts['contentCount']);
                    addCount(pubdata, 'memberships', contextData.profile.counts['membershipsCount']);
                    if (isMe) {
                        var contactCount = 0;
                        // determine the count of contacts to list in lhnav
                        if (sakai.data.me.contacts.accepted && sakai.data.me.contacts.invited) {
                            contactCount = sakai.data.me.contacts.accepted + sakai.data.me.contacts.invited;
                        } else if (sakai.data.me.contacts.accepted) {
                            contactCount = sakai.data.me.contacts.accepted;
                        } else if (sakai.data.me.contacts.invited) {
                            contactCount = sakai.data.me.contacts.invited;
                        }
                        addCount(pubdata, 'contacts', contactCount);
                        addCount(privdata, 'messages', sakai.data.me.messages.unread);
                        if (messageCounts && messageCounts.count && messageCounts.count.length) {
                            for (var i = 0; i < messageCounts.count.length; i++) {
                                if (messageCounts.count[i].group && messageCounts.count[i].group === 'message') {
                                    addCount(privdata, 'messages/inbox', messageCounts.count[i].count);
                                }
                                if (messageCounts.count[i].group && messageCounts.count[i].group === 'invitation') {
                                    addCount(privdata, 'messages/invitations', messageCounts.count[i].count);
                                }
                            }
                        }
                    } else {
                        addCount(pubdata, 'contacts', contextData.profile.counts['contactsCount']);
                    }
                }
            }
        };

        var determineUserAreaPermissions = function(structure) {
            var permission = structure._view || 'anonymous';
            if (permission === 'contacts' && isContact) {
                structure._canView = true;
            } else if (permission === 'everyone' && !sakai.data.me.user.anon) {
                structure._canView = true;
            } else if (permission === 'anonymous') {
                structure._canView = true;
            } else {
                structure._canView = false;
            }
            for (var i in structure) {
                if (structure.hasOwnProperty(i) && i.substring(0, 1) !== '_') {
                    structure[i] = determineUserAreaPermissions(structure[i]);
                }
            }
            return structure;
        };

        var setManagerProperty = function(structure, value) {
            for (var i in structure) {
                if (structure.hasOwnProperty(i) && i.substring(0, 1) !== '_' && $.isPlainObject(structure[i])) {
                    structure[i]._canEdit = value;
                    structure[i]._canSubedit = value;
                    structure[i] = setManagerProperty(structure[i], value);
                }
            }
            return structure;
        };

        var addCount = function(pubdata, pageid, count) {
            if (pageid.indexOf('/') !== -1) {
                var split = pageid.split('/');
                if (pubdata.structure0 && pubdata.structure0[split[0]] && pubdata.structure0[split[0]][split[1]]) {
                    pubdata.structure0[split[0]][split[1]]._count = count;
                }
            } else {
                if (pubdata.structure0 && pubdata.structure0[pageid]) {
                    pubdata.structure0[pageid]._count = count;
                }
            }
        };

        var determineContext = function() {
            entityID = sakai.api.Util.extractEntity(window.location.pathname);
            if (entityID && entityID !== sakai.data.me.user.userid) {
                sakai.api.User.getUser(entityID, getProfileData);
            } else if (!sakai.data.me.user.anon) {
                if (entityID) {
                    document.location = '/me' + window.location.hash;
                    return;
                }
                sakai.api.Security.showPage();
                contextType = 'user_me';
                // Set the profile data object
                sakai_global.profile.main.data = $.extend(true, {}, sakai.data.me.profile);
                sakai_global.profile.main.mode.value = 'edit';
                contextData = {
                    'profile': sakai.data.me.profile,
                    'displayName': sakai.api.User.getDisplayName(sakai.data.me.profile),
                    'userid': sakai.data.me.user.userid,
                    'picture': sakai.api.User.getProfilePicture(sakai.data.me.profile),
                    'addArea': 'user'
                };
<<<<<<< HEAD
                sakai.api.Util.setPageTitle(' ' + sakai.api.Util.Security.unescapeHTML(contextData.displayName), 'pageLevel');
=======
                document.title = document.title + ' ' + sakai.api.Util.Security.unescapeHTML(contextData.displayName);
>>>>>>> 0d3af6f8
                renderEntity();
                loadSpaceData();
            } else {
                sakai.api.Security.sendToLogin();
            }
        };

        var getProfileData = function(exists, profile) {
            if (!profile) {
                sakai.api.Security.sendToLogin();
            } else {
                sakai.api.Security.showPage();
                // Set the profile data object
                sakai_global.profile.main.data = $.extend(true, {}, profile);
                contextData = {
                    'profile': profile,
                    'displayName': sakai.api.User.getDisplayName(profile),
                    'userid': entityID,
                    'altTitle': true,
                    'picture': sakai.api.User.getProfilePicture(profile)
                };
<<<<<<< HEAD
                sakai.api.Util.setPageTitle(' ' + sakai.api.Util.Security.unescapeHTML(contextData.displayName), 'pageLevel');
=======
                document.title = document.title + ' ' + sakai.api.Util.Security.unescapeHTML(contextData.displayName);
>>>>>>> 0d3af6f8
                if (sakai.data.me.user.anon) {
                    contextType = 'user_anon';
                    renderEntity();
                    loadSpaceData();
                } else {
                    checkContact();
                }
            }
        };

        var checkContact = function() {
            var isContactInvited = false;
            var isContactPending = false;
            var contactState = contextData.profile['sakai:state'];
            if (contactState === 'ACCEPTED') {
                isContact = true;
            } else if (contactState === 'INVITED') {
                isContactInvited = true;
            } else if (contactState === 'PENDING') {
                isContactPending = true;
            }
            if (isContact) {
                contextType = 'contact';
            } else if (isContactInvited) {
                contextType = 'contact_invited';
            } else if (isContactPending) {
                contextType = 'contact_pending';
            } else {
                contextType = 'user_other';
            }
            renderEntity();
            loadSpaceData();
        };

        var generateNav = function() {
            addCounts();
            sakai_global.user.pubdata = pubdata;
            if (contextType && contextType === 'user_me' && contextData && pubdata && privdata) {
                $(window).trigger('lhnav.init', [pubdata, privdata, contextData, puburl, privurl]);
            } else if (contextType && contextType !== 'user_me' && contextData && pubdata) {
                $(window).trigger('lhnav.init', [pubdata, false, contextData, puburl, privurl]);
            }
        };

        var renderEntity = function() {
            if (contextType && contextData) {
                $(window).trigger('sakai.entity.init', ['user', contextType, contextData]);
            }
        };

        var showWelcomeNotification = function() {
            var welcome = $.deparam.querystring().welcome;
            if (welcome && welcome === 'true' && !sakai.data.me.user.anon) {
                sakai.api.Util.notification.show(sakai.api.i18n.getValueForKey('WELCOME') + ' ' +
                sakai.api.User.getFirstName(sakai.data.me.profile), sakai.api.i18n.getValueForKey('YOU_HAVE_CREATED_AN_ACCOUNT'));
            }
        };

<<<<<<< HEAD
        $(window).on('displayName.profile.updated.sakai', function() {
            sakai.api.Util.setPageTitle(' ' + sakai.api.User.getDisplayName(sakai.data.me.profile), 'pageLevel');
        });

        $(window).bind("sakai.addToContacts.requested", function(ev, userToAdd) {
=======
        $(window).on('sakai.addToContacts.requested', function(ev, userToAdd) {
>>>>>>> 0d3af6f8
            $('.sakai_addtocontacts_overlay').each(function(index) {
                if (entityID && entityID !== sakai.data.me.user.userid) {
                    contextType = 'contact_pending';
                    renderEntity();
                }
            });
        });

        $(document).on('click', '#entity_user_accept_invitation', function() {
            sakai.api.User.acceptContactInvite(contextData.userid);
            contextType = 'contact';
            renderEntity();
        });

        $(window).on('sakai.entity.ready', function() {
            renderEntity();
        });

        $(window).on('lhnav.ready', function() {
            generateNav();
        });

        $(window).on('updated.counts.lhnav.sakai', function() {
            sakai.api.User.getUpdatedCounts(sakai.data.me, function(success) {
                renderEntity();
                generateNav();
            });
        });

        $(document).on('done.newaddcontent.sakai', function(e, data, library) {
            if (isMe && data && data.length && library === sakai.data.me.user.userid) {
                $(window).trigger('lhnav.updateCount', ['library', data.length]);
            }
        });

        $(window).on('updated.messageCount.sakai', function() {
            if (isMe) {
                sakai.api.Communication.getUnreadMessagesCountOverview('inbox', function(success, counts) {
                    messageCounts = counts;
                    var totalCount = 0;
                    // The structure of these objects make for O(n^2) comparison :(
                    $.each(messageCounts.count, function(index, countObj) {
                        var pageid = 'messages/';
                        if (countObj.group === 'message') {
                            pageid += 'inbox';
                        } else if (countObj.group === 'invitation') {
                            pageid += 'invitations';
                        }
                        totalCount += countObj.count;
                        $(window).trigger('lhnav.updateCount', [pageid, countObj.count, false]);
                    });
                    $(window).trigger('lhnav.updateCount', ['messages', totalCount, false]);
                }, false);
            }
        });

        determineContext();
        renderEntity();
        generateNav();
        showWelcomeNotification();

    };

    sakai.api.Widgets.Container.registerForLoad('user');
});<|MERGE_RESOLUTION|>--- conflicted
+++ resolved
@@ -341,11 +341,7 @@
                     'picture': sakai.api.User.getProfilePicture(sakai.data.me.profile),
                     'addArea': 'user'
                 };
-<<<<<<< HEAD
                 sakai.api.Util.setPageTitle(' ' + sakai.api.Util.Security.unescapeHTML(contextData.displayName), 'pageLevel');
-=======
-                document.title = document.title + ' ' + sakai.api.Util.Security.unescapeHTML(contextData.displayName);
->>>>>>> 0d3af6f8
                 renderEntity();
                 loadSpaceData();
             } else {
@@ -367,11 +363,7 @@
                     'altTitle': true,
                     'picture': sakai.api.User.getProfilePicture(profile)
                 };
-<<<<<<< HEAD
                 sakai.api.Util.setPageTitle(' ' + sakai.api.Util.Security.unescapeHTML(contextData.displayName), 'pageLevel');
-=======
-                document.title = document.title + ' ' + sakai.api.Util.Security.unescapeHTML(contextData.displayName);
->>>>>>> 0d3af6f8
                 if (sakai.data.me.user.anon) {
                     contextType = 'user_anon';
                     renderEntity();
@@ -430,15 +422,11 @@
             }
         };
 
-<<<<<<< HEAD
         $(window).on('displayName.profile.updated.sakai', function() {
             sakai.api.Util.setPageTitle(' ' + sakai.api.User.getDisplayName(sakai.data.me.profile), 'pageLevel');
         });
 
-        $(window).bind("sakai.addToContacts.requested", function(ev, userToAdd) {
-=======
         $(window).on('sakai.addToContacts.requested', function(ev, userToAdd) {
->>>>>>> 0d3af6f8
             $('.sakai_addtocontacts_overlay').each(function(index) {
                 if (entityID && entityID !== sakai.data.me.user.userid) {
                     contextType = 'contact_pending';
