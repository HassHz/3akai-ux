--- conflicted
+++ resolved
@@ -249,21 +249,12 @@
                     if (isMe) {
                         var contactCount = 0;
                         // determine the count of contacts to list in lhnav
-<<<<<<< HEAD
-                        if (sakai.data.me.contacts.ACCEPTED && sakai.data.me.contacts.INVITED) {
-                            contactCount = sakai.data.me.contacts.ACCEPTED + sakai.data.me.contacts.INVITED;
-                        } else if (sakai.data.me.contacts.ACCEPTED) {
-                            contactCount = sakai.data.me.contacts.ACCEPTED;
-                        } else if (sakai.data.me.contacts.INVITED) {
-                            contactCount = sakai.data.me.contacts.INVITED;
-=======
                         if (sakai.data.me.contacts.accepted && sakai.data.me.contacts.invited) {
                             contactCount = sakai.data.me.contacts.accepted + sakai.data.me.contacts.invited;
                         } else if (sakai.data.me.contacts.accepted) {
                             contactCount = sakai.data.me.contacts.accepted;
                         } else if (sakai.data.me.contacts.invited) {
                             contactCount = sakai.data.me.contacts.invited;
->>>>>>> a9ff08b9
                         }
                         addCount(pubdata, "contacts", contactCount);
                         addCount(privdata, "messages", sakai.data.me.messages.unread);
