--- conflicted
+++ resolved
@@ -40,34 +40,6 @@
         var contextData = false;
         var qs = new Querystring();
 
-<<<<<<< HEAD
-/*
-"basic": {
-    "label": "__MSG__PROFILE_BASIC_LABEL__",
-    "required": true,
-    "display": true,
-    "access": "everybody",
-    "modifyacl": false,
-    "elements": {
-
-"basicinfo": {
-    "_ref": "533118849",
-    "_order": 0,
-    "_altTitle": "Basic Information",
-    "_title": "Basic Information"
-},
-
-"533118849": {
-    "page": "<div id='widget_displayprofilesection_94551980' class='widget_inline'/>"
-},
-
-"94551980": {
-    "sectionid": "basic"
-},
-*/
-
-=======
->>>>>>> 70a273ab
         var setupProfile = function(pub) {
             var firstWidgetRef = "";
             $.each(sakai.config.Profile.configuration.defaultConfig, function(title, section) {
@@ -113,13 +85,8 @@
                     pubdata = $.extend(true, {}, sakai.config.defaultpubstructure);
                     publicToStore = $.extend(true, {}, sakai.config.defaultpubstructure);
                     setupProfile(pubdata);
-<<<<<<< HEAD
-                    setupProfile(publicToStore);
-                } else {
-=======
                 } else {
                     setupProfile(data);
->>>>>>> 70a273ab
                     pubdata = data;
                     pubdata = sakai.api.Server.cleanUpSakaiDocObject(pubdata);
                 }
