/*
 * Licensed to the Sakai Foundation (SF) under one
 * or more contributor license agreements. See the NOTICE file
 * distributed with this work for additional information
 * regarding copyright ownership. The SF licenses this file
 * to you under the Apache License, Version 2.0 (the
 * "License"); you may not use this file except in compliance
 * with the License. You may obtain a copy of the License at
 *
 *     http://www.apache.org/licenses/LICENSE-2.0
 *
 * Unless required by applicable law or agreed to in writing,
 * software distributed under the License is distributed on an
 * "AS IS" BASIS, WITHOUT WARRANTIES OR CONDITIONS OF ANY
 * KIND, either express or implied. See the License for the
 * specific language governing permissions and limitations under the License.
 */

require(["jquery","sakai/sakai.api.core"], function($, sakai) {

    sakai_global.profile = sakai_global.profile || {};
    sakai_global.profile.main = {
        config: sakai.config.Profile.configuration.defaultConfig,
        data: {},
        mode: {
            options: ["view", "edit"],
            value: "view"
        }
    };

    sakai_global.user = function() {

<<<<<<< HEAD
        var privdata = {
            "structure0": {
                "dashboard": {
                    "_ref": "267187828",
                    "_title": "My Dashboard",
                    "main": {
                        "_ref":"267187828",
                        "_title":"Dashboard"
                    }
                },
                "messages": {
                    "_title": "My Messages",
                    "_ref": "1165301022",
                    "inbox": {
                        "_ref": "1165301022",
                        "_title": "Inbox"
                    },
                    "invitations": {
                        "_ref": "9867733100",
                        "_title": "Invitations"
                    },
                    "sent": {
                        "_ref": "4253485084",
                        "_title": "Sent"
                    },
                    "trash": {
                        "_ref": "3915412565",
                        "_title": "Trash"
                    }
                }
            },
            "267187828": {
                "page": "<div id='widget_carousel' class='widget_inline'></div><br/><div id='widget_dashboard_546341435' class='widget_inline'></div>"
            },
            "1165301022": {
                "page": "<div id='widget_newinbox_2024634737' class='widget_inline'/>"
            },
            "9867733100": {
                "page": "<div id='widget_newinbox_3679202964' class='widget_inline'/>"
            },
            "4253485084": {
                "page": "<div id='widget_newinbox_66582410046' class='widget_inline'/>"
            },
            "3915412565": {
                "page": "<div id='widget_newinbox_3519294282' class='widget_inline'/>"
            },
            "2024634737": {
                "box": "inbox",
                "category": "messages"
            },
            "3679202964": {
                "box": "inbox",
                "category": "invitations"
            },
            "66582410046": {
                "box": "outbox",
                "category": "*"
            },
            "3519294282": {
                "box": "trash",
                "category": "*"
            },
            "546341435": {
                "layout": "threecolumn",
                "columns": {
                    "column1": {
                        "__array__0__": {
                            "uid": "id6902437615810",
                            "visible": "block",
                            "name": "mycontent"
                        }
                    },
                    "column2": {
                        "__array__0__": {
                            "uid": "id9495917029618",
                            "visible": "block",
                            "name": "mygroups"
                        }
                    },
                    "column3": {
                        "__array__1__": {
                            "uid": "id7360391172040",
                            "visible": "block",
                            "name": "mycontacts"
                        }
                    }
                }
            }
        };

        var pubdata = {
            "structure0": {
                "profile": {
                    "_ref": "533118849",
                    "_title": "My Profile",
                    "_altTitle": "${user}'s Profile",
                    "basicinfo": {
                        "_ref": "533118849",
                        "_altTitle": "Basic Information",
                        "_title": "Basic Information"
                    },
                    "aboutme": {
                        "_ref": "657672090",
                        "_altTitle": "About",
                        "_title": "About Me"
                    },
                    "locations": {
                        "_ref": "2967778497",
                        "_title": "Locations",
                        "_altTitle": "Locations"
                    },
                    "publications": {
                        "_ref": "86312659",
                        "_altTitle": "Publications",
                        "_title": "Publications"
                    }
                },
                "library": {
                    "_ref": "9834611274",
                    "_title": "My Library",
                    "_altTitle": "${user}'s Library",
                    "main": {
                        "_ref": "9834611274",
                        "_title": "Content"
                    }
                },
                "memberships": {
                    "_title": "My Memberships",
                    "_ref": "213623673",
                    "_altTitle": "${user}'s Memberships",
                    "main": {
                        "_ref": "213623673",
                        "_title": "Memberships"
                    }
                },
                "contacts": {
                    "_title": "My Contacts",
                    "_ref": "1193715035",
                    "_altTitle": "${user}'s Contacts",
                    "main": {
                        "_ref": "1193715035",
                        "_title": "Contacts"
                    }
                }
            },
            "533118849": {
                "page": "<div id='widget_displayprofilesection_94551980' class='widget_inline'/>"
            },
            "657672090": {
                "page": "<div id='widget_displayprofilesection_1924492668' class='widget_inline'/>"
            },
            "2967778497": {
              "page": "<div id='widget_displayprofilesection_73466539' class='widget_inline'/>"
            },
            "86312659": {
              "page": "<div id='widget_displayprofilesection_5756708555' class='widget_inline'/>"
            },
            "9834611274": {
              "page": "<div id='widget_content' class='widget_inline'/>"
            },
            "213623673": {
              "page": "<div id='widget_mymemberships' class='widget_inline'/>"
            },
            "1193715035": {
              "page": "<div id='widget_contacts' class='widget_inline'></div>"
            },
            "94551980": {
                "sectionid": "basic"
            },
            "1924492668": {
                "sectionid": "aboutme"
            },
            "73466539": {
                "sectionid": "locations"
            },
            "5756708555": {
                "sectionid": "publications"
            }
        };
=======
        var privdata = false;
        var pubdata = false;
        var privurl = false;
        var puburl = false;
>>>>>>> 15c2c5a2

        var contextType = false;
        var contextData = false;
        var qs = new Querystring();

        var loadSpaceData = function(){
                var isMe = false;
                var userid = false;
                if (!qs.get("id") || qs.get("id") == sakai.data.me.user.userid) {
                    isMe = true;
                    userid = sakai.data.me.user.userid;
                } else {
                    userid = qs.get("id");
                }
                privurl = "/~" + userid + "/private/privspace/";
                puburl = "/~" + userid + "/public/pubspace/";
                
                var publicToStore = false;
                var privateToStore = false;
                
                // Load public data from /~userid/private/pubspace
                sakai.api.Server.loadJSON(puburl, function(success, data){
                    if (!success){
                        publicToStore = sakai.config.defaultpubstructure;
                        pubdata = publicToStore;
                    } else {
                        pubdata = data;
                        pubdata = sakai.api.Server.removeServerCreatedObjects(pubdata, ["_ref", "_title", "_altTitle"]);
                    }
                    if (isMe){
                        sakai.api.Server.loadJSON(privurl, function(success2, data2){
                            if (!success2){
                                privateToStore = sakai.config.defaultprivstructure;
                                privdata = privateToStore;
                            } else {
                                privdata = data2;
                                privdata = sakai.api.Server.removeServerCreatedObjects(privdata, ["_ref", "_title", "_altTitle"]);   
                            }
                            generateNav();
                            if (publicToStore) {
                                sakai.api.Server.saveJSON(puburl, publicToStore);
                            }
                            if (privateToStore) {
                                sakai.api.Server.saveJSON(privurl, privateToStore);
                            }
                        });
                    } else {
                        generateNav();
                    }
                });
        }

        var determineContext = function(){
            if (qs.get("id") && qs.get("id") !== sakai.data.me.user.userid){
                sakai.api.User.getUser(qs.get("id"), getProfileData);
            } else if (!sakai.data.me.user.anon){
                sakai.api.Security.showPage();
                contextType = "user_me";
                // Set the profile data object
                sakai_global.profile.main.data = $.extend(true, {}, sakai.data.me.profile);
                sakai_global.profile.main.mode.value = "edit";
                contextData = {
                    "profile": sakai.data.me.profile,
                    "displayName": sakai.api.User.getDisplayName(sakai.data.me.profile),
                    "userid": sakai.data.me.user.userid
                };
                determineContentContactsMemberships();
            } else {
                sakai.api.Security.sendToLogin();
            }
        };

        var getProfileData = function(exists, profile){
            if (!profile) {
                sakai.api.Security.sendToLogin();
            } else {
                sakai.api.Security.showPage();
                // Set the profile data object
                sakai_global.profile.main.data = $.extend(true, {}, profile);
                contextData = {
                    "profile": profile,
                    "displayName": sakai.api.User.getDisplayName(profile),
                    "userid": qs.get("id"),
                    "altTitle": true
                };
                if (sakai.data.me.user.anon) {
                    contextType = "user_anon";
                    determineContentContactsMemberships
                } else {
                    sakai.api.User.getContacts(checkContact);
                }
            }
        };

        var checkContact = function(){
            var contacts = sakai.data.me.mycontacts;
            var isContact = false;
            var isContactInvited = false;
            var isContactPending = false;
            for (var i = 0; i < contacts.length; i++){
                if (contacts[i].profile.userid === qs.get("id")){
                    if (contacts[i].details["sakai:state"] === "ACCEPTED") {
                        isContact = true;
                    } else if (contacts[i].details["sakai:state"] === "INVITED"){
                        isContactInvited = true
                    } else if (contacts[i].details["sakai:state"] === "PENDING"){
                        isContactPending = true
                    }
                }
            }
            if (isContact){
                contextType = "contact";
            } else if (isContactInvited){
                contextType = "contact_invited";
            } else if (isContactPending){
                contextType = "contact_pending";
            } else {
                contextType = "user_other";
            }
            determineContentContactsMemberships();
        };

        var determineContentContactsMemberships = function(){
            if (!contextData){
                contextData = {};
            }
            contextData.counts = {};
            var contactsURL = "/var/contacts/findstate.json?state=ACCEPTED&page=0&items=6";
            var contentURL = "/var/search/pool/me/manager-all.1.json?sortOn=created&sortOrder=desc&page=0&items=5";
            var batchRequests = [
                {
                    "url": contentURL,
                    "method":"GET",
                    "cache":false,
                    "dataType":"json"
                },
                {
                    "url": contactsURL,
                    "method":"GET",
                    "cache":false,
                    "dataType":"json"
                }
            ];

            $.ajax({
                url: sakai.config.URL.BATCH,
                type: "POST",
                data: {
                    requests: $.toJSON(batchRequests)
                },
                success: function(data){

                    if (data.results.hasOwnProperty(0)) {
                        var cont = $.parseJSON(data.results[0].body);
                        contextData.counts["content"] = cont.total;
                    }

                    if (data.results.hasOwnProperty(1)) {
                        var contacts = $.parseJSON(data.results[1].body);
                        contextData.counts["contacts"] = contacts.total;
                    }

                    contextData.counts["memberships"] = sakai.api.Groups.getMemberships(sakai.data.me.groups).entry.length;

                    renderEntity();
                    loadSpaceData();

                }
            });
        };

        var generateNav = function(){
            if (contextType && contextData && pubdata) {
                if (contextType === "user_me") {
                    $(window).trigger("lhnav.init", [pubdata, privdata, contextData, puburl, privurl]);
                } else {
                    $(window).trigger("lhnav.init", [pubdata, false, contextData, puburl, privurl]);
                }
            }
        };

        var renderEntity = function(){
            if (contextType && contextData) {
                $(window).trigger("sakai.entity.init", ["user", contextType, contextData]);
            }
        };
        
        $(window).bind("sakai.addToContacts.requested", function(ev, userToAdd){
            $('.sakai_addtocontacts_overlay').each(function(index) {
                contextType = "contact_pending";
                renderEntity();
            });
        });
        
        $("#entity_user_accept_invitation").live("click", function(){
            sakai.api.User.acceptContactInvite(contextData.userid);
            contextType = "contact";
            renderEntity();
        });

        $(window).bind("sakai.entity.ready", function(){
            renderEntity();
        });

        $(window).bind("lhnav.ready", function(){
            generateNav();
        });

        determineContext();
        renderEntity();
        generateNav();

    };

    sakai.api.Widgets.Container.registerForLoad("user");
});<|MERGE_RESOLUTION|>--- conflicted
+++ resolved
@@ -30,192 +30,10 @@
 
     sakai_global.user = function() {
 
-<<<<<<< HEAD
-        var privdata = {
-            "structure0": {
-                "dashboard": {
-                    "_ref": "267187828",
-                    "_title": "My Dashboard",
-                    "main": {
-                        "_ref":"267187828",
-                        "_title":"Dashboard"
-                    }
-                },
-                "messages": {
-                    "_title": "My Messages",
-                    "_ref": "1165301022",
-                    "inbox": {
-                        "_ref": "1165301022",
-                        "_title": "Inbox"
-                    },
-                    "invitations": {
-                        "_ref": "9867733100",
-                        "_title": "Invitations"
-                    },
-                    "sent": {
-                        "_ref": "4253485084",
-                        "_title": "Sent"
-                    },
-                    "trash": {
-                        "_ref": "3915412565",
-                        "_title": "Trash"
-                    }
-                }
-            },
-            "267187828": {
-                "page": "<div id='widget_carousel' class='widget_inline'></div><br/><div id='widget_dashboard_546341435' class='widget_inline'></div>"
-            },
-            "1165301022": {
-                "page": "<div id='widget_newinbox_2024634737' class='widget_inline'/>"
-            },
-            "9867733100": {
-                "page": "<div id='widget_newinbox_3679202964' class='widget_inline'/>"
-            },
-            "4253485084": {
-                "page": "<div id='widget_newinbox_66582410046' class='widget_inline'/>"
-            },
-            "3915412565": {
-                "page": "<div id='widget_newinbox_3519294282' class='widget_inline'/>"
-            },
-            "2024634737": {
-                "box": "inbox",
-                "category": "messages"
-            },
-            "3679202964": {
-                "box": "inbox",
-                "category": "invitations"
-            },
-            "66582410046": {
-                "box": "outbox",
-                "category": "*"
-            },
-            "3519294282": {
-                "box": "trash",
-                "category": "*"
-            },
-            "546341435": {
-                "layout": "threecolumn",
-                "columns": {
-                    "column1": {
-                        "__array__0__": {
-                            "uid": "id6902437615810",
-                            "visible": "block",
-                            "name": "mycontent"
-                        }
-                    },
-                    "column2": {
-                        "__array__0__": {
-                            "uid": "id9495917029618",
-                            "visible": "block",
-                            "name": "mygroups"
-                        }
-                    },
-                    "column3": {
-                        "__array__1__": {
-                            "uid": "id7360391172040",
-                            "visible": "block",
-                            "name": "mycontacts"
-                        }
-                    }
-                }
-            }
-        };
-
-        var pubdata = {
-            "structure0": {
-                "profile": {
-                    "_ref": "533118849",
-                    "_title": "My Profile",
-                    "_altTitle": "${user}'s Profile",
-                    "basicinfo": {
-                        "_ref": "533118849",
-                        "_altTitle": "Basic Information",
-                        "_title": "Basic Information"
-                    },
-                    "aboutme": {
-                        "_ref": "657672090",
-                        "_altTitle": "About",
-                        "_title": "About Me"
-                    },
-                    "locations": {
-                        "_ref": "2967778497",
-                        "_title": "Locations",
-                        "_altTitle": "Locations"
-                    },
-                    "publications": {
-                        "_ref": "86312659",
-                        "_altTitle": "Publications",
-                        "_title": "Publications"
-                    }
-                },
-                "library": {
-                    "_ref": "9834611274",
-                    "_title": "My Library",
-                    "_altTitle": "${user}'s Library",
-                    "main": {
-                        "_ref": "9834611274",
-                        "_title": "Content"
-                    }
-                },
-                "memberships": {
-                    "_title": "My Memberships",
-                    "_ref": "213623673",
-                    "_altTitle": "${user}'s Memberships",
-                    "main": {
-                        "_ref": "213623673",
-                        "_title": "Memberships"
-                    }
-                },
-                "contacts": {
-                    "_title": "My Contacts",
-                    "_ref": "1193715035",
-                    "_altTitle": "${user}'s Contacts",
-                    "main": {
-                        "_ref": "1193715035",
-                        "_title": "Contacts"
-                    }
-                }
-            },
-            "533118849": {
-                "page": "<div id='widget_displayprofilesection_94551980' class='widget_inline'/>"
-            },
-            "657672090": {
-                "page": "<div id='widget_displayprofilesection_1924492668' class='widget_inline'/>"
-            },
-            "2967778497": {
-              "page": "<div id='widget_displayprofilesection_73466539' class='widget_inline'/>"
-            },
-            "86312659": {
-              "page": "<div id='widget_displayprofilesection_5756708555' class='widget_inline'/>"
-            },
-            "9834611274": {
-              "page": "<div id='widget_content' class='widget_inline'/>"
-            },
-            "213623673": {
-              "page": "<div id='widget_mymemberships' class='widget_inline'/>"
-            },
-            "1193715035": {
-              "page": "<div id='widget_contacts' class='widget_inline'></div>"
-            },
-            "94551980": {
-                "sectionid": "basic"
-            },
-            "1924492668": {
-                "sectionid": "aboutme"
-            },
-            "73466539": {
-                "sectionid": "locations"
-            },
-            "5756708555": {
-                "sectionid": "publications"
-            }
-        };
-=======
         var privdata = false;
         var pubdata = false;
         var privurl = false;
         var puburl = false;
->>>>>>> 15c2c5a2
 
         var contextType = false;
         var contextData = false;
