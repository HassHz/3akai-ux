/*
 * Licensed to the Sakai Foundation (SF) under one
 * or more contributor license agreements. See the NOTICE file
 * distributed with this work for additional information
 * regarding copyright ownership. The SF licenses this file
 * to you under the Apache License, Version 2.0 (the
 * "License"); you may not use this file except in compliance
 * with the License. You may obtain a copy of the License at
 *
 *     http://www.apache.org/licenses/LICENSE-2.0
 *
 * Unless required by applicable law or agreed to in writing,
 * software distributed under the License is distributed on an
 * "AS IS" BASIS, WITHOUT WARRANTIES OR CONDITIONS OF ANY
 * KIND, either express or implied. See the License for the
 * specific language governing permissions and limitations under the License.
 */

require(["jquery","sakai/sakai.api.core"], function($, sakai) {

    sakai_global.profile = sakai_global.profile || {};
    sakai_global.profile.main = sakai_global.profile.main || {};
    $.extend(true, sakai_global.profile.main, {
        config: sakai.config.Profile.configuration.defaultConfig,
        data: {},
        mode: {
            options: ["view", "edit"],
            value: "view"
        }
    });

    sakai_global.user = function() {

        var privdata = false;
        var pubdata = false;
        var privurl = false;
        var puburl = false;
        var messageCounts = false;
        var isMe = false;
        var entityID = false;
        var isContact = false;

        var contextType = false;
        var contextData = false;

        var setupProfileSection = function( title, section ) {
            var ret = {
                _ref: sakai.api.Util.generateWidgetId(),
                _order: section.order,
                _altTitle: section.label,
                _title: section.label,
                _nonEditable: true,
                _view: section.permission
            };
            // _reorderOnly is only true for the basic profile
            ret._reorderOnly = title === "basic";
            return ret;
        };

        var setupProfile = function( structure, isMe ) {
            var firstWidgetRef = "";
            var profilestructure = {
                _title: structure.structure0.profile._title,
                _altTitle: structure.structure0.profile._altTitle,
                _order: structure.structure0.profile._order
            };
            if ( isMe ) {
                profilestructure["_canEdit"] = true;
                profilestructure["_nonEditable"] = true;
                profilestructure["_reorderOnly"] = true;
                profilestructure["_canSubedit"] = true;
            }
            var newProfile = true;
            $.each( structure.structure0.profile, function( key, section ) {
                if ( $.isPlainObject( section ) ) {
                    newProfile = false;
                }
            });
            if ( newProfile ) {
                structure.structure0.profile = {};
            }
            var initialProfilePost = [];
            var paths = [];
            var permissions = [];
            var updateStructure = false;
            $.each(sakai.config.Profile.configuration.defaultConfig, function(title, section) {
                var widgetUUID = sakai.api.Util.generateWidgetId();
                if ( !newProfile && structure.structure0.profile.hasOwnProperty( title ) ) {
                    profilestructure[ title ] = structure.structure0.profile[ title ];
                } else if ( newProfile || !structure.structure0.profile.hasOwnProperty( title )) {
                    profilestructure[ title ] = setupProfileSection( title, section );
                    if (title !== "basic") {
                        paths.push("/~" + sakai.data.me.user.userid + "/public/authprofile/" + title);
                        permissions.push(section.permission);
                    }
                    if (section.order === 0) {
                        firstWidgetRef = profilestructure[ title ]._ref;
                    }
                    initialProfilePost.push({
                        "url": "/~" + sakai.data.me.user.userid + "/public/authprofile/" + title,
                        "method": "POST",
                        "parameters": {
                            "init": true
                        }
                    });
                }
                // Don't need to use these from the profile, gives us more flexibility on the profile itself
                structure[profilestructure[ title ]._ref] = {
                    rows: [
                        {
                            'id': sakai.api.Util.generateWidgetId(),
                            'columns': [
                                {
                                    'width': 1,
                                    'elements': [
                                        {
                                            'id': widgetUUID,
                                            'type': 'displayprofilesection'
                                        }
                                    ]
                                }
                            ]
                        }
                    ]
                };
                structure[profilestructure[ title ]._ref][widgetUUID] = {
                    sectionid: title
                };
            });

            // Eliminate extra sections in the profile that are hanging around
            $.each( structure.structure0.profile, function( section_title, section_data ) {
                if ( $.isPlainObject( section_data ) && !profilestructure.hasOwnProperty( section_title ) ) {
                    initialProfilePost.push({
                        "url": "/~" + sakai.data.me.user.userid + "/public/authprofile/" + section_title,
                        "method": "POST",
                        "parameters": {
                            ":operation": "delete"
                        }
                    });
                }
            });

            if ( isMe && initialProfilePost.length ) {
                updateStructure = true;
                sakai.api.Server.batch(initialProfilePost, function(success, data) {
                    if (success) {
                        sakai.api.Content.setACLsOnPath(paths, permissions, sakai.data.me.user.userid, function(success) {
                            if (!success) {
                                debug.error("Error setting initial profile ACLs");
                            }
                        });
                    } else {
                        debug.error("Error saving initial profile fields");
                    }
                });
            }

            structure.structure0.profile = profilestructure;
            structure.structure0.profile._ref = firstWidgetRef;
            return updateStructure;
        };

        var continueLoadSpaceData = function(userid) {
            var publicToStore = false;
            var requiresPublicMigration = false;
            var privateToStore = false;
            var requirePrivateMigration = false;

            // Load public data from /~userid/private/pubspace
            sakai.api.Server.loadJSON(puburl, function(success, data) {
                if (!success) {
                    pubdata = $.extend(true, {}, sakai.config.defaultpubstructure);
                    var refid = {"refid": sakai.api.Util.generateWidgetId()};
                    pubdata = sakai.api.Util.replaceTemplateParameters(refid, pubdata);
                } else {
                    pubdata = data;
                    pubdata = sakai.api.Content.Migrators.migratePageStructure(sakai.api.Server.cleanUpSakaiDocObject(pubdata), isMe ? puburl : false);
                }
                if (!isMe) {
                    pubdata.structure0 = setManagerProperty(pubdata.structure0, false);
                    for (var i in pubdata.structure0) {
                        if (pubdata.structure0.hasOwnProperty(i)) {
                            pubdata.structure0[i] = determineUserAreaPermissions(pubdata.structure0[i]);
                        }
                    }
                }
                if ( pubdata.structure0.profile && setupProfile( pubdata, isMe ) ) {
                    publicToStore = $.extend(true, {}, pubdata);
                }
                if (isMe) {
                    sakai.api.Server.loadJSON(privurl, function(success2, data2) {
                        if (!success2) {
                            privdata = $.extend(true, {}, sakai.config.defaultprivstructure);
                            var refid = {"refid": sakai.api.Util.generateWidgetId()};
                            privdata = sakai.api.Util.replaceTemplateParameters(refid, privdata);
                            privateToStore = $.extend(true, {}, privdata);
                        } else {
                            privdata = data2;
                            privdata = sakai.api.Content.Migrators.migratePageStructure(sakai.api.Server.cleanUpSakaiDocObject(privdata), privurl);
                        }
                        if (publicToStore) {
                            if ($.isPlainObject(publicToStore.structure0)) {
                                publicToStore.structure0 = $.toJSON(publicToStore.structure0);
                            }
                            sakai.api.Server.saveJSON(puburl, publicToStore);
                        }
                        if (privateToStore) {
                            if ($.isPlainObject(privateToStore.structure0)) {
                                privateToStore.structure0 = $.toJSON(privateToStore.structure0);
                            }
                            sakai.api.Server.saveJSON(privurl, privateToStore);
                        }
                        pubdata.structure0 = setManagerProperty(pubdata.structure0, true);
                        generateNav();
                    });
                } else {
                    generateNav();
                }
            });
        };

        var loadSpaceData = function() {
            var userid;
            if (!entityID || entityID == sakai.data.me.user.userid) {
                isMe = true;
                userid = sakai.data.me.user.userid;
            } else {
                userid = entityID;
            }
            privurl = "/~" + sakai.api.Util.safeURL(userid) + "/private/privspace";
            puburl = "/~" + sakai.api.Util.safeURL(userid) + "/public/pubspace";
            if (isMe) {
                sakai.api.Communication.getUnreadMessagesCountOverview("inbox", function(success, counts) {
                    messageCounts = counts;
                    continueLoadSpaceData(userid);
                });
            } else {
                continueLoadSpaceData(userid);
            }

        };

        var addCounts = function() {
            if (pubdata && pubdata.structure0) {
                if (contextData && contextData.profile && contextData.profile.counts) {
                    addCount(pubdata, "library", contextData.profile.counts["contentCount"]);
                    addCount(pubdata, "memberships", contextData.profile.counts["membershipsCount"]);
                    if (isMe) {
                        var contactCount = 0;
                        // determine the count of contacts to list in lhnav
                        if (sakai.data.me.contacts.accepted && sakai.data.me.contacts.invited) {
                            contactCount = sakai.data.me.contacts.accepted + sakai.data.me.contacts.invited;
                        } else if (sakai.data.me.contacts.accepted) {
                            contactCount = sakai.data.me.contacts.accepted;
                        } else if (sakai.data.me.contacts.invited) {
                            contactCount = sakai.data.me.contacts.invited;
                        }
                        addCount(pubdata, "contacts", contactCount);
                        addCount(privdata, "messages", sakai.data.me.messages.unread);
                        if (messageCounts && messageCounts.count && messageCounts.count.length) {
                            for (var i = 0; i < messageCounts.count.length; i++) {
                                if (messageCounts.count[i].group && messageCounts.count[i].group === "message") {
                                    addCount(privdata, "messages/inbox", messageCounts.count[i].count);
                                }
                                if (messageCounts.count[i].group && messageCounts.count[i].group === "invitation") {
                                    addCount(privdata, "messages/invitations", messageCounts.count[i].count);
                                }
                            }
                        }
                    } else {
                        addCount(pubdata, "contacts", contextData.profile.counts["contactsCount"]);
                    }
                }
            }
        };

        var determineUserAreaPermissions = function(structure) {
            var permission = structure._view || "anonymous";
            if (permission === "contacts" && isContact) {
                structure._canView = true;
            } else if (permission === "everyone" && !sakai.data.me.user.anon) {
                structure._canView = true;
            } else if (permission === "anonymous") {
                structure._canView = true;
            } else {
                structure._canView = false;
            }
            for (var i in structure) {
                if (structure.hasOwnProperty(i) && i.substring(0, 1) !== "_") {
                    structure[i] = determineUserAreaPermissions(structure[i]);
                }
            }
            return structure;
        };

        var setManagerProperty = function(structure, value) {
            for (var i in structure) {
                if (structure.hasOwnProperty(i) && i.substring(0, 1) !== "_" && typeof structure[i] === "object") {
                    structure[i]._canEdit = value;
                    structure[i]._canSubedit = value;
                    structure[i] = setManagerProperty(structure[i], value);
                }
            }
            return structure;
        };

        var addCount = function(pubdata, pageid, count) {
            if (pageid.indexOf("/") !== -1) {
                var split = pageid.split("/");
                if (pubdata.structure0 && pubdata.structure0[split[0]] && pubdata.structure0[split[0]][split[1]]) {
                    pubdata.structure0[split[0]][split[1]]._count = count;
                }
            } else {
                if (pubdata.structure0 && pubdata.structure0[pageid]) {
                    pubdata.structure0[pageid]._count = count;
                }
            }
        };

<<<<<<< HEAD
        var getUserPicture = function(profile, userid) {
            var picture = "";
            if (profile.picture) {
                var picture_name = $.parseJSON(profile.picture).name;
                picture = "/~" + sakai.api.Util.safeURL(userid) + "/public/profile/" + picture_name;
            }
            return picture;
        };

        var determineContext = function() {
=======
        var determineContext = function(){
>>>>>>> cbbe1afb
            entityID = sakai.api.Util.extractEntity(window.location.pathname);
            if (entityID && entityID !== sakai.data.me.user.userid) {
                sakai.api.User.getUser(entityID, getProfileData);
            } else if (!sakai.data.me.user.anon) {
                if (entityID) {
                    document.location = "/me" + window.location.hash;
                    return;
                }
                sakai.api.Security.showPage();
                contextType = "user_me";
                // Set the profile data object
                sakai_global.profile.main.data = $.extend(true, {}, sakai.data.me.profile);
                sakai_global.profile.main.mode.value = "edit";
                contextData = {
                    "profile": sakai.data.me.profile,
                    "displayName": sakai.api.User.getDisplayName(sakai.data.me.profile),
                    "userid": sakai.data.me.user.userid,
                    "picture": sakai.api.User.getProfilePicture(sakai.data.me.profile),
                    "addArea": "user"
                };
                document.title = document.title + " " + sakai.api.Util.Security.unescapeHTML(contextData.displayName);
                renderEntity();
                loadSpaceData();
            } else {
                sakai.api.Security.sendToLogin();
            }
        };

        var getProfileData = function(exists, profile) {
            if (!profile) {
                sakai.api.Security.sendToLogin();
            } else {
                sakai.api.Security.showPage();
                // Set the profile data object
                sakai_global.profile.main.data = $.extend(true, {}, profile);
                contextData = {
                    "profile": profile,
                    "displayName": sakai.api.User.getDisplayName(profile),
                    "userid": entityID,
                    "altTitle": true,
                    "picture": sakai.api.User.getProfilePicture(profile)
                };
                document.title = document.title + " " + sakai.api.Util.Security.unescapeHTML(contextData.displayName);
                if (sakai.data.me.user.anon) {
                    contextType = "user_anon";
                    renderEntity();
                    loadSpaceData();
                } else {
                    sakai.api.User.getContacts(checkContact);
                }
            }
        };

        var checkContact = function() {
            var contacts = sakai.data.me.mycontacts;
            var isContactInvited = false;
            var isContactPending = false;
            for (var i = 0; i < contacts.length; i++) {
                if (contacts[i].profile.userid === entityID) {
                    if (contacts[i].details["sakai:state"] === "ACCEPTED") {
                        isContact = true;
                    } else if (contacts[i].details["sakai:state"] === "INVITED") {
                        isContactInvited = true;
                    } else if (contacts[i].details["sakai:state"] === "PENDING") {
                        isContactPending = true;
                    }
                }
            }
            if (isContact) {
                contextType = "contact";
            } else if (isContactInvited) {
                contextType = "contact_invited";
            } else if (isContactPending) {
                contextType = "contact_pending";
            } else {
                contextType = "user_other";
            }
            renderEntity();
            loadSpaceData();
        };

        var generateNav = function() {
            addCounts();
            sakai_global.user.pubdata = pubdata;
            if (contextType && contextType === "user_me" && contextData && pubdata && privdata) {
                $(window).trigger("lhnav.init", [pubdata, privdata, contextData, puburl, privurl]);
            } else if (contextType && contextType !== "user_me" && contextData && pubdata) {
                $(window).trigger("lhnav.init", [pubdata, false, contextData, puburl, privurl]);
            }
        };

        var renderEntity = function() {
            if (contextType && contextData) {
                $(window).trigger("sakai.entity.init", ["user", contextType, contextData]);
            }
        };

        var showWelcomeNotification = function() {
            var querystring = new Querystring();
<<<<<<< HEAD
            if (querystring.contains("welcome") && querystring.get("welcome") === "true" && !sakai.data.me.user.anon) {
                sakai.api.Util.notification.show(sakai.api.i18n.getValueForKey("WELCOME") + " " + sakai.data.me.profile.basic.elements.firstName.value,sakai.api.i18n.getValueForKey("YOU_HAVE_CREATED_AN_ACCOUNT"));
=======
            if (querystring.contains("welcome") && querystring.get("welcome") === "true" && !sakai.data.me.user.anon){
                sakai.api.Util.notification.show(sakai.api.i18n.getValueForKey("WELCOME") + " " + sakai.api.User.getFirstName(sakai.data.me.profile), sakai.api.i18n.getValueForKey("YOU_HAVE_CREATED_AN_ACCOUNT"));
>>>>>>> cbbe1afb
            }
        };

        $(window).bind("sakai.addToContacts.requested", function(ev, userToAdd) {
            $('.sakai_addtocontacts_overlay').each(function(index) {
                if (entityID && entityID !== sakai.data.me.user.userid) {
                    contextType = "contact_pending";
                    renderEntity();
                }
            });
        });

        $("#entity_user_accept_invitation").live("click", function() {
            sakai.api.User.acceptContactInvite(contextData.userid);
            contextType = "contact";
            renderEntity();
        });

        $(window).bind("sakai.entity.ready", function() {
            renderEntity();
        });

        $(window).bind("lhnav.ready", function() {
            generateNav();
        });

        $(window).bind("updated.counts.lhnav.sakai", function() {
            sakai.api.User.getUpdatedCounts(sakai.data.me, function(success) {
                renderEntity();
                generateNav();
            });
        });

        $(window).bind("done.newaddcontent.sakai", function(e, data, library) {
            if (isMe && data && data.length && library === sakai.data.me.user.userid) {
                $(window).trigger("lhnav.updateCount", ["library", data.length]);
            }
        });

        $(window).bind("updated.messageCount.sakai", function() {
            if (isMe) {
                sakai.api.Communication.getUnreadMessagesCountOverview("inbox", function(success, counts) {
                    messageCounts = counts;
                    var totalCount = 0;
                    // The structure of these objects make for O(n^2) comparison :(
                    $.each(messageCounts.count, function(index, countObj) {
                        var pageid = "messages/";
                        if (countObj.group === "message") {
                            pageid += "inbox";
                        } else if (countObj.group === "invitation") {
                            pageid += "invitations";
                        }
                        totalCount += countObj.count;
                        $(window).trigger("lhnav.updateCount", [pageid, countObj.count, false]);
                    });
                    $(window).trigger("lhnav.updateCount", ["messages", totalCount, false]);
                }, false);
            }
        });

        determineContext();
        renderEntity();
        generateNav();
        showWelcomeNotification();

    };

    sakai.api.Widgets.Container.registerForLoad("user");
});<|MERGE_RESOLUTION|>--- conflicted
+++ resolved
@@ -318,20 +318,7 @@
             }
         };
 
-<<<<<<< HEAD
-        var getUserPicture = function(profile, userid) {
-            var picture = "";
-            if (profile.picture) {
-                var picture_name = $.parseJSON(profile.picture).name;
-                picture = "/~" + sakai.api.Util.safeURL(userid) + "/public/profile/" + picture_name;
-            }
-            return picture;
-        };
-
-        var determineContext = function() {
-=======
         var determineContext = function(){
->>>>>>> cbbe1afb
             entityID = sakai.api.Util.extractEntity(window.location.pathname);
             if (entityID && entityID !== sakai.data.me.user.userid) {
                 sakai.api.User.getUser(entityID, getProfileData);
@@ -431,13 +418,8 @@
 
         var showWelcomeNotification = function() {
             var querystring = new Querystring();
-<<<<<<< HEAD
-            if (querystring.contains("welcome") && querystring.get("welcome") === "true" && !sakai.data.me.user.anon) {
-                sakai.api.Util.notification.show(sakai.api.i18n.getValueForKey("WELCOME") + " " + sakai.data.me.profile.basic.elements.firstName.value,sakai.api.i18n.getValueForKey("YOU_HAVE_CREATED_AN_ACCOUNT"));
-=======
-            if (querystring.contains("welcome") && querystring.get("welcome") === "true" && !sakai.data.me.user.anon){
-                sakai.api.Util.notification.show(sakai.api.i18n.getValueForKey("WELCOME") + " " + sakai.api.User.getFirstName(sakai.data.me.profile), sakai.api.i18n.getValueForKey("YOU_HAVE_CREATED_AN_ACCOUNT"));
->>>>>>> cbbe1afb
+            if (querystring.contains('welcome') && querystring.get('welcome') === 'true' && !sakai.data.me.user.anon) {
+                sakai.api.Util.notification.show(sakai.api.i18n.getValueForKey('WELCOME') + ' ' + sakai.api.User.getFirstName(sakai.data.me.profile), sakai.api.i18n.getValueForKey('YOU_HAVE_CREATED_AN_ACCOUNT'));
             }
         };
 
