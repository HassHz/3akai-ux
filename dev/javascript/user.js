/*
 * Licensed to the Sakai Foundation (SF) under one
 * or more contributor license agreements. See the NOTICE file
 * distributed with this work for additional information
 * regarding copyright ownership. The SF licenses this file
 * to you under the Apache License, Version 2.0 (the
 * "License"); you may not use this file except in compliance
 * with the License. You may obtain a copy of the License at
 *
 *     http://www.apache.org/licenses/LICENSE-2.0
 *
 * Unless required by applicable law or agreed to in writing,
 * software distributed under the License is distributed on an
 * "AS IS" BASIS, WITHOUT WARRANTIES OR CONDITIONS OF ANY
 * KIND, either express or implied. See the License for the
 * specific language governing permissions and limitations under the License.
 */

require(["jquery","sakai/sakai.api.core"], function($, sakai) {

    sakai_global.profile = sakai_global.profile || {};
    sakai_global.profile.main = sakai_global.profile.main || {};
    $.extend(true, sakai_global.profile.main, {
        config: sakai.config.Profile.configuration.defaultConfig,
        data: {},
        mode: {
            options: ["view", "edit"],
            value: "view"
        }
    });

    sakai_global.user = function() {

        var privdata = false;
        var pubdata = false;
        var privurl = false;
        var puburl = false;

        var contextType = false;
        var contextData = false;
        var qs = new Querystring();

        var setupProfile = function(pub) {
            var firstWidgetRef = "";
            var profilestructure = {
                _title: pub.structure0.profile._title,
                _altTitle: pub.structure0.profile._altTitle,
<<<<<<< HEAD
                _order: pub.structure0.profile._order
=======
                _order: pub.structure0.profile._order,
                _canEdit: true,
                _canSubedit: true,
                _nonEditable: true
>>>>>>> c896f8ea
            };
            pub.structure0.profile = {};
            $.each(sakai.config.Profile.configuration.defaultConfig, function(title, section) {
                var widgetID = sakai.api.Util.generateWidgetId();
                var widgetUUID = sakai.api.Util.generateWidgetId();
                profilestructure[title] = {
                    _ref: widgetID,
                    _order: section.order,
                    _altTitle: section.label,
                    _title: section.label,
                    _canEdit: true,
                    _canSubedit: true,
                    _nonEditable: true
                };
                if (section.order === 0) {
                    firstWidgetRef = widgetID;
                }
                pub[widgetID] = {
                    page: "<div id='widget_displayprofilesection_" + widgetUUID + "' class='widget_inline'/>"
                };
                pub[widgetUUID] = {
                    sectionid: title
                };
            });
            pub.structure0.profile = profilestructure;
            pub.structure0.profile._ref = firstWidgetRef;
        };

        var loadSpaceData = function(){
            var isMe = false;
            var userid = false;
            if (!qs.get("id") || qs.get("id") == sakai.data.me.user.userid) {
                isMe = true;
                userid = sakai.data.me.user.userid;
            } else {
                userid = qs.get("id");
            }
            privurl = "/~" + userid + "/private/privspace/";
            puburl = "/~" + userid + "/public/pubspace/";

            var publicToStore = false;
            var privateToStore = false;

            // Load public data from /~userid/private/pubspace
            sakai.api.Server.loadJSON(puburl, function(success, data){
                if (!success){
                    pubdata = $.extend(true, {}, sakai.config.defaultpubstructure);
                    publicToStore = $.extend(true, {}, sakai.config.defaultpubstructure);
                    setupProfile(pubdata);
                    setupProfile(publicToStore);
                } else {
                    pubdata = data;
                    pubdata = sakai.api.Server.cleanUpSakaiDocObject(pubdata);
                }
                if (!isMe){
                    addCounts();
                }
                if (isMe){
                    sakai.api.Server.loadJSON(privurl, function(success2, data2){
                        if (!success2){
                            privdata = $.extend(true, {}, sakai.config.defaultprivstructure);
                            privateToStore = $.extend(true, {}, sakai.config.defaultprivstructure);
                        } else {
                            privdata = data2;
                            privdata = sakai.api.Server.cleanUpSakaiDocObject(privdata);
                        }
                        if (publicToStore) {
                            sakai.api.Server.saveJSON(puburl, publicToStore);
                        }
                        if (privateToStore) {
                            sakai.api.Server.saveJSON(privurl, privateToStore);
                        }
                        addCounts();
                        generateNav();
                    });
                } else {
                    generateNav();
                }
            });
        };

        var addCounts = function(){
            if (contextData && contextData.profile) {
                addCount(pubdata, "library", contextData.profile.counts["contentCount"]);
                addCount(pubdata, "contacts", contextData.profile.counts["contactsCount"]);
                addCount(pubdata, "memberships", contextData.profile.counts["membershipsCount"]);
                addCount(privdata, "messages", sakai.data.me.messages.unread);
            }
        };

        var addCount = function(pubdata, pageid, count){
            if (pubdata.structure0 && pubdata.structure0[pageid]) {
                pubdata.structure0[pageid]._count = count;
            }
        };

        var getUserPicture = function(profile, userid){
            var picture = "";
            if (profile.picture) {
                var picture_name = $.parseJSON(profile.picture).name;
                picture = "/~" + userid + "/public/profile/" + picture_name;
            }
            return picture;
        };

        var determineContext = function(){
            if (qs.get("id") && qs.get("id") !== sakai.data.me.user.userid){
                sakai.api.User.getUser(qs.get("id"), getProfileData);
                loadSpaceData();
            } else if (!sakai.data.me.user.anon){
                if (document.location.pathname === "/dev/user.html"){
                    document.location = "/dev/me.html";
                }
                sakai.api.Security.showPage();
                contextType = "user_me";
                // Set the profile data object
                sakai_global.profile.main.data = $.extend(true, {}, sakai.data.me.profile);
                sakai_global.profile.main.mode.value = "edit";
                contextData = {
                    "profile": sakai.data.me.profile,
                    "displayName": sakai.api.User.getDisplayName(sakai.data.me.profile),
                    "userid": sakai.data.me.user.userid,
                    "picture": getUserPicture(sakai.data.me.profile, sakai.data.me.user.userid)
                };
                renderEntity();
                loadSpaceData();
            } else {
                sakai.api.Security.sendToLogin();
            }
        };

        var getProfileData = function(exists, profile){
            if (!profile) {
                sakai.api.Security.sendToLogin();
            } else {
                sakai.api.Security.showPage();
                // Set the profile data object
                sakai_global.profile.main.data = $.extend(true, {}, profile);
                contextData = {
                    "profile": profile,
                    "displayName": sakai.api.User.getDisplayName(profile),
                    "userid": qs.get("id"),
                    "altTitle": true,
                    "picture": getUserPicture(profile, qs.get("id"))
                };
                if (sakai.data.me.user.anon) {
                    contextType = "user_anon";
                    renderEntity();
                    loadSpaceData();
                } else {
                    sakai.api.User.getContacts(checkContact);
                }
            }
        };

        var checkContact = function(){
            var contacts = sakai.data.me.mycontacts;
            var isContact = false;
            var isContactInvited = false;
            var isContactPending = false;
            for (var i = 0; i < contacts.length; i++){
                if (contacts[i].profile.userid === qs.get("id")){
                    if (contacts[i].details["sakai:state"] === "ACCEPTED") {
                        isContact = true;
                    } else if (contacts[i].details["sakai:state"] === "INVITED"){
                        isContactInvited = true;
                    } else if (contacts[i].details["sakai:state"] === "PENDING"){
                        isContactPending = true;
                    }
                }
            }
            if (isContact){
                contextType = "contact";
            } else if (isContactInvited){
                contextType = "contact_invited";
            } else if (isContactPending){
                contextType = "contact_pending";
            } else {
                contextType = "user_other";
            }
            renderEntity();
            loadSpaceData();
        };

        var generateNav = function(){
            if (contextType && contextType === "user_me" && contextData && pubdata && privdata) {
                $(window).trigger("lhnav.init", [pubdata, privdata, contextData, puburl, privurl]);
            } else if (contextType && contextType !== "user_me" && contextData && pubdata) {
                $(window).trigger("lhnav.init", [pubdata, false, contextData, puburl, privurl]);
            }
        };

        var renderEntity = function(){
            if (contextType && contextData) {
                $(window).trigger("sakai.entity.init", ["user", contextType, contextData]);
            }
        };

        $(window).bind("sakai.addToContacts.requested", function(ev, userToAdd){
            $('.sakai_addtocontacts_overlay').each(function(index) {
                if (qs.get("id") && qs.get("id") !== sakai.data.me.user.userid){
                    contextType = "contact_pending";
                    renderEntity();
                }
            });
        });

        $("#entity_user_accept_invitation").live("click", function(){
            sakai.api.User.acceptContactInvite(contextData.userid);
            contextType = "contact";
            renderEntity();
        });

        $(window).bind("sakai.entity.ready", function(){
            renderEntity();
        });

        $(window).bind("lhnav.ready", function(){
            generateNav();
        });

        $(window).bind("updated.counts.lhnav.sakai", function(){
            sakai.api.User.getUpdatedCounts(sakai.data.me, function(success){
                addCounts();
                renderEntity();
                generateNav();
            });
        });

        $(window).bind("complete.fileupload.sakai", determineContext);

        determineContext();
        renderEntity();
        generateNav();

    };

    sakai.api.Widgets.Container.registerForLoad("user");
});<|MERGE_RESOLUTION|>--- conflicted
+++ resolved
@@ -45,14 +45,10 @@
             var profilestructure = {
                 _title: pub.structure0.profile._title,
                 _altTitle: pub.structure0.profile._altTitle,
-<<<<<<< HEAD
-                _order: pub.structure0.profile._order
-=======
                 _order: pub.structure0.profile._order,
                 _canEdit: true,
                 _canSubedit: true,
                 _nonEditable: true
->>>>>>> c896f8ea
             };
             pub.structure0.profile = {};
             $.each(sakai.config.Profile.configuration.defaultConfig, function(title, section) {
