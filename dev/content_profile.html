<!DOCTYPE HTML>
<html xmlns="http://www.w3.org/1999/xhtml">

    <head>

        <meta http-equiv="Content-Type" content="text/html; charset=utf-8" />
        <title></title>

        <!-- Sakai Core CSS -->
        <link rel="stylesheet" type="text/css" href="/dev/css/sakai/main.css" />

        <!-- Sakai Page CSS -->
        <link rel="stylesheet" type="text/css" href="/dev/css/sakai/sakai.corev1.css" />
        <link rel="stylesheet" type="text/css" href="/dev/css/sakai/sakai.content_profile.css" />

    </head>
    <body class="fl-centered show i18nable">
        <!-- HEADER -->
        <div class="fl-container-flex header s3d-header">
            <div class="s3d-navigation-container">
                <div id="widget_topnavigation" class="widget_inline"></div>
            </div>
            <div class="fl-fix fl-centered fixed-container s3d-fixed-container">
                <div class="s3d-container-shadow-left"><!----></div>
                <div class="s3d-container-shadow-right"><!----></div>
                <div class="s3d-page-header">
                    <div id="widget_entity" class="widget_inline"></div>
                    <div id="widget_uploadnewversion" class="widget_inline"></div>
                </div>
            </div>
        </div>

        <!-- HEADER -->
        <div class="fl-container-flex">
            <div id="content_profile_main_container" class="fl-fix fl-centered fixed-container s3d-main-container">
                <div class="s3d-page-column-left" id="content_profile_left_column" style="display:none;">
                    <div id="widget_lhnavigation" class="widget_inline"></div>
                </div>
                <div id="content_profile_right_container" class="s3d-page-main-content s3d-page-fullcolumn-padding">
                    <div id="content_profile_sakaidoc_container" style="display:none">
                        <div id="s3d-page-main-content"></div>
                    </div>
                    <div id="content_profile_preview_container">
                        <div id="content_profile_preview_versions_container" style="display:none">
                            <div id="widget_versions" class="widget_inline"></div>
                        </div>
                        <div id="widget_contentpreview" class="widget_inline"></div>
                    </div>
                    <div id="content_profile_right_metacomments" class="fl-container-650 fl-force-left content_profile_left_column;" style="padding-left: 5px;">
                        <div id="widget_contentmetadata" class="widget_inline"></div>
                        <div id="widget_contentcomments_id123456789" class="widget_inline"></div>
                    </div>
                    <div class="fl-container-250 fl-force-right" style="width:245px;">
                        <div id="widget_relatedcontent" class="widget_inline"></div>
                    </div>
                    <div class="s3d-bottom-spacer"></div>
                </div>
            </div>
        </div>

        <!-- DELETE CONTENT WIDGET -->
        <div id="widget_deletecontent" class="widget_inline"></div>

        <!-- VIEW FILE REVISIONS WIDGET -->
        <div id="widget_filerevisions" class="widget_inline"></div>

        <!-- TOOLTIP WIDGET -->
        <div id="widget_tooltip" class="widget_inline"></div>

        <div id="content_profile_listpeople_container" class="testing fl-fix fl-centered fixed-container s3d-main-container" style="display:none;">
            <!-- PICKERUSER WIDGET -->
            <div id="widget_contentpermissions" class="widget_inline"></div>

            <span style="display:none;" id="content_profile_text">__MSG__CONTENT_PROFILE__</span>
            <span style="display:none;" id="content_profile_users_added_text">__MSG__THE_FILE_HAS_BEEN_SUCCESSFULLY_SHARED_WITH__</span>
            <span style="display:none;" id="content_profile_users_removed_text">__MSG__ALL_SELECTED_USERS_AND_GROUPS_HAVE_BEEN_REMOVED_FROM__</span>
            <span style="display:none;" id="content_profile_viewers_text">__MSG__VIEWERS__</span>
            <span style="display:none;" id="content_profile_managers_text">__MSG__MANAGERS__</span>
            <span style="display:none;" id="content_profile_cannot_remove_everyone">__MSG__CONTENT_CANNOT_REMOVE_ALL_MANAGERS__</span>

        </div>

        <!-- FOOTER WIDGET -->
        <div id="widget_footer" class="widget_inline footercontainer"></div>

        <div id="widget_assignlocation" class="widget_inline"></div>

        <!-- Dependency JS -->
        <script data-main="/dev/lib/sakai/sakai.dependencies.js" src="/dev/lib/jquery/require.js"></script>
<<<<<<< HEAD
        <script data-main="/dev/lib/tinymce/tiny_mce_src.js" src="/dev/lib/jquery/require.js"></script>
=======
        <script src="/dev/lib/tinymce/tiny_mce_src.js" type="text/javascript"/>
>>>>>>> 253a03fb

        <!-- Page JS -->
        <script>require(["/dev/javascript/content_profile.js"]);</script>
		
	</body>
</html><|MERGE_RESOLUTION|>--- conflicted
+++ resolved
@@ -87,11 +87,7 @@
 
         <!-- Dependency JS -->
         <script data-main="/dev/lib/sakai/sakai.dependencies.js" src="/dev/lib/jquery/require.js"></script>
-<<<<<<< HEAD
-        <script data-main="/dev/lib/tinymce/tiny_mce_src.js" src="/dev/lib/jquery/require.js"></script>
-=======
         <script src="/dev/lib/tinymce/tiny_mce_src.js" type="text/javascript"/>
->>>>>>> 253a03fb
 
         <!-- Page JS -->
         <script>require(["/dev/javascript/content_profile.js"]);</script>
