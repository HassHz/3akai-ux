--- conflicted
+++ resolved
@@ -1,9 +1,6 @@
 <!DOCTYPE HTML>
 <html xmlns="http://www.w3.org/1999/xhtml">
-<<<<<<< HEAD
-=======
-
->>>>>>> 927374cd
+
     <head>
         <meta http-equiv="Content-Type" content="text/html; charset=utf-8" />
         <title>Sakai 3 R&amp;D - __MSG__CREATE_A_NEW_ACCOUNT__</title>
@@ -25,11 +22,7 @@
 
         <!-- Core 3rd-party JS -->
         <script type="text/javascript" src="_lib/jquery/jquery.js"></script>
-<<<<<<< HEAD
-        <script type="text/javascript" src="_lib/jquery/jquery-ui.custom.js"></script>
-=======
         <script type="text/javascript" src="_lib/jquery/jquery-ui.full.js"></script>
->>>>>>> 927374cd
         <script type="text/javascript" src="_lib/Fluid/3akai_Infusion.js"></script>
         <script type="text/javascript" src="_lib/jquery/plugins/jquery.json.js"></script>
 
@@ -59,17 +52,10 @@
         <div class="fl-fix fl-centered header_container">
             <div class="header-title">
                 <img src="_images/sakai_logo_index.png" alt="__MSG__INSTANCE_NAME__"/>
-<<<<<<< HEAD
             </div>
             <div class="header-byline">
                 __MSG__HEADER_BYLINE__
             </div>
-=======
-            </div>
-            <div class="header-byline">
-                __MSG__HEADER_BYLINE__
-            </div>
->>>>>>> 927374cd
         </div>
 
         <!-- CONTENT -->
@@ -215,14 +201,8 @@
 
         <!-- FOOTER WIDGET -->
         <div id="widget_footer" class="widget_inline footercontainer"></div>
-<<<<<<< HEAD
 
         <script type="text/javascript" src="_javascript/createnewaccount.js"></script>
     </body>
-=======
-
-        <script type="text/javascript" src="_javascript/createnewaccount.js"></script>
-    </body>
-
->>>>>>> 927374cd
+
 </html>