--- conflicted
+++ resolved
@@ -74,14 +74,8 @@
 
                         <div class="profile_user_headline"></div>
 
-<<<<<<< HEAD
-                        <button id="changepic_container_trigger" class="s3d-button"><span class="s3d-button-inner">Change pic</span></button>
-=======
-                        <div class="lightgrey_button">
-                            <a href="javascript:;" id="changepic_container_trigger" class="button add_con_btn" style="float:none;">__MSG__CHANGE_PHOTO__</a>
-                        </div>
-
->>>>>>> 76db108c
+                        <button id="changepic_container_trigger" class="s3d-button"><span class="s3d-button-inner">__MSG__CHANGE_PHOTO__</span></button>
+
                     </div>
 
                     <!-- BASIC INFORMATION -->
