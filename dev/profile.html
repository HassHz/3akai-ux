--- conflicted
+++ resolved
@@ -130,54 +130,12 @@
         <!-- FOOTER WIDGET -->
         <div id="widget_footer" class="widget_inline footercontainer"></div>
 
-<<<<<<< HEAD
         <!-- CHANGEPIC WIDGET -->
         <div id="widget_changepic" class="widget_inline"></div>
-=======
         <!-- CHAT -->
         <div id="widget_chat" class="widget_inline"></div>
 
     <!-- DIALOGS -->
-
-        <div class="dialog" id="message_dialog">
-            <div class="dialog_header">
-                <div class="dialog_header_inner">
-                    <h1>__MSG__SEND_MESSAGE__</h1>
-                    <a href="javascript:;" class="jqmClose dialog_close_image" title="__MSG__CLOSE_DIALOG__">__MSG__CLOSE_DIALOG__</a>
-                </div>
-            </div>
-
-            <!-- DIALOG BOX -->
-            <div class="send_message dialogue_box fl-centered">
-                <div class="compose-form" action="" method="" style="padding-bottom:10px">
-
-                    <div>__MSG__FROM__: <span id="message_from"></span></div>
-
-                    <div>__MSG__TO__: <span id="message_to"></span></div>
-
-                    <div>
-                        <label for="comp-subject">__MSG__SUBJECT__</label>
-                        <br />
-                        <input type="text" maxlength="255" class="text-field compose-subject" id="comp-subject" />
-                    </div>
-
-                    <div>
-                        <label for="comp-body">__MSG__BODY__</label>
-                        <br />
-                        <textarea class="text-field compose-body" id="comp-body"></textarea>
-                    </div>
-                </div>
-
-                <div class="dialog_buttons">
-                    <button type="button" class="s3d-button s3d-button-primary" id="save_as_page_template_button"><span class="s3d-button-inner">__MSG__SEND_MESSAGE__</span></button>
-                    <button type="button" class="s3d-button jqmClose"><span class="s3d-button-inner">__MSG__CANCEL__</span></button>
-                </div>
-            </div>
-
-            <div class="dialog_footer">
-                <div class="dialog_footer_inner"><!-- --></div>
-            </div>
->>>>>>> c2f13d59
 
         <!-- ERROR CONTAINER -->
         <div id="profile_error" style="display:none;">
