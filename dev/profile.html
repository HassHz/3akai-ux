--- conflicted
+++ resolved
@@ -1,6 +1,6 @@
 <!DOCTYPE HTML>
 <html xmlns="http://www.w3.org/1999/xhtml" class="fl-layout-">
-<<<<<<< HEAD
+
     <head>
 
         <meta http-equiv="Content-Type" content="text/html; charset=utf-8" />
@@ -24,7 +24,7 @@
 
         <!-- Core 3rd-party JS -->
         <script type="text/javascript" src="_lib/jquery/jquery.js"></script>
-        <script type="text/javascript" src="_lib/jquery/jquery-ui.custom.js"></script>
+        <script type="text/javascript" src="_lib/jquery/jquery-ui.full.js"></script>
         <script type="text/javascript" src="_lib/Fluid/3akai_Infusion.js"></script>
         <script type="text/javascript" src="_lib/jquery/plugins/jquery.json.js"></script>
 
@@ -52,60 +52,6 @@
             <div class="fl-fix fl-centered fixed-container">
                 <div class="decor"></div>
 
-=======
-
-    <head>
-
-        <meta http-equiv="Content-Type" content="text/html; charset=utf-8" />
-        <title>Sakai 3 R&amp;D - __MSG__PROFILE__</title>
-
-        <!-- Sakai Core CSS -->
-        <link rel="stylesheet" type="text/css" href="_css/FSS/fss-base.css" />
-        <link rel="stylesheet" type="text/css" href="_css/sakai/sakai.base.css" />
-        <link rel="stylesheet" type="text/css" href="_css/sakai/sakai.core.2.css" />
-        <link rel="stylesheet" type="text/css" href="_css/sakai/sakai.3.css" />
-
-        <!-- Sakai Page CSS -->
-        <link rel="stylesheet" type="text/css" href="_css/sakai/sakai.profile.css" />
-
-        <!-- 3rd party CSS -->
-        <link rel="stylesheet" type="text/css" href="_css/sakai/sakai.components.jq_pager.css" />
-
-        <!-- Sakai Config JS -->
-        <script type="text/javascript" src="_configuration/widgets.js"></script>
-        <script type="text/javascript" src="_configuration/config.js"></script>
-
-        <!-- Core 3rd-party JS -->
-        <script type="text/javascript" src="_lib/jquery/jquery.js"></script>
-        <script type="text/javascript" src="_lib/jquery/jquery-ui.full.js"></script>
-        <script type="text/javascript" src="_lib/Fluid/3akai_Infusion.js"></script>
-        <script type="text/javascript" src="_lib/jquery/plugins/jquery.json.js"></script>
-
-        <!-- Sakai Core JS -->
-        <script type="text/javascript" src="_lib/sakai_util/sakai_magic.js"></script>
-        <script type="text/javascript" src="_lib/sakai_util/sdata.js"></script>
-        <script type="text/javascript" src="_lib/sakai_util/i18n.js"></script>
-
-        <!-- 3rd party JS -->
-        <script type="text/javascript" src="/dev/_lib/sakai_util/trimpath.template.js"></script>
-        <script type="text/javascript" src="/dev/_lib/sakai_util/querystring.js"></script>
-        <script type="text/javascript" src="/dev/_lib/jquery/plugins/jqmodal.js"></script>
-        <script type="text/javascript" src="/dev/_lib/jquery/plugins/jquery.cookie.js"></script>
-        <script type="text/javascript" src="/dev/_lib/jquery/plugins/jquery.pager.js"></script>
-
-    </head>
-
-    <body class="fl-centered profile_preview i18nable">
-
-        <!-- EXPLORE BAR -->
-        <div id="widget_navigationchat" class="widget_inline"></div>
-
-        <!-- HEADER -->
-        <div class="fl-container-flex header">
-            <div class="fl-fix fl-centered fixed-container">
-                <div class="decor"></div>
-
->>>>>>> 927374cd
                 <!-- TITLE BAR  -->
                 <div class="s3d-site-heading fl-force-left">
                     <h1 id="sitetitle">__MSG__PROFILE__</h1>
@@ -150,7 +96,6 @@
                                     <a href="javascript:;" style="display: none;" id="send_message_button" class="button send_msg_btn">__MSG__SEND_MESSAGE__</a>
                                 </div>
                             </div>
-<<<<<<< HEAD
 
                             <a href="javascript:;" id="picture_holder" title="__MSG__TO_CHANGE_THE_PERSONAL_IMAGE__"><img class="profile_user_pic" src="_images/default_profile_picture_shadow_110.png" alt="__MSG__TO_CHANGE_THE_PERSONAL_IMAGE__" /></a>
 
@@ -169,7 +114,6 @@
                             <h4 class="profile_section_header">__MSG__BASIC_INFO__</h4>
 
                             <div class="profile_section_body">
-
                                 <table>
                                     <tr>
                                         <th class="entry_label">__MSG__NAME__:</th>
@@ -217,91 +161,16 @@
                                     <tr id="hobbies">
                                         <th class="entry_label">__MSG__HOBBIES__:</th>
                                         <td id="txt_hobbies"></td>
-=======
-
-                            <a href="javascript:;" id="picture_holder" title="__MSG__TO_CHANGE_THE_PERSONAL_IMAGE__"><img class="profile_user_pic" src="_images/default_profile_picture_shadow_110.png" alt="__MSG__TO_CHANGE_THE_PERSONAL_IMAGE__" /></a>
-
-                            <div id="profile_user_name" class="profile_user_name"></div>
-
-                            <div id="txt_status" class="profile_user_headline"></div>
-
-                            <div id="profile_user_status_online" class="profile_user_status_online">__MSG__ONLINE__</div>
-                            <div id="profile_user_status_busy" class="profile_user_status_busy">__MSG__BUSY__</div>
-                            <div id="profile_user_status_offline" class="profile_user_status_offline">__MSG__OFFLINE__</div>
-                        </div>
-
-                        <!-- Basic Info -->
-                        <div class="fl-fix profile_section" id="basic_information">
-
-                            <h4 class="profile_section_header">__MSG__BASIC_INFO__</h4>
-
-                            <div class="profile_section_body">
-                                <table>
-                                    <tr>
-                                        <th class="entry_label">__MSG__NAME__:</th>
-                                        <td><span id="txt_firstname"></span>&nbsp;<span id="txt_lastname"></span></td>
-                                    </tr>
-                                    <tr id="unirole">
-                                        <th class="entry_label">__MSG__ROLE_POSITION__:</th>
-                                        <td id="txt_unirole"></td>
-                                    </tr>
-                                    <tr id="unidepartment">
-                                        <th class="entry_label">__MSG__DEPARTMENT__:</th>
-                                        <td id="txt_unidepartment"></td>
-                                    </tr>
-                                    <tr id="unicollege">
-                                        <th class="entry_label">__MSG__COLLEGE__:</th>
-                                        <td id="txt_unicollege"></td>
-                                    </tr>
-                                    <tr id="birthday">
-                                        <th class="entry_label">__MSG__DATE_OF_BIRTH__:</th>
-                                        <td id="txt_birthday"></td>
->>>>>>> 927374cd
-                                    </tr>
-                                </table>
-                            </div>
-                        </div>
-
-<<<<<<< HEAD
+                                    </tr>
+                                </table>
+                            </div>
+                        </div>
+
                         <!-- Degrees -->
                         <div class="fl-fix profile_section" id="degrees" style="display:none">
 
                             <h4 class="profile_section_header">__MSG__DEGREES__</h4>
 
-=======
-                        <!-- About Me -->
-                        <div class="fl-fix profile_section" id="about" style="display:none">
-
-                            <h4 class="profile_section_header">__MSG__ABOUT_ME__</h4>
-
-                            <div class="profile_section_body">
-                                <table>
-                                    <tr id="aboutme">
-                                        <th class="entry_label">__MSG__ABOUT_ME__:</th>
-                                        <td id="txt_aboutme"></td>
-                                    </tr>
-                                    <tr id="academicinterests">
-                                        <th class="entry_label">__MSG__ACADEMIC_INTERESTS__:</th>
-                                        <td id="txt_academicinterests"></td>
-                                    </tr>
-                                    <tr id="personalinterests">
-                                        <th class="entry_label">__MSG__PERSONAL_INTERESTS__:</th>
-                                        <td id="txt_personalinterests"></td>
-                                    </tr>
-                                    <tr id="hobbies">
-                                        <th class="entry_label">__MSG__HOBBIES__:</th>
-                                        <td id="txt_hobbies"></td>
-                                    </tr>
-                                </table>
-                            </div>
-                        </div>
-
-                        <!-- Degrees -->
-                        <div class="fl-fix profile_section" id="degrees" style="display:none">
-
-                            <h4 class="profile_section_header">__MSG__DEGREES__</h4>
-
->>>>>>> 927374cd
                             <div class="profile_section_body" id="degrees_list">
                                 <table>
                                 <tr id="no_degrees">
@@ -362,51 +231,6 @@
                             <div id="papers_list_template"><!--
                                 {for i in items}
                                     <div class="multi_entry paper_record" id="paper_record_${i.id}">
-<<<<<<< HEAD
-                                    <table>
-                                        <tr>
-                                            <td>
-                                                <div class="paper_record_div multifield_out" id="paper_record_${i.id}_div" style="line-height:20px">
-                                                    <span class="author firstauthor">
-                                                        <span class="family-name" style="font-variant: small-caps;">${i.auth}</span>
-                                                    </span> ;
-                                                    {if i.coauth}
-                                                        <span class="author">
-                                                        <span class="family-name" style="font-variant: small-caps; ">${i.coauth}</span>
-                                                        </span>
-                                                    {/if}
-                                                    (<span class="year">${i.year}</span>):
-                                                    <span style="font-style: italic; ">
-                                                        <span class="title">${i.title}</span>.
-                                                        Vol. <span class="volume">${i.vol}</span>:
-                                                        <span class="volumetitle">${i.voltitle}</span>.
-                                                    </span>
-                                                    {if i.edition}
-                                                        <span class="edition">${i.edition}</span>.
-                                                    {/if}
-                                                    <span class="place">${i.place}</span> :
-                                                    <span class="publisher">${i.publisher}</span>
-                                                    (<span class="overalltitle">${i.ovtitle}</span>
-                                                    <span class="number">${i.number}</span>)
-                                                    {if i.url}
-                                                        <a href="${i.url}" target="_blank" title="__MSG__TO_SEE_THE_PAPER_RECORD__"><img alt="__MSG__TO_SEE_THE_PAPER_RECORD__" src="_images/link_icon.gif" border="0"></a>
-                                                    {/if}
-                                                </div>
-                                            </td>
-                                            <td style="width:15px" class="centertd">
-                                                <img src="_images/m2-header4-up.png" id="paper_record_${i.id}_remove" alt="__MSG__REMOVE_THE_PAPER_RECORD__" class="paper_record_remove" style="display:none; cursor: hand; cursor: pointer" />
-                                            </td>
-                                        </tr>
-                                    </table>
-                                    </div>
-                                    <div class="greydotted"></div>
-                                    {forelse}
-                                    <table style="width:100%">
-                                        <tr>
-                                        <td colspan="2">
-                                            <span>__MSG__NO_PUBLICATIONS_ADDED_YET__</span>
-                                        </td>
-=======
                                         <table>
                                             <tr>
                                                 <td>
@@ -450,7 +274,6 @@
                                             <td colspan="2">
                                                 <span>__MSG__NO_PUBLICATIONS_ADDED_YET__</span>
                                             </td>
->>>>>>> 927374cd
                                         </tr>
                                     </table>
                                 {/for}
@@ -473,30 +296,6 @@
                             <div id="talks_list_template"><!--
                                 {for i in items}
                                     <div class="multi_entry talk_record" id="talk_record_${i.id}">
-<<<<<<< HEAD
-                                    <table>
-                                        <tr>
-                                            <td>
-                                                <div class="talk_record_div multifield_out" id="talk_record_${i.id}_div" style="line-height:20px">
-                                                    <b>${i.title}</b>
-                                                    {if i.url}
-                                                        <a href="${i.url}" target="_blank" title="__MSG__TO_SEE_THE_TALK_RECORD__"><img src="_images/link_icon.gif" border="0" alt="__MSG__TO_SEE_THE_TALK_RECORD__"></a>
-                                                    {/if}
-                                                    <br/>
-                                                    {if i.coauth}
-                                                        Presented with ${i.coauth}
-                                                        <br/>
-                                                    {/if}
-                                                    <span style="font-size:0.9em; color:#CCCCCC">${i.date} (${i.place})</span>
-                                                    <br/>
-                                                </div>
-                                            </td>
-                                            <td style="width:15px" class="centertd">
-                                                <img src="_images/m2-header4-up.png" id="talk_record_${i.id}_remove" alt="__MSG__REMOVE_THE_TALK_RECORD__" class="talk_record_remove" style="display:none; cursor: hand; cursor: pointer" />
-                                            </td>
-                                        </tr>
-                                    </table>
-=======
                                         <table>
                                             <tr>
                                                 <td>
@@ -519,7 +318,6 @@
                                                 </td>
                                             </tr>
                                         </table>
->>>>>>> 927374cd
                                     </div>
                                     <div class="greydotted"></div>
                                 {forelse}
@@ -546,116 +344,6 @@
                                     </tr>
                                 </table>
                             </div>
-<<<<<<< HEAD
-
-                            <div id="jobs_list_template"><!--
-                                {for i in items}
-                                    <div class="multi_entry job_record" id="job_record_${i.id}">
-                                    <table style="width:100%">
-                                        <tr>
-                                            <td>
-                                                <div class="job_record_div multifield_out" id="job_record_${i.id}_div" style="line-height:20px">
-                                                    <b>${i.role}</b>
-                                                    <br/>
-                                                    ${i.company} (${i.country})<br/>
-                                                    {if i.description}
-                                                        ${i.description}
-                                                        <br/>
-                                                    {/if}
-                                                    <span style="font-size:0.9em; color:#CCCCCC">${i.from} - ${i.until}</span>
-                                                    <br/>
-                                                </div>
-                                            </td>
-                                            <td style="width:15px" class="centertd">
-                                                <img src="_images/m2-header4-up.png" id="job_record_${i.id}_remove" alt="__MSG__REMOVE_THE_JOB_RECORD__" class="job_record_remove" style="display:none; cursor: hand; cursor: pointer" />
-                                            </td>
-                                        </tr>
-                                    </table>
-                                    </div>
-                                <div class="greydotted"></div>
-                                {forelse}
-                                    <table>
-                                    <tr>
-                                        <td colspan="2">
-                                        <span>__MSG__NO_POSITIONS_ADDED_YET__</span>
-                                        </td>
-                                    </tr>
-                                    </table>
-                                {/for}
-                            --></div>
-                        </div>
-
-                        <!-- Additional Information -->
-                        <div class="fl-fix profile_section" id="additional" style="display:none">
-
-                            <h4 class="profile_section_header">__MSG__ADDITIONAL_INFORMATION__</h4>
-
-                            <div class="profile_section_body">
-                                <table>
-                                    <tr id="awards">
-                                        <th class="entry_label">__MSG__AWARDS_AND_HONORS__:</th>
-                                        <td id="txt_awards"></td>
-                                    </tr>
-                                    <tr id="clubs">
-                                        <th class="entry_label">__MSG__CLUBS__:</th>
-                                        <td id="txt_clubs"></td>
-                                    </tr>
-                                    <tr id="societies">
-                                        <th class="entry_label">__MSG__SOCIETIES__:</th>
-                                        <td id="txt_societies"></td>
-                                    </tr>
-                                </table>
-                            </div>
-                        </div>
-
-                        <!-- Websites -->
-                        <div class="fl-fix profile_section" id="websites" style="display:none">
-
-                            <h4 class="profile_section_header">__MSG__WEBSITES__</h4>
-
-                            <div class="profile_section_body" id="websites_list">
-                                <table>
-                                    <tr id="no_websites">
-                                        <td><span>__MSG__NO_WEBSITES_ADDED_YET__</span></td>
-                                    </tr>
-                                </table>
-                            </div>
-
-                            <div id="websites_list_template"><!--
-                                {for i in items}
-                                    <div class="multi_entry website_record" id="website_record_${i.id}" style="padding-bottom:0px">
-                                    <table style="width:100%; margin-bottom:0px">
-                                        <tr>
-                                            <td style="padding-bottom:0px; padding-left:0px">
-                                                <div class="website_record_div multifield_out" id="website_record_${i.id}_div" style="padding-bottom:0px">
-                                                    <a target="_blank" style="margin-left:5px; line-height:20px" href="${i.url}">${i.title}</a>
-                                                </div>
-                                            </td>
-                                            <td style="width:15px; padding-bottom:0px" class="centertd">
-                                                <img src="_images/m2-header4-up.png" id="website_record_${i.id}_remove" alt="__MSG__REMOVE_THE_WEBSITE_RECORD__" class="website_record_remove" style="display:none; cursor: hand; cursor: pointer" />
-                                            </td>
-                                        </tr>
-                                    </table>
-                                    </div>
-                                {forelse}
-                                    <table>
-                                    <tr>
-                                        <td colspan="2" style="padding-bottom:0px; padding-left:0px">
-                                            <span>__MSG__NO_WEBSITES_ADDED_YET__</span>
-                                        </td>
-                                    </tr>
-                                    </table>
-                                {/for}
-                                <div style="height:1em"></div>
-                            --></div>
-                        </div>
-
-                        <!-- University contact info -->
-                        <div class="fl-fix profile_section" id="unicontactinfo" style="display:none">
-
-                            <h4 class="profile_section_header">__MSG__UNIVERSITY_CONTACT_INFO__</h4>
-
-=======
 
                             <div id="jobs_list_template"><!--
                                 {for i in items}
@@ -764,7 +452,6 @@
 
                             <h4 class="profile_section_header">__MSG__UNIVERSITY_CONTACT_INFO__</h4>
 
->>>>>>> 927374cd
                             <div class="profile_section_body">
                                 <table>
                                     <tr id="uniemail">
@@ -866,16 +553,9 @@
 
             <div class="dialog_footer">
                 <div class="dialog_footer_inner"><!-- --></div>
-<<<<<<< HEAD
             </div>
             <div class="dialog_footer" style="padding-left: 15px; height: 40px;">
-
-            </div>
-=======
-            </div>
-            <div class="dialog_footer" style="padding-left: 15px; height: 40px;">
-            </div>
->>>>>>> 927374cd
+            </div>
 
         </div>
 
@@ -912,9 +592,6 @@
 
                 </form>
 
-<<<<<<< HEAD
-                </form>
-
                 <div class="dialog_buttons">
                     <a href="javascript:;" class="button-default" id="add_friends_do_invite" style="font-weight:bold">__MSG__INVITE__</a>
                     <a href="javascript:;" class="button jqmClose" style="display:inline; float: none">__MSG__CANCEL__</a>
@@ -939,31 +616,5 @@
         <script type="text/javascript" src="_javascript/profile.js"></script>
 
     </body>
-=======
-                <div class="dialog_buttons">
-                    <a href="javascript:;" class="button-default" id="add_friends_do_invite" style="font-weight:bold">__MSG__INVITE__</a>
-                    <a href="javascript:;" class="button jqmClose" style="display:inline; float: none">__MSG__CANCEL__</a>
-                </div>
-
-            </div>
-
-            <div class="dialog_footer">
-                <div class="dialog_footer_inner"><!-- --></div>
-            </div>
-        </div>
-
-        <div id="add_friend_types_template" style="display:none"><!--
-            {var index = 0}
-            {for i in connections}
-                <input type="checkbox" name="add_friends_list_type" title="__MSG__ADD_FRIEND_TYPES__" value="${i.id}" {if index == 0}CHECKED{/if}/> ${i.dir1}
-                <br/>
-                ${index++|eat}
-            {/for}
-        --></div>
-
-        <script type="text/javascript" src="_javascript/profile.js"></script>
-
-    </body>
-
->>>>>>> 927374cd
+
 </html>