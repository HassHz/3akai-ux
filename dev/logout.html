<!DOCTYPE HTML>
<html xmlns="http://www.w3.org/1999/xhtml">
<<<<<<< HEAD
    <head>
        <meta http-equiv="Content-Type" content="text/html; charset=utf-8" />
        <title>Sakai 3 R&amp;D - __MSG__LOGGING_OUT__ ...</title>

        <!-- Sakai Config JS -->
        <script type="text/javascript" src="_configuration/widgets.js"></script>
        <script type="text/javascript" src="_configuration/config.js"></script>

        <!-- Core 3rd-party JS -->
        <script type="text/javascript" src="_lib/jquery/jquery.js"></script>
        <script type="text/javascript" src="_lib/jquery/jquery-ui.custom.js"></script>
        <script type="text/javascript" src="_lib/Fluid/3akai_Infusion.js"></script>
        <script type="text/javascript" src="_lib/jquery/plugins/jquery.json.js"></script>

        <!-- Sakai Core JS -->
        <script type="text/javascript" src="_lib/sakai_util/sakai_magic.js"></script>
        <script type="text/javascript" src="_lib/sakai_util/sdata.js"></script>
        <script type="text/javascript" src="_lib/sakai_util/i18n.js"></script>

    </head>

    <body class="i18nable">
        <script type="text/javascript" src="_javascript/logout.js"></script>
    </body>
=======

    <head>
        <meta http-equiv="Content-Type" content="text/html; charset=utf-8" />
        <title>Sakai 3 R&amp;D - __MSG__LOGGING_OUT__ ...</title>

        <!-- Sakai Config JS -->
        <script type="text/javascript" src="_configuration/widgets.js"></script>
        <script type="text/javascript" src="_configuration/config.js"></script>

        <!-- Core 3rd-party JS -->
        <script type="text/javascript" src="_lib/jquery/jquery.js"></script>
        <script type="text/javascript" src="_lib/jquery/jquery-ui.full.js"></script>
        <script type="text/javascript" src="_lib/Fluid/3akai_Infusion.js"></script>
        <script type="text/javascript" src="_lib/jquery/plugins/jquery.json.js"></script>

        <!-- Sakai Core JS -->
        <script type="text/javascript" src="_lib/sakai_util/sakai_magic.js"></script>
        <script type="text/javascript" src="_lib/sakai_util/sdata.js"></script>
        <script type="text/javascript" src="_lib/sakai_util/i18n.js"></script>

    </head>

    <body class="i18nable">
        <script type="text/javascript" src="_javascript/logout.js"></script>
    </body>

>>>>>>> 927374cd
</html><|MERGE_RESOLUTION|>--- conflicted
+++ resolved
@@ -1,31 +1,5 @@
 <!DOCTYPE HTML>
 <html xmlns="http://www.w3.org/1999/xhtml">
-<<<<<<< HEAD
-    <head>
-        <meta http-equiv="Content-Type" content="text/html; charset=utf-8" />
-        <title>Sakai 3 R&amp;D - __MSG__LOGGING_OUT__ ...</title>
-
-        <!-- Sakai Config JS -->
-        <script type="text/javascript" src="_configuration/widgets.js"></script>
-        <script type="text/javascript" src="_configuration/config.js"></script>
-
-        <!-- Core 3rd-party JS -->
-        <script type="text/javascript" src="_lib/jquery/jquery.js"></script>
-        <script type="text/javascript" src="_lib/jquery/jquery-ui.custom.js"></script>
-        <script type="text/javascript" src="_lib/Fluid/3akai_Infusion.js"></script>
-        <script type="text/javascript" src="_lib/jquery/plugins/jquery.json.js"></script>
-
-        <!-- Sakai Core JS -->
-        <script type="text/javascript" src="_lib/sakai_util/sakai_magic.js"></script>
-        <script type="text/javascript" src="_lib/sakai_util/sdata.js"></script>
-        <script type="text/javascript" src="_lib/sakai_util/i18n.js"></script>
-
-    </head>
-
-    <body class="i18nable">
-        <script type="text/javascript" src="_javascript/logout.js"></script>
-    </body>
-=======
 
     <head>
         <meta http-equiv="Content-Type" content="text/html; charset=utf-8" />
@@ -52,5 +26,4 @@
         <script type="text/javascript" src="_javascript/logout.js"></script>
     </body>
 
->>>>>>> 927374cd
 </html>