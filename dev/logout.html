<!DOCTYPE HTML>
<html xmlns="http://www.w3.org/1999/xhtml">

    <head>
        <meta http-equiv="Content-Type" content="text/html; charset=utf-8" />
        <title></title>
    </head>

    <body class="i18nable">
        <!-- Sakai Config JS -->
        <script type="text/javascript" src="/dev/configuration/widgets.js"></script>
        <script type="text/javascript" src="/var/widgets.json?callback=sakai.storeWidgets"></script>
        <script type="text/javascript" src="/dev/configuration/config.js"></script>
        <script type="text/javascript" src="/dev/configuration/config_custom.js"></script>

        <!-- Core 3rd-party JS -->
        <script type="text/javascript" src="/dev/lib/jquery/jquery.js"></script>
        <script type="text/javascript" src="/dev/lib/jquery/jquery-ui.full.js"></script>
        <script type="text/javascript" src="/dev/lib/fluid/3akai_Infusion.js"></script>
        <script type="text/javascript" src="/dev/lib/misc/l10n/globalization.js"></script>
        <script type="text/javascript" src="/dev/lib/jquery/plugins/jquery.json.js"></script>
        <script type="text/javascript" src="/dev/lib/misc/google/html-sanitizer-minified.js"></script>

        <!-- Sakai Core JS -->
        <script type="text/javascript" src="/dev/lib/sakai/sakai.api.core.js"></script>
        <script type="text/javascript" src="/dev/lib/sakai/sakai.api.util.js"></script>
        <script type="text/javascript" src="/dev/lib/sakai/sakai.api.i18n.js"></script>
        <script type="text/javascript" src="/dev/lib/sakai/sakai.api.l10n.js"></script>
        <script type="text/javascript" src="/dev/lib/sakai/sakai.api.user.js"></script>
        <script type="text/javascript" src="/dev/lib/sakai/sakai.api.widgets.js"></script>

<<<<<<< HEAD
=======
        <!-- 3rd party JS -->
        <script type="text/javascript" src="/dev/lib/jquery/plugins/jquery.cookie.js"></script>
    </head>

    <body class="i18nable">
>>>>>>> a19530ba
        <script type="text/javascript" src="/dev/javascript/logout.js"></script>
    </body>

</html><|MERGE_RESOLUTION|>--- conflicted
+++ resolved
@@ -4,9 +4,7 @@
     <head>
         <meta http-equiv="Content-Type" content="text/html; charset=utf-8" />
         <title></title>
-    </head>
 
-    <body class="i18nable">
         <!-- Sakai Config JS -->
         <script type="text/javascript" src="/dev/configuration/widgets.js"></script>
         <script type="text/javascript" src="/var/widgets.json?callback=sakai.storeWidgets"></script>
@@ -29,14 +27,11 @@
         <script type="text/javascript" src="/dev/lib/sakai/sakai.api.user.js"></script>
         <script type="text/javascript" src="/dev/lib/sakai/sakai.api.widgets.js"></script>
 
-<<<<<<< HEAD
-=======
         <!-- 3rd party JS -->
         <script type="text/javascript" src="/dev/lib/jquery/plugins/jquery.cookie.js"></script>
     </head>
 
     <body class="i18nable">
->>>>>>> a19530ba
         <script type="text/javascript" src="/dev/javascript/logout.js"></script>
     </body>
 
