--- conflicted
+++ resolved
@@ -41,8 +41,6 @@
         <script type="text/javascript" src="/dev/_lib/jquery/plugins/jqmodal.js"></script>
         <script type="text/javascript" src="/dev/_lib/jquery/plugins/jquery.cookie.js"></script>
         <script type="text/javascript" src="/dev/_lib/jquery/plugins/jquery.pager.js"></script>
-        <script type="text/javascript" src="/dev/_lib/jquery/plugins/jquery.form.js"></script>
-        <script type="text/javascript" src="/dev/_lib/jquery/plugins/jquery.MultiFile.js"></script>
         <script type="text/javascript" src="_lib/sakai_util/SHA.js"></script>
         <script type="text/javascript" src="_lib/JsTree/tree_component.min.js"></script>
         <script type="text/javascript" src="_lib/JsTree/css.js"></script>
@@ -101,7 +99,7 @@
 
                             <!-- Accordion -->
                             <div id="contentmedia_accordion">
-                                <h4>__MSG__SEARCH__</h4>
+                                <a href="javascript:;" title="__MSG__SEARCH_FOR_FILES__">__MSG__SEARCH__</a>
                                 <div id="contentmedia_search">
                                     <form>
                                         <input type="text" value="Search for files..." class="input" id="search_text" title="__MSG__SEARCH_FOR_FILES__ ..." />
@@ -143,15 +141,10 @@
 
                                 </div>
                                 -->
-                                <h4>__MSG__UPLOAD_NEW_FILES__</h4>
-                                <div id="new_uploader">
+                                <a href="javascript:;" title="__MSG__UPLOAD_NEW_FILES__" id="contentmedia_uploader_trigger">__MSG__UPLOAD_NEW_FILES__</a>
+                                <div id="uploader-contents">
+
                                     <!-- This form will be progressively enhanced by the Fluid Uploader component. -->
-<<<<<<< HEAD
-                                    <form method="post" enctype="multipart/form-data" id="multifile_form">
-                                        <input type="file" name="Filedata" id="multifile_upload"/>
-                                        <p><div id="upload_file_list"></div></p>
-                                        <button type="submit">Upload</button>
-=======
                                     <form method="post" enctype="multipart/form-data" class="fl-uploader fl-progEnhance-basic" action="/xythos.create.json">
                                         <p>__MSG__BROWSE_TO_UPLOAD_A_FILE__.</p>
                                         <input name="Filedata" type="file" title="__MSG__BROWSE_TO_UPLOAD_A_FILE__" />
@@ -233,9 +226,7 @@
                                         <div class="fl-uploader-btns">
                                             <button type="button" class="flc-uploader-button-pause fl-uploader-pause fl-uploader-hidden">__MSG__STOP_UPLOAD__</button><button type="button" class="flc-uploader-button-upload fl-uploader-upload fl-uploader-button-default fl-uploader-dim" disabled="disabled">__MSG__UPLOAD__</button>
                                         </div>
->>>>>>> fd2752e8
                                     </form>
-                                    
                                 </div>
                             </div>
 
