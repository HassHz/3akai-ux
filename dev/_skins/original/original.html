--- conflicted
+++ resolved
@@ -58,12 +58,7 @@
                 <form class="search_form buttonBar fl-force-right" id="search_form" action="" method="post" onsubmit="return false;">
                     <input type="text" name="search" value="Search this site" id="search_filed" class="search_field" />
                     <button id="search_filed_button" class="s3d-button s3d-search-button s3d-button-primary"><span class="s3d-button-inner"><span class="s3d-button-icon-right">Search</span></span></button>
-                    
-<<<<<<< HEAD
                     <br class="fl-push" />
-=======
-                    <br class="clear" />
->>>>>>> 53516dc5
                 </form>
             </div>
 
