--- conflicted
+++ resolved
@@ -51,8 +51,7 @@
 
         <!-- GROUP JS -->
         <script>require(["/dev/javascript/createnew.js"]);</script>
-<<<<<<< HEAD
-        
+
         <noscript>
             <h1>Sorry!</h1>
             <p>
@@ -61,8 +60,5 @@
                 <a href="http://activatejavascript.org/" title="Enable JavaScript in the most popular browsers">activatejavascript.org</a>.
             </p>
         </noscript>
-=======
-
->>>>>>> 0d3af6f8
     </body>
 </html>