--- conflicted
+++ resolved
@@ -66,12 +66,8 @@
 }
 
 #topnav-search-results-suggests ul li {
-<<<<<<< HEAD
-    font-size: .75rem;
-=======
     font-size: 12px;
     font-size: 1.2rem;
->>>>>>> 6d4a1911
     line-height: 18px;
     margin: 0;
     padding: 2px;
@@ -126,13 +122,13 @@
     margin: 0;
 }
 #topnav-search-results-bottom h3 {
-    font-size: .75rem;
+    font-size: 1.2rem;
     font-weight: 400;
     margin: 2% 0 0 2%;
 }
 
 #topnav-search-results-bottom button {
-    font-size: .75rem;
+    font-size: 1.2rem;
     color: #0074A7;
     font-weight: 600;
     padding: 2% 5% 2% 5%;
