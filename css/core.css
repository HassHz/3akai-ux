--- conflicted
+++ resolved
@@ -407,21 +407,12 @@
 }
 
 .oae-content-container {
-<<<<<<< HEAD
     background-color: #fff;
     border: 1px solid #ddd;
-=======
-    overflow: hidden;
-    padding: 12px 0 0 12px;
-    min-width: 1000px;
-    background-color: #ffffff;
-    border: 1px solid #dddddd;
->>>>>>> 364b91c2
     border-bottom: none;
     border-radius: 2px 2px 0 0;
     -moz-border-radius: 2px 2px 0 0;
     -webkit-border-radius: 2px 2px 0 0;
-<<<<<<< HEAD
     box-shadow: 0 2px 4px #dbdbdb;
     -moz-box-shadow: 0 2px 4px #dbdbdb;
     -webkit-box-shadow: 0 2px 4px #dbdbdb;
@@ -432,19 +423,13 @@
 
 #oae-lhnav-container {
     background-color: #ccc;
-=======
     box-shadow:  0 2px 4px #dbdbdb;
     -moz-box-shadow:  0 2px 4px #dbdbdb;
     -webkit-box-shadow:  0 2px 4px #dbdbdb;
-    padding: 1%;
-}
-
-#oae-lhnav-container {
-    background-color: #CCCCCC;
->>>>>>> 364b91c2
     float: left;
     min-height: 424px;
     width: 60px;
+    padding: 1%;
 }
 
 .oae-content-column {
@@ -454,57 +439,33 @@
 }
 
 .oae-content-container.one-column > #oae-center-column{
-<<<<<<< HEAD
     background-color: #ccc;
-=======
-    background-color: #CCC;
->>>>>>> 364b91c2
     min-height: 400px;
     width: 100%;
 }
 
 .oae-content-container.two-column #oae-left-column {
-<<<<<<< HEAD
     background-color: #ccc;
-=======
-    background-color: #CCC;
->>>>>>> 364b91c2
     margin-right: 2%;
     width: 18%;
 }
 .oae-content-container.two-column #oae-center-column {
-<<<<<<< HEAD
     background-color: #ddd;
-=======
-    background-color: #DDD;
->>>>>>> 364b91c2
     width: 80%;
 }
 
 .oae-content-container.three-column #oae-left-column {
-<<<<<<< HEAD
     background-color: #ccc;
-=======
-    background-color: #CCC;
->>>>>>> 364b91c2
     margin-right: 2%;
     width: 10%;
 }
 .oae-content-container.three-column #oae-center-column {
-<<<<<<< HEAD
     background-color: #ddd;
-=======
-    background-color: #DDD;
->>>>>>> 364b91c2
     margin-right: 2%;
     width: 50%;
 }
 .oae-content-container.three-column #oae-right-column {
-<<<<<<< HEAD
     background-color: #eee;
-=======
-    background-color: #EEE;
->>>>>>> 364b91c2
     width: 36%;
 }
 
