<!DOCTYPE HTML>
<html xmlns="http://www.w3.org/1999/xhtml">
    <head>
        <meta name="viewport" content="width=device-width">
        <meta http-equiv="Content-Type" content="text/html; charset=utf-8" />
        <meta http-equiv="X-UA-Compatible" content="IE=edge,chrome=1" />
        <noscript>
            <meta http-equiv="Refresh" content="1; URL=/noscript">
        </noscript>

        <!-- CORE CSS -->
        <link rel="stylesheet" type="text/css" href="/shared/oae/css/oae.core.css" />
        <link rel="stylesheet" type="text/css" href="/api/ui/skin" />

        <!-- PAGE CSS -->
        <link rel="stylesheet" type="text/css" href="/ui/css/oae.index.css" />
        <link rel="stylesheet" type="text/css" href="/custom/thefold.oaeproject.org/css/index.css" />
    </head>
    <body>
         <!-- HEADER -->
        <div data-widget="topnavigation"><!-- --></div>

        <!-- BODY -->
        <main id="index-container" class="oae-branding-container oae-main-content" role="main">
            <div id="index-content">
                <div class="row oae-panel-tertiary index-search-container">
                    <form id="index-search-form" class="form-horizontal" role="search" aria-label="__MSG__SEARCH_FOR_CONTENT_PEOPLE_GROUPS__">
                        <div class="form-group">
                            <input type="text" id="index-search-query" class="form-control search-query pull-left" title="__MSG__SEARCH_FOR_CONTENT_PEOPLE_GROUPS__" placeholder="__MSG__SEARCH_FOR_CONTENT_PEOPLE_GROUPS__"/>
                            <button type="submit" id="index-search-icon" class="btn btn-link pull-left">
                                <i class="icon-search"><span class="sr-only">__MSG__SEARCH__</span></i>
                            </button>
                        </div>
                    </form>
                </div>
                <div id="index-branding-container" class="col-xs-12 oae-branding-container oae-main-content"></div>
                <div id="index-slogan-row" class="row">
                    <div class="col-xs-12 col-sm-8 oae-panel-primary">
                        <h1 id="index-slogan">The FOLD Academic Community</h1>
                    </div>
                    <div class="col-xs-12 col-sm-4 oae-panel-secondary index-bottom">
                        <h2 class="index-bottom-slogan">Join our online academic fashion community to collaborate with students, professionals, scholars and enthusiasts around the globe</h2>
                    </div>
                </div>
                <div id="index-description-row" class="row">
                    <div class="col-xs-12 col-sm-4">
                        <div class="col-xs-12 index-bottom oae-panel-secondary">
                            <h2 class="index-bottom-slogan">Street trends from Paris</h2>
                            <p class="index-bottom-description">See the latest <a href="https://thefold.oaeproject.org/group/marist/eJmkRIR1Q" title="Street Trends from Paris">Street Trends from Paris</a> as reported by our student correspondents!</p>
                        </div>
                    </div>
                    <div class="col-xs-12 col-sm-4">
                        <div class="col-xs-12 index-bottom oae-panel-secondary">
                            <h2 class="index-bottom-slogan">The Future of Fashion course</h2>
                            <p class="index-bottom-description">Would you like to do your own street trend reports? Consider signing up for our free <a href="https://thefold.marist.edu/learn" title="The Future of Fashion">The Future of Fashion</a> Massive Open Online Course (MOOC) to learn how.</p>
                        </div>
                    </div>
<<<<<<< HEAD
                    <div id="index-video" class="span4 oae-panel-secondary index-bottom">
                        <h2 class="index-bottom-slogan">What is Fashion?</h2>
                        <p class="index-bottom-description">Check out the latest student-created video &quot;What is Fashion?&quot;</p>
                        <a href="http://www.youtube.com/watch?v=oQrZ0okOndE" class="btn btn-primary" title="&quot;What is Fashion?&quot; video" target="_blank"><i class="fa fa-play-circle-o pull-left"></i>Play video</a>
=======
                    <div class="col-xs-12 col-sm-4">
                        <div id="index-video" class="col-xs-12 index-bottom oae-panel-secondary">
                            <h2 class="index-bottom-slogan">What is Fashion?</h2>
                            <p class="index-bottom-description">Check out the latest student-created video &quot;What is Fashion?&quot;</p>
                            <a href="http://www.youtube.com/watch?v=oQrZ0okOndE" class="btn btn-primary" title="&quot;What is Fashion?&quot; video" target="_blank"><i class="icon-play-circle pull-left"></i>Play video</a>
                        </div>
>>>>>>> 0300cc67
                    </div>
                </div>
            </div>
        </main>

        <!-- FOOTER -->
        <div data-widget="footer"><!-- --></div>

        <!-- JAVASCRIPT -->
        <script data-main="/shared/oae/api/oae.bootstrap.js" data-loadmodule="/ui/js/index.js" src="/shared/vendor/js/requirejs/require-jquery.js"></script>

    </body>
</html><|MERGE_RESOLUTION|>--- conflicted
+++ resolved
@@ -28,7 +28,7 @@
                         <div class="form-group">
                             <input type="text" id="index-search-query" class="form-control search-query pull-left" title="__MSG__SEARCH_FOR_CONTENT_PEOPLE_GROUPS__" placeholder="__MSG__SEARCH_FOR_CONTENT_PEOPLE_GROUPS__"/>
                             <button type="submit" id="index-search-icon" class="btn btn-link pull-left">
-                                <i class="icon-search"><span class="sr-only">__MSG__SEARCH__</span></i>
+                                <i class="fa fa-search"><span class="sr-only">__MSG__SEARCH__</span></i>
                             </button>
                         </div>
                     </form>
@@ -55,19 +55,12 @@
                             <p class="index-bottom-description">Would you like to do your own street trend reports? Consider signing up for our free <a href="https://thefold.marist.edu/learn" title="The Future of Fashion">The Future of Fashion</a> Massive Open Online Course (MOOC) to learn how.</p>
                         </div>
                     </div>
-<<<<<<< HEAD
-                    <div id="index-video" class="span4 oae-panel-secondary index-bottom">
-                        <h2 class="index-bottom-slogan">What is Fashion?</h2>
-                        <p class="index-bottom-description">Check out the latest student-created video &quot;What is Fashion?&quot;</p>
-                        <a href="http://www.youtube.com/watch?v=oQrZ0okOndE" class="btn btn-primary" title="&quot;What is Fashion?&quot; video" target="_blank"><i class="fa fa-play-circle-o pull-left"></i>Play video</a>
-=======
                     <div class="col-xs-12 col-sm-4">
                         <div id="index-video" class="col-xs-12 index-bottom oae-panel-secondary">
                             <h2 class="index-bottom-slogan">What is Fashion?</h2>
                             <p class="index-bottom-description">Check out the latest student-created video &quot;What is Fashion?&quot;</p>
-                            <a href="http://www.youtube.com/watch?v=oQrZ0okOndE" class="btn btn-primary" title="&quot;What is Fashion?&quot; video" target="_blank"><i class="icon-play-circle pull-left"></i>Play video</a>
+                            <a href="http://www.youtube.com/watch?v=oQrZ0okOndE" class="btn btn-primary" title="&quot;What is Fashion?&quot; video" target="_blank"><i class="fa fa-play-circle-o pull-left"></i>Play video</a>
                         </div>
->>>>>>> 0300cc67
                     </div>
                 </div>
             </div>
