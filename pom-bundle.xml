--- conflicted
+++ resolved
@@ -15,21 +15,13 @@
   <parent>
     <groupId>org.sakaiproject.nakamura</groupId>
     <artifactId>org.sakaiproject.nakamura.uxloader-wrap</artifactId>
-<<<<<<< HEAD
     <version>1.5.0-SNAPSHOT</version>
-=======
-    <version>1.4.1-SNAPSHOT</version>
->>>>>>> 0d3af6f8
     <relativePath>./pom.xml</relativePath>
   </parent>
   <groupId>org.sakaiproject.nakamura</groupId>
   <artifactId>org.sakaiproject.nakamura.uxloader</artifactId>
   <packaging>bundle</packaging>
-<<<<<<< HEAD
   <version>1.5.0-SNAPSHOT</version>
-=======
-  <version>1.4.1-SNAPSHOT</version>
->>>>>>> 0d3af6f8
   <name>Sakai OAE UX Loader</name>
   <description>Loads the Sakai OAE UI into the JCR</description>
   <url>http://github.com/sakaiproject/3akai-ux</url>
@@ -261,11 +253,7 @@
           <dependency>
             <groupId>org.sakaiproject.nakamura</groupId>
             <artifactId>org.sakaiproject.nakamura.hashfiles</artifactId>
-<<<<<<< HEAD
             <version>1.5.0-SNAPSHOT</version>
-=======
-            <version>1.4.1-SNAPSHOT</version>
->>>>>>> 0d3af6f8
           </dependency>
         </dependencies>
       </plugin>
@@ -281,11 +269,7 @@
     <dependency>
       <groupId>org.sakaiproject.nakamura</groupId>
       <artifactId>org.sakaiproject.nakamura.hashfiles</artifactId>
-<<<<<<< HEAD
       <version>1.5.0-SNAPSHOT</version>
-=======
-      <version>1.4.1-SNAPSHOT</version>
->>>>>>> 0d3af6f8
     </dependency>
   </dependencies>
 </project>