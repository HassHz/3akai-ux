--- conflicted
+++ resolved
@@ -27,108 +27,8 @@
  * /dev/lib/jquery/plugins/jquery.form.js (ajaxForm)
  * /dev/lib/jquery/plugins/jquery.MultiFile.js (MultiFile)
  */
-<<<<<<< HEAD
-sakai.fileupload = function(tuid, showSettings){
-
-
-    /////////////////////////////
-    // Configuration variables //
-    /////////////////////////////
-
-    var $rootel = $("#" + tuid);
-
-    // All files that need to have been uploaded
-    var uploadedFiles;
-    var tags = [];
-    var dataResponse = false;
-
-    var filesUploaded = false;
-
-    var groupContext = false;
-    var newVersion = false;
-    var uploadedLink = false;
-    var newVersionIsLink = false;
-    var performedSubmit = false;
-    var oldVersionPath = "";
-    var context = "";
-
-    var numberOfSelectedFiles = 0;
-
-    // Classes
-    var fileUploadProgressClass = "fileupload_upload_progress";
-    var $multiFileRemove = $(".MultiFile-remove", $rootel);
-    var $multiFileList = $(".MultiFile-list", $rootel);
-    var $fileUploadNameError = $(".fileupload_name_error", $rootel);
-
-    // ID
-    var $fileUploadAddDescription = $("#fileupload_add_description");
-    var $multiFileUpload = $("#multifile_upload", $rootel);
-    var $newUploaderForm = $("#new_uploader form", $rootel);
-    var $fileUploadAddTags = $("#fileupload_add_tags");
-    var $fileUploadProgressId = $("#fileupload_upload_progress", $rootel);
-    var $fileUploadPermissionsSelect = $("#fileupload_permissions_select");
-    var $fileUploadWidgetTitle= $("#fileupload_widget_title", $rootel);
-    var $fileUploadWidgetTitleNewVersion= $("#fileupload_widget_title_new_version", $rootel);
-    var $fileUploadAddVersionDescription = $("#fileupload_add_version_description", $rootel);
-    var $fileUploadAjaxLoader = $("#fileupload_ajax_loader");
-
-    var $fileUploadLinkBox = $("#fileupload_link_box", $rootel);
-    var $fileUploadLinkBoxInput= $("#fileupload_link_box_input", $rootel);
-    var $fileUploadAddLinkButton = $("#fileupload_add_link_button", $rootel);
-
-    // Form
-    var $multiFileForm = $("#multifile_form", $rootel);
-    var $fileUploadUpdateSubmit = $("#fileupload_update_submit");
-    var $cancelButton = $(".fileupload_close");
-
-    // Templates
-    var $fileUploadTaggingTemplate = $("#fileupload_tagging_template", $rootel);
-    var $fileUploadAddToTemplate = $("#fileupload_add_to_template", $rootel);
-    var $fileUploadNoLimitToUploadTemplate = $("#fileupload_no_limit_to_upload_template", $rootel);
-    var $fileUploadLimitToOneUploadTemplate = $("#fileupload_limit_to_one_upload_template", $rootel);
-
-    // Containers
-    var $fileUploadRenderedTagging = $("#fileupload_rendered_tagging", $rootel);
-    var $fileUploadContainer = $("#fileupload_container", $rootel);
-    var $fileUploadAddToTemplateContainer = $("#fileupload_add_to_template_container", $rootel);
-    var $fileuploadLimitContainer = $("#fileupload_limit_container", $rootel);
-
-    // Paths
-    var uploadPath = "/system/pool/createfile";
-    var userId = sakai.data.me.user.userid;
-    var userStoragePrefix = sakai.data.me.user.userStoragePrefix;
-    var tagsPath = "/~" + userId + "/public/tags/";
-    var tagsPathForLinking = "/_user/" + userStoragePrefix + "public/tags/";
-
-    // i18n
-    var fileUploadNoFiles = "#fileupload_no_files";
-    var fileUploadNoFilesWereUploaded = "#fileupload_no_files_were_uploaded";
-    var fileUploadEnterValidURL = "#fileupload_enter_valid_url";
-    var fileUploadCheckURL = "#fileupload_check_url";
-    var fileUploadNewVersionUploaded = "#fileupload_new_version_uploaded";
-    var fileUploadNewVersionForFileUploaded = "#fileupload_new_version_for_file_uploaded";
-    var fileUploadLinkUploaded = "#fileupload_link_uploaded";
-    var fileUploadLinkSuccessfullyUploaded = "#fileupload_link_successfully_uploaded";
-    var fileUploadFailedSavingVersion = "#fileupload_failed_saving_version";
-    var fileUploadSavingNewVersionFailed = "#fileupload_saving_new_version_failed";
-    var fileUploadFilesUploaded = "#fileupload_files_uploaded";
-    var fileUploadFilesNotUploaded = "#fileupload_files_not_uploaded";
-    var fileUploadFilesSuccessfullyUploaded = "#fileupload_files_successfully_uploaded";
-    var fileUploadCloseDialog = "#fileupload_close_dialog";
-    var fileUploadEnterNameFor = "#fileupload_enter_name_for";
-
-
-    var contextData = {};
-    var uploadingNewVersion = false;
-    var uploadingNewLink = false;
-
-    ///////////////////////
-    // Utility functions //
-    ///////////////////////
-=======
 
 require(["jquery", "sakai/sakai.api.core"], function($, sakai) {
->>>>>>> 10f2f825
 
     /**
      * @name sakai_global.fileupload
@@ -806,80 +706,8 @@
                     // Get the version details in order to update the GUI
                     getVersionDetails();
                 }
-<<<<<<< HEAD
-            },
-            error: function(xhr, textStatus, thrownError){
-                sakai.api.Util.notification.show($(fileUploadFailedSavingVersion).html(), $(fileUploadSavingNewVersionFailed).html());
-            }
-        });
-    };
-
-    /**
-     * There was an error uploading files
-     * Buttons and boxes should be enabled
-     */
-    var noFilesUploaded = function(){
-        // Add the button to the form and remove loader class
-        $fileUploadRenderedTagging.find("button").show();
-        $fileUploadProgressId.removeClass(fileUploadProgressClass);
-        $fileUploadPermissionsSelect = $($fileUploadPermissionsSelect.selector);
-        // Disable input fields
-        if (context !== "new_version") {
-            $fileUploadAddTags.removeAttr("disabled");
-            $fileUploadAddDescription.removeAttr("disabled");
-            $fileUploadPermissionsSelect.removeAttr("disabled");
-            $fileUploadLinkBoxInput.removeAttr("disabled");
-            $fileUploadAddLinkButton.removeAttr("disabled");
-        }
-        else {
-            $fileUploadAddVersionDescription.removeAttr("disabled");
-        }
-        $(".fileupload_file_name input").enable(true);
-        // Show a notification
-        sakai.api.Util.notification.show($(fileUploadNoFiles).html(), $(fileUploadNoFilesWereUploaded).html());
-    };
-
-    /**
-     * Set the file extension of the newly uploaded file
-     * @param {String} extension eg '.jpg'
-     */
-    var setFileExtension = function(extension){
-        $.ajax({
-            url: "/p/" + oldVersionPath + ".json",
-            type: "POST",
-            data: {
-                "sakai:fileextension": extension
-            },
-            success: function(data){
-                // Get the version details in order to update the GUI
-                getVersionDetails();
-            },
-            error: function(xhr, textStatus, thrownError){
-                // Get the version details in order to update the GUI
-                getVersionDetails();
-            }
-        });
-    };
-
-    /**
-     *
-     */
-    var initialiseUploader = function(){
-        $multiFileUpload.MultiFile({
-            list: $multiFileList
-        });
-
-        // Set the form action attribute
-        $newUploaderForm.attr("action", uploadPath);
-        $multiFileForm.ajaxForm({
-            success: function(data){
-                // reset some variables
-                uploadedFiles = [];
-                tags = [];
-=======
             });
         };
->>>>>>> 10f2f825
 
         /**
          *
@@ -1028,31 +856,6 @@
             $(".fileupload_file_name input").attr("disabled", "disabled");
             $(".MultiFile-remove").addClass("hide_remove_link");
         });
-<<<<<<< HEAD
-        if (!nameError){
-            // hide cancel and add content buttons
-            $("#fileupload_form_submit").hide();
-            $("#fileupload_cancel").hide();
-            // show ajax loader
-            $fileUploadAjaxLoader.show();
-            $multiFileForm.submit();
-        }
-    });
-
-    // Bind submit form for file upload
-    $multiFileForm.live("submit", function(){
-        $fileUploadNameError.hide();
-        // Remove the button from the form and set loader class
-        $fileUploadRenderedTagging.find("button").hide();
-        $fileUploadProgressId.addClass(fileUploadProgressClass);
-        $fileUploadPermissionsSelect = $($fileUploadPermissionsSelect.selector);
-        // Disable input fields
-        if (context !== "new_version") {
-            $fileUploadAddTags.attr("disabled", "disabled");
-            $fileUploadAddDescription.attr("disabled", "disabled");
-            $fileUploadPermissionsSelect.attr("disabled", "disabled");
-            $fileUploadLinkBoxInput.attr("disabled", "disabled");
-=======
 
 
         jQuery.validator.addMethod("appendhttp", function(value, element) {
@@ -1076,7 +879,6 @@
 
         $("#fileupload_link_box form").bind("submit",function(e){
             $("#fileupload_link_submit").attr("disabled","disabled");
->>>>>>> 10f2f825
             $fileUploadAddLinkButton.attr("disabled", "disabled");
 
             if ($("#fileupload_link_box form").valid() && !performedSubmit) {
