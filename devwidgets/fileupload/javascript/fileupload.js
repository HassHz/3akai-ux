--- conflicted
+++ resolved
@@ -472,7 +472,6 @@
                     batchDescriptionData[batchDescriptionData.length] = item;
                 }
                 else {
-<<<<<<< HEAD
 
                    var url = $fileUploadLinkBoxInput.val();
 
@@ -484,7 +483,7 @@
                                 "sakai:pooled-content-url": url,
                                 "sakai:pooled-content-revurl": url,
                                 "sakai:pooled-content-file-name": url,
-                                "sakai:preview-url": getPreviewUrl(url),
+                                "sakai:preview-url": sakai.api.Content.getPreviewUrl(url),
                                 "mimeType": "x-sakai/link",
                                 "length": url.length,
                                 "sakai:directory": "default",
@@ -496,31 +495,6 @@
                         batchDescriptionData[batchDescriptionData.length] = item2;
                     });
 
-=======
-                    var pathHash, url;
-                    for (var k in data) {
-                        if (data.hasOwnProperty(k)) {
-                            pathHash = data[k];
-                            url = k.substring(0, k.length - 4); // remove .lnk from the end of it
-                            break;
-                        }
-                    }
-                    var item2 = {
-                        "url": "/p/" + pathHash,
-                        "method": "POST",
-                        "parameters": {
-                            "sakai:pooled-content-url": url,
-                            "sakai:pooled-content-revurl": url,
-                            "sakai:pooled-content-file-name": url,
-                            "sakai:preview-url": sakai.api.Content.getPreviewUrl(url),
-                            "sakai:directory": "default",
-                            "sakai:description": $fileUploadAddDescription.val(),
-                            "sakai:permissions": $fileUploadPermissionsSelect.val(),
-                            "sakai:copyright": $fileUploadCopyrightSelect.val()
-                        }
-                    };
-                    batchDescriptionData[batchDescriptionData.length] = item2;
->>>>>>> 638057c1
                 }
 
                 // tag the link(s)
