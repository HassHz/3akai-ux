--- conflicted
+++ resolved
@@ -80,11 +80,7 @@
     // Form
     var multiFileForm = "#multifile_form";
     var fileUploadUpdateSubmit = "#fileupload_update_submit";
-<<<<<<< HEAD
-
-=======
     var performedSubmit = false;
->>>>>>> 80869f08
     var cancelButton = ".fileupload_close";
 
     // Templates
@@ -790,16 +786,9 @@
     });
     $("#fileupload_link_box form").bind("submit",function(e){
 
-<<<<<<< HEAD
-        $(fileUploadAddLinkButton).attr("disabled", "disabled");
-        $(fileUploadLinkBoxInput).attr("disabled", "disabled");
-
-        if ($(fileUploadLinkBoxInput).valid()) {
-=======
         $("#fileupload_link_submit").attr("disabled","disabled");
         $(fileUploadAddLinkButton).attr("disabled", "disabled");
         $(fileUploadLinkBoxInput).attr("disabled", "disabled");
->>>>>>> 80869f08
 
         if ($(fileUploadLinkBoxInput).valid() && !performedSubmit) {
             performedSubmit = true;
@@ -811,10 +800,7 @@
             }
         } else {
             // validation plugin will show error
-<<<<<<< HEAD
-=======
             $("#fileupload_link_submit").removeAttr("disabled");
->>>>>>> 80869f08
             $(fileUploadAddLinkButton).removeAttr("disabled");
             $(fileUploadLinkBoxInput).removeAttr("disabled");
             performedSubmit = false;
