--- conflicted
+++ resolved
@@ -647,17 +647,10 @@
                 filesUploaded = true;
                 if (context === "group") {
                     setLinkAsGroupResource(dataResponse);
-<<<<<<< HEAD
-                }else {
-                    resetFields();
-                }
-
-=======
                 }
                 batchSetDescriptionAndName(dataResponse);
                 newVersionIsLink = false;
                 resetFields();
->>>>>>> 1b8e38ee
             },
             error : function(err){
                 sakai.api.Util.notification.show($(fileUploadCheckURL).html(), $(fileUploadEnterValidURL).html());
