<!-- CSS -->
<link rel="stylesheet" type="text/css" href="/devwidgets/fileupload/css/fileupload.css"/>

<!-- CONTAINER -->
<div style="display:none" id="fileupload_container" class="dialog">
    <div class="dialog_header">
        <div class="dialog_header_inner">
            <h1 id="fileupload_widget_title">__MSG__WIDGET_TITLE__</h1>
            <h1 id="fileupload_widget_title_new_version" style="display:none;">__MSG__UPLOAD_NEW_VERSION__</h1>
            <a href="javascript:;" class="dialog_close_image" id="fileupload_close_dialog" title="__MSG__CLOSE_DIALOG__">__MSG__CLOSE_DIALOG__</a>
        </div>
    </div>

    <div class="fileupload_content">
        <p id="fileupload_add_to"><span id="fileupload_add_to_template_container"></span></p>
        <div id="new_uploader">
            <div class="fileupload_section s3d-highlight_area_background s3d-regular-links s3d-bold">
                <!-- This form will be progressively enhanced by the Fluid Uploader component. -->
                <form method="POST" enctype="multipart/form-data" id="multifile_form">
                    <p class="fileupload_main_option">__MSG__SELECT_ONE_OR_MORE_FILES__</p>
                    <div id="fileupload_limit_container"></div>
                </form>
                <p id="fileupload_add_link_option">__MSG__OR_LOWER__
                    <a href="javascript:;" id="fileupload_add_link">__MSG__ADD_A_NEW_LINK__</a>
                </p>
            </div>
            <div id="fileupload_rendered_tagging"></div>
        </div>

        <div id="fileupload_link_box" style="display:none;">
            <form>
                <div class="fileupload_section s3d-highlight_area_background s3d-regular-links s3d-bold">
                    <p class="fileupload_main_option">__MSG__ENTER_OR_PASTE_A_WEB_ADDRESS__:</p>
                    <p id="fileupload_link_input_container">
                        <input id="fileupload_link_box_input" type="text" name="fileupload_link_box_input" class="appendhttp url required"/>
                    </p>
                    <p id="fileupload_upload_option">__MSG__OR_LOWER__
                        <a href="javascript:;" id="fileupload_upload_file">__MSG__UPLOAD_A_NEW_FILE__</a>
                    </p>
                </div>
                <div class="dialog_buttons">
                    <button type="button" id="fileupload_link_cancel" class="fileupload_close s3d-button jqmClose dialog_close_image">
                        <span class="s3d-button-inner">__MSG__DONT_ADD__</span>
                    </button>
                    <button id="fileupload_link_submit" type="submit" class="s3d-button s3d-button-primary">
                        <span class="s3d-button-inner">__MSG__ADD_CONTENT__</span>
                    </button>
                    <div id="fileupload_upload_progress"></div>
                </div>
            </form>
        </div>

        <div id="fileupload_limit_to_one_upload_template"><!--
            <input name="fileData" id="multifile_upload" type="file" class="multi max-1" size="40"/>
        --></div>

        <div id="fileupload_no_limit_to_upload_template"><!--
            <input name="fileData" id="multifile_upload" type="file" class="multi" size="40"/>
        --></div>

        <div id="fileupload_add_to_template" style="display:none;"><!--
            {if context === "new_version"}__MSG__SELECT_A__ <b>__MSG__NEW_VERSION_OF_FILE__</b>{else}__MSG__ADD_TO__ <b>__MSG__MY_CONTENT__</b>{/if}{if context === "group"} __MSG__AND_SHARE_WITH__<b>${name}</b>{/if}
        --></div>

        <div id="fileupload_tagging_template" style="display:none;"><!--
            <div class="fileupload_section s3d-highlight_area_background">
                {if context !== "new_version"}<h2>__MSG__BASIC_INFORMATION__</h2>
                <div id="fileupload_tags" class="fileupload_inputblock">
                    <label for="fileupload_add_tags">
                        __MSG__TAGS__
                    </label>
                    <textarea cols="50" rows="3" id="fileupload_add_tags" class="fileupload_textarea" value="" />
                </div>
                <div id="fileupload_description" class="fileupload_inputblock">
                    <label for="fileupload_add_description">
                        __MSG__DESCRIPTION__
                    </label>
                    <textarea cols="50" rows="3" id="fileupload_add_description" class="fileupload_textarea" value="" />
                </div>
                <div id="fileupload_permissions" class="fileupload_inputblock">
                    <label for="fileupload_permissions_select">
                        __MSG__WHO_CAN_SEE_THIS_CONTENT__?
                    </label>
                    {if context === "group" || context === "new_version"}
                    <select id="fileupload_permissions_select">
                        <option value="public">__MSG__PUBLIC__</option>
                        <option value="everyone">__MSG__LOGGED_IN_USERS__</option>
                        <option value="group" selected="selected">__MSG__MANAGERS_AND_MEMBERS_OF_GROUP__</option>
                    </select>
                    {else}
                    <select id="fileupload_permissions_select">
                        <option value="public" selected="selected">__MSG__PUBLIC__</option>
                        <option value="everyone">__MSG__LOGGED_IN_USERS__</option>
                        <option value="private">__MSG__ONLY_ME__</option>
                    </select>
                    {/if}
                </div>
                {else}
                    <label for="fileupload_add_version_description" id="fileupload_add_version_description_label">
                        __MSG__MESSAGE_OTHER_MANAGERS_REASON__
                    </label>
                    <textarea cols="50" rows="3" id="fileupload_add_version_description" value="" />
                {/if}
            </div>
            <div class="dialog_buttons">
                {if context !== "new_version"}
<<<<<<< HEAD
                    
=======
                    <span id="fileupload_ajax_loader" style="display:none;"><img src="/dev/images/ajax_load.gif" alt="__MSG__LOADING_PLEASE_HOLD_ON__." /></span>
>>>>>>> 10f2f825
                    <button type="button" id="fileupload_cancel" class="fileupload_close s3d-button jqmClose dialog_close_image">
                        <span class="s3d-button-inner">__MSG__DONT_ADD__</span>
                    </button>

<<<<<<< HEAD
                    <span id="fileupload_ajax_loader" style="display:none;"><img src="/dev/images/ajax_load.gif" alt="__MSG__LOADING_PLEASE_HOLD_ON__." /></span>
=======
>>>>>>> 10f2f825
                    <button id="fileupload_form_submit" type="button" class="s3d-button s3d-button-primary">
                        <span class="s3d-button-inner">__MSG__ADD_CONTENT__</span>
                    </button>
                {else}
                    <button type="button" id="fileupload_cancel" class="fileupload_close s3d-button jqmClose dialog_close_image">
                        <span class="s3d-button-inner">__MSG__DONT_UPDATE__</span>
                    </button>

                    <button type="button" id="fileupload_update_submit" class="s3d-button s3d-button-primary">
                        <span class="s3d-button-inner">__MSG__UPDATE_FILE__</span>
                    </button>
                {/if}
                <div id="fileupload_upload_progress"></div>
            </div>
        --></div>

        <!-- i18n -->
        <p id="fileupload_help_text" style="display:none;">__MSG__YOU_CAN_UPLOAD_MULTIPLE__</p>
        <div id="fileupload_no_files" style="display:none;">__MSG__NO_FILES__</div>
        <div id="fileupload_no_files_were_uploaded" style="display:none;">__MSG__NO_FILES_WERE_UPLOADED__</div>
        <div id="fileupload_check_url" style="display:none;">__MSG__CHECK_URL__</div>
        <div id="fileupload_enter_valid_url" style="display:none;">__MSG__ENTER_VALID_URL__</div>
        <div id="fileupload_new_version_uploaded" style="display:none;">__MSG__NEW_VERSION_UPLOADED__</div>
        <div id="fileupload_new_version_for_file_uploaded" style="display:none;">__MSG__NEW_VERSION_FOR_FILE_UPLOADED__</div>
        <div id="fileupload_link_uploaded" style="display:none;">__MSG__LINK_UPLOADED__</div>
        <div id="fileupload_link_successfully_uploaded" style="display:none;">__MSG__LINK_SUCCESSFULLY_UPLOADED__</div>
        <div id="fileupload_failed_saving_version" style="display:none;">__MSG__FAILED_SAVING_VERSION__</div>
        <div id="fileupload_saving_new_version_failed" style="display:none;">__MSG__SAVING_NEW_VERSION_FAILED__</div>
        <div id="fileupload_files_uploaded" style="display:none;">__MSG__FILES_UPLOADED__</div>
        <div id="fileupload_files_not_uploaded" style="display:none;">__MSG__FILES_NOT_UPLOADED__</div>
        <div id="fileupload_files_successfully_uploaded" style="display:none;">__MSG__FILES_SUCCESSFULLY_UPLOADED__</div>
        <div id="fileupload_enter_name_for" style="display:none;">__MSG__ENTER_IN_NAME_FOR__</div>

    </div>

    <!-- DIALOG FOOTER -->
    <div class="dialog_footer">
        <div class="dialog_footer_inner"><!-- --></div>
    </div>

</div>

<!-- JAVASCRIPT -->
<script type="text/javascript" src="/devwidgets/fileupload/javascript/fileupload.js"></script><|MERGE_RESOLUTION|>--- conflicted
+++ resolved
@@ -104,19 +104,11 @@
             </div>
             <div class="dialog_buttons">
                 {if context !== "new_version"}
-<<<<<<< HEAD
-                    
-=======
                     <span id="fileupload_ajax_loader" style="display:none;"><img src="/dev/images/ajax_load.gif" alt="__MSG__LOADING_PLEASE_HOLD_ON__." /></span>
->>>>>>> 10f2f825
                     <button type="button" id="fileupload_cancel" class="fileupload_close s3d-button jqmClose dialog_close_image">
                         <span class="s3d-button-inner">__MSG__DONT_ADD__</span>
                     </button>
 
-<<<<<<< HEAD
-                    <span id="fileupload_ajax_loader" style="display:none;"><img src="/dev/images/ajax_load.gif" alt="__MSG__LOADING_PLEASE_HOLD_ON__." /></span>
-=======
->>>>>>> 10f2f825
                     <button id="fileupload_form_submit" type="button" class="s3d-button s3d-button-primary">
                         <span class="s3d-button-inner">__MSG__ADD_CONTENT__</span>
                     </button>
