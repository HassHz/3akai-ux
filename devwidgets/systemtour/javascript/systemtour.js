/*
 * Licensed to the Sakai Foundation (SF) under one
 * or more contributor license agreements. See the NOTICE file
 * distributed with this work for additional information
 * regarding copyright ownership. The SF licenses this file
 * to you under the Apache License, Version 2.0 (the
 * "License"); you may not use this file except in compliance
 * with the License. You may obtain a copy of the License at
 *
 *     http://www.apache.org/licenses/LICENSE-2.0
 *
 * Unless required by applicable law or agreed to in writing,
 * software distributed under the License is distributed on an
 * "AS IS" BASIS, WITHOUT WARRANTIES OR CONDITIONS OF ANY
 * KIND, either express or implied. See the License for the
 * specific language governing permissions and limitations under the License.
 */
/*
 * Dependencies
 *
 * /dev/lib/misc/querystring.js (Querystring)
 */
<<<<<<< HEAD
sakai.systemtour = function(tuid, showSettings){


    /////////////////////////////
    // Configuration variables //
    /////////////////////////////

    var me; // Contains information about the current user
    // Variables used to determine what the user has done
    var uploadedProfilePhoto;
    var uploadedContent;
    var sharedContent;
    var madeContactRequest;
    var halfCompletedProfile;


    ///////////////////
    // CSS SELECTORS //
    ///////////////////

    var $rootel = $("#" + tuid); // Get the main div used by the widget
    var $systemtourContainer = $("#systemtour_container", $rootel);
    var $systemtourProgressBar = $("#systemtour_progress_bar", $rootel);
    var $systemtourRemoveWidget = $("#systemtour_remove_widget", $rootel);
    var $systemtourCloseWidget = $("#systemtour_close_widget", $rootel);

    // Progress bar buttons
    var $systemtourButton = $(".systemtour_button", $rootel);
    var $systemtourAddPhoto = $("#systemtour_add_photo", $rootel);
    var $systemtourUploadFile = $("#systemtour_upload_file", $rootel);
    var $systemtourShareContent = $("#systemtour_share_content", $rootel);
    var $systemtourInvitedSomeone = $("#systemtour_add_contacts", $rootel);
    var $systemtourHalfCompleteProfile = $("#systemtour_edit_profile", $rootel);
    var $systemtourAddPhotoComplete = $("#systemtour_add_photo .systemtour_item_complete", $rootel);
    var $systemtourUploadFileComplete = $("#systemtour_upload_file .systemtour_item_complete", $rootel);
    var $systemtourShareContentComplete = $("#systemtour_share_content .systemtour_item_complete", $rootel);
    var $systemtourInvitedSomeoneComplete = $("#systemtour_add_contacts .systemtour_item_complete", $rootel);
    var $systemtourHalfCompleteProfileComplete = $("#systemtour_edit_profile .systemtour_item_complete", $rootel);


    ////////////////////////
    // Utility  functions //
    ////////////////////////

    /**
     * Updates the progress data based
     */
    var updateProgressData = function(){
        me = sakai.data.me;
        uploadedProfilePhoto = me.profile.userprogress.uploadedProfilePhoto;
        uploadedContent = me.profile.userprogress.uploadedContent;
        sharedContent = me.profile.userprogress.sharedContent;
        madeContactRequest = me.profile.userprogress.madeContactRequest;
        halfCompletedProfile = me.profile.userprogress.halfCompletedProfile;
    };

    /**
     * Updates the progress bar based on actions the user has already performed
     */
    var updateProgressBar = function(){
        if (uploadedProfilePhoto) {
            $systemtourAddPhoto.find(".systemtour_item_complete").addClass("systemtour_item_complete_full");
        }
        if (uploadedContent) {
            $systemtourUploadFile.find(".systemtour_item_complete").addClass("systemtour_item_complete_full");
        }
        if (sharedContent) {
            $systemtourShareContent.find(".systemtour_item_complete").addClass("systemtour_item_complete_full");
        }
        if (madeContactRequest) {
            $systemtourInvitedSomeone.find(".systemtour_item_complete").addClass("systemtour_item_complete_full");
        }
        if (halfCompletedProfile) {
            $systemtourHalfCompleteProfile.find(".systemtour_item_complete").addClass("systemtour_item_complete_full");
        }
    };

    /**
     * Temporary hides the progress bar
     */
    var hideProgressBar = function(){
        $systemtourContainer.hide();
        // set a cookie to hide widget for the session
        $.cookie("sakai.systemtour.hide", "true");
    };
=======

require(["jquery", "sakai/sakai.api.core"], function($, sakai) {
>>>>>>> ac70c218

    /**
     * @name sakai_global.systemtour
     *
     * @class systemtour
     *
     * @description
     * Initialize the systemtour widget
     *
     * @version 0.0.1
     * @param {String} tuid Unique id of the widget
     * @param {Boolean} showSettings Show the settings of the widget or not
     */
<<<<<<< HEAD
    var removeProgressBar = function(){
        var curDate = new Date();
        var curTimestamp = curDate.getTime();
        var progressData = {
            "hideSystemTour": true,
            "reminderTimestamp": curTimestamp
        };
        var authprofileURL = "/~" + me.user.userid + "/public/authprofile/userprogress";
        sakai.api.Server.saveJSON(authprofileURL, progressData, function(success, data){
            // Check whether save was successful
            if (success) {
                $(window).unbind("sakai-systemtour-update");
                $systemtourContainer.hide();
=======
    sakai_global.systemtour = function(tuid, showSettings){


        /////////////////////////////
        // Configuration variables //
        /////////////////////////////

        var me; // Contains information about the current user
        // Variables used to determine what the user has done
        var uploadedProfilePhoto;
        var uploadedContent;
        var sharedContent;
        var madeContactRequest;
        var halfCompletedProfile;


        ///////////////////
        // CSS SELECTORS //
        ///////////////////

        var $rootel = $("#" + tuid); // Get the main div used by the widget
        var $systemtourContainer = $("#systemtour_container", $rootel);
        var $systemtourProgressBar = $("#systemtour_progress_bar", $rootel);
        var $systemtourRemoveWidget = $("#systemtour_remove_widget", $rootel);
        var $systemtourCloseWidget = $("#systemtour_close_widget", $rootel);

        // Progress bar buttons
        var $systemtourButton = $(".systemtour_button", $rootel);
        var $systemtourAddPhoto = $("#systemtour_add_photo", $rootel);
        var $systemtourUploadFile = $("#systemtour_upload_file", $rootel);
        var $systemtourShareContent = $("#systemtour_share_content", $rootel);
        var $systemtourInvitedSomeone = $("#systemtour_add_contacts", $rootel);
        var $systemtourHalfCompleteProfile = $("#systemtour_edit_profile", $rootel);
        var $systemtourAddPhotoComplete = $("#systemtour_add_photo .systemtour_item_complete", $rootel);
        var $systemtourUploadFileComplete = $("#systemtour_upload_file .systemtour_item_complete", $rootel);
        var $systemtourShareContentComplete = $("#systemtour_share_content .systemtour_item_complete", $rootel);
        var $systemtourInvitedSomeoneComplete = $("#systemtour_add_contacts .systemtour_item_complete", $rootel);
        var $systemtourHalfCompleteProfileComplete = $("#systemtour_edit_profile .systemtour_item_complete", $rootel);


        ////////////////////////
        // Utility  functions //
        ////////////////////////

        /**
         * Updates the progress data based
         */
        var updateProgressData = function(){
            me = sakai.data.me;
            uploadedProfilePhoto = me.profile.userprogress.uploadedProfilePhoto;
            uploadedContent = me.profile.userprogress.uploadedContent;
            sharedContent = me.profile.userprogress.sharedContent;
            madeContactRequest = me.profile.userprogress.madeContactRequest;
            halfCompletedProfile = me.profile.userprogress.halfCompletedProfile;
        };

        /**
         * Updates the progress bar based on actions the user has already performed
         */
        var updateProgressBar = function(){
            if (uploadedProfilePhoto) {
                $systemtourAddPhoto.find(".systemtour_item_complete").addClass("systemtour_item_complete_full");
>>>>>>> ac70c218
            }
            if (uploadedContent) {
                $systemtourUploadFile.find(".systemtour_item_complete").addClass("systemtour_item_complete_full");
            }
            if (sharedContent) {
                $systemtourShareContent.find(".systemtour_item_complete").addClass("systemtour_item_complete_full");
            }
            if (madeContactRequest) {
                $systemtourInvitedSomeone.find(".systemtour_item_complete").addClass("systemtour_item_complete_full");
            }
            if (halfCompletedProfile) {
                $systemtourHalfCompleteProfile.find(".systemtour_item_complete").addClass("systemtour_item_complete_full");
            }
        };

        /**
         * Temporary hides the progress bar
         */
        var hideProgressBar = function(){
            $systemtourContainer.hide();
        };

        /**
         * Permanently hides the progress bar
         */
        var removeProgressBar = function(){
            var progressData = {"hideSystemTour": true};
            var authprofileURL = "/~" + me.user.userid + "/public/authprofile/userprogress";
            sakai.api.Server.saveJSON(authprofileURL, progressData, function(success, data){
                // Check whether save was successful
                if (success) {
                    $(window).unbind("sakai-systemtour-update");
                    $systemtourContainer.hide();
                }
            });
        };

        /**
         * Hides selected buttons
         */
        var hideSelected = function(){
            $systemtourButton.parent().removeClass("systemtour_1_selected");
            $systemtourButton.parent().removeClass("systemtour_2_selected");
            $systemtourButton.parent().removeClass("systemtour_3_selected");
            $systemtourButton.parent().removeClass("systemtour_4_selected");
            $systemtourButton.parent().removeClass("systemtour_5_selected");
            $systemtourButton.removeClass("systemtour_button_selected");
        };

        /**
         * Starts the specified tour
         * {String} id The tour we want to start
         */
        var startTour = function(id){
            $(window).trigger("sakai-tooltip-close");
            hideSelected();
            var tooltipData,
                contentLink,
                hashPos,
                newContentLink;
            switch (id) {
                case "systemtour_add_photo":
                    $(".systemtour_1").addClass("systemtour_1_selected");
                    $(".systemtour_1 a").addClass("systemtour_button_selected");
                    tooltipData = {
                        "tooltipSelector":"#changepic_container_trigger",
                        "tooltipTitle":"TOOLTIP_ADD_MY_PHOTO",
                        "tooltipDescription":"TOOLTIP_ADD_MY_PHOTO_P1",
                        "tooltipArrow":"top"
                    };
                    $(window).trigger("sakai-tooltip-init", tooltipData);
                    break;
                case "systemtour_edit_profile":
                    $(".systemtour_2").addClass("systemtour_2_selected");
                    $(".systemtour_2 a").addClass("systemtour_button_selected");
                    tooltipData = {
                        "tooltipSelector":"#entity_edit_profile",
                        "tooltipTitle":"TOOLTIP_EDIT_MY_PROFILE",
                        "tooltipDescription":"TOOLTIP_EDIT_MY_PROFILE_P1",
                        "tooltipArrow":"top"
                    };
                    $(window).trigger("sakai-tooltip-init", tooltipData);
                    if ($("#entity_edit_profile").attr("href") && $("#entity_edit_profile").attr("href").indexOf("editprofiletour") === -1) {
                        $("#entity_edit_profile").attr("href", $("#entity_edit_profile").attr("href") + "?editprofiletour=true");
                    }
                    break;
                case "systemtour_upload_file":
                    $(".systemtour_3").addClass("systemtour_3_selected");
                    $(".systemtour_3 a").addClass("systemtour_button_selected");
                    tooltipData = {
                        "tooltipSelector":"#mycontent_footer_upload_link",
                        "tooltipTitle":"TOOLTIP_UPLOAD_CONTENT",
                        "tooltipDescription":"TOOLTIP_UPLOAD_CONTENT_P1",
                        "tooltipArrow":"bottom"
                    };
                    $(window).trigger("sakai-tooltip-init", tooltipData);
                    break;
                case "systemtour_share_content":
                    $(".systemtour_4").addClass("systemtour_4_selected");
                    $(".systemtour_4 a").addClass("systemtour_button_selected");
                    if (!uploadedContent){
                        tooltipData = {
                            "tooltipSelector":"#mycontent_footer_upload_link",
                            "tooltipTitle":"TOOLTIP_SHARE_CONTENT",
                            "tooltipDescription":"TOOLTIP_SHARE_CONTENT_P1",
                            "tooltipArrow":"bottom",
                            "tooltipTop":45
                        };
                    } else {
                        tooltipData = {
                            "tooltipSelector":"#mycontent_footer_upload_link",
                            "tooltipTitle":"TOOLTIP_SHARE_CONTENT",
                            "tooltipDescription":"TOOLTIP_SHARE_CONTENT_P2",
                            "tooltipArrow":"bottom",
                            "tooltipTop":70,
                            "tooltipLeft":-100
                        };
                        $(".mycontent_item_link").each(function(index) {
                            if ($(this).attr("href") && $(this).attr("href").indexOf("sharecontenttour") === -1) {
                                contentLink = $(this).attr("href");
                                hashPos = contentLink.indexOf("#");
                                newContentLink = contentLink.substr(0, hashPos) + "?sharecontenttour=true" + contentLink.substr(hashPos);
                                $(this).attr("href", newContentLink);
                            }
                        });
                    }
                    $(window).trigger("sakai-tooltip-init", tooltipData);
                    break;
                case "systemtour_add_contacts":
                    $(".systemtour_5").addClass("systemtour_5_selected");
                    $(".systemtour_5 a").addClass("systemtour_button_selected");
                    tooltipData = {
                        "tooltipSelector":"#mycontacts_footer_search",
                        "tooltipTitle":"TOOLTIP_ADD_CONTACTS",
                        "tooltipDescription":"TOOLTIP_ADD_CONTACTS_P1",
                        "tooltipArrow":"bottom"
                    };
                    if ($("#mycontacts_footer_search").attr("href") && $("#mycontacts_footer_search").attr("href").indexOf("addcontactstour") === -1) {
                        contentLink = $("#mycontacts_footer_search").attr("href");
                        hashPos = contentLink.indexOf("#");
                        newContentLink = contentLink.substr(0, hashPos) + "?addcontactstour=true" + contentLink.substr(hashPos);
                        $("#mycontacts_footer_search").attr("href", newContentLink);
                    }
                    if ($("#navigation_people_link").attr("href") && $("#navigation_people_link").attr("href").indexOf("addcontactstour") === -1) {
                        contentLink = $("#navigation_people_link").attr("href");
                        hashPos = contentLink.indexOf("#");
                        newContentLink = contentLink.substr(0, hashPos) + "?addcontactstour=true" + contentLink.substr(hashPos);
                        $("#navigation_people_link").attr("href", newContentLink);
                    }
                    $(window).trigger("sakai-tooltip-init", tooltipData);
                    break;
            }
        };

        /**
         * Checks if user is in the edit profile tour and displays the final tooltip
         */
        var checkEditProfileTour = function(){
            if (halfCompletedProfile){
                // display tooltip
                var tooltipData = {
                    "tooltipSelector":"#systemtour_edit_profile",
                    "tooltipTitle":"TOOLTIP_EDIT_MY_PROFILE",
                    "tooltipDescription":"TOOLTIP_EDIT_MY_PROFILE_P4",
                    "tooltipArrow":"top",
                    "tooltipTop":25,
                    "tooltipLeft":40,
                    "tooltipAutoClose":true
                };
                $(".systemtour_2").addClass("systemtour_2_selected");
                $(".systemtour_2 a").addClass("systemtour_button_selected");
                if (!sakai.tooltip || !sakai.tooltip.isReady) {
                    $(window).bind("sakai-tooltip-ready", function() {
                        $(window).trigger("sakai-tooltip-init", tooltipData);
                    });
                } else {
                    $(window).trigger("sakai-tooltip-init", tooltipData);
                }
            }
        };


        ////////////////////
        // Event Handlers //
        ////////////////////

        /**
         * Add binding to widget elements
         */
        var addBinding = function(){
            $(window).bind("sakai-tooltip-closed", function() {
                hideSelected();
            });

            $systemtourButton.live("click", function () {
                var id = $(this).attr("id");
                startTour(id);
                return false;
            });

            $("#systemtour_tooltip_upload_file").live("click", function () {
                startTour("systemtour_upload_file");
                return false;
            });

            $systemtourCloseWidget.bind("click", function () {
                hideProgressBar();
                return false;
            });

            $systemtourRemoveWidget.bind("click", function () {
                removeProgressBar();
                return false;
            });

            $(window).bind("sakai-systemtour-update", function() {
                // update progress bar when data has changed
                updateProgressData();
                updateProgressBar();
            });
        };

<<<<<<< HEAD
        var hide = $.cookie("sakai.systemtour.hide");

        // if user has not removed the tour progress bar or completed all actions or edit profile tour is in progress
        if (!hide && !me.profile.userprogress.hideSystemTour && ((!uploadedProfilePhoto || !uploadedContent || !sharedContent || !madeContactRequest || !halfCompletedProfile || checkEditProfileProgress))) {
            // update progress bar
            updateProgressBar();
=======
>>>>>>> ac70c218

        /////////////////////////////
        // Initialisation function //
        /////////////////////////////

        /**
         * Initialise the widget
         */
        var doInit = function(){
            if (!sakai.data.me.profile.userprogress){
                sakai.data.me.profile.userprogress = {};
            }

            // checks user progress and displays reminder tooltips
            // wait for some widgets to load before checking
            if (!sakai.mycontent || !sakai.mycontent.isReady) {
                $(window).bind("sakai-mycontent-ready", function() {
                    sakai.api.User.checkUserProgress();
                });
            } else {
                sakai.api.User.checkUserProgress();
            }

            updateProgressData();

            var checkEditProfileProgress = false;
            var querystring = new Querystring();
            if (querystring.contains("editprofiletour") && querystring.get("editprofiletour") === "true"){
                checkEditProfileProgress = true;
            }

            // if user has not removed the tour progress bar or completed all actions or edit profile tour is in progress
            if (!me.profile.userprogress.hideSystemTour && ((!uploadedProfilePhoto || !uploadedContent || !sharedContent || !madeContactRequest || !halfCompletedProfile || checkEditProfileProgress))) {
                // update progress bar
                updateProgressBar();

                // bind elements
                addBinding();

                // show widget
                $systemtourContainer.show();

                if (checkEditProfileProgress){
                    checkEditProfileTour();
                }
            }
        };
        doInit();
    };

    sakai.api.Widgets.widgetLoader.informOnLoad("systemtour");

});<|MERGE_RESOLUTION|>--- conflicted
+++ resolved
@@ -20,96 +20,8 @@
  *
  * /dev/lib/misc/querystring.js (Querystring)
  */
-<<<<<<< HEAD
-sakai.systemtour = function(tuid, showSettings){
-
-
-    /////////////////////////////
-    // Configuration variables //
-    /////////////////////////////
-
-    var me; // Contains information about the current user
-    // Variables used to determine what the user has done
-    var uploadedProfilePhoto;
-    var uploadedContent;
-    var sharedContent;
-    var madeContactRequest;
-    var halfCompletedProfile;
-
-
-    ///////////////////
-    // CSS SELECTORS //
-    ///////////////////
-
-    var $rootel = $("#" + tuid); // Get the main div used by the widget
-    var $systemtourContainer = $("#systemtour_container", $rootel);
-    var $systemtourProgressBar = $("#systemtour_progress_bar", $rootel);
-    var $systemtourRemoveWidget = $("#systemtour_remove_widget", $rootel);
-    var $systemtourCloseWidget = $("#systemtour_close_widget", $rootel);
-
-    // Progress bar buttons
-    var $systemtourButton = $(".systemtour_button", $rootel);
-    var $systemtourAddPhoto = $("#systemtour_add_photo", $rootel);
-    var $systemtourUploadFile = $("#systemtour_upload_file", $rootel);
-    var $systemtourShareContent = $("#systemtour_share_content", $rootel);
-    var $systemtourInvitedSomeone = $("#systemtour_add_contacts", $rootel);
-    var $systemtourHalfCompleteProfile = $("#systemtour_edit_profile", $rootel);
-    var $systemtourAddPhotoComplete = $("#systemtour_add_photo .systemtour_item_complete", $rootel);
-    var $systemtourUploadFileComplete = $("#systemtour_upload_file .systemtour_item_complete", $rootel);
-    var $systemtourShareContentComplete = $("#systemtour_share_content .systemtour_item_complete", $rootel);
-    var $systemtourInvitedSomeoneComplete = $("#systemtour_add_contacts .systemtour_item_complete", $rootel);
-    var $systemtourHalfCompleteProfileComplete = $("#systemtour_edit_profile .systemtour_item_complete", $rootel);
-
-
-    ////////////////////////
-    // Utility  functions //
-    ////////////////////////
-
-    /**
-     * Updates the progress data based
-     */
-    var updateProgressData = function(){
-        me = sakai.data.me;
-        uploadedProfilePhoto = me.profile.userprogress.uploadedProfilePhoto;
-        uploadedContent = me.profile.userprogress.uploadedContent;
-        sharedContent = me.profile.userprogress.sharedContent;
-        madeContactRequest = me.profile.userprogress.madeContactRequest;
-        halfCompletedProfile = me.profile.userprogress.halfCompletedProfile;
-    };
-
-    /**
-     * Updates the progress bar based on actions the user has already performed
-     */
-    var updateProgressBar = function(){
-        if (uploadedProfilePhoto) {
-            $systemtourAddPhoto.find(".systemtour_item_complete").addClass("systemtour_item_complete_full");
-        }
-        if (uploadedContent) {
-            $systemtourUploadFile.find(".systemtour_item_complete").addClass("systemtour_item_complete_full");
-        }
-        if (sharedContent) {
-            $systemtourShareContent.find(".systemtour_item_complete").addClass("systemtour_item_complete_full");
-        }
-        if (madeContactRequest) {
-            $systemtourInvitedSomeone.find(".systemtour_item_complete").addClass("systemtour_item_complete_full");
-        }
-        if (halfCompletedProfile) {
-            $systemtourHalfCompleteProfile.find(".systemtour_item_complete").addClass("systemtour_item_complete_full");
-        }
-    };
-
-    /**
-     * Temporary hides the progress bar
-     */
-    var hideProgressBar = function(){
-        $systemtourContainer.hide();
-        // set a cookie to hide widget for the session
-        $.cookie("sakai.systemtour.hide", "true");
-    };
-=======
 
 require(["jquery", "sakai/sakai.api.core"], function($, sakai) {
->>>>>>> ac70c218
 
     /**
      * @name sakai_global.systemtour
@@ -123,21 +35,6 @@
      * @param {String} tuid Unique id of the widget
      * @param {Boolean} showSettings Show the settings of the widget or not
      */
-<<<<<<< HEAD
-    var removeProgressBar = function(){
-        var curDate = new Date();
-        var curTimestamp = curDate.getTime();
-        var progressData = {
-            "hideSystemTour": true,
-            "reminderTimestamp": curTimestamp
-        };
-        var authprofileURL = "/~" + me.user.userid + "/public/authprofile/userprogress";
-        sakai.api.Server.saveJSON(authprofileURL, progressData, function(success, data){
-            // Check whether save was successful
-            if (success) {
-                $(window).unbind("sakai-systemtour-update");
-                $systemtourContainer.hide();
-=======
     sakai_global.systemtour = function(tuid, showSettings){
 
 
@@ -200,7 +97,6 @@
         var updateProgressBar = function(){
             if (uploadedProfilePhoto) {
                 $systemtourAddPhoto.find(".systemtour_item_complete").addClass("systemtour_item_complete_full");
->>>>>>> ac70c218
             }
             if (uploadedContent) {
                 $systemtourUploadFile.find(".systemtour_item_complete").addClass("systemtour_item_complete_full");
@@ -221,13 +117,19 @@
          */
         var hideProgressBar = function(){
             $systemtourContainer.hide();
+            $.cookie("sakai.systemtour.hide", "true");
         };
 
         /**
          * Permanently hides the progress bar
          */
         var removeProgressBar = function(){
-            var progressData = {"hideSystemTour": true};
+            var curDate = new Date();
+            var curTimestamp = curDate.getTime();
+            var progressData = {
+                "hideSystemTour": true,
+                "reminderTimestamp": curTimestamp
+            };
             var authprofileURL = "/~" + me.user.userid + "/public/authprofile/userprogress";
             sakai.api.Server.saveJSON(authprofileURL, progressData, function(success, data){
                 // Check whether save was successful
@@ -423,15 +325,6 @@
             });
         };
 
-<<<<<<< HEAD
-        var hide = $.cookie("sakai.systemtour.hide");
-
-        // if user has not removed the tour progress bar or completed all actions or edit profile tour is in progress
-        if (!hide && !me.profile.userprogress.hideSystemTour && ((!uploadedProfilePhoto || !uploadedContent || !sharedContent || !madeContactRequest || !halfCompletedProfile || checkEditProfileProgress))) {
-            // update progress bar
-            updateProgressBar();
-=======
->>>>>>> ac70c218
 
         /////////////////////////////
         // Initialisation function //
@@ -463,8 +356,10 @@
                 checkEditProfileProgress = true;
             }
 
+            var hide = $.cookie("sakai.systemtour.hide");
+
             // if user has not removed the tour progress bar or completed all actions or edit profile tour is in progress
-            if (!me.profile.userprogress.hideSystemTour && ((!uploadedProfilePhoto || !uploadedContent || !sharedContent || !madeContactRequest || !halfCompletedProfile || checkEditProfileProgress))) {
+            if (!hide && !me.profile.userprogress.hideSystemTour && ((!uploadedProfilePhoto || !uploadedContent || !sharedContent || !madeContactRequest || !halfCompletedProfile || checkEditProfileProgress))) {
                 // update progress bar
                 updateProgressBar();
 
