ADD_CONTACTS = Add contacts
ADD_PHOTO = Add photo
CLOSE = Close
COMPLETE_YOUR_PROFILE = Complete your profile
DONT_SHOW_THIS_AGAIN = Don't show this again
EDIT_PROFILE = Edit profile
FIND_PEOPLE = Find people
<<<<<<< HEAD
SHARE_CONTENT = Share content
TAKE_YOUR_STUFF_WITH_YOU = Take your stuff with you
UPLOAD_CONTENT = Upload content
WHAT_CAN_YOU_DO_NOW = What now?
=======
GUIDED_TOURS = Guided tours
SHARE_CONTENT = Share content
TAKE_YOUR_STUFF_WITH_YOU = Take your stuff with you
UPLOAD_CONTENT = Upload content
>>>>>>> 10f2f825
<|MERGE_RESOLUTION|>--- conflicted
+++ resolved
@@ -5,14 +5,7 @@
 DONT_SHOW_THIS_AGAIN = Don't show this again
 EDIT_PROFILE = Edit profile
 FIND_PEOPLE = Find people
-<<<<<<< HEAD
-SHARE_CONTENT = Share content
-TAKE_YOUR_STUFF_WITH_YOU = Take your stuff with you
-UPLOAD_CONTENT = Upload content
-WHAT_CAN_YOU_DO_NOW = What now?
-=======
 GUIDED_TOURS = Guided tours
 SHARE_CONTENT = Share content
 TAKE_YOUR_STUFF_WITH_YOU = Take your stuff with you
-UPLOAD_CONTENT = Upload content
->>>>>>> 10f2f825
+UPLOAD_CONTENT = Upload content