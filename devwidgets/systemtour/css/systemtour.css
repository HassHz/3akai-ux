/*
 * Licensed to the Sakai Foundation (SF) under one
 * or more contributor license agreements. See the NOTICE file
 * distributed with this work for additional information
 * regarding copyright ownership. The SF licenses this file
 * to you under the Apache License, Version 2.0 (the
 * "License"); you may not use this file except in compliance
 * with the License. You may obtain a copy of the License at
 *
 *     http://www.apache.org/licenses/LICENSE-2.0
 *
 * Unless required by applicable law or agreed to in writing,
 * software distributed under the License is distributed on an
 * "AS IS" BASIS, WITHOUT WARRANTIES OR CONDITIONS OF ANY
 * KIND, either express or implied. See the License for the
 * specific language governing permissions and limitations under the License.
 */

/* Main container */
#systemtour_container{background:url("/dev/images/tour_sprite.png") no-repeat scroll left -832px transparent; line-height: 60px; height: 60px;}

/* PROGRESS BAR */
<<<<<<< HEAD
.systemtour_left{background:url(../images/bgl.png) no-repeat;padding:10px 10px 30px;}
.systemtour_left_text {font-size:0.9em;font-weight:bold;line-height: 60px;margin-left: 20px;padding-right: 5px;}
#systemtour_progress_bar a {text-decoration: none;}
#systemtour_container ul {list-style: none;display: inline-block;margin: 0px;line-height:30px;position: relative;top: 12px;/* IE6 and IE7 hack to support display:inline-block */zoom:1;*display:inline; /* IE7 and below*/*padding-top:3px;/* IE7 and below*/*margin-top:-20px;/* IE7 and below*/_height: 30px;/* IE6 and below*/_margin-top:0px;/* IE6 and below*/}
#systemtour_container li {list-style:none;float: left;height:32px;border-right: 1px solid #d8dce0;padding-right: 5px;}
.systemtour_button:hover {text-decoration: none;}
.systemtour_button {padding-right: 15px;display: block;}
.systemtour_1{background:url(/dev/images/tour_sprite.png) no-repeat scroll -220px -120px transparent;}
.systemtour_2{background:url(/dev/images/tour_sprite.png) no-repeat scroll -220px -200px transparent;}
.systemtour_3{background:url(/dev/images/tour_sprite.png) no-repeat scroll -220px -280px transparent;}
.systemtour_4{background:url(/dev/images/tour_sprite.png) no-repeat scroll -220px -360px transparent;}
.systemtour_5{background:url(/dev/images/tour_sprite.png) no-repeat scroll -220px -440px transparent;}
.systemtour_1_selected{background:url(/dev/images/tour_sprite.png) no-repeat scroll -220px -160px transparent;}
.systemtour_2_selected{background:url(/dev/images/tour_sprite.png) no-repeat scroll -220px -240px transparent;}
.systemtour_3_selected{background:url(/dev/images/tour_sprite.png) no-repeat scroll -220px -320px transparent;}
.systemtour_4_selected{background:url(/dev/images/tour_sprite.png) no-repeat scroll -220px -400px transparent;}
.systemtour_5_selected{background:url(/dev/images/tour_sprite.png) no-repeat scroll -220px -480px transparent;}
.systemtour_button_selected {color: #FFF;}
.systemtour_button_text {font-weight: bold;font-size: 0.9em;margin-left:35px;padding-right:5px;}
.systemtour_item_complete_full{background:url(/dev/images/icons_sprite.png) no-repeat scroll -40px -21px transparent;float:right;height:16px;margin:7px -12px 0 0;width:16px;}
.systemtour_item_complete {}
.systemtour_item_complete_5{position:relative;top:13px;left:10px;background:url(/dev/images/icons_sprite.png) no-repeat scroll -40px -21px transparent;padding-right:26px;}
.systemtour_item_filler {padding-right: 18px;}
.systemtour_item_filler_5 {padding-right: 26px;}
.systemtour_right {}
.systemtour_right_text {font-weight: bold;font-size: 0.9em;text-decoration: underline !important;}
.systemtour_end{float:right;background:url(/dev/images/tour_sprite.png) no-repeat scroll right -100px transparent;height:60px;width:25px;line-height:40px;}
.systemtour_end_top {}
.systemtour_end_bottom {/*background:url(../images/bgeb.png) no-repeat;padding: 10px 15px 0 0;*/}
#systemtour_end_cross{background:url(/dev/images/tour_sprite.png) no-repeat scroll -429px -80px transparent;height:27px;width:27px;}
=======
.systemtour_left {
    background:url(../images/bgl.png) no-repeat;
    padding: 10px 10px 30px 10px;
}
.systemtour_left_text {
    font-size:0.9em; 
    font-weight:bold; 
    line-height: 60px; 
    margin-left: 20px; 
    padding-right: 5px;
}
#systemtour_progress_bar a {
    text-decoration: none;
}
#systemtour_container ul {
    list-style: none; 
    display: inline-block; 
    margin: 0px; 
    line-height:30px; 
    position: relative; 
    top: 12px;
    /* IE6 and IE7 hack to support display:inline-block */
    zoom:1; 
    *display:inline; /* IE7 and below*/
    *padding-top:3px; /* IE7 and below*/
    *margin-top:-20px; /* IE7 and below*/
    _height: 30px; /* IE6 and below*/
    _margin-top:0px; /* IE6 and below*/
    /* */
}
#systemtour_container li {
    list-style:none; 
    float: left; 
    height:32px; 
    border-right: 1px solid #d8dce0;
    padding-right: 3px;
}
.systemtour_button:hover {
    text-decoration: none;
}
.systemtour_button {
    padding-right: 13px; 
    display: block;
}
.systemtour_1 {
    background:url(../images/bg1.png);
}
.systemtour_2 {
    background:url(../images/bg2.png);
}
.systemtour_3 {
    background:url(../images/bg3.png);
}
.systemtour_4 {
    background:url(../images/bg4.png);
}
.systemtour_5 {
    background:url(../images/bg5.png);
}
.systemtour_1_selected {
    background:url(../images/bg1selected.png);
}
.systemtour_2_selected {
    background:url(../images/bg2selected.png);
}
.systemtour_3_selected {
    background:url(../images/bg3selected.png);
}
.systemtour_4_selected {
    background:url(../images/bg4selected.png);
}
.systemtour_5_selected {
    background:url(../images/bg5selected.png);
}
.systemtour_button_selected {
    color: #FFF;
}
.systemtour_button_text {
    font-weight: bold;
    font-size: 0.9em;
    margin-left:35px; 
    padding-right:5px;
}
.systemtour_item_complete_full {
    background:url("/dev/images/accept.png") no-repeat;
    background-position: right;
}
.systemtour_item_complete {
}
.systemtour_item_complete_5 {
    position: relative;
    top: 13px;
    left: 10px;
    background:url("/dev/images/accept.png") no-repeat; padding-right: 26px;
}

.systemtour_item_filler {
    padding-right: 18px;
}
.systemtour_item_filler_5 {
    padding-right: 26px;
}
.systemtour_right {

}
.systemtour_right_text {
    font-weight: bold;
    font-size: 0.9em;
    text-decoration: underline !important;
}
.systemtour_end {
    float:right; 
    background:transparent url(../images/bgr2.png) no-repeat scroll 0 0; 
    height: 60px; 
    width: 25px; 
    line-height: 40px;
}
.systemtour_end_top {
    
}
.systemtour_end_bottom {
    /*background:url(../images/bgeb.png) no-repeat;
    padding: 10px 15px 0 0;*/
}
>>>>>>> 7902200d
<|MERGE_RESOLUTION|>--- conflicted
+++ resolved
@@ -20,14 +20,13 @@
 #systemtour_container{background:url("/dev/images/tour_sprite.png") no-repeat scroll left -832px transparent; line-height: 60px; height: 60px;}
 
 /* PROGRESS BAR */
-<<<<<<< HEAD
 .systemtour_left{background:url(../images/bgl.png) no-repeat;padding:10px 10px 30px;}
 .systemtour_left_text {font-size:0.9em;font-weight:bold;line-height: 60px;margin-left: 20px;padding-right: 5px;}
 #systemtour_progress_bar a {text-decoration: none;}
 #systemtour_container ul {list-style: none;display: inline-block;margin: 0px;line-height:30px;position: relative;top: 12px;/* IE6 and IE7 hack to support display:inline-block */zoom:1;*display:inline; /* IE7 and below*/*padding-top:3px;/* IE7 and below*/*margin-top:-20px;/* IE7 and below*/_height: 30px;/* IE6 and below*/_margin-top:0px;/* IE6 and below*/}
-#systemtour_container li {list-style:none;float: left;height:32px;border-right: 1px solid #d8dce0;padding-right: 5px;}
+#systemtour_container li {list-style:none;float: left;height:32px;border-right: 1px solid #d8dce0;padding-right: 3px;}
 .systemtour_button:hover {text-decoration: none;}
-.systemtour_button {padding-right: 15px;display: block;}
+.systemtour_button {padding-right: 13px;display: block;}
 .systemtour_1{background:url(/dev/images/tour_sprite.png) no-repeat scroll -220px -120px transparent;}
 .systemtour_2{background:url(/dev/images/tour_sprite.png) no-repeat scroll -220px -200px transparent;}
 .systemtour_3{background:url(/dev/images/tour_sprite.png) no-repeat scroll -220px -280px transparent;}
@@ -50,130 +49,4 @@
 .systemtour_end{float:right;background:url(/dev/images/tour_sprite.png) no-repeat scroll right -100px transparent;height:60px;width:25px;line-height:40px;}
 .systemtour_end_top {}
 .systemtour_end_bottom {/*background:url(../images/bgeb.png) no-repeat;padding: 10px 15px 0 0;*/}
-#systemtour_end_cross{background:url(/dev/images/tour_sprite.png) no-repeat scroll -429px -80px transparent;height:27px;width:27px;}
-=======
-.systemtour_left {
-    background:url(../images/bgl.png) no-repeat;
-    padding: 10px 10px 30px 10px;
-}
-.systemtour_left_text {
-    font-size:0.9em; 
-    font-weight:bold; 
-    line-height: 60px; 
-    margin-left: 20px; 
-    padding-right: 5px;
-}
-#systemtour_progress_bar a {
-    text-decoration: none;
-}
-#systemtour_container ul {
-    list-style: none; 
-    display: inline-block; 
-    margin: 0px; 
-    line-height:30px; 
-    position: relative; 
-    top: 12px;
-    /* IE6 and IE7 hack to support display:inline-block */
-    zoom:1; 
-    *display:inline; /* IE7 and below*/
-    *padding-top:3px; /* IE7 and below*/
-    *margin-top:-20px; /* IE7 and below*/
-    _height: 30px; /* IE6 and below*/
-    _margin-top:0px; /* IE6 and below*/
-    /* */
-}
-#systemtour_container li {
-    list-style:none; 
-    float: left; 
-    height:32px; 
-    border-right: 1px solid #d8dce0;
-    padding-right: 3px;
-}
-.systemtour_button:hover {
-    text-decoration: none;
-}
-.systemtour_button {
-    padding-right: 13px; 
-    display: block;
-}
-.systemtour_1 {
-    background:url(../images/bg1.png);
-}
-.systemtour_2 {
-    background:url(../images/bg2.png);
-}
-.systemtour_3 {
-    background:url(../images/bg3.png);
-}
-.systemtour_4 {
-    background:url(../images/bg4.png);
-}
-.systemtour_5 {
-    background:url(../images/bg5.png);
-}
-.systemtour_1_selected {
-    background:url(../images/bg1selected.png);
-}
-.systemtour_2_selected {
-    background:url(../images/bg2selected.png);
-}
-.systemtour_3_selected {
-    background:url(../images/bg3selected.png);
-}
-.systemtour_4_selected {
-    background:url(../images/bg4selected.png);
-}
-.systemtour_5_selected {
-    background:url(../images/bg5selected.png);
-}
-.systemtour_button_selected {
-    color: #FFF;
-}
-.systemtour_button_text {
-    font-weight: bold;
-    font-size: 0.9em;
-    margin-left:35px; 
-    padding-right:5px;
-}
-.systemtour_item_complete_full {
-    background:url("/dev/images/accept.png") no-repeat;
-    background-position: right;
-}
-.systemtour_item_complete {
-}
-.systemtour_item_complete_5 {
-    position: relative;
-    top: 13px;
-    left: 10px;
-    background:url("/dev/images/accept.png") no-repeat; padding-right: 26px;
-}
-
-.systemtour_item_filler {
-    padding-right: 18px;
-}
-.systemtour_item_filler_5 {
-    padding-right: 26px;
-}
-.systemtour_right {
-
-}
-.systemtour_right_text {
-    font-weight: bold;
-    font-size: 0.9em;
-    text-decoration: underline !important;
-}
-.systemtour_end {
-    float:right; 
-    background:transparent url(../images/bgr2.png) no-repeat scroll 0 0; 
-    height: 60px; 
-    width: 25px; 
-    line-height: 40px;
-}
-.systemtour_end_top {
-    
-}
-.systemtour_end_bottom {
-    /*background:url(../images/bgeb.png) no-repeat;
-    padding: 10px 15px 0 0;*/
-}
->>>>>>> 7902200d
+#systemtour_end_cross{background:url(/dev/images/tour_sprite.png) no-repeat scroll -429px -80px transparent;height:27px;width:27px;}