--- conflicted
+++ resolved
@@ -40,11 +40,7 @@
 
 <!-- SECTION WIDGET TEMPLATE -->
 <div id="displayprofilesection_sectionwidgets_container_template"><!--
-<<<<<<< HEAD
-    <form id="profile_form">
-=======
     <form id="profile_form_${sectionid}">
->>>>>>> dbaec1ca
     <div id="widget_profilesection_${sectionid}" class="widget_inline"></div>
     <hr class="fl-push fl-hidden"/>
     </form>
