{
<<<<<<< HEAD
<<<<<<< HEAD:devwidgets/mycontent/bundles/default.json
"DATA_ERROR": "Sorry, there was a problem fetching your content. Please contact your administrator for assistance.",
"NO_CONTENT": "You do not currently manage any content.",
"VIEW_ALL_CONTENT_I_MANAGED": "View all content I manage"
}
=======
    "ADD_FILES_OR_LINKS": "Add files or links",
    "DATA_ERROR": "Sorry, there was a problem fetching your content. Please contact your administrator for assistance.",
    "NO_CONTENT": "You do not currently manage any content.",
    "VIEW_ALL_CONTENT_I_MANAGED": "View all content I manage"
}
>>>>>>> 07a62f34e20c3e6a89959b36a6eff1d8fde3a884:devwidgets/mycontent/bundles/default.json
=======
"ADD_FILES_OR_LINKS": "Add files or links",
"DATA_ERROR": "Sorry, there was a problem fetching your content. Please contact your administrator for assistance.",
"NO_CONTENT": "You do not currently manage any content.",
"VIEW_ALL_CONTENT_I_MANAGED": "View all content I manage"
}
>>>>>>> 9ec60275
<|MERGE_RESOLUTION|>--- conflicted
+++ resolved
@@ -1,21 +1,6 @@
 {
-<<<<<<< HEAD
-<<<<<<< HEAD:devwidgets/mycontent/bundles/default.json
-"DATA_ERROR": "Sorry, there was a problem fetching your content. Please contact your administrator for assistance.",
-"NO_CONTENT": "You do not currently manage any content.",
-"VIEW_ALL_CONTENT_I_MANAGED": "View all content I manage"
-}
-=======
-    "ADD_FILES_OR_LINKS": "Add files or links",
-    "DATA_ERROR": "Sorry, there was a problem fetching your content. Please contact your administrator for assistance.",
-    "NO_CONTENT": "You do not currently manage any content.",
-    "VIEW_ALL_CONTENT_I_MANAGED": "View all content I manage"
-}
->>>>>>> 07a62f34e20c3e6a89959b36a6eff1d8fde3a884:devwidgets/mycontent/bundles/default.json
-=======
 "ADD_FILES_OR_LINKS": "Add files or links",
 "DATA_ERROR": "Sorry, there was a problem fetching your content. Please contact your administrator for assistance.",
 "NO_CONTENT": "You do not currently manage any content.",
 "VIEW_ALL_CONTENT_I_MANAGED": "View all content I manage"
-}
->>>>>>> 9ec60275
+}