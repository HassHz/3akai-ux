--- conflicted
+++ resolved
@@ -74,11 +74,7 @@
         var lastDotIndex = result["sakai:pooled-content-file-name"].lastIndexOf(".");
         if(lastDotIndex !== -1) {
             // extension found
-<<<<<<< HEAD
-            item.name = result["sakai:pooled-content-file-name"];
-=======
             item.name = result["sakai:pooled-content-file-name"].slice(0, lastDotIndex);;
->>>>>>> 1b8e38ee
         }
 
         // set the mimetype and corresponding image
