--- conflicted
+++ resolved
@@ -16,11 +16,7 @@
                 <div class="mycontent_item_img fl-force-left">
                     <a href="/content#p=${item['_path']}/{if item.filename}${item.filename}{else}${item.fullname}{/if}" title="${item['sakai:pooled-content-file-name']}">
                         {if item.thumbnail}
-<<<<<<< HEAD
-                            <img class="s3d-icon-32" src="${item.thumbnail} alt="${item.type}" />
-=======
                             <img class="s3d-icon-32" src="${item.thumbnail}" alt="${item.type}" />
->>>>>>> dd82d66e
                         {elseif (item.type.substring(0,6)=="image/")}
                             <img class="s3d-icon-32" src="${item.path}" alt="${item.type}" />
                         {else}
