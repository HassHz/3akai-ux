--- conflicted
+++ resolved
@@ -39,21 +39,13 @@
 <!-- NORMAL VIEW -->
 <div id="sitemembers_normal" class="sitemembers_compact fl-widget-content">
     <div id="sitemembers_header">
-<<<<<<< HEAD
-        <h1><img src="/dev/_images/contacts_icon.png" alt="__MSG__SITE_MEMBERS__" /> __MSG__SITE_MEMBERS__</h1>
-=======
         <h1><img src="/dev/images/contacts_icon.png" alt="__MSG__SITE_MEMBERS__" /> __MSG__SITE_MEMBERS__</h1>
->>>>>>> 25408dcd
         <span id="sitemembers_normal_number">__MSG__THIS_SITE_HAS__ <span class="sitemembers_normal_count">0</span> __MSG__MEMBERS__.</span>
     </div>
     <div id="sitemembers_normal_container">
         <!-- RESULTS COME HERE -->
     </div>
-<<<<<<< HEAD
-    <img src="/dev/_images/ajax-loader-gray.gif" alt="__MSG__LOADING__ ..." class="sitemembers_normal_loader" />
-=======
     <img src="/dev/images/ajax-loader-gray.gif" alt="__MSG__LOADING__ ..." class="sitemembers_normal_loader" />
->>>>>>> 25408dcd
 
     <div id="sitemembers_normal_fetchBar">
         <span id="sitemembers_normal_fetching">__MSG__FETCHED__ <span class="sitemembers_normal_nrFetched">0</span> __MSG__OUT_OF__ <span class="sitemembers_normal_count">1</span> __MSG__MEMBERS__.</span>
@@ -81,11 +73,7 @@
                 {if m.picture}
                     <img src="${m.picture}" alt="__MSG__PROFILE_PICTURE__" />
                 {else}
-<<<<<<< HEAD
-                    <img src="/dev/_images/person_icon.jpg" alt="__MSG__PROFILE_PICTURE__" />
-=======
                     <img src="/dev/images/person_icon.jpg" alt="__MSG__PROFILE_PICTURE__" />
->>>>>>> 25408dcd
                 {/if}
 
                 <a href="/~${m.userid}">${m.firstName} ${m.lastName}</a><br />
