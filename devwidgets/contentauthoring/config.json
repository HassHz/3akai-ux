--- conflicted
+++ resolved
@@ -3,18 +3,12 @@
     "hasSettings": false,
     "i18n": {
         "default": {
-<<<<<<< HEAD
-            "bundle":     "/devwidgets/contentauthoring/bundles/default.properties",
-            "name":       "Content Authoring",
-            "description":"Content Authoring"
-        },
-        "fr_FR": {
-            "bundle":     "/devwidgets/contentauthoring/bundles/fr_FR.properties"
-=======
             "bundle": "/devwidgets/contentauthoring/bundles/default.properties",
             "description": "Content Authoring",
             "name": "Content Authoring"
->>>>>>> ae332db3
+        },
+        "fr_FR": {
+            "bundle": "/devwidgets/contentauthoring/bundles/fr_FR.properties"
         }
     },
     "id": "contentauthoring",
