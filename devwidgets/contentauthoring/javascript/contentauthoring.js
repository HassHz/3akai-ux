--- conflicted
+++ resolved
@@ -229,11 +229,7 @@
     			connectWith: ".contentauthoring_cell_content",
                 ghost: true,
                 placeholder: "ui-state-highlight",
-<<<<<<< HEAD
                 stop: addNewElement
-=======
-                stop: setHeight
->>>>>>> 18574a15
     		});
         }
 
@@ -463,6 +459,7 @@
                 }
                 setActions();
             };
+            setHeight(addedElement);
         };
 
         ////////////////////////
