--- conflicted
+++ resolved
@@ -916,13 +916,8 @@
                 $(window).trigger('render.contentauthoring.sakai');
             }
             // Hide the revision history dialog
-<<<<<<< HEAD
-            if ($('#versions_container').is(':visible')) {
-                $('#inserterbar_action_revision_history').trigger('click');
-=======
             if ($('#versions_container').is(':visible') && !currentPageShown.isVersionHistory) {
                 $('.versions_widget').hide();
->>>>>>> d908732a
             }
             sakai.api.Widgets.nofityWidgetShown('#contentauthoring_widget > div:visible', false);
             $('#contentauthoring_widget > div:visible', $rootel).hide();
