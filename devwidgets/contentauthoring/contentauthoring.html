<!-- CSS -->
<link rel="stylesheet" type="text/css" href="/devwidgets/contentauthoring/css/contentauthoring.css" />

<div id="contentauthoring_buttons">
    <button id="contentauthoring_toggle_edit_mode">Toggle Edit Mode</button>
    <button id="contentauthoring_add_row" style="display:none;">Add row</button>
    <div id="contentauthoring_buttons_elements" style="diplay:none;">
        <div class="contentauthoring_buttons_element_new" data-element-type="pagetitle">Title</div>
        <div class="contentauthoring_buttons_element_new" data-element-type="htmlblock">Text</div>
        <div class="contentauthoring_buttons_element_new" data-element-type="embedcontent">Image</div>
        <div class="contentauthoring_buttons_element_new" data-element-type="embedcontent">Video</div>
        <div class="contentauthoring_buttons_element_new" data-element-type="embedcontent">Web Page</div>
        <div class="contentauthoring_buttons_element_new" data-element-type="embedcontent">File List</div>
    </div>
    <div id="contentautoring_elements_toadd_template"><!--
        {var alreadyThere = ["pagetitle", "htmlblock", "embedcontent"]}
        {for widget in sakai.widgets}
            {if widget.sakaidocs && jQuery.inArray(widget.id, alreadyThere) === -1}
                <div class="contentauthoring_buttons_element_new" data-element-type="${widget.id}">${sakai.api.Widgets.getWidgetTitle(widget.id)}</div>
            {/if}
        {/for}
    --></div>
</div>

<div id="contentauthoring_row_menu" style="display:none;">
    <ul>
        <li><button id="contentauthoring_row_menu_one">1 column</button></li>
        <li><button id="contentauthoring_row_menu_two">2 columns</button></li>
        <li><button id="contentauthoring_row_menu_three">3 columns</button></li>
        <li><button id="contentauthoring_row_menu_add_above">Add row above</button></li>
        <li><button id="contentauthoring_row_menu_add_below">Add row below</button></li>
        <li><button id="contentauthoring_row_menu_remove">Remove row</button></li>
    </ul>
</div>

<div id="contentauthoring_widget" class="contentauthoring_widget"></div>
<div id="contentauthoring_widget_template"><!--
<<<<<<< HEAD
    {macro insertCell(id, type)}
        <div class="contentauthoring_cell_element" data-element-type="${type}" data-element-id="${id}">
            <div class="contentauthoring_cell_element_actions" style="display:none;" data-element-id="${id}" data-element-type="${type}">
                <button class="contentauthoring_cell_element_action_x">X</button>
                <button class="contentauthoring_cell_element_action_e">E</button>
            </div>
            {if cellOnly && (type !== "htmlblock" && type !== "pagetitle")}
                <div id="${id}"></div>
            {else}
                <div id="widget_${type}_${id}" class="widget_inline"></div>
            {/if}
        </div>
    {/macro}

    {macro insertRow(id, columns)}
        <li class="contentauthoring_row_container">
            <div class="contentauthoring_row_handle_container">
                <span class="contentauthoring_row_handle"></span>
                <span class="contentauthoring_row_edit" data-row-id="${id}">Edit</span>
            </div>
            <div class="contentauthoring_row">
                <div class="contentauthoring_table_row" data-row-id="${id}">
=======
    <ul id="contentauthoring_widget_container" class="contentauthoring_edit_mode">
        {for row in rows}
            <li class="contentauthoring_row_container">
                <div class="contentauthoring_row_handle_container">
                    <span class="contentauthoring_row_handle"></span>
                    <span class="contentauthoring_row_edit" data-row-id="${row.id}">Edit</span>
                </div>
                <div class="contentauthoring_row">
                    <div class="contentauthoring_minheight_container">
                        <div class="contentauthoring_table_row" data-row-id="${row.id}">
                            {for column in row.columns}
                                <div class="contentauthoring_cell" style="width: ${totalWidth * column.width}px">
                                    <div class="contentauthoring_cell_container">
                                        <div class="contentauthoring_table_row">
                                            <div class="contentauthoring_cell_content">
                                                {for element in column.elements}
                                                    <div class="contentauthoring_cell_element">Element ${element_index} in column ${column_index} in row ${row_index}</div>
                                                {/for}
                                            </div>
                                            <div class="contentauthoring_cell_handle ui-resizable-handle ui-resizable-e"></div>
                                        </div>
                                    </div>
                                </div>
                            {/for}
                        </div>
                    </div>
                </div>
            </li>
        {/for}
    </ul>
--></div>
<div id="contentauthoring_row_template"><!--
    <li class="contentauthoring_row_container">
        <div class="contentauthoring_row_handle_container">
            <span class="contentauthoring_row_handle"></span>
            <span class="contentauthoring_row_edit" data-row-id="${id}">Edit</span>
        </div>
        <div class="contentauthoring_row">
            <div class="contentauthoring_table_row" data-row-id="${id}">
                <div class="contentauthoring_minheight_container">
>>>>>>> 18574a15
                    {for column in columns}
                        <div class="contentauthoring_cell" style="width: ${totalWidth * column.width}px">
                            <div class="contentauthoring_cell_container">
                                <div class="contentauthoring_table_row">
                                    <div class="contentauthoring_cell_content">
                                        {for element in column.elements}
<<<<<<< HEAD
                                            ${insertCell(element.id, element.type)}
=======
                                            <div class="contentauthoring_cell_element">Element ${element_index}</div>
>>>>>>> 18574a15
                                        {/for}
                                    </div>
                                    <div class="contentauthoring_cell_handle ui-resizable-handle ui-resizable-e"></div>
                                </div>
                            </div>
                        </div>
                    {/for}
                </div>
            </div>
        </li>
    {/macro}

    {if rowOnly}
        ${insertRow(id, columns)}
    {elseif cellOnly}
        ${insertCell(id, type)}
    {else}
        <ul id="contentauthoring_widget_container" class="contentauthoring_edit_mode">
            {for row in rows}
                ${insertRow(row.id, row.columns)}
            {/for}
        </ul>
    {/if}
--></div>

<!-- Widget Settings -->
<div id="contentauthoring_widget_settings" class="s3d-dialog s3d-dialog-container">
    <div class="s3d-dialog-close jqmClose"></div>
    <h1 class="s3d-dialog-header" id="contentauthoring_widget_settings_title"></h1>
    <div id="contentauthoring_widget_settings_content"></div>
</div>

<!-- JAVASCRIPT -->
<script type="text/javascript" src="/devwidgets/contentauthoring/javascript/contentauthoring.js"></script><|MERGE_RESOLUTION|>--- conflicted
+++ resolved
@@ -35,7 +35,6 @@
 
 <div id="contentauthoring_widget" class="contentauthoring_widget"></div>
 <div id="contentauthoring_widget_template"><!--
-<<<<<<< HEAD
     {macro insertCell(id, type)}
         <div class="contentauthoring_cell_element" data-element-type="${type}" data-element-id="${id}">
             <div class="contentauthoring_cell_element_actions" style="display:none;" data-element-id="${id}" data-element-type="${type}">
@@ -57,67 +56,23 @@
                 <span class="contentauthoring_row_edit" data-row-id="${id}">Edit</span>
             </div>
             <div class="contentauthoring_row">
-                <div class="contentauthoring_table_row" data-row-id="${id}">
-=======
-    <ul id="contentauthoring_widget_container" class="contentauthoring_edit_mode">
-        {for row in rows}
-            <li class="contentauthoring_row_container">
-                <div class="contentauthoring_row_handle_container">
-                    <span class="contentauthoring_row_handle"></span>
-                    <span class="contentauthoring_row_edit" data-row-id="${row.id}">Edit</span>
-                </div>
-                <div class="contentauthoring_row">
-                    <div class="contentauthoring_minheight_container">
-                        <div class="contentauthoring_table_row" data-row-id="${row.id}">
-                            {for column in row.columns}
-                                <div class="contentauthoring_cell" style="width: ${totalWidth * column.width}px">
-                                    <div class="contentauthoring_cell_container">
-                                        <div class="contentauthoring_table_row">
-                                            <div class="contentauthoring_cell_content">
-                                                {for element in column.elements}
-                                                    <div class="contentauthoring_cell_element">Element ${element_index} in column ${column_index} in row ${row_index}</div>
-                                                {/for}
-                                            </div>
-                                            <div class="contentauthoring_cell_handle ui-resizable-handle ui-resizable-e"></div>
+                <div class="contentauthoring_minheight_container">
+                    <div class="contentauthoring_table_row" data-row-id="${id}">
+                        {for column in columns}
+                            <div class="contentauthoring_cell" style="width: ${totalWidth * column.width}px">
+                                <div class="contentauthoring_cell_container">
+                                    <div class="contentauthoring_table_row">
+                                        <div class="contentauthoring_cell_content">
+                                            {for element in column.elements}
+                                                ${insertCell(element.id, element.type)}
+                                            {/for}
                                         </div>
+                                        <div class="contentauthoring_cell_handle ui-resizable-handle ui-resizable-e"></div>
                                     </div>
                                 </div>
-                            {/for}
-                        </div>
+                            </div>
+                        {/for}
                     </div>
-                </div>
-            </li>
-        {/for}
-    </ul>
---></div>
-<div id="contentauthoring_row_template"><!--
-    <li class="contentauthoring_row_container">
-        <div class="contentauthoring_row_handle_container">
-            <span class="contentauthoring_row_handle"></span>
-            <span class="contentauthoring_row_edit" data-row-id="${id}">Edit</span>
-        </div>
-        <div class="contentauthoring_row">
-            <div class="contentauthoring_table_row" data-row-id="${id}">
-                <div class="contentauthoring_minheight_container">
->>>>>>> 18574a15
-                    {for column in columns}
-                        <div class="contentauthoring_cell" style="width: ${totalWidth * column.width}px">
-                            <div class="contentauthoring_cell_container">
-                                <div class="contentauthoring_table_row">
-                                    <div class="contentauthoring_cell_content">
-                                        {for element in column.elements}
-<<<<<<< HEAD
-                                            ${insertCell(element.id, element.type)}
-=======
-                                            <div class="contentauthoring_cell_element">Element ${element_index}</div>
->>>>>>> 18574a15
-                                        {/for}
-                                    </div>
-                                    <div class="contentauthoring_cell_handle ui-resizable-handle ui-resizable-e"></div>
-                                </div>
-                            </div>
-                        </div>
-                    {/for}
                 </div>
             </div>
         </li>
