/*
 * Licensed to the Sakai Foundation (SF) under one
 * or more contributor license agreements. See the NOTICE file
 * distributed with this work for additional information
 * regarding copyright ownership. The SF licenses this file
 * to you under the Apache License, Version 2.0 (the
 * "License"); you may not use this file except in compliance
 * with the License. You may obtain a copy of the License at
 *
 *     http://www.apache.org/licenses/LICENSE-2.0
 *
 * Unless required by applicable law or agreed to in writing,
 * software distributed under the License is distributed on an
 * "AS IS" BASIS, WITHOUT WARRANTIES OR CONDITIONS OF ANY
 * KIND, either express or implied. See the License for the
 * specific language governing permissions and limitations under the License.
 */

// load the master sakai object to access all Sakai OAE API methods
require(['jquery', 'sakai/sakai.api.core'], function($, sakai) {

    /**
     * @name sakai_global.collectionviewer
     *
     * @class collectionviewer
     *
     * @description
     * Displays a collection through a variety of options
     *
     * @version 0.0.1
     * @param {String} tuid Unique id of the widget
     * @param {Boolean} showSettings Show the settings of the widget or not
     */
    sakai_global.collectionviewer = function (tuid, showSettings, widgetData) {


        /////////////////////////////
        // CONFIGURATION VARIABLES //
        /////////////////////////////

        var $rootel = $('#' + tuid);
        var $body = $('body');
        var collectionviewer = {
            listStyle: 'carousel',
            sortOn: '_lastModified',
            sortOrder: 'desc',
            total: 0,
            page: 1,
            contextId : false,
            tuidls: tuid + '-ls',
            tuidso: tuid + '-so'
        };
        var collectionData = [];
        var carouselInitialized = false;
        var fetchCollectionData = false;
        var initialload = true;
        var carouselSize = $body.hasClass('has_nav') ? 9 : 12;
        var previewsAllowed = true;

        // containers
        var $collectionviewerCarouselContainer = $('#collectionviewer_carousel_container', $rootel);
        var $collectionviewerExpandedContentContainer = $('#collectionviewer_expanded_content_container', $rootel);
        var $collectionviewerGridListContainer = $('#collectionviewer_grid_list_container', $rootel);


        /////////////////////////
        // RENDERING FUNCTIONS //
        /////////////////////////

        /**
         * Checks the format of a collectionId and returns the pool ID
         * @return {String} collectionId returns the collectionID as a String
         */
        var getCollectionId = function(collectionId) {
            if (collectionId.substring(0,2) === 'c-') {
                return sakai.api.Content.Collections.getCollectionPoolId(collectionId);
            } else {
                return collectionId;
            }
        };

        // CAROUSEL //
        /**
         * Adds binding for the carousel actions and buttons
         */
        var carouselBinding = function(carousel) {
            $('#collectionviewer_newer', $rootel).live('click',function() {
                carousel.prev();
                $(this).focus();
            });
            $('#collectionviewer_older', $rootel).live('click',function() {
                $(this).focus();
                carousel.next();
            });
            $('#collectionviewer_oldest', $rootel).live('click',function() {
                $(this).focus();
                carousel.scroll(carousel.size() || 0);
            });
            $('#collectionviewer_newest', $rootel).live('click',function() {
                $(this).focus();
                carousel.scroll(0);
            });
            $rootel.keyup(function(e) {
                if (e.which === $.ui.keyCode.LEFT) {
                    carousel.prev();
                }else if (e.which === $.ui.keyCode.RIGHT) {
                    carousel.next();
                }
            });
            if (carousel.size()) {
                var $selectedItem =  $('.collectionviewer_carousel_item[data-item-id="' + $.bbq.getState("item") + '"]', $rootel);
                if ($.bbq.getState('item') && $selectedItem.length) {
                    $selectedItem.click();
                } else{
                    loadCollectionItem($('.collectionviewer_carousel_item:first', $rootel).attr('data-item-id'));
                }
            }
        };

        /**
        * Renders the carousel on the page and initializes it
        */
        var renderCarousel = function() {
            sakai.api.Util.TemplateRenderer('collectionviewer_carousel_template', {
                data: collectionData,
                sakai: sakai,
                collectionName: getCollectionName(),
                collectionId: getCollectionId(collectionviewer.contextId),
                isManager: sakai.api.Content.Collections.canCurrentUserManageCollection(collectionviewer.contextId)
            }, $collectionviewerCarouselContainer);
            $('#collectionviewer_finish_editing_collection_button', $rootel).hide();
            if (sakai.api.Content.Collections.canCurrentUserManageCollection(collectionviewer.contextId)) {
                $('#collectionviewer_edit_collection_button', $rootel).show();
            }
            $collectionviewerCarouselContainer.animate({
                height: 'toggle',
                opacity: 'toggle'
            }, 500);
            $collectionviewerExpandedContentContainer.animate({
                height: 'toggle',
                opacity: 'toggle'
            }, 500);
            $('.collectionviewer_controls', $rootel).hide();
            if (collectionData.length) {
                var totalItems = 0;
                $.each(collectionData, function(index, item) {
                    if (item) {
                        totalItems += item.length;
                    }
                });
                if (totalItems > carouselSize) {
                    $('.collectionviewer_controls', $rootel).show();
                }
                $('#collectionviewer_carousel', $rootel).jcarousel({
                    animation: 'slow',
                    easing: 'swing',
                    scroll: carouselSize,
                    start: 0,
                    initCallback: carouselBinding,
                    itemFallbackDimension: 123
                });

                if (totalItems > carouselSize && $.bbq.getState('item')) {
                    $('#collectionviewer_carousel', $rootel).data('jcarousel').scroll($('.collectionviewer_carousel_item[data-item-id="' + $.bbq.getState('item') + '"]', $rootel).attr('data-arr-index'));
                }
            }
        };

        /**
         * Renders the items for a selected item in the carousel
         * @param {String} pageIndex index of the page you're currently on in the collection viewer
         * @param {String} selectedIndex index of the selected item in the carousel
         */
        var renderItemsForSelected = function(pageIndex, selectedIndex) {
            var selectedData = collectionData[pageIndex][selectedIndex];
            if (selectedData._mimeType === 'x-sakai/collection') {
                getCollectionData('c-' + selectedData._path, false, function(data) {
                    selectedData.collectionItems = data.results;
                    sakai.api.Util.TemplateRenderer('collectionviewer_list_item_template', {
                        data: selectedData,
                        sakai: sakai,
                        collectionName: getCollectionName(),
                        collectionId: getCollectionId(collectionviewer.contextId),
                        isManager: sakai.api.Content.Collections.canCurrentUserManageCollection(collectionviewer.contextId)
                    }, $('#collectionviewer_expanded_content_container', $rootel));
                    if (previewsAllowed) {
                        sakai.api.Widgets.widgetLoader.insertWidgets(tuid);
                    }
                });
            } else {
                sakai.api.Util.TemplateRenderer('collectionviewer_list_item_template', {
                    data: selectedData,
                    sakai: sakai,
                    collectionName: getCollectionName(),
                    collectionId: getCollectionId(collectionviewer.contextId),
                    isManager: sakai.api.Content.Collections.canCurrentUserManageCollection(collectionviewer.contextId)
                }, $('#collectionviewer_expanded_content_container', $rootel));
                if (previewsAllowed) {
                    sakai.api.Widgets.widgetLoader.insertWidgets(tuid);
                }
            }
        };

        /**
         * Renders the edit mode for the collection
         */
        var renderEditMode = function() {
            hideContainers();            
            renderGridOrList(false, true);
        };

        /**
         * Renders grid or list view for the collection
         * @param {Boolean} grid True if grid view should be rendered, false render list view
         * @param {Boolean} editMode True if the widget is in edit mode
         */
        var renderGridOrList = function(grid, editMode) {
            if (sakai.api.Content.Collections.canCurrentUserManageCollection(collectionviewer.contextId)) {
                if (editMode) {
                    $('#collectionviewer_edit_collection_button', $rootel).hide();
                    $('#collectionviewer_finish_editing_collection_button', $rootel).show();
                } else {
                    $('#collectionviewer_finish_editing_collection_button', $rootel).hide();
                    $('#collectionviewer_edit_collection_button', $rootel).show();
                }
            }
            var pageNumber = collectionviewer.page - 1;
            sakai.api.Util.TemplateRenderer('collectionviewer_grid_or_list_template', {
                items: collectionData[pageNumber],
                sakai: sakai,
                grid: grid,
                editMode: editMode,
                collectionName: getCollectionName(),
                collectionId: getCollectionId(collectionviewer.contextId),
                isManager: sakai.api.Content.Collections.canCurrentUserManageCollection(collectionviewer.contextId)
            }, $collectionviewerGridListContainer);
            $collectionviewerGridListContainer.show();
            var pageCount = Math.ceil(collectionviewer.total / carouselSize);
            if (pageCount > 1) {
                $('#collectionviewer_paging', $rootel).show();
                $('#collectionviewer_paging', $rootel).pager({
                    pagenumber: parseInt(collectionviewer.page, 10),
                    pagecount: Math.ceil(collectionviewer.total / carouselSize),
                    buttonClickCallback: function(page) {
                        fetchCollectionData = false;
                        collectionviewer.page = parseInt(page, 10);
                        $.bbq.pushState({'lp': collectionviewer.page});
                        decideGetNextBatch();
                    }
                });
            } else {
                $('#collectionviewer_paging', $rootel).hide();
            }
        };


        ///////////////////////
        // UTILITY FUNCTIONS //
        ///////////////////////

        /**
         * Decides to get the next batch of data before the carousel runs out of items to show
         */
        var decideGetNextBatch = function() {
            // Fetch page if it wasn't fetched previously
            if (!collectionData[collectionviewer.page - 1]) {
                getCollectionData();
            } else {
                showData();
            }
        };

        /**
         * Hides the main containers
         */
        var hideContainers = function() {
            $collectionviewerCarouselContainer.hide();
            $collectionviewerExpandedContentContainer.hide();
            $collectionviewerGridListContainer.hide();
        };

        /**
         * Toggles list/grid view buttons
         */
        var toggleButtons = function(listStyle) {
            $('#collectionviewer_' + listStyle + '_view,#collectionviewer_' + listStyle + '_view > div', $rootel).addClass('selected');
        };

        /**
         * Renders the appropriate view for the widget
         */
        var showData = function() {
            hideContainers();
            switch (collectionviewer.listStyle) {
                case 'carousel':
                    renderCarousel();
                    break;
                case 'grid':
                    renderGridOrList(true);
                    break;
                case 'edit':
                    renderEditMode();
                    break;
                case 'list':
                    renderGridOrList(false);
                    break;
            }
        };

        /**
         * Gets the profile data for multiple users
         * @param {Object} data Object containing data for the user profiles to look up
         * @param {Function} callback Function to be executed on retrieval of the user profiles
         */
        var getMultipleUserData = function(data, callback) {
            var batchRequests = [];
            $.each(data.results, function(i, user) {
                if (user['sakai:pool-content-created-for']) {
                    batchRequests.push({
                        'url': '/~' + user['sakai:pool-content-created-for'] + '/public/authprofile.profile.json',
                        'method':'GET'
                    });
                }
            });
            sakai.api.Server.batch(batchRequests, function(success, results) {
                if (success) {
                    $.each(results.results, function(index, item) {
                        item = $.parseJSON(item.body);
                        var userid = item['rep:userId'];
                        var displayName = sakai.api.User.getDisplayName(item);
                        data.results[index].ownerId = userid;
                        data.results[index].ownerDisplayName = displayName;
                        data.results[index].ownerDisplayNameShort = sakai.api.Util.applyThreeDots(displayName, 580, {
                            max_rows: 1,
                            whole_word: false
                        }, 's3d-bold', true);
                        data.results[index].ownerDisplayNameShorter = sakai.api.Util.applyThreeDots(displayName, 180, {
                            max_rows: 1,
                            whole_word: false
                        }, 's3d-bold', true);
                    });
                    if ($.isFunction(callback)) {
                        callback();
                    }
                }
            });
        };

        /**
         * Retrieves the basic data for items in a collection
         * @param {String} userid ID of the collection to retrieve data for, if empty cache will be checked for ID
         * @param {Boolean} refresh Reloads the collection interface if set to true
         * @param {Function} callback Function executed after the data has been retrieved
         */
        var getCollectionData = function(userid, refresh, callback) {
            toggleButtons(collectionviewer.listStyle);
            if (refresh) {
                collectionviewer.page = $.bbq.getState('lp') || 1;
                collectionData = [];
            }
            var id;
            if (userid) {
                id = userid;
            } else if (collectionviewer.contextId.substring(0, 2) === 'c-') {
                id = collectionviewer.contextId;
            } else {
                id = 'c-' + collectionviewer.contextId;
            }
            var data = {
                sortOn: 'filename',
                sortOrder: collectionviewer.sortOrder,
                userid: id,
                items: 15,
                page: (collectionviewer.page - 1)
            };
            if (collectionviewer.sortOrder === 'modified') {
                data.sortOrder = 'desc';
                data.sortOn = '_lastModified';
            }
            if (collectionviewer.listStyle === 'carousel') {
                data.items = 1000;
                data.page = 0;
            }
            $.ajax({
                url: sakai.config.URL.POOLED_CONTENT_SPECIFIC_USER,
                data: data,
                success: function(data) {
                    if ($.isFunction(callback)) {
                        getMultipleUserData(data, function() {
                            data.results.fetchMultipleUserDataInWidget = true;
                            sakai.api.Content.prepareContentForRender(data.results, sakai.data.me, function(parsedContent) {
                                callback(data);
                            });
                        });
                    } else {
                        $('#collectionviewer_add_content_button > div', $rootel).text(data.total);
                        collectionviewer.total = data.total;
                        if (data.results && data.results.length) {
                            getMultipleUserData(data, function() {
                                data.results.fetchMultipleUserDataInWidget = true;
                                sakai.api.Content.prepareContentForRender(data.results, sakai.data.me, function(parsedContent) {
                                    collectionData[(collectionviewer.page - 1)] = parsedContent;
                                    showData();
                                });
                            });
                        } else {
                            showData();
                        }
                    }
                }
            });
        };

        /**
         * Show comments for an item
         */
        var showComments = function() {
            if ($('.collectionviewer_collection_item_comments', $rootel).is(':visible')) {
                $('.collectionviewer_collection_item_comments', $rootel).animate({
                    height: 'toggle',
                    opacity: 'toggle'
                }, 500);
            } else if ($rootel.is(':visible')) {
                var $selectedItem = $('.collectionviewer_carousel_item.selected', $rootel);
                var contentProfile = {
                    data: collectionData[parseInt($selectedItem.attr('data-page-index'), 10)][parseInt($selectedItem.attr('data-arr-index'),10)]
                };
                $(window).trigger('start.collectioncomments.sakai', contentProfile);
                $('.collectionviewer_collection_item_comments', $rootel).animate({
                    height: 'toggle',
                    opacity: 'toggle'
                }, 500);
            }
        };

        /**
         * Switch the listview when necessary and load the items within that listview
         */
        var switchListView = function() {
            collectionviewer.listStyle = $.bbq.getState(collectionviewer.tuidls) || 'carousel';
            $('.s3d-listview-options', $rootel).children('.selected').children().removeClass('selected');
            $('.s3d-listview-options', $rootel).children('.selected').removeClass('selected');
            collectionviewer.page = 1;
            getCollectionData();
        };

        /**
         * Loads the preview for a collection item
         * @param {Object} item Object containing data for the item to show a preview for
         */
        var loadCollectionItem = function(item) {
            var $element = $('.collectionviewer_carousel_item[data-item-id=' + item + ']', $rootel);
            $('.collectionviewer_carousel_item', $rootel).removeClass('selected');
            $element.addClass('selected');
            $('.collectionviewer_widget', $rootel).unbind('start.collectioncontentpreview.sakai');
            renderItemsForSelected(parseInt($element.attr('data-page-index'), 10), parseInt($element.attr('data-arr-index'), 10));
        };

        /**
         * Handle what you need to do when the hash has changed
         */
        var handleHashChange = function() {
            // This will be empty when you switch a listview, so we should trigger that function instead
            if (!$.bbq.getState('item')) {
                switchListView();
                return;
            }
            loadCollectionItem($.bbq.getState('item'));
        };

        /**
         * Enables/disables editor buttons
         */
        var checkEditingEnabled = function() {
            if ($('.collectionviewer_check:checked:visible', $rootel).length) {
                $('#collections_remove_button', $rootel).removeAttr('disabled');
                $('#collections_savecontent_button', $rootel).removeAttr('disabled');
            } else {
                $('#collections_remove_button', $rootel).attr('disabled', true);
                $('#collections_savecontent_button', $rootel).attr('disabled', true);
                $('#collectionviewer_select_all', $rootel).removeAttr('checked');
            }
            updateButtonData();
        };

        /**
         * Brings data on buttons up to date
         */
        var updateButtonData = function() {
            var idArr = [];
            var titleArr = [];
            $('.collectionviewer_check:checked:visible', $rootel).each(function(i, item) {
                idArr.push($(item).attr('data-entityid'));
                titleArr.push($(item).attr('data-entityname'));
            });
            $('#collections_savecontent_button', $rootel).attr('data-entityid', idArr);
            $('#collections_savecontent_button', $rootel).attr('data-entityname', titleArr);
        };

        /**
         * Refreshes the collection viewer widget
         */
        var refreshCollection = function() {
            var pageNumber = collectionviewer.page - 1;
            getCollectionData('', true, function(data) {
                collectionviewer.listStyle = $.bbq.getState(collectionviewer.tuidls) || 'list';
                $('#collectionviewer_add_content_button > div', $rootel).text(data.total);
                collectionviewer.total = data.total;
                collectionData[pageNumber] = data.results;
                renderGridOrList(false, true);
                sakai.api.Util.progressIndicator.hideProgressIndicator();
            });
        };

        /**
         * Initializes the widget preview
         * @param {String} which Can be 'collectioncontentpreview' or 'pageviewer' depending
         *                 on the context of the preview
         */
        var doStart = function(which) {
            if ($rootel.is(':visible')) {
                var arrIndex1 = 0;
                if ($('.collectionviewer_carousel_item.selected', $rootel).length) {
                    arrIndex1 = parseInt($('.collectionviewer_carousel_item.selected', $rootel).attr('data-page-index'), 10);
                }
                var arrIndex2 = 0;
                if ($('.collectionviewer_carousel_item.selected', $rootel).length) {
                    arrIndex2 = parseInt($('.collectionviewer_carousel_item.selected', $rootel).attr('data-arr-index'), 10);
                }
                if (which === 'collectioncontentpreview' && collectionviewer.listStyle === 'carousel') {
                    $('.collectionviewer_widget', $rootel).trigger('start.collectioncontentpreview.sakai', collectionData[arrIndex1][arrIndex2]);
                    $('.collectionviewer_collection_item_preview', $rootel).show();
                } else if (which === 'pageviewer') {
                    $(window).trigger('start.pageviewer.sakai', collectionData[arrIndex1][arrIndex2]);
                }
            }
        };


        ////////////////////
        // INITIALIZATION //
        ////////////////////

        /**
         * Add binding to various elements and events.
         */
        var addBinding = function() {

            $rootel.on('click', '#collectionviewer_carousel_view, #collectionviewer_grid_view, #collectionviewer_list_view, #collectionviewer_edit_collection_button', function() {
                var state = {};
                state[collectionviewer.tuidls] = $(this).data('liststyle') || 'carousel';
                state.item = '';
                $.bbq.pushState(state);
            });

            // Carousel bindings
            $rootel.on('click', '.collectionviewer_carousel_item', function() {
                if ($(this).hasClass('selected')) {
                    return;
                }
                if (collectionviewer.listStyle === 'carousel') {
                    $.bbq.pushState({'item': $(this).attr('data-item-id')});
                    fetchCollectionData = false;
                }
                if (initialload) {
                    initialload = false;
                    handleHashChange();
                }
            });

            $rootel.on('click', '.collectionviewer_comments_button', showComments);

            $rootel.on('ready.collectioncontentpreview.sakai', '.collectionviewer_widget', function() {
                doStart('collectioncontentpreview');
            });

            $rootel.on('change', '#collectionviewer_sortby', function() {
                var sortSelection = $(this).val();
                var state = {
                    item: ''
                };
                if (sortSelection === 'desc') {
                    collectionviewer.sortOrder = 'desc';
                    state[collectionviewer.tuidso] = 'desc';
                    $.bbq.pushState(state);
                } else if (sortSelection === 'asc') {
                    collectionviewer.sortOrder = 'asc';
                    state[collectionviewer.tuidso] = 'asc';
                    $.bbq.pushState(state);
                } else {
                    collectionviewer.sortOrder = 'modified';
                    state[collectionviewer.tuidso] = 'modified';
                    $.bbq.pushState(state);
                }
            });

            $rootel.on('click', '.collectionviewer_collection_item_comments #contentcomments_postComment', function() {
                collectionData[parseInt($('.collectionviewer_carousel_item.selected', $rootel).attr('data-page-index'),10)][parseInt($('.collectionviewer_carousel_item.selected', $rootel).attr('data-arr-index'), 10)].numComments++;
                $('.collectionviewer_comments_count', $rootel).text(collectionData[parseInt($('.collectionviewer_carousel_item.selected', $rootel).attr('data-page-index'), 10)][parseInt($('.collectionviewer_carousel_item.selected', $rootel).attr('data-arr-index'), 10)].numComments);
            });

            $rootel.on('click', '#collectionviewer_finish_editing_collection_button', function() {
                $(this).hide();
                $('#collectionviewer_edit_collection_button', $rootel).show();
                var state = {};
                state[collectionviewer.tuidls] = 'carousel';
                $.bbq.pushState(state);
                handleHashChange();
            });

            $rootel.on('click', '#collectionviewer_select_all', function() {
                if ($(this).is(':checked')) {
                    $('.collectionviewer_check:visible', $rootel).attr('checked', true);
                } else{
                    $('.collectionviewer_check:visible', $rootel).removeAttr('checked');
                }
                checkEditingEnabled();
            });

            $rootel.on('change', '.collectionviewer_check', checkEditingEnabled);

            $rootel.on('click', '#collections_remove_button', function() {
                var $checked = $('.collectionviewer_check:checked:visible', $rootel);
                if ($checked.length) {
                    var paths = [];
                    $checked.each(function () {
                        paths.push($(this).attr('id').split('collectionviewer_check_')[1]);
                    });
                    $(window).trigger('init.deletecontent.sakai', [{
                        paths: paths,
                        context: collectionviewer.contextId
                    }, function (success) {
                        sakai.api.Util.progressIndicator.showProgressIndicator(sakai.api.i18n.getValueForKey('REMOVING_CONTENT_FROM_COLLECTION', 'collectionviewer'), sakai.api.i18n.getValueForKey('PROCESSING', 'collectionviewer'));
                        $('.collectionviewer_check:checked:visible', $rootel).parents('li').hide('slow');
                        setTimeout(refreshCollection, 1500);
                    }]);
                }
            });

            $rootel.on('click', '.collectionviewer_remove_icon', function() {
                var $itemToRemove = $(this);
                var toRemoveId = $itemToRemove.attr('data-entityid');
                $(window).trigger('init.deletecontent.sakai', [{
                    paths: [toRemoveId],
                    context: collectionviewer.contextId
                }, function (success) {
                    $itemToRemove.parents('li').hide('slow');
                    setTimeout(refreshCollection, 1500);
                }]);
            });

            $('.collectionviewer_widget', $rootel).on('click', '#collectionviewer_expanded_content_container .s3d-search-result .share_trigger_click, #collectionviewer_expanded_content_container .s3d-search-result .savecontent_trigger', function() {
                $(this).parents('.s3d-search-result').addClass('hovered');
            });

            $(window).on('hashchange', handleHashChange);

            $(window).on('ready.pageviewer.sakai', function() {
                doStart('pageviewer');
            });

            $(window).on('done.newaddcontent.sakai', function(ev, data) {
                switchListView();
            });

            $(window).on('hiding.newsharecontent.sakai hiding.savecontent.sakai', function() {
                $('#collectionviewer_expanded_content_container .s3d-search-result.hovered', $rootel).removeClass('hovered');
            });

        };

        /**
         * Returns the name of the collection that's displayed
         */
        var getCollectionName = function() {
            return collectionviewer.collectionName;
        };

        /**
         * Initialize the widget by adding bindings to elements and gathering collection information
         */
        var doInit = function() {
            collectionviewer.listStyle = $.bbq.getState(collectionviewer.tuidls) || 'carousel';
            collectionviewer.sortOrder = $.bbq.getState(collectionviewer.tuidso) || 'modified';
            var ref = '';
            if (widgetData.data && widgetData.data._path) {
                collectionviewer.contextId = widgetData.data._path;
                if (widgetData.data.structure0) {
                    ref = $.parseJSON(widgetData.data.structure0).main._ref;
                }
            } else {
                collectionviewer.contextId = widgetData.collectionviewer.groupid;
            }
<<<<<<< HEAD
            if (sakai.api.Widgets.isRecursivelyEmbedded($rootel, collectionviewer.contextId, ref)) {
                return;
=======
            if ($rootel.parents('.pageviewer_widget').length) {
                previewsAllowed = false;
>>>>>>> e5ffb239
            }
            $('.collectionviewer_widget', $rootel).show();
            if (sakai.api.Content.Collections.canCurrentUserManageCollection(collectionviewer.contextId)) {
                $('#collectionviewer_header_container #collectionviewer_add_content_button', $rootel).show();
                $('#collectionviewer_header_container #collectionviewer_edit_collection_button', $rootel).show();
                $('#collectionviewer_finish_editing_collection_button', $rootel).hide();
            }

            $('#content_profile_sakaidoc_container', $rootel).addClass('collections');
            $('#collectionviewer_sortby', $rootel).val(collectionviewer.sortOrder);

            if (sakai_global && sakai_global.content_profile && sakai_global.content_profile.content_data) {
                if (widgetData.data && widgetData.data['sakai:pooled-content-file-name']) {
                    collectionviewer.collectionName = widgetData.data['sakai:pooled-content-file-name'];
                } else {
                    collectionviewer.collectionName = sakai_global.content_profile.content_data.data['sakai:pooled-content-file-name'];
                }
                switchListView();
            // Retrieve the name of the collection as we're not in a content profile page
            } else {
                $.ajax({
                    url: '/p/' + collectionviewer.contextId + '.json',
                    success: function(data) {
                        collectionviewer.collectionName = data['sakai:pooled-content-file-name'];
                        switchListView();
                    }
                });
            }
            addBinding();
        };

        doInit();
    };

    // inform Sakai OAE that this widget has loaded and is ready to run
    sakai.api.Widgets.widgetLoader.informOnLoad('collectionviewer');
});<|MERGE_RESOLUTION|>--- conflicted
+++ resolved
@@ -691,13 +691,8 @@
             } else {
                 collectionviewer.contextId = widgetData.collectionviewer.groupid;
             }
-<<<<<<< HEAD
-            if (sakai.api.Widgets.isRecursivelyEmbedded($rootel, collectionviewer.contextId, ref)) {
-                return;
-=======
             if ($rootel.parents('.pageviewer_widget').length) {
                 previewsAllowed = false;
->>>>>>> e5ffb239
             }
             $('.collectionviewer_widget', $rootel).show();
             if (sakai.api.Content.Collections.canCurrentUserManageCollection(collectionviewer.contextId)) {
