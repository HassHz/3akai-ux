--- conflicted
+++ resolved
@@ -188,12 +188,8 @@
                         sakai: sakai,
                         collectionName: getCollectionName(),
                         collectionId: getCollectionId(collectionviewer.contextId),
-<<<<<<< HEAD
-                        isEditor: sakai.api.Content.Collections.canCurrentUserEditCollection(collectionviewer.contextId)
-=======
-                        isManager: sakai.api.Content.Collections.canCurrentUserManageCollection(collectionviewer.contextId),
+                        isEditor: sakai.api.Content.Collections.canCurrentUserEditCollection(collectionviewer.contextId),
                         pagePreviewDisabled: pagePreviewDisabled
->>>>>>> 7fb1c7e6
                     }, $('#collectionviewer_expanded_content_container', $rootel));
                     if (previewsAllowed) {
                         sakai.api.Widgets.widgetLoader.insertWidgets(tuid);
@@ -205,12 +201,8 @@
                     sakai: sakai,
                     collectionName: getCollectionName(),
                     collectionId: getCollectionId(collectionviewer.contextId),
-<<<<<<< HEAD
-                    isEditor: sakai.api.Content.Collections.canCurrentUserEditCollection(collectionviewer.contextId)
-=======
-                    isManager: sakai.api.Content.Collections.canCurrentUserManageCollection(collectionviewer.contextId),
+                    isEditor: sakai.api.Content.Collections.canCurrentUserEditCollection(collectionviewer.contextId),
                     pagePreviewDisabled: pagePreviewDisabled
->>>>>>> 7fb1c7e6
                 }, $('#collectionviewer_expanded_content_container', $rootel));
                 if (previewsAllowed) {
                     sakai.api.Widgets.widgetLoader.insertWidgets(tuid);
