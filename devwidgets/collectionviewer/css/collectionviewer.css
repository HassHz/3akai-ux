--- conflicted
+++ resolved
@@ -148,12 +148,9 @@
     -moz-border-radius: 3px;
     -webkit-border-radius: 3px;
 }
-<<<<<<< HEAD
-=======
 .has_nav .collectionviewer_widget .documentviewer_widget {
     width: 682px;
 }
->>>>>>> 0d3af6f8
 .collectionviewer_widget .documentviewer_widget #documentviewer_preview {
     overflow: hidden;
 }
@@ -161,25 +158,14 @@
     width: 850px;
     max-width: 850px;
 }
-<<<<<<< HEAD
 .collectionviewer_widget #documentviewer_image_rendered {
     max-width: 100% !important;
     width: auto;
     height: auto;
-=======
-.has_nav .collectionviewer_widget .contentpreview_fullsize_preview embed {
-    width: 682px;
->>>>>>> 0d3af6f8
 }
 .collectionviewer_widget #contentpreview_fullsize_preview {
     padding: 0 0 15px;
 }
-<<<<<<< HEAD
-=======
-.has_nav .collectionviewer_widget #contentpreview_fullsize_preview {
-    width: 712px;
-}
->>>>>>> 0d3af6f8
 .collectionviewer_widget .s3d-search-results-grid {
     border: none !important;
     padding-top: 0;
