--- conflicted
+++ resolved
@@ -17,98 +17,6 @@
  */
 
 /* General */
-<<<<<<< HEAD
-.footer_main {
-    color: #fff;
-    margin: 0 auto 0px auto;
-    padding: 0 0 10px;
-    width: 960px;
-}
-
-.footer_main.footer_index {
-    width: 955px;
-}
-
-#footer_logo {
-    background: url("/dev/images/dashboard_sprite.png") no-repeat scroll -49px -712px transparent;
-    width:61px;
-    height:28px;
-    float:left;
-    margin-right:15px;
-}
-
-.footer_main #footer_debug_info {
-    margin: 5px 0 0 76px;
-}
-
-.footer_main .footer_clickable {
-    cursor: pointer;
-}
-
-/* Fixed Container */
-.footer_main .fixed-container {
-    background: #454A4F;
-    padding: 10px 25px 10px;
-    width: 910px;
-}
-
-.footer_index .fixed-container {
-    background: url("/dev/images/dashboard_sprite.png") no-repeat scroll right -641px transparent;
-}
-
-.footer_main .fixed-container p {
-    font-size: 11px;
-    margin-bottom: 0;
-    padding-bottom: 0;
-    line-height: 1.3em;
-    color: #fff;
-}
-
-.footer_main .fixed-container a {
-    color: #c4e4fb;
-}
-
-.footer_main .fixed-container a.back-top {
-    color: #fff;
-    display: block;
-    float: right;
-    font-size: 13px;
-    font-weight: bold;
-    padding-right: 7px;
-}
-
-.footer_main .fixed-container div.back-top {
-    background: url("/dev/images/dashboard_sprite.png") no-repeat scroll -102px -639px transparent;
-    height: 13px;
-    width: 10px;
-    float:right;
-    cursor:pointer;
-}
-
-#footer_logo {background: url("/dev/images/dashboard_sprite.png") no-repeat scroll -50px -712px transparent; width:61px; height:28px; float:left; margin-right:15px;}
-
-#footer_main_br {width: 100%; height: 9px; background: url('/dev/images/dashboard_sprite.png') no-repeat scroll right -763px transparent;float:left;}
-#footer_main_bl {width: 16px; height: 9px; background: url('/dev/images/dashboard_sprite.png') no-repeat scroll -11px -763px transparent;float:left;}
-#footer_main_footer {background:url('/dev/images/body_bg_sprite.png') repeat-x scroll left -42px transparent;height:9px;margin:0 16px;}
-.footer_index #footer_main_br {width: 100%; height: 0px; background: none;float:left;}
-.footer_index #footer_main_bl {width: 16px; height: 9px; background: none;float:left;}
-.footer_index #footer_main_footer {background:none;height:9px;margin:0 16px;}
-
-/* Footer on the login page */
-.footer_index {
-    bottom: 0;
-    background: url("/dev/images/dashboard_sprite.png") no-repeat scroll -10px -819px transparent;
-    clear: both;
-    padding-bottom: 0;
-    position: fixed;
-    margin-bottom: 0;
-    z-index: 99;
-}
-
-.footer_push {
-    height: 45px;
-}
-=======
 .footer_main{color:#fff;margin:0 auto;padding:0 0 10px;width:960px;}
 .footer_main.footer_index{width:955px;}
 #footer_logo{background:url(/dev/images/dashboard_sprite.png) no-repeat scroll -49px -712px transparent;width:61px;height:28px;float:left;margin-right:15px;}
@@ -132,5 +40,4 @@
 
 /* Footer on the login page */
 .footer_index{bottom:0;background:url(/dev/images/dashboard_sprite.png) no-repeat scroll -10px -819px transparent;clear:both;padding-bottom:0;position:fixed;margin-bottom:0;z-index:99;}
-.footer_push{height:45px;}
->>>>>>> 5f0fb355
+.footer_push{height:45px;}