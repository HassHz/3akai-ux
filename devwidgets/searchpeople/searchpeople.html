--- conflicted
+++ resolved
@@ -3,18 +3,12 @@
 <div class="searchpeople_widget" id="searchpeople_widget">
     <div class="searchpeople_content_main">
         <!-- SEARCH BAR -->
-<<<<<<< HEAD
-        <div class="fl-left fl-container fl-fix searchpeople_bar">
+        <div class="fl-left fl-container fl-fix s3d-search-bar">
             <span id="form" class="s3d-search-container">
                 <input type="text" maxlength="255" id="searchpeople_text" title="__MSG__ENTER_A_SEARCHTERM__" class="s3d-search-inputfield" placeholder="__MSG__SEARCH_THROUGH_PEOPLE__"/>
                 <button type="button" class="s3d-button s3d-overlay-button s3d-search-button">
                     <img src="/dev/images/search_icon.png" alt="__MSG__SEARCH__"/>
                 </button
-=======
-        <div class="fl-left fl-container fl-fix s3d-search-bar">
-            <span id="form">
-                <input type="text" maxlength="255" id="searchpeople_text" class="input" value="" title="__MSG__ENTER_A_SEARCHTERM__" />
->>>>>>> 61411b78
             </span>
         </div>
         <div class="fl-left fl-container s3d-search-header" id="results_header">
