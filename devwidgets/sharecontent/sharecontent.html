<!-- CSS -->
<link rel="stylesheet" type="text/css" href="/devwidgets/sharecontent/css/sharecontent.css" />

<!-- MAIN VIEW -->
<div id="sharecontent_container" style="display:none" class="dialog">

    <div id="sharecontent_container_header" class="dialog_header">
        <div class="dialog_header_inner">
            <h1 id="sharecontent_i_want_to_share" class="sharecontent_adding_titles" style="display:none">__MSG__I_WANT_TO_SHARE__</h1>
            <a href="javascript:;" class="jqmClose dialog_close_image" title="__MSG__CLOSE_DIALOG__">__MSG__CLOSE_DIALOG__</a>
        </div>
    </div>
    <div id="sharecontent_container_search" class="dialog_content">
        <div id="sharecontent_basic_container"><!-- --></div>

        <div id="sharecontent_basic_template" style="display:none"><!--
            <h1 id="sharecontent_visibility_header">
                {if content_profile.content_data.data["sakai:permissions"] == "public"}
                    __MSG__VISIBLE_TO_ANYONE__
                {elseif content_profile.content_data.data["sakai:permissions"] == "private"}
                    __MSG__PRIVATE_TO_WHO_I_SHARE_THIS_WITH__
                {elseif content_profile.content_data.data["sakai:permissions"] == "everyone"}
                    __MSG__VISIBLE_TO_ANYONE_WHOS_LOGGED_IN__
                {/if}
            </h1>
            {if !data.me.user.anon && content_profile.content_data.isManager}
                <a href="javascript:;" id="sharecontent_change_global_permissions" class="s3d-bold s3d-regular-links">__MSG__CHANGE__</a>
            {/if}
            <div class="s3d-highlight_area_background fl-push">
                <div class='s3d-highlight_area_background_tl'><div class='s3d-highlight_area_background_tinner'></div></div>
                    <span id="sharecontent_share_link" class="fl-force-left fl-push">
                        <span id="sharecontent_content_link" class="s3d-bold">__MSG__LINK__</span><input type="text" value="${window.location}" readonly="readonly" dir="rtl"/>
                        {if !data.me.user.anon}
                            <button type="submit" class="s3d-button s3d-button-link-2-state" id="sharecontent_message_link"><span class="s3d-button-inner s3d-button-link-2-state-inner s3d-button-link-2-state-inner-secondary">__MSG__MESSAGE_LINK__</span></button>
                        {/if}
                        <button type="submit" class="s3d-button s3d-button-link-2-state" id="sharecontent_email_link"><span class="s3d-button-inner s3d-button-link-2-state-inner s3d-button-link-2-state-inner-secondary">__MSG__EMAIL_THE_LINK__</span></button>
                    </span>
                    <hr class="fl-push fl-hidden"/>
                <div class="s3d-highlight_area_background_bl"><div class="s3d-highlight_area_background_binner"></div></div>
            </div>

            <h1 class="fl-force-left">__MSG__CONTENT_HAS_BEEN_SHARED_WITH__</h1>
            <div id="sharecontent_listpeople">
                <ul>
                    {for manager in content_profile.content_data.members.managers}
                        {if manager["rep:userId"] !== "anonymous"}
                            <li {if manager_index % 2 != 0} class="sharecontent_list_item_alternating_row"{/if}>
                                {if manager.picture != null}
                                    {if manager.hasOwnProperty("sakai:group-id")}
                                        <img src="/~${manager["sakai:group-id"]}/public/profile/${manager.picture.name}" alt="${unescape(manager["sakai:group-title"])}" class="sharecontent_people_picture"/>
                                    {else}
                                        <img src="/~${manager["rep:userId"]}/public/profile/${manager.picture.name}" alt="${manager.basic.elements.firstName.value}" class="sharecontent_people_picture"/>
                                    {/if}
                                {else}
                                    {if manager.hasOwnProperty("sakai:group-id")}
                                        <img src="/dev/images/group_avatar_icon_32x32.png" alt="${unescape(manager["sakai:group-title"])}" class="sharecontent_people_picture"/>
                                    {else}
                                        <img src="/dev/images/user_avatar_icon_32x32.png" alt="${manager.basic.elements.firstName.value}" class="sharecontent_people_picture"/>
                                    {/if}
                                {/if}
                                {if manager.hasOwnProperty("sakai:group-id")}
                                    <span class="sharecontent_manager_name s3d-bold">${unescape(manager["sakai:group-title"])}</span>
                                    <span class="sharecontent_right_floats">
                                        {if !data.me.user.anon && content_profile.content_data.isManager}
                                            <button type="submit" class="s3d-button s3d-button-link-2-state sharecontent_permission_link sharecontent_permission_link_${manager["sakai:group-id"]}"><span class="s3d-button-inner s3d-button-link-2-state-inner">__MSG__CAN_EDIT__<span class="sharecontent_permission"></span></span></button>
                                            <button type="submit" class="s3d-button s3d-button-link-2-state sharecontent_remove" id="manager-${manager["sakai:group-id"]}"><span class="s3d-button-inner s3d-button-link-2-state-inner s3d-button-link-2-state-inner-secondary">__MSG__REMOVE__</span></button>
                                        {else}
                                            <span class="s3d-bold sharecontent_permission_anon">__MSG__CAN_EDIT__</span>
                                        {/if}
                                    </span>
                                {else}
                                    <span class="sharecontent_manager_name s3d-bold">${unescape(manager.basic.elements.firstName.value)} ${unescape(manager.basic.elements.lastName.value)}{if data.me.user.userid == manager["rep:userId"]}<span id="sharecontent_you">(__MSG__YOU__)</span>{/if}</span>
                                    <span class="sharecontent_right_floats">
                                        {if !data.me.user.anon && content_profile.content_data.isManager}
                                            <button type="submit" class="s3d-button s3d-button-link-2-state sharecontent_permission_link sharecontent_permission_link_${manager["rep:userId"]}"><span class="s3d-button-inner s3d-button-link-2-state-inner">__MSG__CAN_EDIT__<span class="sharecontent_permission"></span></span></button>
<<<<<<< HEAD
                                            <button type="submit" class="s3d-button s3d-button-link-2-state sharecontent_remove" id="manager-${manager["rep:userId"]}"><span class="s3d-button-inner s3d-button-link-2-state-inner s3d-button-link-2-state-inner-secondary">__MSG__REMOVE__</span></button>
=======
                                            <button type="submit" class="s3d-button s3d-button-link-2-state sharecontent_remove" id="viewer-${manager["rep:userId"]}"><span class="s3d-button-inner s3d-button-link-2-state-inner s3d-button-link-2-state-inner-secondary">__MSG__REMOVE__</span></button>
>>>>>>> 73d33aa5
                                        {else}
                                            <span class="s3d-bold sharecontent_permission_anon">__MSG__CAN_EDIT__</span>
                                        {/if}
                                    </span>
                                {/if}
                            </li>
                        {/if}
                    {/for}

                    {if content_profile.content_data.members.hasOwnProperty("viewers")}
                        {for viewer in content_profile.content_data.members.viewers}
                            {if viewer["rep:userId"] !== "anonymous"}
                                {if !data.me.user.anon}
                                    <li {if content_profile.content_data.members.managers.length % 2 != 0}{if viewer_index % 2 == 0} class="sharecontent_list_item_alternating_row"{/if}{else}{if viewer_index % 2 != 0} class="sharecontent_list_item_alternating_row"{/if}{/if}>
                                        {if viewer.picture != null}
                                            {if viewer.hasOwnProperty("sakai:group-id")}
                                                <img src="/~${viewer["sakai:group-id"]}/public/profile/${viewer.picture.name}" alt="${unescape(viewer["sakai:group-title"])}" class="sharecontent_people_picture"/>
                                            {else}
                                                <img src="/~${viewer["rep:userId"]}/public/profile/${viewer.picture.name}" alt="${viewer.basic.elements.firstName.value}" class="sharecontent_people_picture"/>
                                            {/if}
                                        {else}
                                            {if viewer.hasOwnProperty("sakai:group-id")}
                                                <img src="/dev/images/group_avatar_icon_32x32.png" alt="${unescape(viewer["sakai:group-title"])}" class="sharecontent_people_picture"/>
                                            {else}
                                                <img src="/dev/images/user_avatar_icon_32x32.png" alt="${viewer.basic.elements.firstName.value}" class="sharecontent_people_picture"/>
                                            {/if}
                                        {/if}
                                        {if viewer.hasOwnProperty("sakai:group-id")}
                                            <span class="sharecontent_viewer_name s3d-bold">${unescape(viewer["sakai:group-title"])}</span>
                                            <span class="sharecontent_right_floats">
                                                {if !data.me.user.anon && content_profile.content_data.isManager}
                                                    <button type="submit" class="s3d-button s3d-button-link-2-state sharecontent_permission_link sharecontent_permission_link_${viewer["sakai:group-id"]}"><span class="s3d-button-inner s3d-button-link-2-state-inner">__MSG__CAN_VIEW__<span class="sharecontent_permission"></span></span></button>
                                                    <button type="submit" class="s3d-button s3d-button-link-2-state sharecontent_remove" id="viewer-${viewer["sakai:group-id"]}"><span class="s3d-button-inner s3d-button-link-2-state-inner s3d-button-link-2-state-inner-secondary">__MSG__REMOVE__</span></button>
                                                {else}
                                                    <span class="s3d-bold sharecontent_permission_anon">__MSG__CAN_VIEW__</span>
                                                {/if}
                                            </span>
                                        {else}
                                            <span class="sharecontent_viewer_name s3d-bold">${unescape(viewer.basic.elements.firstName.value)} ${unescape(viewer.basic.elements.lastName.value)}{if data.me.user.userid == viewer["rep:userId"]}<span id="sharecontent_you">(__MSG__YOU__)</span>{/if}</span>
                                            <span class="sharecontent_right_floats">
                                                {if !data.me.user.anon && content_profile.content_data.isManager}
                                                    <button type="submit" class="s3d-button s3d-button-link-2-state sharecontent_permission_link sharecontent_permission_link_${viewer["rep:userId"]}"><span class="s3d-button-inner s3d-button-link-2-state-inner">__MSG__CAN_VIEW__<span class="sharecontent_permission"></span></span></button>
                                                    <button type="submit" class="s3d-button s3d-button-link-2-state sharecontent_remove" id="viewer-${viewer["rep:userId"]}"><span class="s3d-button-inner s3d-button-link-2-state-inner s3d-button-link-2-state-inner-secondary">__MSG__REMOVE__</span></button>
                                                {else}
                                                    <span class="s3d-bold sharecontent_permission_anon">__MSG__CAN_VIEW__</span>
                                                {/if}
                                            </span>
                                        {/if}
                                    </li>
                                {/if}
                            {/if}
                        {/for}
                    {/if}
                </ul>
            </div>
            <div id="sharecontent_edit_permission" style="display:none;">
                <ul>
                    <li>
                        <a id="sharecontent_edit_permission_picker_viewer" class="sharecontent_edit_permission_picker" href="javascript:;">__MSG__CAN_VIEW__</a>
                    </li>
                    <li>
                        <a id="sharecontent_edit_permission_picker_manager" class="sharecontent_edit_permission_picker" href="javascript:;">__MSG__CAN_EDIT__</a>
                    </li>
                </ul>
            </div>

            {if !data.me.user.anon && content_profile.content_data.isManager}
                <div class="s3d-highlight_area_background_darker1 sharecontent_search_container">
                    <span class="s3d-bold" id="sharecontent_add_people">__MSG__ADD_PEOPLE__<a href="javascript:;" id="sharecontent_init_search" class="s3d-action">__MSG__SEARCH__</a></span>
                    <span id="sharecontent_form_container"><input name="sharecontent_search_query" id="sharecontent_search_query" type="text" autocomplete="off"/></span>
                    <button type="submit" class="s3d-button s3d-button-link-2-state sharecontent_permission_link sharecontent_new_members_permission_link" style="display:none;" value="viewer"><span class="s3d-button-inner s3d-button-link-2-state-inner">__MSG__CAN_VIEW__<span class="sharecontent_permission"></span></span></button>
                    <hr class="fl-push fl-hidden"/>
                    <textarea id="sharecontent_message_new_members" style="display:none;">__MSG__SEND_PERSONAL_MESSAGE__</textarea>
                    <div class="s3d-highlight_area_background_darker1_bl"><div class="s3d-highlight_area_background_darker1_binner"></div></div>
                </div>
            {/if}
        --></div>

        <div id="sharecontent_visibility_header_template"><!--
            {if content_profile.content_data.data["sakai:permissions"] == "public"}
                __MSG__VISIBLE_TO_ANYONE__
            {elseif content_profile.content_data.data["sakai:permissions"] == "private"}
                __MSG__PRIVATE_TO_WHO_I_SHARE_THIS_WITH__
            {elseif content_profile.content_data.data["sakai:permissions"] == "everyone"}
                __MSG__VISIBLE_TO_ANYONE_WHOS_LOGGED_IN__
            {/if}
        --></div>

        <div id="sharecontent_footer_options">
            <button type="button" class="s3d-button s3d-button-primary fl-force-right" id="sharecontent_close_button">
                <span class="s3d-button-inner">__MSG__CLOSE__</span>
            </button>
            <button type="button" class="s3d-button s3d-button-primary fl-force-right" id="sharecontent_add_button" disabled="disabled" style="display:none;">
                <span class="s3d-button-inner">__MSG__SHARE__</span>
            </button>
            <button type="button" class="s3d-button fl-force-right" id="sharecontent_dont_share_button"  style="display:none;">
                <span class="s3d-button-inner">__MSG__DONT_SHARE__</span>
            </button>
            <hr class="fl-push fl-hidden"/>
        </div>
    </div>
    <!-- DIALOG FOOTER -->
    <div class="dialog_footer">
        <div class="dialog_footer_inner"><!-- --></div>
    </div>
	<div id="widget_pickeradvanced" class="widget_inline"></div>
</div>

<div id="sharecontent_permission_settings_container" style="display:none" class="dialog">
    <div id="sharecontent_permission_settings_container_header" class="dialog_header">
        <div class="dialog_header_inner">
            <h1 id="sharecontent_permission_settings_container_header" class="sharecontent_adding_titles">__MSG__THE_FOLLOWING_GROUPS_AND_USERS_ARE_USING_THIS_CONTENT__</h1>
            <a href="javascript:;" class="jqmClose dialog_close_image" title="__MSG__CLOSE_DIALOG__">__MSG__CLOSE_DIALOG__</a>
        </div>
    </div>
    <div id="sharecontent_permission_settings_container_content" class="dialog_content">
        <!-- -->
    </div>
    <!-- DIALOG FOOTER -->
    <div class="dialog_footer">
        <div class="dialog_footer_inner">
            <!-- -->
        </div>
    </div>
</div>

    <div id="sharecontent_permission_settings_template"><!--
        <h1 class="fl-force-left">__MSG__WHO_CAN_SEE_THIS__</h1>
        <div class="s3d-highlight_area_background">
            <div class="s3d-highlight_area_background_tl"><div class="s3d-highlight_area_background_tinner"></div></div>
            <ul>
                <li id="permissions_settings_container_public" class="permissions_settings_item">
                    <div class='s3d-highlight_area_background_white_content_tl'><div class='s3d-highlight_area_background_white_content_tinner'></div></div>
                    <input type="radio" id="permission_settings_rbt_public" name="permission_settings" value="public" {if data["sakai:permissions"] == "public"}checked{/if}/>
                    <label id="permissions_settings_item_public" for="permission_settings_rbt_public">
                        __MSG__VISIBLE_TO_ANYONE__
                    </label>
                    <div class='s3d-highlight_area_background_white_content_bl'><div class='s3d-highlight_area_background_white_content_binner'></div></div>
                </li>
                <li id="permissions_settings_container_loggedin" class="permissions_settings_item">
                    <div class='s3d-highlight_area_background_white_content_tl'><div class='s3d-highlight_area_background_white_content_tinner'></div></div>
                    <input type="radio" id="permission_settings_rbt_everyone" name="permission_settings" value="everyone" {if data["sakai:permissions"] == "everyone"}checked{/if}/>
                    <label id="permissions_settings_item_everyone" for="permission_settings_rbt_everyone">
                        __MSG__VISIBLE_TO_ANYONE_WHOS_LOGGED_IN__
                    </label>
                    <div class='s3d-highlight_area_background_white_content_bl'><div class='s3d-highlight_area_background_white_content_binner'></div></div>
                </li>
                <li id="permissions_settings_container_private" class="permissions_settings_item">
                    <div class='s3d-highlight_area_background_white_content_tl'><div class='s3d-highlight_area_background_white_content_tinner'></div></div>
                    <input type="radio" id="permission_settings_rbt_private" name="permission_settings" value="private" {if data["sakai:permissions"] == "private"}checked{/if}/>
                    <label id="permissions_settings_item_private" for="permission_settings_rbt_private">
                        __MSG__PRIVATE_TO_WHO_I_SHARE_THIS_WITH__
                    </label>
                    <div class='s3d-highlight_area_background_white_content_bl'><div class='s3d-highlight_area_background_white_content_binner'></div></div>
                </li>
            </ul>
            <div class="s3d-highlight_area_background_bl"><div class="s3d-highlight_area_background_binner"></div></div>
        </div>
        <button type="button" class="s3d-button s3d-button-primary fl-force-right" id="sharecontent_permission_settings_save">
            <span class="s3d-button-inner">__MSG__SAVE__</span>
        </button>
        <button type="button" class="s3d-button fl-force-right" id="sharecontent_permission_settings_dont_save">
            <span class="s3d-button-inner">__MSG__DONT_SAVE__</span>
        </button>
        <hr class="fl-push fl-hidden"/>
    --></div>

    <div id="sharecontent_can_edit" style="display:none;">__MSG__CAN_EDIT__<span class="sharecontent_permission"></span></div>
    <div id="sharecontent_can_view" style="display:none;">__MSG__CAN_VIEW__<span class="sharecontent_permission"></span></div>

    <div id="sharecontent_hi" style="display:none;">__MSG__HI__</div>
    <div id="sharecontent_wants_to_share_a_file_with_you" style="display:none;">__MSG__WANTS_TO_SHARE_A_FILE_WITH_YOU__</div>
    <div id="sharecontent_i_would_like_to_share_filename_with_you" style="display:none;">__MSG__I_WOULD_LIKE_TO_SHARE_FILENAME_WITH_YOU__</div>
    <div id="sharecontent_you_can_find_it_on" style="display:none;">__MSG__YOU_CAN_FIND_IT_ON__</div>
    <div id="sharecontent_regards" style="display:none;">__MSG__REGARDS__</div>

    <div id="sharecontent_manager_could_not_be_removed" style="display:none;">__MSG__MANAGER_COULD_NOT_BE_REMOVED__</div>
    <div id="sharecontent_there_should_be_at_least_one_manager" style="display:none;">__MSG__THERE_SHOULD_BE_AT_LEAST_ONE_MANAGER__</div>

<!-- JAVASCRIPT -->
<script type="text/javascript" src="/devwidgets/sharecontent/javascript/sharecontent.js"></script><|MERGE_RESOLUTION|>--- conflicted
+++ resolved
@@ -73,11 +73,7 @@
                                     <span class="sharecontent_right_floats">
                                         {if !data.me.user.anon && content_profile.content_data.isManager}
                                             <button type="submit" class="s3d-button s3d-button-link-2-state sharecontent_permission_link sharecontent_permission_link_${manager["rep:userId"]}"><span class="s3d-button-inner s3d-button-link-2-state-inner">__MSG__CAN_EDIT__<span class="sharecontent_permission"></span></span></button>
-<<<<<<< HEAD
                                             <button type="submit" class="s3d-button s3d-button-link-2-state sharecontent_remove" id="manager-${manager["rep:userId"]}"><span class="s3d-button-inner s3d-button-link-2-state-inner s3d-button-link-2-state-inner-secondary">__MSG__REMOVE__</span></button>
-=======
-                                            <button type="submit" class="s3d-button s3d-button-link-2-state sharecontent_remove" id="viewer-${manager["rep:userId"]}"><span class="s3d-button-inner s3d-button-link-2-state-inner s3d-button-link-2-state-inner-secondary">__MSG__REMOVE__</span></button>
->>>>>>> 73d33aa5
                                         {else}
                                             <span class="s3d-bold sharecontent_permission_anon">__MSG__CAN_EDIT__</span>
                                         {/if}
