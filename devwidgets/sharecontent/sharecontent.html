<!-- CSS -->
<link rel="stylesheet" type="text/css" href="/devwidgets/sharecontent/css/sharecontent.css" />

<!-- MAIN VIEW -->
<div id="sharecontent_container" style="display:none" class="dialog">

    <div id="sharecontent_container_header" class="dialog_header">
        <div class="dialog_header_inner">
            <h1 id="sharecontent_i_want_to_share" class="sharecontent_adding_titles" style="display:none">__MSG__VISIBILITY_AND_PERMISSIONS_FOR__</h1>
            <button type="button" class="jqmClose dialog_close_image s3d-link-button" title="__MSG__CLOSE_DIALOG__">__MSG__CLOSE_DIALOG__</button>
        </div>
    </div>
    <div id="sharecontent_container_search" class="dialog_content">
        <div id="sharecontent_basic_container"><!-- --></div>

        <div id="sharecontent_basic_template" style="display:none"><!--
            <div id="sharecontent_header_container">
                <h1 id="sharecontent_visibility_header">
                    {if sakai_global.content_profile.content_data.data["sakai:permissions"] == "public"}
                        __MSG__VISIBLE_TO_ANYONE__
                    {elseif sakai_global.content_profile.content_data.data["sakai:permissions"] == "private"}
                        __MSG__VISIBLE_TO_SELECTED_PEOPLE_GROUPS__
                    {elseif sakai_global.content_profile.content_data.data["sakai:permissions"] == "everyone"}
                        __MSG__VISIBLE_TO_ANYONE_WHOS_LOGGED_IN__
                    {/if}
                </h1>
                {if !data.me.user.anon && sakai_global.content_profile.content_data.isManager}
                    <button type="button" id="sharecontent_change_global_permissions" class="s3d-bold s3d-link-button">__MSG__CHANGE__</button>
                    <p id="sharecontent_editors_note">__MSG__EDITORS_CAN_SHARE_THIS__</p>
                {/if}
            </div>
            <div id="sharecontent_body_container">
                {if sakai_global.content_profile.content_data.data["sakai:permissions"] != "private"}
                    <h1>__MSG__SHARE_BY_USING_THIS_LINK__</h1>
                    <div class="s3d-highlight_area_background fl-push">
                        <div class='s3d-highlight_area_background_tl'><div class='s3d-highlight_area_background_tinner'></div></div>
                            <span id="sharecontent_share_link" class="fl-force-left fl-push">
                                <span id="sharecontent_content_link" class="s3d-bold">__MSG__URL__</span><input type="text" value="${window.location}" readonly="readonly" dir="rtl"/>
                                {if !data.me.user.anon}
                                    <button type="submit" class="s3d-button s3d-button-link-2-state" id="sharecontent_message_link"><span class="s3d-button-inner s3d-button-link-2-state-inner s3d-button-link-2-state-inner-secondary">__MSG__MESSAGE_LINK__</span></button>
                                {/if}
                                <button type="submit" class="s3d-button s3d-button-link-2-state" id="sharecontent_email_link"><span class="s3d-button-inner s3d-button-link-2-state-inner s3d-button-link-2-state-inner-secondary">__MSG__EMAIL_THE_LINK__</span></button>
                            </span>
                            <hr class="fl-push fl-hidden"/>
                        <div class="s3d-highlight_area_background_bl"><div class="s3d-highlight_area_background_binner"></div></div>
                    </div>
                {/if}

                <h1 class="fl-force-left">__MSG__EDITORS_AND_VIEWERS_OF_THIS_ITEM__</h1>
                <div id="sharecontent_listpeople">
                    <ul>
                        {for manager in sakai_global.content_profile.content_data.members.managers}
                            {if manager["rep:userId"] !== "anonymous"}
                                <li {if manager_index % 2 != 0} class="sharecontent_list_item_alternating_row"{/if}>
                                    {if manager.picture != null}
                                        {if manager.hasOwnProperty("sakai:group-id")}
                                            <img src="/~${manager["sakai:group-id"]}/public/profile/${manager.picture.name}" alt="${unescape(manager["sakai:group-title"])}" class="sharecontent_people_picture"/>
                                        {else}
                                            <img src="/~${manager["rep:userId"]}/public/profile/${manager.picture.name}" alt="${manager.basic.elements.firstName.value}" class="sharecontent_people_picture"/>
                                        {/if}
                                    {else}
                                        {if manager.hasOwnProperty("sakai:group-id")}
                                            <img src="/dev/images/group_avatar_icon_32x32.png" alt="${unescape(manager["sakai:group-title"])}" class="sharecontent_people_picture"/>
                                        {else}
                                            <img src="/dev/images/user_avatar_icon_32x32.png" alt="${manager.basic.elements.firstName.value}" class="sharecontent_people_picture"/>
                                        {/if}
                                    {/if}
                                    {if manager.hasOwnProperty("sakai:group-id")}
                                        <span class="sharecontent_positioned sharecontent_manager_name s3d-bold">${unescape(manager["sakai:group-title"])}</span>
                                        <span class="sharecontent_positioned sharecontent_right_floats">
                                            {if !data.me.user.anon && sakai_global.content_profile.content_data.isManager}
                                                <button type="submit" class="s3d-button s3d-button-link-2-state sharecontent_permission_link sharecontent_permission_link_${manager["sakai:group-id"]}">
                                                    <span class="s3d-button-inner s3d-button-link-2-state-inner">
                                                        <span class="fl-fix">__MSG__CAN_EDIT__</span>
                                                        <span class="fl-fix s3d-button-arrow-down"></span>
                                                    </span>
                                                </button>
                                                <button type="submit" class="s3d-button s3d-button-link-2-state sharecontent_remove" id="manager-${manager["sakai:group-id"]}"><span class="s3d-button-inner s3d-button-link-2-state-inner s3d-button-link-2-state-inner-secondary">__MSG__REMOVE__</span></button>
                                            {else}
                                                <span class="s3d-bold sharecontent_permission_anon">__MSG__CAN_EDIT__</span>
                                            {/if}
                                        </span>
                                    {else}
                                        <span class="sharecontent_positioned sharecontent_manager_name s3d-bold">${unescape(manager.basic.elements.firstName.value)} ${unescape(manager.basic.elements.lastName.value)}{if data.me.user.userid == manager["rep:userId"]}<span id="sharecontent_you"> (__MSG__YOU__)</span>{/if}</span>
                                        <span class="sharecontent_positioned sharecontent_right_floats">
                                            {if !data.me.user.anon && sakai_global.content_profile.content_data.isManager}
                                                <button type="submit" class="s3d-button s3d-button-link-2-state sharecontent_permission_link sharecontent_permission_link_${manager["rep:userId"]}">
                                                    <span class="s3d-button-inner s3d-button-link-2-state-inner">
                                                        <span class="fl-fix">__MSG__CAN_EDIT__</span>
                                                        <span class="fl-fix s3d-button-arrow-down"></span>
                                                    </span>
                                                </button>
                                                <button type="submit" class="s3d-button s3d-button-link-2-state sharecontent_remove" id="manager-${manager["rep:userId"]}"><span class="s3d-button-inner s3d-button-link-2-state-inner s3d-button-link-2-state-inner-secondary">__MSG__REMOVE__</span></button>
                                            {else}
                                                <span class="s3d-bold sharecontent_permission_anon">__MSG__CAN_EDIT__</span>
                                            {/if}
                                        </span>
                                    {/if}
                                </li>
                            {/if}
                        {/for}

                        {if sakai_global.content_profile.content_data.members.hasOwnProperty("viewers")}
                            {for viewer in sakai_global.content_profile.content_data.members.viewers}
                                {if viewer["rep:userId"] !== "anonymous"}
                                    {if !data.me.user.anon}
                                        <li {if sakai_global.content_profile.content_data.members.managers.length % 2 != 0}{if viewer_index % 2 == 0} class="sharecontent_list_item_alternating_row"{/if}{else}{if viewer_index % 2 != 0} class="sharecontent_list_item_alternating_row"{/if}{/if}>
                                            {if viewer.picture != null}
                                                {if viewer.hasOwnProperty("sakai:group-id")}
                                                    <img src="/~${viewer["sakai:group-id"]}/public/profile/${viewer.picture.name}" alt="${unescape(viewer["sakai:group-title"])}" class="sharecontent_people_picture"/>
                                                {else}
                                                    <img src="/~${viewer["rep:userId"]}/public/profile/${viewer.picture.name}" alt="${viewer.basic.elements.firstName.value}" class="sharecontent_people_picture"/>
                                                {/if}
                                            {else}
                                                {if viewer.hasOwnProperty("sakai:group-id")}
                                                    <img src="/dev/images/group_avatar_icon_32x32.png" alt="${unescape(viewer["sakai:group-title"])}" class="sharecontent_people_picture"/>
                                                {else}
                                                    <img src="/dev/images/user_avatar_icon_32x32.png" alt="${viewer.basic.elements.firstName.value}" class="sharecontent_people_picture"/>
                                                {/if}
                                            {/if}
                                            {if viewer.hasOwnProperty("sakai:group-id")}
                                                <span class="sharecontent_positioned sharecontent_viewer_name s3d-bold">${unescape(viewer["sakai:group-title"])}</span>
                                                <span class="sharecontent_positioned sharecontent_right_floats">
                                                    {if !data.me.user.anon && sakai_global.content_profile.content_data.isManager}
                                                        <button type="submit" class="s3d-button s3d-button-link-2-state sharecontent_permission_link sharecontent_permission_link_${viewer["sakai:group-id"]}">
                                                            <span class="s3d-button-inner s3d-button-link-2-state-inner">
                                                                <span class="fl-fix">__MSG__CAN_VIEW__</span>
                                                                <span class="fl-fix s3d-button-arrow-down"></span>
                                                            </span>
                                                        </button>
                                                        <button type="submit" class="s3d-button s3d-button-link-2-state sharecontent_remove" id="viewer-${viewer["sakai:group-id"]}"><span class="s3d-button-inner s3d-button-link-2-state-inner s3d-button-link-2-state-inner-secondary">__MSG__REMOVE__</span></button>
                                                    {else}
                                                        <span class="s3d-bold sharecontent_permission_anon">__MSG__CAN_VIEW__</span>
                                                    {/if}
                                                </span>
                                            {else}
                                                <span class="sharecontent_positioned sharecontent_viewer_name s3d-bold">${unescape(viewer.basic.elements.firstName.value)} ${unescape(viewer.basic.elements.lastName.value)}{if data.me.user.userid == viewer["rep:userId"]}<span id="sharecontent_you"> (__MSG__YOU__)</span>{/if}</span>
                                                <span class="sharecontent_positioned sharecontent_right_floats">
                                                    {if !data.me.user.anon && sakai_global.content_profile.content_data.isManager}
                                                        <button type="submit" class="s3d-button s3d-button-link-2-state sharecontent_permission_link sharecontent_permission_link_${viewer["rep:userId"]}">
                                                            <span class="s3d-button-inner s3d-button-link-2-state-inner">
                                                                <span class="fl-fix">__MSG__CAN_VIEW__</span>
                                                                <span class="fl-fix s3d-button-arrow-down"></span>
                                                            </span>
                                                        </button>
                                                        <button type="submit" class="s3d-button s3d-button-link-2-state sharecontent_remove" id="viewer-${viewer["rep:userId"]}"><span class="s3d-button-inner s3d-button-link-2-state-inner s3d-button-link-2-state-inner-secondary">__MSG__REMOVE__</span></button>
                                                    {else}
                                                        <span class="s3d-bold sharecontent_permission_anon">__MSG__CAN_VIEW__</span>
                                                    {/if}
                                                </span>
                                            {/if}
                                        </li>
                                    {/if}
                                {/if}
                            {/for}
                        {/if}
                    </ul>
                </div>
                <div id="sharecontent_edit_permission" style="display:none;">
                    <ul>
                        <li>
                            <button type="button" id="sharecontent_edit_permission_picker_viewer" class="sharecontent_edit_permission_picker s3d-link-button s3d-bold">__MSG__CAN_VIEW__</button>
                        </li>
                        <li>
                            <button type="button" id="sharecontent_edit_permission_picker_manager" class="sharecontent_edit_permission_picker s3d-link-button s3d-bold">__MSG__CAN_EDIT__</button>
                        </li>
                    </ul>
                </div>

                {if !data.me.user.anon && sakai_global.content_profile.content_data.isManager}
                    <div class="s3d-highlight_area_background_darker1 sharecontent_search_container">
<<<<<<< HEAD
                        <button type="submit" class="s3d-button s3d-button-link-2-state sharecontent_permission_link sharecontent_new_members_permission_link" style="display:none;" value="viewer">
                            <span class="s3d-button-inner s3d-button-link-2-state-inner">
                                <span class="fl-fix">__MSG__CAN_VIEW__</span>
                                <span class="fl-fix s3d-button-arrow-down"></span>
                            </span>
                        </button>
                        <span class="s3d-bold" id="sharecontent_add_people">__MSG__ADD_PEOPLE__<a href="javascript:;" id="sharecontent_init_search" class="s3d-action">__MSG__SEARCH_FOR_PEOPLE_OR_GROUP__</a></span>
=======
                        <button type="submit" class="s3d-button s3d-button-link-2-state sharecontent_permission_link sharecontent_new_members_permission_link" style="display:none;" value="viewer"><span class="s3d-button-inner s3d-button-link-2-state-inner">__MSG__CAN_VIEW__<span class="sharecontent_permission"></span></span></button>
                        <span class="s3d-bold" id="sharecontent_add_people">__MSG__ADD_PEOPLE__<button type="button" id="sharecontent_init_search" class="s3d-action s3d-link-button s3d-bold">__MSG__SEARCH_FOR_PEOPLE_OR_GROUP__</button></span>
>>>>>>> 2a86dea6
                        <span id="sharecontent_form_container"><input name="sharecontent_search_query" id="sharecontent_search_query" type="text" autocomplete="off"/></span>
                        <hr class="fl-push fl-hidden"/>
                        <textarea id="sharecontent_message_new_members" style="display:none;">__MSG__SEND_PERSONAL_MESSAGE__</textarea>
                        <div class="s3d-highlight_area_background_darker1_bl"><div class="s3d-highlight_area_background_darker1_binner"></div></div>
                    </div>
                {/if}
            </div>
        --></div>

        <div id="sharecontent_visibility_header_template"><!--
            {if sakai_global.content_profile.content_data.data["sakai:permissions"] == "public"}
                __MSG__VISIBLE_TO_ANYONE__
            {elseif sakai_global.content_profile.content_data.data["sakai:permissions"] == "private"}
                __MSG__VISIBLE_TO_SELECTED_PEOPLE_GROUPS__
            {elseif sakai_global.content_profile.content_data.data["sakai:permissions"] == "everyone"}
                __MSG__VISIBLE_TO_ANYONE_WHOS_LOGGED_IN__
            {/if}
        --></div>

        <div id="sharecontent_footer_options">
            <button type="button" class="s3d-button s3d-button-primary fl-force-right" id="sharecontent_close_button">
                <span class="s3d-button-inner">__MSG__CLOSE__</span>
            </button>
            <button type="button" class="s3d-button s3d-button-primary fl-force-right" id="sharecontent_add_button" disabled="disabled" style="display:none;">
                <span class="s3d-button-inner">__MSG__SHARE__</span>
            </button>
            <button type="button" class="s3d-button fl-force-right" id="sharecontent_dont_share_button"  style="display:none;">
                <span class="s3d-button-inner">__MSG__DONT_SHARE__</span>
            </button>
            <hr class="fl-push fl-hidden"/>
        </div>
    </div>
    <!-- DIALOG FOOTER -->
    <div class="dialog_footer">
        <div class="dialog_footer_inner"><!-- --></div>
    </div>
	<div id="widget_pickeradvanced" class="widget_inline"></div>
</div>

<div id="sharecontent_permission_settings_container" style="display:none" class="dialog">
    <div id="sharecontent_permission_settings_container_header" class="dialog_header">
        <div class="dialog_header_inner">
            <h1 id="sharecontent_permission_settings_container_header" class="sharecontent_adding_titles">__MSG__WHO_CAN_SEE_THIS__</h1>
            <button type="button" class="jqmClose dialog_close_image s3d-link-button" title="__MSG__CLOSE_DIALOG__">__MSG__CLOSE_DIALOG__</button>
        </div>
    </div>
    <div id="sharecontent_permission_settings_container_content" class="dialog_content">
        <!-- -->
    </div>
    <!-- DIALOG FOOTER -->
    <div class="dialog_footer">
        <div class="dialog_footer_inner">
            <!-- -->
        </div>
    </div>
</div>

    <div id="sharecontent_permission_settings_template"><!--
        <div class="s3d-highlight_area_background">
            <div class="s3d-highlight_area_background_tl"><div class="s3d-highlight_area_background_tinner"></div></div>
            <ul>
                <li id="permissions_settings_container_public" class="permissions_settings_item">
                    <div class='s3d-highlight_area_background_white_content_tl'><div class='s3d-highlight_area_background_white_content_tinner'></div></div>
                    <input type="radio" id="permission_settings_rbt_public" name="permission_settings" value="public" {if data["sakai:permissions"] == "public"}checked{/if}/>
                    <label for="permission_settings_rbt_public">
                        <span id="permissions_settings_item_public"></span>__MSG__VISIBLE_TO_ANYONE__
                    </label>
                    <div class='s3d-highlight_area_background_white_content_bl'><div class='s3d-highlight_area_background_white_content_binner'></div></div>
                </li>
                <li id="permissions_settings_container_loggedin" class="permissions_settings_item">
                    <div class='s3d-highlight_area_background_white_content_tl'><div class='s3d-highlight_area_background_white_content_tinner'></div></div>
                    <input type="radio" id="permission_settings_rbt_everyone" name="permission_settings" value="everyone" {if data["sakai:permissions"] == "everyone"}checked{/if}/>
                    <label for="permission_settings_rbt_everyone">
                        <span id="permissions_settings_item_everyone"></span>__MSG__VISIBLE_TO_ANYONE_WHOS_LOGGED_IN__
                    </label>
                    <div class='s3d-highlight_area_background_white_content_bl'><div class='s3d-highlight_area_background_white_content_binner'></div></div>
                </li>
                <li id="permissions_settings_container_private" class="permissions_settings_item">
                    <div class='s3d-highlight_area_background_white_content_tl'><div class='s3d-highlight_area_background_white_content_tinner'></div></div>
                    <input type="radio" id="permission_settings_rbt_private" name="permission_settings" value="private" {if data["sakai:permissions"] == "private"}checked{/if}/>
                    <label for="permission_settings_rbt_private">
                        <span id="permissions_settings_item_private"></span>__MSG__VISIBLE_TO_SELECTED_PEOPLE_GROUPS__
                    </label>
                    <div class='s3d-highlight_area_background_white_content_bl'><div class='s3d-highlight_area_background_white_content_binner'></div></div>
                </li>
            </ul>
            <div class="s3d-highlight_area_background_bl"><div class="s3d-highlight_area_background_binner"></div></div>
        </div>
        <button type="button" class="s3d-button s3d-button-primary fl-force-right" id="sharecontent_permission_settings_save">
            <span class="s3d-button-inner">__MSG__SAVE__</span>
        </button>
        <button type="button" class="s3d-button fl-force-right" id="sharecontent_permission_settings_dont_save">
            <span class="s3d-button-inner">__MSG__DONT_SAVE__</span>
        </button>
        <hr class="fl-push fl-hidden"/>
    --></div>

    <div id="sharecontent_can_edit" style="display:none;">
        <span class="fl-fix">__MSG__CAN_EDIT__</span>
        <span class="fl-fix s3d-button-arrow-down"></span>
    </div>
    <div id="sharecontent_can_view" style="display:none;">
        <span class="fl-fix">__MSG__CAN_VIEW__</span>
        <span class="fl-fix s3d-button-arrow-down"></span>
    </div>

    <div id="sharecontent_share_message_template" style="display:none;"><!-- __MSG__HI__

 __MSG__I_WOULD_LIKE_TO_SHARE_FILENAME_WITH_YOU__
 __MSG__YOU_CAN_FIND_IT_ON__

 __MSG__REGARDS__,
 __MSG__USER__
    --></div>
    <div id="sharecontent_share_subject_template" style="display:none;"><!--__MSG__WANTS_TO_SHARE_A_FILE_WITH_YOU__--></div>
    <div id="sharecontent_manager_could_not_be_removed" style="display:none;">__MSG__MANAGER_COULD_NOT_BE_REMOVED__</div>
    <div id="sharecontent_there_should_be_at_least_one_manager" style="display:none;">__MSG__THERE_SHOULD_BE_AT_LEAST_ONE_MANAGER__</div>

<!-- JAVASCRIPT -->
<script type="text/javascript" src="/devwidgets/sharecontent/javascript/sharecontent.js"></script><|MERGE_RESOLUTION|>--- conflicted
+++ resolved
@@ -169,7 +169,6 @@
 
                 {if !data.me.user.anon && sakai_global.content_profile.content_data.isManager}
                     <div class="s3d-highlight_area_background_darker1 sharecontent_search_container">
-<<<<<<< HEAD
                         <button type="submit" class="s3d-button s3d-button-link-2-state sharecontent_permission_link sharecontent_new_members_permission_link" style="display:none;" value="viewer">
                             <span class="s3d-button-inner s3d-button-link-2-state-inner">
                                 <span class="fl-fix">__MSG__CAN_VIEW__</span>
@@ -177,10 +176,6 @@
                             </span>
                         </button>
                         <span class="s3d-bold" id="sharecontent_add_people">__MSG__ADD_PEOPLE__<a href="javascript:;" id="sharecontent_init_search" class="s3d-action">__MSG__SEARCH_FOR_PEOPLE_OR_GROUP__</a></span>
-=======
-                        <button type="submit" class="s3d-button s3d-button-link-2-state sharecontent_permission_link sharecontent_new_members_permission_link" style="display:none;" value="viewer"><span class="s3d-button-inner s3d-button-link-2-state-inner">__MSG__CAN_VIEW__<span class="sharecontent_permission"></span></span></button>
-                        <span class="s3d-bold" id="sharecontent_add_people">__MSG__ADD_PEOPLE__<button type="button" id="sharecontent_init_search" class="s3d-action s3d-link-button s3d-bold">__MSG__SEARCH_FOR_PEOPLE_OR_GROUP__</button></span>
->>>>>>> 2a86dea6
                         <span id="sharecontent_form_container"><input name="sharecontent_search_query" id="sharecontent_search_query" type="text" autocomplete="off"/></span>
                         <hr class="fl-push fl-hidden"/>
                         <textarea id="sharecontent_message_new_members" style="display:none;">__MSG__SEND_PERSONAL_MESSAGE__</textarea>
