/*
 * Licensed to the Sakai Foundation (SF) under one
 * or more contributor license agreements. See the NOTICE file
 * distributed with this work for additional information
 * regarding copyright ownership. The SF licenses this file
 * to you under the Apache License, Version 2.0 (the
 * "License"); you may not use this file except in compliance
 * with the License. You may obtain a copy of the License at
 *
 *     http://www.apache.org/licenses/LICENSE-2.0
 *
 * Unless required by applicable law or agreed to in writing,
 * software distributed under the License is distributed on an
 * "AS IS" BASIS, WITHOUT WARRANTIES OR CONDITIONS OF ANY
 * KIND, either express or implied. See the License for the
 * specific language governing permissions and limitations under the License.
 */

/*
 * Dependencies
 *
 * /dev/lib/jquery/plugins/jquery.json.js (toJSON)
 * /dev/lib/jquery/plugins/jqmodal.sakai-edited.js
 * /dev/lib/misc/trimpath.template.js (TrimpathTemplates)
 * /dev/lib/jquery/plugins/jquery.autoSuggest.sakai-edited.js (autoSuggest)
 */

/*global $ */

// Namespaces
require(["jquery", "sakai/sakai.api.core", "/dev/javascript/content_profile.js"], function($, sakai) {

    /**
     * @name sakai_global.sharecontent
     *
     * @class sharecontent
     *
     * @description
     * Content Share widget<br />
     * This is a general widget which aims to display an arbitriary number of
     * people, loading dynamically if the list is very long and return the
     * selected users in an object. The list loaded also shows which permissions
     * users have (managers or viewers) and as a manager you can change these settings
     *
     * @version 0.0.1
     * @param {String} tuid Unique id of the widget
     * @param {Boolean} showSettings Show the settings of the widget or not
     */
    sakai_global.sharecontent = function(tuid, showSettings) {

        var $rootel = $("#" + tuid);

        // Buttons & links
        var sharecontent_dont_share_button = "#sharecontent_dont_share_button";
        var $sharecontent_add_button = $("#sharecontent_add_button", $rootel);
        var sharecontent_close_button = $("#sharecontent_close_button");
        var sharecontentPermissionsLink = ".sharecontent_permission_link";
        var sharecontentEmailLink = "#sharecontent_email_link";
        var sharecontentMessageLink = "#sharecontent_message_link";
        var sharecontentPermissionSettingsDontSave = "#sharecontent_permission_settings_dont_save";
        var sharecontentPermissionSettingsSave = "#sharecontent_permission_settings_save";

        // Sharing & permissions
        var $sharecontent_i_want_to_share = $("#sharecontent_i_want_to_share", $rootel);
        var $sharecontent_adding_files = $("#sharecontent_adding_files", $rootel);
        var sharecontentLinkInput = "#sharecontent_share_link input";
        var sharecontentSelectedSharer = "";
        var sharecontentChangeGlobalPermissions = "#sharecontent_change_global_permissions";
        var sharecontentNewMembersPermissions = "#sharecontent_basic_container .sharecontent_search_container .sharecontent_permission_link";

        // Search
        var $sharecontent_container_search = $("#sharecontent_container_search", $rootel);
        var sharecontent_search_query = "#sharecontent_search_query";
        var sharecontent_init_search = "#sharecontent_init_search";
        var sharecontentMessageNewMembers = "#sharecontent_message_new_members";

        // Containers
        var sharecontentBasicContainer = "#sharecontent_basic_container";
        var $sharecontent_container = $("#sharecontent_container", $rootel);
        var sharecontentEditPermissionsLink = "#sharecontent_edit_permission";
        var sharecontentPermissionSettingsContainer = "#sharecontent_permission_settings_container";
        var sharecontentPermissionSettingsContainerContent = "#sharecontent_permission_settings_container_content";
        var sharecontentVisibilityHeader = "#sharecontent_visibility_header";

        // Templates
        var sharecontentBasicTemplate = "sharecontent_basic_template";
        var sharecontentPermissionSettingsTemplate = "sharecontent_permission_settings_template";
        var sharecontentVisibilityHeaderTemplate = "#sharecontent_visibility_header_template";

        // i18n
        var sharecontentCanEdit = "#sharecontent_can_edit";
        var sharecontentCanView = "#sharecontent_can_view";
        var $sharecontentThereShouldBeAtLeastOneManager = $("#sharecontent_there_should_be_at_least_one_manager");
        var $sharecontentManagerCouldNotBeRemoved = $("#sharecontent_manager_could_not_be_removed");

        var $sharecontentWantsToShareAFileWithYou = $("#sharecontent_wants_to_share_a_file_with_you");
        var $sharecontentHi = $("#sharecontent_hi");
        var $sharecontentIWouldLikeToShareFilenameWithYou = $("#sharecontent_i_would_like_to_share_filename_with_you");
        var $sharecontentYouCanFindItOn = $("#sharecontent_you_can_find_it_on");
        var $sharecontentRegards = $("#sharecontent_regards");
        var shareThroughInternalMessageContent = "";
        var shareThroughInternalMessageSubject = "";
        var shareThroughMailSubject = "";
        var shareThroughMailContent = "";

        var userList = [];
        var initialized = false;
        var callback = false;
        var memberAdded = false;
        var entityTypes = {};

        var pickerData = {
          "selected": {},
          "searchIn": "",
          "currentElementCount": 0,
          "selectCount": 0,
          "mode": "search",
          "type": "people",
          "spaceName": "Space",
          "items": 50,
          "selectable": true,
          "sortOn": "public/authprofile/basic/elements/lastName/@value",
          "sortOrder": "ascending",
          "what": "People",
          "where": "Group",
          "excludeList": []
        };

        var getSelectedList = function() {
            var list = $("#as-values-" + tuid).val();
            // this value is a comma-delimited list
            // split it and get rid of any empty values in the array
            list = list.split(",");
            $(list).each(function(i, val) {
               if (val === "") {
                   list.splice(i, 1);
               }
            });

            // Create list to show in the notification
            var toAddNames = [];
            $("#sharecontent_container .as-selection-item").each(function(){
                toAddNames.push($(this).html().split("</a>")[1]);
            });

            var returnValue = {"list":list, "toAddNames":toAddNames};

            return returnValue;
        };

        /**
         * Clear the autosuggest box
         */
        var clearAutoSuggest = function() {
            $("#as-values-" + tuid).val("");
            $(".as-selection-item").remove();
        };

        /**
         * Reset
         * Resets the people picker to a default state
         * @returns void
         */
        var reset = function() {
            $sharecontent_add_button.hide();
            $(sharecontentNewMembersPermissions).hide();
            $(sharecontent_dont_share_button).hide();
            $(sharecontentMessageNewMembers).hide();
            $(sharecontent_close_button).show();

            pickerData.selected = {};
            pickerData.currentElementCount = 0;
            pickerData.selectCount = 0;
            clearAutoSuggest();
        };

        var createActivity = function(activityMessage){
            var activityData = {
                "sakai:activityMessage": activityMessage
            };
            sakai.api.Activity.createActivity("/p/" + sakai_global.content_profile.content_data.data["jcr:name"], "content", "default", activityData);
        };

        var removeMembers = function(selectedUserId, listItem){
            var permission = selectedUserId.split("-")[0];
            var removeAllowed = true;
            var itemArr = [];
            var item;
            if (permission !== "manager") {
                item = {
                    "url": "/p/" + sakai_global.content_profile.content_data.data["jcr:name"] + ".members.json",
                    "method": "POST",
                    "parameters": {
                        ":viewer@Delete": selectedUserId.substring(selectedUserId.indexOf("-") + 1, selectedUserId.length)
                    }
                };
            } else {
                if (sakai_global.content_profile.content_data.members.managers.length <= 1) {
                    removeAllowed = false;
                }
                else {
                    item = {
                        "url": "/p/" + sakai_global.content_profile.content_data.data["jcr:name"] + ".members.json",
                        "method": "POST",
                        "parameters": {
                            ":manager@Delete": selectedUserId.substring(selectedUserId.indexOf("-") + 1, selectedUserId.length)
                        }
                    };
                }
            }

            if (removeAllowed) {
                itemArr.push(item);

                // Do the Batch request
                $.ajax({
                    url: sakai.config.URL.BATCH,
                    traditional: true,
                    type: "POST",
                    cache: false,
                    data: {
                        requests: $.toJSON(itemArr)
                    },
                    success: function(data){
                        $(window).trigger("sakai-sharecontent-removeUser", {
                            "user": selectedUserId.substring(selectedUserId.indexOf("-") + 1, selectedUserId.length),
                            "access": permission
                        });
                        listItem.remove();
                        createActivity("__MSG__MEMBERS_REMOVED_FROM_CONTENT__");
                    }
                });
            } else {
                sakai.api.Util.notification.show($sharecontentManagerCouldNotBeRemoved.text(), $sharecontentThereShouldBeAtLeastOneManager.text());
            }

        };

        String.prototype.startsWith = function(str){
            return (this.indexOf(str) === 0);
        };

        var changePermission = function(userid, permission){
            var data = [];
            if (permission === "viewer") {
                item = {
                    "url": "/p/" + sakai_global.content_profile.content_data.data["jcr:name"] + ".members.json",
                    "method": "POST",
                    "parameters": {
                        ":viewer": userid,
                        ":manager@Delete": userid
                    }
                };
                data.push(item);
            } else {
                item = {
                    "url": "/p/" + sakai_global.content_profile.content_data.data["jcr:name"] + ".members.json",
                    "method": "POST",
                    "parameters": {
                        ":manager": userid,
                        ":viewer@Delete": userid
                    }
                };
                data.push(item);
            }
            // batch request to update user access for the content
            $.ajax({
                url: sakai.config.URL.BATCH,
                traditional: true,
                type: "POST",
                data: {
                    requests: $.toJSON(data)
                }, success : function(){
                    createActivity("__MSG__CHANGED_PERMISSIONS_FOR_MEMBER__");
                }
            });
<<<<<<< HEAD
        } else {
            sakai.api.Util.notification.show($sharecontentManagerCouldNotBeRemoved.text(),
                $sharecontentThereShouldBeAtLeastOneManager.text());
        }

    };

    String.prototype.startsWith = function(str){
        return (this.indexOf(str) === 0);
    };

    var changePermission = function(userid, permission) {
        var data = [];
        if (permission === "viewer") {
            $.ajax({
                url: "/p/" + sakai.content_profile.content_data.data["jcr:name"] + ".members.json",
                type: "POST",
                data: {
                    ":viewer": userid,
                    ":manager@Delete": userid
                },
                success: function () {
                    // update cached data (move this user from managers to viewers)
                    var managers = sakai.content_profile.content_data.members.managers;
                    for (var i = 0; i < managers.length; i++) {
                        var manager = managers[i];
                        if (manager["rep:userId"] === userid) {
                            // append this user to viewers
                            sakai.content_profile.content_data.members.viewers.push(manager);
                            // remove from managers
                            managers.splice(i, 1);
                        }
                    }

                    // create activity
                    createActivity("__MSG__CHANGED_PERMISSIONS_FOR_MEMBER__");

                    // if the current viewer changed themselves from a manager
                    // to a viewer, reload the page so they can't make any changes
                    if (userid === sakai.data.me.user.userid) {
                        window.location.reload();
                    }
                },
                error: function (data) {
                    debug.error("sharecontent failed to change content " +
                        "permission to 'viewer' for user: " + userid);
                    debug.error("xhr data returned: " + data);
                }
            });
        } else {
            $.ajax({
                url: "/p/" + sakai.content_profile.content_data.data["jcr:name"] + ".members.json",
                type: "POST",
                data: {
                    ":manager": userid,
                    ":viewer@Delete": userid
                },
                success: function (data) {
                    // update cached data (move this user from viewers to managers)
                    var viewers = sakai.content_profile.content_data.members.viewers;
                    for (var i = 0; i < viewers.length; i++) {
                        var viewer = viewers[i];
                        if (viewer["rep:userId"] === userid) {
                            // append this user to managers
                            sakai.content_profile.content_data.members.managers.push(viewer);
                            // remove from viewers
                            viewers.splice(i, 1);
                        }
                    }
                    createActivity("__MSG__CHANGED_PERMISSIONS_FOR_MEMBER__");
                },
                error: function (data) {
                    debug.error("sharecontent failed to change content " +
                        "permission to 'manager' for user: " + userid);
                    debug.error("xhr data returned: " + data);
                }
            });
        }
    };
=======
        };

        var setGlobalPermission = function(){
            var selectedVal = "";
            $(sharecontentPermissionSettingsContainerContent + " input:radio").each(function(){
                if (this.checked) {
                    selectedVal = this.value;
                }
            });
>>>>>>> 10f2f825

            var data = {
                "sakai:permissions" : selectedVal
            };

            sakai.api.Content.setFilePermissions(selectedVal, [{
                "hashpath": sakai_global.content_profile.content_data.data["jcr:name"]
            }], function(){
                $.ajax({
                    url: "/p/" + sakai_global.content_profile.content_data.data["jcr:name"] + ".json",
                    data: data,
                    traditional: true,
                    type: "POST",
                    success: function(){
                        sakai_global.content_profile.content_data.data["sakai:permissions"] = selectedVal;
                        $(window).trigger("sakai-sharecontent-setGlobalPermission");
                        $(sharecontentVisibilityHeader).html(sakai.api.Util.TemplateRenderer(sharecontentVisibilityHeaderTemplate, sakai));
                        $(sharecontentPermissionSettingsContainer).jqmHide();
                        // Post activity
                        createActivity("__MSG__CHANGED_FILE_PERMISSIONS__");
                    }
                });
            }, false);
        };

        var addBinding = function() {
            initialized = true;

            $(window).bind("sakai-contentprofile-ready", function(){
                render();
            });

            $(sharecontent_init_search).live("click", function() {
                var currentSelections = getSelectedList();
                $(window).trigger("sakai-pickeradvanced-init", {"list":currentSelections.list, "config": {"type": pickerData["type"]}});
            });

            $(sharecontent_dont_share_button).live("click", function() {
                reset();
            });

            $(sharecontent_close_button).live("click", function(){
                reset();
                $(window).trigger("sakai-sharecontent-close");
                $sharecontent_container.jqmHide();

                if (memberAdded) {
                    // display help tooltip
                    var tooltipData = {
                        "tooltipSelector": "#entity_content_share_button",
                        "tooltipTitle": "TOOLTIP_SHARE_CONTENT",
                        "tooltipDescription": "TOOLTIP_SHARE_CONTENT_P7",
                        "tooltipTop": -50,
                        "tooltipLeft": -200,
                        "tooltipAutoClose":true
                    };
                    $(window).trigger("sakai-tooltip-update", tooltipData);
                } else {
                    // hide any tooltips if they are open
                    $(window).trigger("sakai-tooltip-close");
                }
            });

            $(".jqmClose").bind("click", function(){
                // hide any tooltips if they are open
                $(window).trigger("sakai-tooltip-close");
            });

            $(sharecontentChangeGlobalPermissions).live("click", function(){
                $(sharecontentPermissionSettingsContainer).jqm({
                    modal: true,
                    overlay: 20,
                    toTop: true,
                    zIndex: 3100
                });

                $(sharecontentPermissionSettingsContainerContent).html(sakai.api.Util.TemplateRenderer(sharecontentPermissionSettingsTemplate, sakai_global.content_profile.content_data));
                $(sharecontentPermissionSettingsContainer).jqmShow();

                $(sharecontentPermissionSettingsDontSave).bind("click", function(){
                    $(sharecontentPermissionSettingsContainer).jqmHide();
                });

                $(sharecontentPermissionSettingsSave).bind("click", function(){
                    setGlobalPermission();
                });

            });

            $(sharecontentMessageLink).live("click", function(){
                $(window).trigger("initialize.sendmessage.sakai", [null, true, false, null, shareThroughInternalMessageSubject, shareThroughInternalMessageContent]);
            });

            $(sharecontentEmailLink).live("click", function(){
                location.href = "mailto:?subject=" + shareThroughMailSubject +
                "&body=" + shareThroughMailContent;
            });

            $(sharecontentMessageNewMembers).val(shareThroughInternalMessageContent);

            $(sharecontentLinkInput).live("focus", function(){
                this.select();
            });

            $(".sharecontent_remove").live("click", function(){
                removeMembers(this.id, $(this).parent().parent());
            });

            $(sharecontentPermissionsLink).live("click", function(){
                sharecontentSelectedSharer = "";
                $.each($(this)[0].className.split(" "), function(i, val){
                    if(val.startsWith("sharecontent_permission_link_")){
                        sharecontentSelectedSharer = val.split("sharecontent_permission_link_")[1];
                    }
                });
                sharecontentEditPermissionsLink = $("#sharecontent_edit_permission");
                sharecontentEditPermissionsLink.css("width", $(this).width() + 11);
                sharecontentEditPermissionsLink.css("left",$(this).position().left + 2 + "px");
                sharecontentEditPermissionsLink.css("top",$(this).position().top + 21 + "px");
                sharecontentEditPermissionsLink.toggle();
            });

            $(sharecontentEditPermissionsLink + " a").live("click", function(){
                $(sharecontentEditPermissionsLink).toggle();
                var changeTo;
                if (sharecontentSelectedSharer !== "") {
                    // Change the permissions if the user selected a different one
                    $sharecontentSelectedSharerSpan = $(".sharecontent_permission_link_" + sharecontentSelectedSharer + " span");
                    changeTo = $(this)[0].id.split("sharecontent_edit_permission_picker_")[1];
                } else {
                    $sharecontentSelectedSharerSpan = $(".sharecontent_new_members_permission_link span");
                    changeTo = $(this)[0].id.split("sharecontent_edit_permission_picker_")[1];
                }

<<<<<<< HEAD
            if (changeTo === "viewer") {
                if ($sharecontentSelectedSharerSpan.html() !== $(sharecontentCanView).html()) {
                    if (sakai.content_profile.content_data.members.managers.length <= 1) {
                        // do not allow the last manager to become a viewer
                        sakai.api.Util.notification.show(
                            $sharecontentManagerCouldNotBeRemoved.text(),
                            $sharecontentThereShouldBeAtLeastOneManager.text());
                    } else {
                        // there is more than one manager; OK to become viewer
=======
                if (changeTo === "viewer") {
                    if ($sharecontentSelectedSharerSpan.html() !== $(sharecontentCanView).html()) {
>>>>>>> 10f2f825
                        $sharecontentSelectedSharerSpan.html($(sharecontentCanView).html());
                        if (sharecontentSelectedSharer !== "") {
                            changePermission(sharecontentSelectedSharer, changeTo);
                        } else {
                            $(sharecontentNewMembersPermissions).val("viewer");
                        }
                    }
                }
                else {
                    if ($sharecontentSelectedSharerSpan.html() !== $(sharecontentCanEdit).html()) {
                        $sharecontentSelectedSharerSpan.html($(sharecontentCanEdit).html());
                        if (sharecontentSelectedSharer !== "") {
                            changePermission(sharecontentSelectedSharer, changeTo);
                        } else {
                            $(sharecontentNewMembersPermissions).val("managers");
                        }
                    }
                }
            });
        };

        /**
         * Set up the auto suggest box to enable search suggestions upon typing in the field
         */
        var setupAutoSuggest = function() {
            $(sharecontent_search_query).autoSuggest("",{
                source: function(query, add) {
                    var searchUrl = sakai.config.URL.SEARCH_USERS_GROUPS;
                    if (pickerData.type === 'content') {
                        searchUrl = sakai.config.URL.POOLED_CONTENT_MANAGER;
                    }
                    sakai.api.Server.loadJSON(searchUrl.replace(".json", ""), function(success, data){
                        if (success) {
                            var suggestions = [];
                            var name, value, type;
                            $.each(data.results, function(i) {
                                if (pickerData.type === 'content') {
                                    name = data.results[i]['sakai:pooled-content-file-name'];
                                    value = data.results[i]['jcr:name'];
                                    type = "file";
                                } else if (data.results[i]["rep:userId"]) {
                                    name = sakai.api.Security.saneHTML(sakai.api.User.getDisplayName(data.results[i]));
                                    value = "user/" + data.results[i]["rep:userId"];
                                    type = "user";
                                } else if (data.results[i]["sakai:group-id"]) {
                                    name = data.results[i]["sakai:group-title"];
                                    value = "group/" + data.results[i]["sakai:group-id"];
                                    type = "group";
                                }
                                if (pickerData.excludeList.length === 0 || $.inArray(value, pickerData.excludeList) === -1) {
                                    suggestions.push({"value": value, "name": name, "type": type});
                                }
                            });
                            add(suggestions);
                        }
                    }, {"q": sakai.api.Server.createSearchString(query), "page": 0, "items": 15});
                },
                retrieveLimit: 10,
                asHtmlID: tuid,
                selectedItemProp: "name",
                searchObjProps: "name",
                formatList: function(data, elem) {
                    // formats each line to be presented in autosuggest list
                    // add the correct image, wrap name in a class
                    var imgSrc = "/dev/images/user_avatar_icon_32x32.png";
                    if(data.type === "group") {
                        imgSrc = "/dev/images/group_avatar_icon_32x32.png";
                    }
                    var line_item = elem.html(
                        '<img class="sm_suggestion_img" src="' + imgSrc + '" />' +
                        '<span class="sm_suggestion_name">' + data.name + '</span>');
                    return line_item;
                },
                resultClick: function(data) {
                    $sharecontent_add_button.removeAttr("disabled");
                    $(sharecontent_close_button).hide();
                    $(sharecontentNewMembersPermissions).show();
                    $sharecontent_add_button.show();
                    $(sharecontent_dont_share_button).show();
                    $(sharecontentMessageNewMembers).show();

                    // display help tooltip
                    var tooltipData = {
                        "tooltipSelector":sharecontentNewMembersPermissions,
                        "tooltipTitle":"TOOLTIP_SHARE_CONTENT",
                        "tooltipDescription":"TOOLTIP_SHARE_CONTENT_P5",
                        "tooltipArrow":"bottom",
                        "tooltipTop":30,
                        "tooltipLeft":340
                    };
                    $(window).trigger("sakai-tooltip-update", tooltipData);
                    memberAdded = true;
                },
                selectionRemoved: function(elem) {
                    elem.remove();
                    if ($(".as-selection-item").length === 0) {
                        $sharecontent_add_button.attr("disabled", "disabled");
                        $sharecontent_add_button.hide();
                        $(sharecontentNewMembersPermissions).hide();
                        $(sharecontent_dont_share_button).hide();
                        $(sharecontent_close_button).show();
                        $(sharecontentMessageNewMembers).hide();
                    }
                }
            });
        };

        /**
         * Add people to the list of picked people
         * @param {Object} iConfig
         */
        var addPeople = function(iConfig){
            var userList = getSelectedList();
            // send the message if its not empty
            var messageText = $.trim($(sharecontentMessageNewMembers).val());
            if (messageText !== "") {
                sakai.api.Communication.sendMessage(userList.list, sakai.data.me.user.userid, sakai.api.i18n.Widgets.getValueForKey("sharecontent", "", "I_WANT_TO_SHARE") + " \"" + sakai_global.content_profile.content_data.data["sakai:pooled-content-file-name"] + "\"", messageText, false, false, false);
            }

            var mode = $(sharecontentNewMembersPermissions).val();
            $(window).trigger("sakai-sharecontent-finished", {"toAdd": userList.list, "toAddNames": userList.toAddNames, "mode": mode});

            $(window).trigger("sakai-sharecontent-addUser", {
                "user": userList,
                "access": mode
            });

            createActivity("__MSG__ADDED_A_MEMBER__");
        };

        /**
         * Render
         * Renders the people picker
         * @param iConfig {String} Config element for the widget
         * @returns void
         */
        var render = function(iConfig) {
            $sharecontent_add_button.attr("disabled", "disabled");
            clearAutoSuggest();
            // Merge user defined config with defaults
            for (var element in iConfig) {
                if (iConfig.hasOwnProperty(element) && pickerData.hasOwnProperty(element)) {
                    pickerData[element] = iConfig[element];
                }
            }

            // bind elements, replace some text
            $sharecontent_i_want_to_share.html(sakai.api.i18n.Widgets.getValueForKey("sharecontent", "", "VISIBILITY_AND_PERMISSION_FOR") + " \"" + sakai_global.content_profile.content_data.data["sakai:pooled-content-file-name"] + "\"");
            $(sharecontentBasicContainer).html(sakai.api.Util.TemplateRenderer(sharecontentBasicTemplate, sakai));

            // Inserts the listpeople widget
            sakai.api.Widgets.widgetLoader.insertWidgets(tuid);

            $sharecontent_i_want_to_share.show();

            $(sharecontent_init_search, $rootel).show();

            $sharecontent_container_search.removeClass("no_message");
            $(sharecontent_search_query).focus();
            $sharecontent_add_button.unbind("click");
            $sharecontent_add_button.bind("click", function(){
                addPeople(iConfig);
                //reset form
                reset();
            });

            $sharecontent_add_button.hide();
            $(sharecontent_dont_share_button).hide();
            $(sharecontentNewMembersPermissions).hide();
            $(sharecontent_close_button).show();

            // display help tooltip
            var tooltipData = {
                "tooltipSelector":sharecontent_close_button,
                "tooltipTitle":"TOOLTIP_SHARE_CONTENT",
                "tooltipDescription":"TOOLTIP_SHARE_CONTENT_P6",
                "tooltipArrow":"bottom",
                "tooltipLeft":15
            };
            $(window).trigger("sakai-tooltip-update", tooltipData);

            if (!initialized) {
                addBinding();
            }
            setupAutoSuggest();
        };

        $sharecontent_container.jqm({
            modal: true,
            overlay: 20,
            toTop: true,
            zIndex: 3000
        });

        /**
         * Add people to the list of picked people, selected in the advanced picker widget
         * @param {Object} data User data
         */
        var addChoicesFromPickeradvanced = function(data) {
          $.each(data, function(i,val) {
              var name = "";
              var id = "";
              if (val.entityType == "group") {
                  name = val["sakai:group-title"];
                  id = val["sakai:group-id"];
              } else if (val.entityType == "user") {
                  name = sakai.api.User.getDisplayName(val);
                  id = val["rep:userId"];
              } else if (val.entityType == "file") {
                  name = val["sakai:pooled-content-file-name"];
                  id = val["jcr:name"];
              }
              $(sharecontent_search_query).autoSuggest.add_selected_item({"name": name, "value": id}, id);
              $sharecontent_add_button.removeAttr("disabled");
              $(sharecontentNewMembersPermissions).show();
              $(sharecontentMessageNewMembers).show();
              $(sharecontent_close_button).hide();
              $sharecontent_add_button.show();
              $(sharecontent_dont_share_button).show();
          });
          $("input#" + tuid).val('').focus();
        };

        ////////////
        // Events //
        ////////////

        $(window).unbind("sakai-sharecontent-init");
        $(window).bind("sakai-sharecontent-init", function(e, config, callbackFn) {
            shareThroughInternalMessageContent = $sharecontentHi.html() + ",\n\n" + $sharecontentIWouldLikeToShareFilenameWithYou.html().replace("${filename}", "\"" + sakai_global.content_profile.content_data.data["sakai:pooled-content-file-name"] + "\"") + "\n" + $sharecontentYouCanFindItOn.html().replace("${path}", window.location) + "\n\n" + $sharecontentRegards.html() + ",\n" + sakai.data.me.profile.basic.elements.firstName.value;
            shareThroughInternalMessageSubject = $sharecontentWantsToShareAFileWithYou.html().replace("${user}", sakai.data.me.profile.basic.elements.firstName.value + " " + sakai.data.me.profile.basic.elements.lastName.value);
            shareThroughMailSubject = $sharecontentWantsToShareAFileWithYou.html().replace("${user}", sakai.data.me.profile.basic.elements.firstName.value + " " + sakai.data.me.profile.basic.elements.lastName.value);
            shareThroughMailContent = $sharecontentHi.html() + ",%0A%0A" + $sharecontentIWouldLikeToShareFilenameWithYou.html().replace("${filename}", "\"" + sakai_global.content_profile.content_data.data["sakai:pooled-content-file-name"] + "\"") + "%0A" + $sharecontentYouCanFindItOn.html().replace("${path}", window.location) + "%0A%0A" + $sharecontentRegards.html() + ",%0A" + sakai.data.me.profile.basic.elements.firstName.value;
            $sharecontent_container.jqmShow();
            render(config);
            $(window).unbind("sakai-pickeradvanced-finished");
            $(window).bind("sakai-pickeradvanced-finished", function(e, data) {
                addChoicesFromPickeradvanced(data.toAdd);
            });
            callback = callbackFn;
        });

        $(document).bind("click", function(e){
            if (!$(e.target).is(".sharecontent_edit_permission") && !$(e.target).is(sharecontentPermissionsLink)) {
                if($(sharecontentEditPermissionsLink).is(":visible")){
                    $(sharecontentEditPermissionsLink).toggle();
                }
            }
        });

        // Reset to defaults
        reset();

        // Insert any inline widgets
        sakai.api.Widgets.widgetLoader.insertWidgets(tuid,false);

        // Send out an event that says the widget is ready to
        // accept a search query to process and display. This event can be picked up
        // in a page JS code
        $(window).trigger("sakai-sharecontent-ready");
        sakai_global.sharecontent.isReady = true;

    };

    sakai.api.Widgets.widgetLoader.informOnLoad("sharecontent");
});<|MERGE_RESOLUTION|>--- conflicted
+++ resolved
@@ -217,7 +217,6 @@
                     url: sakai.config.URL.BATCH,
                     traditional: true,
                     type: "POST",
-                    cache: false,
                     data: {
                         requests: $.toJSON(itemArr)
                     },
@@ -231,7 +230,8 @@
                     }
                 });
             } else {
-                sakai.api.Util.notification.show($sharecontentManagerCouldNotBeRemoved.text(), $sharecontentThereShouldBeAtLeastOneManager.text());
+                sakai.api.Util.notification.show($sharecontentManagerCouldNotBeRemoved.text(),
+                    $sharecontentThereShouldBeAtLeastOneManager.text());
             }
 
         };
@@ -240,121 +240,73 @@
             return (this.indexOf(str) === 0);
         };
 
-        var changePermission = function(userid, permission){
+        var changePermission = function(userid, permission) {
             var data = [];
             if (permission === "viewer") {
-                item = {
-                    "url": "/p/" + sakai_global.content_profile.content_data.data["jcr:name"] + ".members.json",
-                    "method": "POST",
-                    "parameters": {
+                $.ajax({
+                    url: "/p/" + sakai.content_profile.content_data.data["jcr:name"] + ".members.json",
+                    type: "POST",
+                    data: {
                         ":viewer": userid,
                         ":manager@Delete": userid
-                    }
-                };
-                data.push(item);
+                    },
+                    success: function () {
+                        // update cached data (move this user from managers to viewers)
+                        var managers = sakai.content_profile.content_data.members.managers;
+                        for (var i = 0; i < managers.length; i++) {
+                            var manager = managers[i];
+                            if (manager["rep:userId"] === userid) {
+                                // append this user to viewers
+                                sakai.content_profile.content_data.members.viewers.push(manager);
+                                // remove from managers
+                                managers.splice(i, 1);
+                            }
+                        }
+
+                        // create activity
+                        createActivity("__MSG__CHANGED_PERMISSIONS_FOR_MEMBER__");
+
+                        // if the current viewer changed themselves from a manager
+                        // to a viewer, reload the page so they can't make any changes
+                        if (userid === sakai.data.me.user.userid) {
+                            window.location.reload();
+                        }
+                    },
+                    error: function (data) {
+                        debug.error("sharecontent failed to change content " +
+                            "permission to 'viewer' for user: " + userid);
+                        debug.error("xhr data returned: " + data);
+                    }
+                });
             } else {
-                item = {
-                    "url": "/p/" + sakai_global.content_profile.content_data.data["jcr:name"] + ".members.json",
-                    "method": "POST",
-                    "parameters": {
+                $.ajax({
+                    url: "/p/" + sakai.content_profile.content_data.data["jcr:name"] + ".members.json",
+                    type: "POST",
+                    data: {
                         ":manager": userid,
                         ":viewer@Delete": userid
-                    }
-                };
-                data.push(item);
+                    },
+                    success: function (data) {
+                        // update cached data (move this user from viewers to managers)
+                        var viewers = sakai.content_profile.content_data.members.viewers;
+                        for (var i = 0; i < viewers.length; i++) {
+                            var viewer = viewers[i];
+                            if (viewer["rep:userId"] === userid) {
+                                // append this user to managers
+                                sakai.content_profile.content_data.members.managers.push(viewer);
+                                // remove from viewers
+                                viewers.splice(i, 1);
+                            }
+                        }
+                        createActivity("__MSG__CHANGED_PERMISSIONS_FOR_MEMBER__");
+                    },
+                    error: function (data) {
+                        debug.error("sharecontent failed to change content " +
+                            "permission to 'manager' for user: " + userid);
+                        debug.error("xhr data returned: " + data);
+                    }
+                });
             }
-            // batch request to update user access for the content
-            $.ajax({
-                url: sakai.config.URL.BATCH,
-                traditional: true,
-                type: "POST",
-                data: {
-                    requests: $.toJSON(data)
-                }, success : function(){
-                    createActivity("__MSG__CHANGED_PERMISSIONS_FOR_MEMBER__");
-                }
-            });
-<<<<<<< HEAD
-        } else {
-            sakai.api.Util.notification.show($sharecontentManagerCouldNotBeRemoved.text(),
-                $sharecontentThereShouldBeAtLeastOneManager.text());
-        }
-
-    };
-
-    String.prototype.startsWith = function(str){
-        return (this.indexOf(str) === 0);
-    };
-
-    var changePermission = function(userid, permission) {
-        var data = [];
-        if (permission === "viewer") {
-            $.ajax({
-                url: "/p/" + sakai.content_profile.content_data.data["jcr:name"] + ".members.json",
-                type: "POST",
-                data: {
-                    ":viewer": userid,
-                    ":manager@Delete": userid
-                },
-                success: function () {
-                    // update cached data (move this user from managers to viewers)
-                    var managers = sakai.content_profile.content_data.members.managers;
-                    for (var i = 0; i < managers.length; i++) {
-                        var manager = managers[i];
-                        if (manager["rep:userId"] === userid) {
-                            // append this user to viewers
-                            sakai.content_profile.content_data.members.viewers.push(manager);
-                            // remove from managers
-                            managers.splice(i, 1);
-                        }
-                    }
-
-                    // create activity
-                    createActivity("__MSG__CHANGED_PERMISSIONS_FOR_MEMBER__");
-
-                    // if the current viewer changed themselves from a manager
-                    // to a viewer, reload the page so they can't make any changes
-                    if (userid === sakai.data.me.user.userid) {
-                        window.location.reload();
-                    }
-                },
-                error: function (data) {
-                    debug.error("sharecontent failed to change content " +
-                        "permission to 'viewer' for user: " + userid);
-                    debug.error("xhr data returned: " + data);
-                }
-            });
-        } else {
-            $.ajax({
-                url: "/p/" + sakai.content_profile.content_data.data["jcr:name"] + ".members.json",
-                type: "POST",
-                data: {
-                    ":manager": userid,
-                    ":viewer@Delete": userid
-                },
-                success: function (data) {
-                    // update cached data (move this user from viewers to managers)
-                    var viewers = sakai.content_profile.content_data.members.viewers;
-                    for (var i = 0; i < viewers.length; i++) {
-                        var viewer = viewers[i];
-                        if (viewer["rep:userId"] === userid) {
-                            // append this user to managers
-                            sakai.content_profile.content_data.members.managers.push(viewer);
-                            // remove from viewers
-                            viewers.splice(i, 1);
-                        }
-                    }
-                    createActivity("__MSG__CHANGED_PERMISSIONS_FOR_MEMBER__");
-                },
-                error: function (data) {
-                    debug.error("sharecontent failed to change content " +
-                        "permission to 'manager' for user: " + userid);
-                    debug.error("xhr data returned: " + data);
-                }
-            });
-        }
-    };
-=======
         };
 
         var setGlobalPermission = function(){
@@ -364,7 +316,6 @@
                     selectedVal = this.value;
                 }
             });
->>>>>>> 10f2f825
 
             var data = {
                 "sakai:permissions" : selectedVal
@@ -499,25 +450,21 @@
                     changeTo = $(this)[0].id.split("sharecontent_edit_permission_picker_")[1];
                 }
 
-<<<<<<< HEAD
-            if (changeTo === "viewer") {
-                if ($sharecontentSelectedSharerSpan.html() !== $(sharecontentCanView).html()) {
-                    if (sakai.content_profile.content_data.members.managers.length <= 1) {
-                        // do not allow the last manager to become a viewer
-                        sakai.api.Util.notification.show(
-                            $sharecontentManagerCouldNotBeRemoved.text(),
-                            $sharecontentThereShouldBeAtLeastOneManager.text());
-                    } else {
-                        // there is more than one manager; OK to become viewer
-=======
                 if (changeTo === "viewer") {
                     if ($sharecontentSelectedSharerSpan.html() !== $(sharecontentCanView).html()) {
->>>>>>> 10f2f825
-                        $sharecontentSelectedSharerSpan.html($(sharecontentCanView).html());
-                        if (sharecontentSelectedSharer !== "") {
-                            changePermission(sharecontentSelectedSharer, changeTo);
+                        if (sakai.content_profile.content_data.members.managers.length <= 1) {
+                            // do not allow the last manager to become a viewer
+                            sakai.api.Util.notification.show(
+                                $sharecontentManagerCouldNotBeRemoved.text(),
+                                $sharecontentThereShouldBeAtLeastOneManager.text());
                         } else {
-                            $(sharecontentNewMembersPermissions).val("viewer");
+                            // there is more than one manager; OK to become viewer
+                            $sharecontentSelectedSharerSpan.html($(sharecontentCanView).html());
+                            if (sharecontentSelectedSharer !== "") {
+                                changePermission(sharecontentSelectedSharer, changeTo);
+                            } else {
+                                $(sharecontentNewMembersPermissions).val("viewer");
+                            }
                         }
                     }
                 }
