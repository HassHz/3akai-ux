--- conflicted
+++ resolved
@@ -254,13 +254,8 @@
                         listItem.remove();
                         createActivity("__MSG__MEMBERS_REMOVED_FROM_CONTENT__");
 
-<<<<<<< HEAD
                         // reload if the current user can no longer edit
                         if (!canCurrentUserEdit()) {
-=======
-                        // reload if the current user removed themselves
-                        if (userid === sakai.data.me.user.userid) {
->>>>>>> 5016cc8e
                             window.location.reload();
                         }
                     }
@@ -301,14 +296,8 @@
                         // create activity
                         createActivity("__MSG__CHANGED_PERMISSIONS_FOR_MEMBER__");
 
-<<<<<<< HEAD
                         // reload if the current user can no longer edit
                         if (!canCurrentUserEdit()) {
-=======
-                        // if the current user changed themselves from a manager
-                        // to a viewer, reload the page so they can't make any changes
-                        if (memberid === sakai.data.me.user.userid) {
->>>>>>> 5016cc8e
                             window.location.reload();
                         }
                     },
