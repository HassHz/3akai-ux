<!-- CSS -->
<link rel="stylesheet" type="text/css" href="/devwidgets/mylibrary/css/mylibrary.css" />

<div style="display:none">__MSG__IE_PLACEHOLDER__</div>

<div id="widget_deletecontent" class="widget_inline"></div>

<div class="mylibrary_widget">
    <div id="mylibrary_title_container"></div>
    <div id="mylibrary_title_template"><!--
        {if isMe && !isGroup}
            <div class='s3d-contentpage-title'>__MSG__MY_LIBRARY__</div>
        {else}
            <div class='s3d-contentpage-title'>__MSG__MY_LIBRARY_OTHER__</div>
        {/if}
    --></div>

    <div class="s3d-page-header-top-row" style="display:none;">
        <div class="s3d-button s3d-header-button s3d-header-smaller-button s3d-listview-options">
            <div class="s3d-listview-grid">
                <div class="s3d-action-icon s3d-search-results-gridview"></div>
            </div>
            <div class="s3d-listview-list selected">
                <div class="s3d-action-icon s3d-search-results-listview selected"></div>
            </div>
        </div>
        <div id="mylibrary_sortarea" class="s3d-margin-top-5 s3d-page-header-sort-area" style="display:none;">
            <label for="mylibrary_sortby">__MSG__SORT_BY__:</label>
            <select id="mylibrary_sortby" name="mylibrary_sortby">
                <option value="modified">__MSG__RECENTLY_CHANGED__</option>
                <option value="asc"> __MSG__A_Z__</option>
                <option value="desc">__MSG__Z_A__</option>
            </select>
        </div>
        <div class="s3d-search-container">
            <input id="mylibrary_livefilter" type="text" title="__MSG__SEARCH_THROUGH_THE_CONTENT_LIBRARY__" class="s3d-search-inputfield"/>
            <button type="button" id="mylibrary_search_button" class="s3d-button s3d-overlay-button s3d-search-button">
                <img src="/dev/images/search_icon.png" alt="__MSG__SEARCH_THROUGH_THE_CONTENT_LIBRARY__"/>
            </button>
        </div>
    </div>
    <div class="s3d-page-header-bottom-row" style="display:none;">
        <button type="button" class="s3d-button s3d-large-button fl-force-right sakai_add_content_overlay mylibrary_add_content_button" style="display:none;">
            __MSG__ADD_CONTENT__
        </button>

        <div id="mylibrary_select" class="s3d-button s3d-header-button s3d-header-smaller-button fl-force-left" title="__MSG__SELECT_ALL_LIBRARY_ITEMS__">
            <input type="checkbox" id="mylibrary_select_checkbox"/><label class="s3d-aural-text">__MSG__SELECT_ALL_LIBRARY_ITEMS__</label>
        </div>

        <button type="button" id="mylibrary_addpeople_button" class="s3d-button s3d-header-button s3d-header-smaller-button savecontent_trigger fl-force-left" disabled="true" data-entitycontext="mylibrary" data-entityname="" data-entityid="">
            <span class="s3d-page-header-add-to-icon"></span>
            __MSG__ADD_TO__...
        </button>

        <button type="button" id="mylibrary_content_share" data-entityid="" class="s3d-button s3d-header-button s3d-header-smaller-button share_trigger_click fl-force-left" disabled="true">
            <span class="entity_share_content"></span>
            __MSG__SHARE__
        </button>

        <button type="button" id="mylibrary_remove" class="s3d-button s3d-header-button s3d-header-smaller-button" style="display:none;" disabled="disabled">
            __MSG__REMOVE_SELECTED__
        </button>
        <hr class="fl-push fl-hidden"/>
    </div>

    <div id="mylibrary_empty" class="fl-container fl-fix" style="display:none;"><!----></div>
    <div id="mylibrary_empty_template"><!--
        {if query}
            <div class="s3d-no-results-container">
                <div class="s3d-no-results-arrow-up"></div>
                <div class="s3d-no-results-icon s3d-no-results-search-content less-margin"></div>
                <h1>__MSG__NO_SEARCH_RESULTS__ <a class="s3d-regular-links" href="/search#l=content">__MSG__CONTENT_LC__</a>.</h1>
            </div>
        {else}
            {if mode === "user_me"}
                <div class="s3d-no-results-container">
                    <div class="s3d-no-results-arrow-up"></div>
                    <div class="s3d-no-results-icon s3d-no-results-content less-margin"></div>
                    <h1>__MSG__NO_RESULTS_DESCRIPTION_ME__ <button id="mylibrary_addcontent" class="s3d-link-button sakai_add_content_overlay">__MSG__ADD_CONTENT__</button></h1>
                </div>
            {elseif mode === "user_other"}
                <div class="s3d-no-results-container">
                    <div class="s3d-no-results-arrow-up"></div>
                    <div class="s3d-no-results-icon s3d-no-results-content less-margin"></div>
                    <h1>__MSG__NO_RESULTS_DESCRIPTION_NOT_ME__</h1>
                </div>
            {elseif mode === "group_manager_member"}
                <div class="s3d-no-results-container">
                    <div class="s3d-no-results-arrow-up"></div>
                    <div class="s3d-no-results-icon s3d-no-results-content less-margin"></div>
                    <h1>__MSG__NO_RESULTS_DESCRIPTION_GROUP__. <button id="mylibrary_addcontent" class="s3d-link-button sakai_add_content_overlay">__MSG__ADD_CONTENT__</button></h1>
                </div>
            {elseif mode === "group"}
                <div class="s3d-no-results-container">
                    <div class="s3d-no-results-arrow-up"></div>
                    <div class="s3d-no-results-icon s3d-no-results-content less-margin"></div>
                    <h1>__MSG__NO_RESULTS_DESCRIPTION_GROUP__</h1>
                </div>
            {/if}
        {/if}
    --></div>

    <!-- Library Items -->
    <ul id="mylibrary_items" style="display:none;"><!-- TEMPLATE HERE --></ul>
    <div id="mylibrary_items_template"><!--
    {if items}
        {var count = 0}
        {for item in items}
            {if item["sakai:pooled-content-file-name"]}
                {var count = count + 1}
                <li id="${item.id|safeOutput}" class="fl-container fl-fix mylibrary_item s3d-search-result s3d-draggable-container" data-scope="content" data-entityid="${item.id}" {if sakai.api.Content.Collections.isCollection(item)} data-collection="true" {/if}>
                    <div class="s3d-search-result-user-functions s3d-draggable-hidden">
                        <div class="mylibrary_item_left_filler">
                            {if !sakai.data.me.user.anon}
                                <input class="mylibrary_check s3d-draggable-select" id="mylibrary_check_${item.id}" type="checkbox" data-entityid="${item.id}" data-entityname="${item.filename|safeOutput}" data-type="${item.mimeType}"/>
                                {if isMe}
<<<<<<< HEAD
                                    <label for="mylibrary_check_${item.id}" class="s3d-aural-text">__MSG__SELECT__ ${item['sakai:pooled-content-file-name-short']|safeOutput} __MSG__SELECT_REMOVE__</label>
                                    <button class="s3d-link-button s3d-action-icon s3d-actions-delete mylibrary_remove_icon" type="button" title="__MSG__REMOVE__" data-entityid="${item.id}" data-type="${item.mimeType}"></button>
=======
                                    <label for="mylibrary_check_${item.id}" class="s3d-aural-text">__MSG__SELECT__ ${item['sakai:pooled-content-file-name-short']} __MSG__SELECT_REMOVE__</label>
                                    <button class="s3d-link-button s3d-action-icon s3d-actions-delete mylibrary_remove_icon" type="button" title="__MSG__REMOVE__" data-entityid="${item.id}"></button>
>>>>>>> f2343f68
                                {/if}
                            {/if}
                        </div>
                        <button title="__MSG__SAVE_CONTENT__" data-entityid="${item.id}" class="s3d-link-button s3d-action-icon s3d-actions-addtolibrary mylibrary_item_share_icon savecontent_trigger s3d-draggable-hidden"></button>
                        <button class="s3d-link-button s3d-action-icon s3d-actions-share mylibrary_item_share_icon share_trigger_click s3d-draggable-hidden" data-entityid="${item.id}" title="__MSG__SHARE_CONTENT__"></button>
                    </div>
                    <a href="${item.link}/${item["sakai:pooled-content-file-name"]|safeURL}" title="__MSG__VIEW_THIS_ITEM__">
                        {if item.thumbnail}
                            <img class="s3d-icon-40" src="${item.thumbnail}" alt="${item.mimeTypeDescription}" />
                        {else}
                            <img alt="${item.mimeTypeDescription}" src="${item.mimeTypeURL}" />
                        {/if}
                    </a>
                    <div class="mylibrary_item_right s3d-regular-links s3d-search-result-right">
                        <div>
                            <a class="s3d-bold s3d-regular-light-links" href="${item.link}/${item["sakai:pooled-content-file-name"]|safeURL}" title="__MSG__VIEW_THIS_ITEM__">
                                <span class="s3d-search-result-name">${item['sakai:pooled-content-file-name-short']}</span>
                                <span class="s3d-search-result-name-grid">${item['sakai:pooled-content-file-name-shorter']}</span>
                            </a>
                            {if item.mimeTypeDescription}
                                <span class="mylibrary_item_mimetype">${item.mimeTypeDescription|safeOutput}</span>
                            {/if}
                        </div>
                        <div class="mylibrary_item_by">
                            {if item.ownerDisplayName}
                                __MSG__BY__ <a class="s3d-regular-light-links{if sakai.data.me.user.userid !== item.ownerId} mylibrary_item_username{/if}" href="/~${item.ownerId|safeURL}">${item.ownerDisplayName}</a> 
                                <span class="s3d-search-result-detail-separator">
                                    <span> | </span>
                                </span>
                            {/if}
                            __MSG__CHANGED__ ${jQuery.timeago(new Date(item._lastModified))}
                        </div>
                        {if item["sakai:description-long"]}
                            <div class="mylibrary_item_description">
                                ${item["sakai:description-long"]}
                            </div>{/if}
                        {if item.tags && item.tags.length > 0}
                            <div class="mylibrary_item_tags s3d-taglist">
                                <ul class="mylibrary_item_tags_list">
                                    {for t in item.tags}
                                        <li><a class="s3d-regular-light-links" href="${t.link}" title="${t.linkTitle}">${t.value}</a></li>
                                    {/for}
                                </ul>
                            </div>
                        {/if}
                        {if !$.isEmptyObject(item.tagsProcessed)}
                            <div class="mylibrary_item_tags s3d-taglist-container">
                                <ul class="mylibrary_item_tags_list s3d-taglist">
                                    {for t in item.tagsProcessed}
                                        <li>
                                            <a class="s3d-regular-light-links" href="${t.link}" title="${t.linkTitle}">
                                                <span class="s3d-search-result-tag">${t.tagShort}</span>
                                                <span class="s3d-search-result-tag-grid">${t.tagShorter}</span>
                                            </a>
                                        </li>
                                    {/for}
                                </ul>
                            </div>
                        {/if}
                        <div class="mylibrary_item_usedin">
                            {var placeCount = sakai.api.Content.getPlaceCount(item)}
                            {if item.numPlaces > 0}
                                <span class="mylibrary_item_icon mylibrary_item_usedin_icon"></span>
                                __MSG__USED_IN__ ${item.numPlaces} {if item.numPlaces === 1} __MSG__PLACE__{else} __MSG__PLACES__{/if}
                            {/if}
                            {if item.numComments > 0}
                                <span class="mylibrary_item_icon mylibrary_item_comments_icon"></span>
                                ${item.numComments} {if item.numComments === 1} __MSG__COMMENT__{else} __MSG__COMMENTS__{/if}
                            {/if}
                        </div>
                    </div>
                </li>
            {/if}
        {/for}
    {/if}
    --></div>
</div>

<!-- JAVASCRIPT -->
<script type="text/javascript" src="/devwidgets/mylibrary/javascript/mylibrary.js"></script><|MERGE_RESOLUTION|>--- conflicted
+++ resolved
@@ -115,13 +115,8 @@
                             {if !sakai.data.me.user.anon}
                                 <input class="mylibrary_check s3d-draggable-select" id="mylibrary_check_${item.id}" type="checkbox" data-entityid="${item.id}" data-entityname="${item.filename|safeOutput}" data-type="${item.mimeType}"/>
                                 {if isMe}
-<<<<<<< HEAD
                                     <label for="mylibrary_check_${item.id}" class="s3d-aural-text">__MSG__SELECT__ ${item['sakai:pooled-content-file-name-short']|safeOutput} __MSG__SELECT_REMOVE__</label>
                                     <button class="s3d-link-button s3d-action-icon s3d-actions-delete mylibrary_remove_icon" type="button" title="__MSG__REMOVE__" data-entityid="${item.id}" data-type="${item.mimeType}"></button>
-=======
-                                    <label for="mylibrary_check_${item.id}" class="s3d-aural-text">__MSG__SELECT__ ${item['sakai:pooled-content-file-name-short']} __MSG__SELECT_REMOVE__</label>
-                                    <button class="s3d-link-button s3d-action-icon s3d-actions-delete mylibrary_remove_icon" type="button" title="__MSG__REMOVE__" data-entityid="${item.id}"></button>
->>>>>>> f2343f68
                                 {/if}
                             {/if}
                         </div>
