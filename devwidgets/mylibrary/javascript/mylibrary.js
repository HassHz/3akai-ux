/*
 * Licensed to the Sakai Foundation (SF) under one
 * or more contributor license agreements. See the NOTICE file
 * distributed with this work for additional information
 * regarding copyright ownership. The SF licenses this file
 * to you under the Apache License, Version 2.0 (the
 * "License"); you may not use this file except in compliance
 * with the License. You may obtain a copy of the License at
 *
 *     http://www.apache.org/licenses/LICENSE-2.0
 *
 * Unless required by applicable law or agreed to in writing,
 * software distributed under the License is distributed on an
 * "AS IS" BASIS, WITHOUT WARRANTIES OR CONDITIONS OF ANY
 * KIND, either express or implied. See the License for the
 * specific language governing permissions and limitations under the License.
 */

// load the master sakai object to access all Sakai OAE API methods
require(["jquery", "sakai/sakai.api.core"], function($, sakai) {

    /**
     * @name sakai_global.mylibrary
     *
     * @class mylibrary
     *
     * @description
     * Widget that lists all of the content items that live inside of a given
     * library
     *
     * @param {String} tuid Unique id of the widget
     * @param {Boolean} showSettings Show the settings of the widget or not
     */
    sakai_global.mylibrary = function (tuid, showSettings, widgetData, state) {

        /////////////////////////////
        // Configuration variables //
        /////////////////////////////

        var mylibrary = {  // global data for mylibrary widget
            sortBy: "_lastModified",
            sortOrder: "desc",
            isOwnerViewing: false,
            default_search_text: "",
            userArray: [],
            contextId: false,
            infinityScroll: false,
            widgetShown: true
        };

        // DOM jQuery Objects
        var $rootel = $("#" + tuid);  // unique container for each widget instance
        var $mylibrary_items = $("#mylibrary_items", $rootel);
        var $mylibrary_check = $(".mylibrary_check", $rootel);
        var $mylibrary_check_all = $("#mylibrary_check_all", $rootel);
        var $mylibrary_remove = $("#mylibrary_remove", $rootel);
        var $mylibrary_sortby = $("#mylibrary_sortby", $rootel);
        var $mylibrary_livefilter = $("#mylibrary_livefilter", $rootel);
        var $mylibrary_sortarea = $("#mylibrary_sortarea", $rootel);
        var $mylibrary_empty = $("#mylibrary_empty", $rootel);
        var $mylibrary_admin_actions = $("#mylibrary_admin_actions", $rootel);
        var $mylibrary_addcontent = $("#mylibrary_addcontent", $rootel);
        var $mylibrary_remove_icon = $(".mylibrary_remove_icon", $rootel);

        var currentGroup = false;

        ///////////////////////
        // Utility functions //
        ///////////////////////

        /**
         * Get personalized text for the given message bundle key based on
         * whether this library is owned by the viewer, or belongs to someone else.
         * The message should contain a '${firstname}' variable to replace with
         * and be located in this widget's properties files.
         *
         * @param {String} bundleKey The message bundle key
         */
        var getPersonalizedText = function (bundleKey) {
            if(currentGroup){
                return sakai.api.i18n.getValueForKey(
                    bundleKey, "mylibrary").replace(/\$\{firstname\}/gi,
                        currentGroup.properties["sakai:group-title"]);
            } else if (mylibrary.isOwnerViewing) {
                return sakai.api.i18n.getValueForKey(
                    bundleKey, "mylibrary").replace(/\$\{firstname\}/gi,
                        sakai.api.i18n.getValueForKey("YOUR").toLowerCase());
            } else {
                return sakai.api.i18n.getValueForKey(bundleKey, "mylibrary").replace(/\$\{firstname\}/gi, sakai.api.User.getFirstName(sakai_global.profile.main.data) + "'s");
            }
        };

        /**
         * Bring all of the topbar items (search, checkbox, etc.) back into its original state
         */
        var resetView = function(){
            $mylibrary_check_all.removeAttr("checked");
            $mylibrary_remove.attr("disabled", "disabled");
            $("#mylibrary_title_bar").show();
        };

        /**
         * Show or hide the controls on the top of the library (search box, sort, etc.)
         * @param {Object} show    True when you want to show the controls, false when
         *                         you want to hide the controls
         */
        var showHideTopControls = function(show){
            if (show){
                if (mylibrary.isOwnerViewing) {
                    $mylibrary_admin_actions.show();
                }
                $mylibrary_livefilter.show();
                $mylibrary_sortarea.show();
            } else {
                $mylibrary_admin_actions.hide();
                $mylibrary_livefilter.hide();
                $mylibrary_sortarea.hide();
            }
        };

        /////////////////////////////
        // Deal with empty library //
        /////////////////////////////

        /**
         * Function that manages how a library with no content items is handled. In this case,
         * the items container will be hidden and a "no items" container will be shown depending
         * on what the current context of the library is
         */
        var handleEmptyLibrary = function(){
            resetView();
            $mylibrary_items.hide();
            var query = $mylibrary_livefilter.val();
            // We only show the controls when there is a search query. 
            // All other scenarios with no items don't show the top controls
            if (!query){
                showHideTopControls(false);
            } else {
                showHideTopControls(true);
            }
            // Determine the state of the current user in the current library
            var mode = "user_me";
            if (sakai_global.profile && mylibrary.contextId !== sakai.data.me.user.userid) {
                mode = "user_other";
            } else if (!sakai_global.profile && mylibrary.isOwnerViewing) {
                mode = "group_managed";
            } else if (!sakai_global.profile) {
                mode = "group";
            }
            $mylibrary_empty.html(sakai.api.Util.TemplateRenderer("mylibrary_empty_template", {
                mode: mode,
                query: query
            }));
            $mylibrary_empty.show();
        }

        ////////////////////
        // Load a library //
        ////////////////////

        /**
         * Load the items of the current library and start an infinite scroll on
         * them
         */
        var showLibraryContent = function () {
            resetView();
            var query = $mylibrary_livefilter.val() || "*";
            // Disable the previous infinite scroll
            if (mylibrary.infinityScroll){
                mylibrary.infinityScroll.kill();
            }
            // Set up the infinite scroll for the list of items in the library
            mylibrary.infinityScroll = $mylibrary_items.infinitescroll("/var/search/pool/manager-viewer.json", {
                userid: mylibrary.contextId,
                sortOn: mylibrary.sortBy,
                sortOrder: mylibrary.sortOrder,
                q: query
            }, "mylibrary_items_template", sakai, handleEmptyLibrary, handleLibraryItems, sakai.api.Content.getNewList(mylibrary.contextId));
        };

        ////////////////////
        // State handling //
        ////////////////////

        /**
         * Deal with changed state in the library. This can be triggered when
         * a search was initiated, sort was changed, etc.
         */
        var handleHashChange = function(e) {
            if (mylibrary.widgetShown){
                // Set the sort states
                var parameters = $.bbq.getState();
                mylibrary.sortOrder = parameters["lso"] || "desc";
                mylibrary.sortBy = parameters["lsb"] || "_lastModified";
                $mylibrary_livefilter.val(parameters["lq"] || "");
                $mylibrary_sortby.val("lastModified_" + mylibrary.sortOrder);
                showLibraryContent();
            }
        };

        ////////////////////
        // Event Handlers //
        ////////////////////

        /**
         * Enable/disable the remove selected button depending on whether
         * any items in the library are checked
         */
        $mylibrary_check.live("change", function (ev) {
            if ($(this).is(":checked")) {
                $mylibrary_remove.removeAttr("disabled");
            } else if (!$(".mylibrary_check:checked", $rootel).length) {
                $mylibrary_remove.attr("disabled", "disabled");
            }
        });

        /**
         * Check/uncheck all loaded items in the library
         */
        $mylibrary_check_all.change(function (ev) {
            if ($(this).is(":checked")) {
                $(".mylibrary_check").attr("checked", "checked");
                $mylibrary_remove.removeAttr("disabled");
            } else {
                $(".mylibrary_check").removeAttr("checked");
                $mylibrary_remove.attr("disabled", "disabled");
            }
        });

        /**
         * Gather all selected library items and initiate the
         * deletecontent widget
         */
        $mylibrary_remove.click(function (ev) {
            var $checked = $(".mylibrary_check:checked:visible", $rootel);
            if ($checked.length) {
                var paths = [];
                $checked.each(function () {
                    paths.push(this.id.split("mylibrary_check_")[1]);
                });
                $(window).trigger('init.deletecontent.sakai', [{
                    path: paths,
                    context: mylibrary.contextId
                }, function (success) {
                    if (success) {
                        resetView();
                        $(window).trigger("lhnav.updateCount", ["library", -(paths.length)]);
                        mylibrary.infinityScroll.removeItems(paths);
                    }
                }]);
            }
        });

        /**
         * Called when clicking the remove icon next to an individual content
         * item
         */
        $mylibrary_remove_icon.live("click", function(ev) {
            if ($(this).data("entityid")){
                var paths = [];
                paths.push($(this).data("entityid"));
                $(window).trigger('init.deletecontent.sakai', [{
                    path: paths,
                    context: mylibrary.contextId
                }, function (success) {
                    if (success) {
                        resetView();
                        $(window).trigger("lhnav.updateCount", ["library", -(paths.length)]);
                        mylibrary.infinityScroll.removeItems(paths);
                    }
                }]);
            }
        });

<<<<<<< HEAD
        /**
         * Reload the library list based on the newly selected
         * sort option
         */
        $mylibrary_sortby.change(function (ev) {
=======
        $mylibrary_sortby.change(function(ev){
            var q = $.trim($("#mylibrary_livefilter").val())
>>>>>>> 227919cb
            var sortSelection = $(this).val();
            var sortBy = "_lastModified",
                sortOrder = "desc";
            if (sortSelection === "lastModified_asc") {
                sortOrder = "asc";
            }
<<<<<<< HEAD
            $.bbq.pushState({"lsb": sortBy, "lso": sortOrder});
        });

        /**
         * Initiate a library search when the enter key is pressed
         */
        $mylibrary_livefilter.keyup(function (ev) {
            if (ev.keyCode === 13) {
                var q = $.trim(this.value);
                if (q) {
                    $.bbq.pushState({ "lq": q });
                } else {
                    $.bbq.removeState("lq");
                }
=======
            $.bbq.pushState({"lsb": sortBy, "lso": sortOrder, "lp": 1, "lq": q});
        });

        $("#mylibrary_livefilter").keyup(function(ev){
            var q = $.trim($("#mylibrary_livefilter").val());
            if (q !== currentQuery && ev.keyCode === 13) {
                $.bbq.pushState({"lq": q, "lp": 1});
            }
            return false;
        });

        $("#mylibrary_search_button").click(function(ev) {
            var q = $.trim($("#mylibrary_livefilter").val());
            if (q && q !== currentQuery && ev.keyCode !== 16) {
                $.bbq.pushState({"lq": q, "lp": 1});
            } else if (!q) {
                $.bbq.removeState("lq", "lp");
>>>>>>> 227919cb
            }
            return false;
        });

        /**
         * Initiate the add content widget
         */
        $mylibrary_addcontent.click(function (ev) {
            $(window).trigger("init.newaddcontent.sakai");
            return false;
        });

        /**
         * Listen for newly the newly added content or newly saved content
         * @param {Object} data        Object that contains the new library items
         * @param {Object} library     Context id of the library the content has been added to
         */ 
        $(window).bind("done.newaddcontent.sakai", function(e, data, library) {
            if (library === mylibrary.contextId) {
                mylibrary.infinityScroll.prependItems(data);
            }
        });

        /**
         * Keep track as to whether the current library widget is visible or not. If the
         * widget is not visible, it's not necessary to respond to hash change events.
         */
        $(window).bind(tuid + ".shown.sakai", function(e, shown){
            mylibrary.widgetShown = shown;
        });
        /**
         * Bind to hash changes in the URL
         */
        $(window).bind("hashchange", handleHashChange);

        ////////////////////////////////////////////
        // Data retrieval and rendering functions //
        ////////////////////////////////////////////

        /**
         * Formats a tag list from the server for display in the UI
         *
         * @param {Array} tags  an array of tags from the server
         * @return {Array} an array of tags formatted for the UI
         */
        var formatTags = function (tags) {
            if (!tags) {
                return null;
            }
            var formatted_tags = [];
            $.each(sakai.api.Util.formatTagsExcludeLocation(tags), function (i, name) {
                formatted_tags.push({
                    name: name,
                    link: "search#q=" + sakai.api.Util.safeURL(name)
                });
<<<<<<< HEAD
            });
            return formatted_tags;
=======
                if (userIds.length) {
                    sakai.api.User.getMultipleUsers(userIds, function(users){
                        if (data && data.results && _.isEqual(mylibrary.oldResults, data.results)) {
                            callback(true, currentItems);
                            return;
                        } else if (!success || (data && data.total === 0)) {
                            mylibrary.oldResults = false;
                        } else {
                            mylibrary.oldResults = data.results;
                        }
                        if (success && data && data.results) {
                            mylibrary.totalItems = data.total;
                            currentItems = [];
                            if (mylibrary.totalItems === 0) {
                                callback(true, currentItems, query);
                                return;
                            }
                            $.each(data.results, function(i, result){
                                var mimetypeObj = sakai.api.Content.getMimeTypeData(result["_mimeType"]);
                                currentItems.push({
                                    id: result["_path"],
                                    filename: result["sakai:pooled-content-file-name"],
                                    link: "/content#p=" + sakai.api.Util.safeURL(result["_path"]),
                                    last_updated: $.timeago(new Date(result["_lastModified"])),
                                    type: sakai.api.i18n.getValueForKey(mimetypeObj.description),
                                    type_src: mimetypeObj.URL,
                                    ownerid: result["sakai:pool-content-created-for"],
                                    ownername: sakai.data.me.user.userid === result["sakai:pool-content-created-for"] ? sakai.api.i18n.getValueForKey("YOU") : sakai.api.User.getDisplayName(users[result["sakai:pool-content-created-for"]]),
                                    tags: formatTags(result["sakai:tags"]),
                                    numPeopleUsing: getNumPeopleUsing(),
                                    numGroupsUsing: getNumGroupsUsing(),
                                    numPlaces: sakai.api.Content.getPlaceCount(result),
                                    numComments: sakai.api.Content.getCommentCount(result),
                                    mimeType: result["_mimeType"],
                                    thumbnail: sakai.api.Content.getThumbnail(result),
                                    description: sakai.api.Util.applyThreeDots(result["sakai:description"], 1300, {
                                        max_rows: 1,
                                        whole_word: false
                                    }, "searchcontent_result_course_site_excerpt"),
                                    fullResult: result
                                });
                                mylibrary.userArray.push(result["sakai:pool-content-created-for"]);
                            });
                            if (callback && typeof(callback) === "function") {
                                callback(true, currentItems);
                            }
                        } else {
                            debug.error("Fetching library items for userid: " + mylibrary.contextId + " failed");
                            if ($.isFunction(callback)) {
                                callback(false, null, query);
                            }
                        }
                    });
                } else if ($.isFunction(callback)) {
                    callback(false, null, query);
                }
            };

            var handleResponse = function(success, data) {
                if (sakai_global.newaddcontent) {
                    var library = null;
                    if (!isOnPersonalDashboard()) {
                        library = mylibrary.contextId;
                    }
                    data = sakai.api.Content.getNewList(data, library, mylibrary.currentPagenum - 1, mylibrary.itemsPerPage);
                }
                handleLibraryItems(success, data);
            };

            // fetch the data
            sakai.api.Server.loadJSON("/var/search/pool/manager-viewer.json",
                handleResponse, {
                    userid: mylibrary.contextId,
                    page: mylibrary.currentPagenum - 1,
                    items: mylibrary.itemsPerPage,
                    sortOn: mylibrary.sortBy,
                    sortOrder: mylibrary.sortOrder,
                    q: query || "*"
                }
            );
>>>>>>> 227919cb
        };

        /**
         * Determines whether the current user can delete a content object from the
         * library. This can happen if the user/group that owns the library is either
         * a direct manager or direct viewer of the item
         * @param {Object} item    Content item object
         */
        var canDeleteContent = function(item){
            var canDelete = false;
            if (!mylibrary.isOwnerViewing){
                return false;
            }
            if (item["sakai:pooled-content-viewer"]){
                for (var v = 0; v < item["sakai:pooled-content-viewer"].length; v++){
                    if (item["sakai:pooled-content-viewer"][v] === mylibrary.contextId){
                        canDelete = true;
                    }
<<<<<<< HEAD
                }
            }
            if (item["sakai:pooled-content-manager"]){
                for (var m = 0; m < item["sakai:pooled-content-manager"].length; m++){
                    if (item["sakai:pooled-content-manager"][m] === mylibrary.contextId){
                        canDelete = true;
=======
                };
                json.sakai = sakai;
                if (mylibrary.isOwnerViewing) {
                    $mylibrary_admin_actions.show();
                }
                $mylibrary_livefilter.show();
                $mylibrary_sortarea.show();
                $mylibrary_empty.hide();
                $("#mylibrary_title_bar").show();
                $mylibrary_items.html(sakai.api.Util.TemplateRenderer("mylibrary_items_template", json));
                $mylibrary_items.show();
                showPager(mylibrary.currentPagenum);
            } else if (query) {
                if (mylibrary.isOwnerViewing) {
                    $mylibrary_admin_actions.show();
                }
                $mylibrary_livefilter.show();
                $mylibrary_sortarea.show();
                $mylibrary_items.hide();
                $("#mylibrary_title_bar").show();
                $mylibrary_empty.html(sakai.api.Util.TemplateRenderer("mylibrary_empty_template", {who:"nosearchresults", query:query}));
                $mylibrary_empty.show();
            } else {
                $mylibrary_admin_actions.hide();
                $mylibrary_livefilter.hide();
                $mylibrary_sortarea.hide();
                $mylibrary_items.hide();
                var who = "";
                if (sakai_global.profile) {
                    who = sakai_global.profile.main.mode.value;
                } else if (sakai_global.group) {
                    if (mylibrary.isOwnerViewing) {
                        who = "group_managed";
                    } else {
                        who = "group";
>>>>>>> 227919cb
                    }
                }
            }
            return canDelete;
        };

        /**
         * Process library item results from the server
         */
        var handleLibraryItems = function (results, callback) {
            var userIds = [];
            $.each(results, function(index, content){
                userIds.push(content["sakai:pool-content-created-for"] || content["_lastModifiedBy"]);
            });
            if (userIds.length) {
                sakai.api.User.getMultipleUsers(userIds, function(users){
                    var currentItems = [];
                    $.each(results, function(i, result){
                        var mimetypeObj = sakai.api.Content.getMimeTypeData(result["_mimeType"]);
                        currentItems.push({
                            id: result["_path"],
                            filename: result["sakai:pooled-content-file-name"],
                            link: "/content#p=" + sakai.api.Util.safeURL(result["_path"]),
                            last_updated: $.timeago(new Date(result["_lastModified"])),
                            type: sakai.api.i18n.getValueForKey(mimetypeObj.description),
                            type_src: mimetypeObj.URL,
                            ownerid: result["sakai:pool-content-created-for"],
                            ownername: sakai.data.me.user.userid === result["sakai:pool-content-created-for"] ? sakai.api.i18n.getValueForKey("YOU") : sakai.api.User.getDisplayName(users[result["sakai:pool-content-created-for"]]),
                            tags: formatTags(result["sakai:tags"]),
                            numPlaces: sakai.api.Content.getPlaceCount(result),
                            numComments: sakai.api.Content.getCommentCount(result),
                            mimeType: result["_mimeType"],
                            thumbnail: sakai.api.Content.getThumbnail(result),
                            description: sakai.api.Util.applyThreeDots(result["sakai:description"], 1300, {
                                max_rows: 1,
                                whole_word: false
                            }, "searchcontent_result_course_site_excerpt"),
                            fullResult: result,
                            canDelete: canDeleteContent(result)
                        });
                        mylibrary.userArray.push(result["sakai:pool-content-created-for"]);
                    });
                    callback(currentItems);
                });
                showHideTopControls(true);
                $mylibrary_empty.hide();
                $mylibrary_items.show();
            } else {
                callback([]);
            }
        };

        /////////////////////////////
        // Initialization function //
        /////////////////////////////

        /**
         * Initialization function that is run when the widget is loaded. Determines
         * which mode the widget is in (settings or main), loads the necessary data
         * and shows the correct view.
         */
        var doInit = function () {
            mylibrary.contextId = "";
            var contextName = "";
            var isGroup = false;

            // We embed the deletecontent widget, so make sure it's loaded
            sakai.api.Widgets.widgetLoader.insertWidgets(tuid, false);

            if (widgetData && widgetData.mylibrary) {
                mylibrary.contextId = widgetData.mylibrary.groupid;
                sakai.api.Server.loadJSON("/system/userManager/group/" +  mylibrary.contextId + ".json", function(success, data) {
                    if (success){
                        currentGroup = data;
                        contextName = currentGroup.properties["sakai:group-title"];
                        isGroup = true;
                        mylibrary.isOwnerViewing = sakai.api.Groups.isCurrentUserAManager(currentGroup.properties["sakai:group-id"], sakai.data.me, currentGroup.properties);
                        finishInit(contextName, isGroup);
                    }
                });
            } else {
                mylibrary.contextId = sakai_global.profile.main.data.userid;
                contextName = sakai.api.User.getFirstName(sakai_global.profile.main.data);
                if (mylibrary.contextId === sakai.data.me.user.userid) {
                    mylibrary.isOwnerViewing = true;
                }
                finishInit(contextName, isGroup);
            }
        };

        /**
         * Additional set-up of the widget
         */
        var finishInit = function(contextName, isGroup){
            if (mylibrary.contextId) {
                mylibrary.default_search_text = getPersonalizedText("SEARCH_YOUR_LIBRARY");
                mylibrary.currentPagenum = 1;
                var all = state && state.all ? state.all : {};
                handleHashChange(null, true);
                sakai.api.Util.TemplateRenderer("mylibrary_title_template", {
                    isMe: mylibrary.isOwnerViewing,
                    isGroup: isGroup,
                    user: contextName
                }, $("#mylibrary_title_container", $rootel));
            } else {
                debug.warn("No user found for My Library");
            }
        };

        // run the initialization function when the widget object loads
        doInit();

    };

    // inform Sakai OAE that this widget has loaded and is ready to run
    sakai.api.Widgets.widgetLoader.informOnLoad("mylibrary");
});<|MERGE_RESOLUTION|>--- conflicted
+++ resolved
@@ -61,6 +61,7 @@
         var $mylibrary_admin_actions = $("#mylibrary_admin_actions", $rootel);
         var $mylibrary_addcontent = $("#mylibrary_addcontent", $rootel);
         var $mylibrary_remove_icon = $(".mylibrary_remove_icon", $rootel);
+        var $mylibrary_search_button = $("#mylibrary_search_button", $rootel);
 
         var currentGroup = false;
 
@@ -195,6 +196,23 @@
                 $mylibrary_livefilter.val(parameters["lq"] || "");
                 $mylibrary_sortby.val("lastModified_" + mylibrary.sortOrder);
                 showLibraryContent();
+            }
+        };
+
+        ////////////////////
+        // Search library //
+        ////////////////////
+
+        /**
+         * Search the current library. This function will extract the query
+         * from the search box directly.
+         */
+        var doSearch = function(){
+            var q = $.trim($mylibrary_search_button.val());
+            if (q) {
+                $.bbq.pushState({ "lq": q });
+            } else {
+                $.bbq.removeState("lq");
             }
         };
 
@@ -272,23 +290,17 @@
             }
         });
 
-<<<<<<< HEAD
         /**
          * Reload the library list based on the newly selected
          * sort option
          */
         $mylibrary_sortby.change(function (ev) {
-=======
-        $mylibrary_sortby.change(function(ev){
-            var q = $.trim($("#mylibrary_livefilter").val())
->>>>>>> 227919cb
             var sortSelection = $(this).val();
             var sortBy = "_lastModified",
                 sortOrder = "desc";
             if (sortSelection === "lastModified_asc") {
                 sortOrder = "asc";
             }
-<<<<<<< HEAD
             $.bbq.pushState({"lsb": sortBy, "lso": sortOrder});
         });
 
@@ -297,34 +309,16 @@
          */
         $mylibrary_livefilter.keyup(function (ev) {
             if (ev.keyCode === 13) {
-                var q = $.trim(this.value);
-                if (q) {
-                    $.bbq.pushState({ "lq": q });
-                } else {
-                    $.bbq.removeState("lq");
-                }
-=======
-            $.bbq.pushState({"lsb": sortBy, "lso": sortOrder, "lp": 1, "lq": q});
-        });
-
-        $("#mylibrary_livefilter").keyup(function(ev){
-            var q = $.trim($("#mylibrary_livefilter").val());
-            if (q !== currentQuery && ev.keyCode === 13) {
-                $.bbq.pushState({"lq": q, "lp": 1});
+                doSearch();
             }
             return false;
         });
 
-        $("#mylibrary_search_button").click(function(ev) {
-            var q = $.trim($("#mylibrary_livefilter").val());
-            if (q && q !== currentQuery && ev.keyCode !== 16) {
-                $.bbq.pushState({"lq": q, "lp": 1});
-            } else if (!q) {
-                $.bbq.removeState("lq", "lp");
->>>>>>> 227919cb
-            }
-            return false;
-        });
+        /**
+         * Initiate a search when the search button next to the search
+         * field is pressed
+         */
+        $mylibrary_search_button.click(doSearch);
 
         /**
          * Initiate the add content widget
@@ -377,91 +371,8 @@
                     name: name,
                     link: "search#q=" + sakai.api.Util.safeURL(name)
                 });
-<<<<<<< HEAD
             });
             return formatted_tags;
-=======
-                if (userIds.length) {
-                    sakai.api.User.getMultipleUsers(userIds, function(users){
-                        if (data && data.results && _.isEqual(mylibrary.oldResults, data.results)) {
-                            callback(true, currentItems);
-                            return;
-                        } else if (!success || (data && data.total === 0)) {
-                            mylibrary.oldResults = false;
-                        } else {
-                            mylibrary.oldResults = data.results;
-                        }
-                        if (success && data && data.results) {
-                            mylibrary.totalItems = data.total;
-                            currentItems = [];
-                            if (mylibrary.totalItems === 0) {
-                                callback(true, currentItems, query);
-                                return;
-                            }
-                            $.each(data.results, function(i, result){
-                                var mimetypeObj = sakai.api.Content.getMimeTypeData(result["_mimeType"]);
-                                currentItems.push({
-                                    id: result["_path"],
-                                    filename: result["sakai:pooled-content-file-name"],
-                                    link: "/content#p=" + sakai.api.Util.safeURL(result["_path"]),
-                                    last_updated: $.timeago(new Date(result["_lastModified"])),
-                                    type: sakai.api.i18n.getValueForKey(mimetypeObj.description),
-                                    type_src: mimetypeObj.URL,
-                                    ownerid: result["sakai:pool-content-created-for"],
-                                    ownername: sakai.data.me.user.userid === result["sakai:pool-content-created-for"] ? sakai.api.i18n.getValueForKey("YOU") : sakai.api.User.getDisplayName(users[result["sakai:pool-content-created-for"]]),
-                                    tags: formatTags(result["sakai:tags"]),
-                                    numPeopleUsing: getNumPeopleUsing(),
-                                    numGroupsUsing: getNumGroupsUsing(),
-                                    numPlaces: sakai.api.Content.getPlaceCount(result),
-                                    numComments: sakai.api.Content.getCommentCount(result),
-                                    mimeType: result["_mimeType"],
-                                    thumbnail: sakai.api.Content.getThumbnail(result),
-                                    description: sakai.api.Util.applyThreeDots(result["sakai:description"], 1300, {
-                                        max_rows: 1,
-                                        whole_word: false
-                                    }, "searchcontent_result_course_site_excerpt"),
-                                    fullResult: result
-                                });
-                                mylibrary.userArray.push(result["sakai:pool-content-created-for"]);
-                            });
-                            if (callback && typeof(callback) === "function") {
-                                callback(true, currentItems);
-                            }
-                        } else {
-                            debug.error("Fetching library items for userid: " + mylibrary.contextId + " failed");
-                            if ($.isFunction(callback)) {
-                                callback(false, null, query);
-                            }
-                        }
-                    });
-                } else if ($.isFunction(callback)) {
-                    callback(false, null, query);
-                }
-            };
-
-            var handleResponse = function(success, data) {
-                if (sakai_global.newaddcontent) {
-                    var library = null;
-                    if (!isOnPersonalDashboard()) {
-                        library = mylibrary.contextId;
-                    }
-                    data = sakai.api.Content.getNewList(data, library, mylibrary.currentPagenum - 1, mylibrary.itemsPerPage);
-                }
-                handleLibraryItems(success, data);
-            };
-
-            // fetch the data
-            sakai.api.Server.loadJSON("/var/search/pool/manager-viewer.json",
-                handleResponse, {
-                    userid: mylibrary.contextId,
-                    page: mylibrary.currentPagenum - 1,
-                    items: mylibrary.itemsPerPage,
-                    sortOn: mylibrary.sortBy,
-                    sortOrder: mylibrary.sortOrder,
-                    q: query || "*"
-                }
-            );
->>>>>>> 227919cb
         };
 
         /**
@@ -480,50 +391,12 @@
                     if (item["sakai:pooled-content-viewer"][v] === mylibrary.contextId){
                         canDelete = true;
                     }
-<<<<<<< HEAD
                 }
             }
             if (item["sakai:pooled-content-manager"]){
                 for (var m = 0; m < item["sakai:pooled-content-manager"].length; m++){
                     if (item["sakai:pooled-content-manager"][m] === mylibrary.contextId){
                         canDelete = true;
-=======
-                };
-                json.sakai = sakai;
-                if (mylibrary.isOwnerViewing) {
-                    $mylibrary_admin_actions.show();
-                }
-                $mylibrary_livefilter.show();
-                $mylibrary_sortarea.show();
-                $mylibrary_empty.hide();
-                $("#mylibrary_title_bar").show();
-                $mylibrary_items.html(sakai.api.Util.TemplateRenderer("mylibrary_items_template", json));
-                $mylibrary_items.show();
-                showPager(mylibrary.currentPagenum);
-            } else if (query) {
-                if (mylibrary.isOwnerViewing) {
-                    $mylibrary_admin_actions.show();
-                }
-                $mylibrary_livefilter.show();
-                $mylibrary_sortarea.show();
-                $mylibrary_items.hide();
-                $("#mylibrary_title_bar").show();
-                $mylibrary_empty.html(sakai.api.Util.TemplateRenderer("mylibrary_empty_template", {who:"nosearchresults", query:query}));
-                $mylibrary_empty.show();
-            } else {
-                $mylibrary_admin_actions.hide();
-                $mylibrary_livefilter.hide();
-                $mylibrary_sortarea.hide();
-                $mylibrary_items.hide();
-                var who = "";
-                if (sakai_global.profile) {
-                    who = sakai_global.profile.main.mode.value;
-                } else if (sakai_global.group) {
-                    if (mylibrary.isOwnerViewing) {
-                        who = "group_managed";
-                    } else {
-                        who = "group";
->>>>>>> 227919cb
                     }
                 }
             }
