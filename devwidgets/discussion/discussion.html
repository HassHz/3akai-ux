--- conflicted
+++ resolved
@@ -84,16 +84,8 @@
 
         <div class="discussion_reply_contents">
             {if post.message["sakai:quoted"]}
-<<<<<<< HEAD
-                <div class="discussion_quoted_text_container s3d-highlight_area_background">
-                    <div class="s3d-highlight_area_background_white_content_tl">
-                        <div class="s3d-highlight_area_background_white_content_tinner"></div>
-                    </div>
+                <div class="discussion_quoted_text_container s3d-highlight_area_background_white s3d-highlight_area_background_rounded">
                     <p><span class="discussion_reply_contents_text_quoted">${post.message["sakai:quoted"].by}</span> __MSG__WROTE__</p>
-=======
-                <div class="discussion_quoted_text_container s3d-highlight_area_background_white s3d-highlight_area_background_rounded">
-                    <p><span class="discussion_reply_contents_text_quoted">${post.message["sakai:quoted"].by}</span> __MSG__WROTE__:</p>
->>>>>>> 32e3432b
                     <p class="discussion_reply_contents_text" data-source-text="${post.message["sakai:quoted"].quote|saneHTMLAttribute}">${post.message["sakai:quoted"].quote|safeOutput}</p>
                 </div>
             {/if}
@@ -180,17 +172,8 @@
 
                         <div class="discussion_reply_contents">
                             {if reply.post["sakai:quoted"]}
-<<<<<<< HEAD
-                                <div class="discussion_quoted_text_container s3d-highlight_area_background">
-                                    <div class="s3d-highlight_area_background_white_content_tl">
-                                        <div class="s3d-highlight_area_background_white_content_tinner">
-                                        </div>
-                                    </div>
+                                <div class="discussion_quoted_text_container s3d-highlight_area_background_white s3d-highlight_area_background_rounded">
                                     <p><span class="discussion_reply_contents_text_quoted">${reply.post["sakai:quoted"].by}</span> __MSG__WROTE__</p>
-=======
-                                <div class="discussion_quoted_text_container s3d-highlight_area_background_white s3d-highlight_area_background_rounded">
-                                    <p><span class="discussion_reply_contents_text_quoted">${reply.post["sakai:quoted"].by}</span> __MSG__WROTE__:</p>
->>>>>>> 32e3432b
                                     <p class="discussion_reply_contents_text" data-source-text="${reply.post["sakai:quoted"].quote|saneHTMLAttribute}">${reply.post["sakai:quoted"].quote|safeOutput}</p>
                                 </div>
                             {/if}
