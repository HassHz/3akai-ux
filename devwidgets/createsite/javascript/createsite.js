--- conflicted
+++ resolved
@@ -287,12 +287,8 @@
                 "name" : sitetitle,
                 "description" : sitedescription,
                 "id" : siteid,
-<<<<<<< HEAD
-                "sakai:site-template" : "/templates/" + sitetemplate,
+                "sakai:site-template" : sakai.config.URL.SITE_TEMPLATE.replace("__TEMPLATE__",sitetemplate),
                 "sakai:site-type": createSiteType
-=======
-                "sakai:site-template" : sakai.config.URL.SITE_TEMPLATE.replace("__TEMPLATE__",sitetemplate)
->>>>>>> 1b096de2
             },
             type: "POST",
             success: function(data, textStatus){
