--- conflicted
+++ resolved
@@ -46,16 +46,5 @@
 }
 
 #s23courses_subcontainer ul li.s23courses_favourite {
-<<<<<<< HEAD
-    background: url('/dev/_images/contentmedia_bookmark.png') 12px 5px no-repeat;
-=======
     background: url('/dev/images/contentmedia_bookmark.png') 12px 5px no-repeat;
-}
-
-#s23courses_subcontainer ul li a {
-    color: #006E96;
-    display: block;
-    font-size: 1em;
-    font-weight: bold;
->>>>>>> 42e2e50b
 }