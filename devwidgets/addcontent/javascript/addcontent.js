--- conflicted
+++ resolved
@@ -25,162 +25,190 @@
 
 /*global $ */
 
-require(["jquery", "sakai/sakai.api.core"], function($, sakai) {
-
-    /**
-     * @name sakai_global.addcontent
-     *
-     * @class addcontent
-     *
-     * @description
-     * Initialize the add content widget - This widget adds content to a site
-     *
-     * @version 0.0.1
-     * @param {String} tuid Unique id of the widget
-     * @param {Boolean} showSettings Show the settings of the widget or not
-     */
-    sakai_global.addcontent = function(tuid, showSettings){
-
-
-        /////////////////////////////
-        // Configuration variables //
-        /////////////////////////////
-
-
-        ///////////////////
-        // CSS selectors //
-        ///////////////////
-
-        var $rootel = $("#" + tuid);
-        var $addcontent_button = $("#addcontent_button", $rootel);
-        var $addcontent_button_cancel = $("#addcontent_button_cancel", $rootel);
-        var $addcontent_container_buttons = $("#addcontent_container_buttons", $rootel);
-        var $addcontent_container = $("#addcontent_container", $rootel);
-        var $addcontent_container_content = $("#addcontent_container_content", $rootel);
-        var $addcontent_container_content_box_container = $(".addcontent_container_content_box_container", $rootel);
-        var $addcontent_container_content_box_selected = $(".addcontent_container_content_box_selected", $rootel);
-        var $addcontent_container_content_template = $("#addcontent_container_content_template", $rootel);
-        var $addcontent_container_show = $("#addcontent_container_show", $rootel);
-        var $addcontent_container_show_box_download = $("#addcontent_container_show_box_download", $rootel);
-        var $addcontent_container_show_box_profile = $("#addcontent_container_show_box_profile", $rootel);
-        var $addcontent_container_show_template = $("#addcontent_container_show_template", $rootel);
-
-        var addcontent_container_content_box_selected = "addcontent_container_content_box_selected";
-        var addcontent_container_place_selected = "addcontent_container_place_selected";
-
-
-        //////////////////////
-        // General function //
-        //////////////////////
-
-        /**
-         * Render the general template
-         * @param {Object} data A JSON object that is used by the main template
-         */
-        var renderTemplate = function(data){
-
-            // Execute the render function
-            $.TemplateRenderer($addcontent_container_content_template, data, $addcontent_container_content);
-
-            // Show the content container
-            $addcontent_container_content.show();
-
-            // Show the buttons
-            $addcontent_container_buttons.show();
-
-        };
-
-        /**
-         * Render the show template (in non settings mode)
-         * @param {Object} data The JSON data you get back from the server
-         */
-        var renderTemplateShow = function(data){
-
-            // Execute the render function
-            $.TemplateRenderer($addcontent_container_show_template, data, $addcontent_container_show);
-
-            // Show the show container
-            $addcontent_container_show.show();
-
-        };
-
-        /**
-         * The general add binding function
-         */
-        var addBinding = function(){
+var sakai = sakai || {};
+
+/**
+ * @name sakai.addcontent
+ *
+ * @class addcontent
+ *
+ * @description
+ * Initialize the add content widget - This widget adds content to a site
+ *
+ * @version 0.0.1
+ * @param {String} tuid Unique id of the widget
+ * @param {Boolean} showSettings Show the settings of the widget or not
+ */
+sakai.addcontent = function(tuid, showSettings){
+
+
+    /////////////////////////////
+    // Configuration variables //
+    /////////////////////////////
+
+
+    ///////////////////
+    // CSS selectors //
+    ///////////////////
+
+    var $rootel = $("#" + tuid);
+    var $addcontent_button = $("#addcontent_button", $rootel);
+    var $addcontent_button_cancel = $("#addcontent_button_cancel", $rootel);
+    var $addcontent_container_buttons = $("#addcontent_container_buttons", $rootel);
+    var $addcontent_container = $("#addcontent_container", $rootel);
+    var $addcontent_container_content = $("#addcontent_container_content", $rootel);
+    var $addcontent_container_content_box_container = $(".addcontent_container_content_box_container", $rootel);
+    var $addcontent_container_content_box_selected = $(".addcontent_container_content_box_selected", $rootel);
+    var $addcontent_container_content_template = $("#addcontent_container_content_template", $rootel);
+    var $addcontent_container_show = $("#addcontent_container_show", $rootel);
+    var $addcontent_container_show_box_download = $("#addcontent_container_show_box_download", $rootel);
+    var $addcontent_container_show_box_profile = $("#addcontent_container_show_box_profile", $rootel);
+    var $addcontent_container_show_template = $("#addcontent_container_show_template", $rootel);
+
+    var addcontent_container_content_box_selected = "addcontent_container_content_box_selected";
+    var addcontent_container_place_selected = "addcontent_container_place_selected";
+
+
+    //////////////////////
+    // General function //
+    //////////////////////
+
+    /**
+     * Render the general template
+     * @param {Object} data A JSON object that is used by the main template
+     */
+    var renderTemplate = function(data){
+
+        // Execute the render function
+        sakai.api.Util.TemplateRenderer($addcontent_container_content_template, data, $addcontent_container_content);
+
+        // Show the content container
+        $addcontent_container_content.show();
+
+        // Show the buttons
+        $addcontent_container_buttons.show();
+
+    };
+
+    /**
+     * Render the show template (in non settings mode)
+     * @param {Object} data The JSON data you get back from the server
+     */
+    var renderTemplateShow = function(data){
+
+        // Execute the render function
+        sakai.api.Util.TemplateRenderer($addcontent_container_show_template, data, $addcontent_container_show);
+
+        // Show the show container
+        $addcontent_container_show.show();
+
+    };
+
+    /**
+     * The general add binding function
+     */
+    var addBinding = function(){
+
+        // Reinitialize the jQuery object(s)
+        $addcontent_container_content_box_container = $($addcontent_container_content_box_container.selector);
+
+        // Bind the click event to the content box container
+        $addcontent_container_content_box_container.bind("click", function(){
 
             // Reinitialize the jQuery object(s)
-            $addcontent_container_content_box_container = $($addcontent_container_content_box_container.selector);
-
-            // Bind the click event to the content box container
-            $addcontent_container_content_box_container.bind("click", function(){
-
-                // Reinitialize the jQuery object(s)
-                $addcontent_container_content_box_selected = $($addcontent_container_content_box_selected.selector);
-
-                // Remove the previous selection(s)
-                $addcontent_container_content_box_selected.removeClass(addcontent_container_content_box_selected);
-
-                // Add the selected class
-                $(this).addClass(addcontent_container_content_box_selected);
+            $addcontent_container_content_box_selected = $($addcontent_container_content_box_selected.selector);
+
+            // Remove the previous selection(s)
+            $addcontent_container_content_box_selected.removeClass(addcontent_container_content_box_selected);
+
+            // Add the selected class
+            $(this).addClass(addcontent_container_content_box_selected);
+        });
+
+        // Bind the add content button
+        $addcontent_button.bind("click", function(){
+
+            // Reinitialize the jQuery object(s)
+            $addcontent_container_content_box_selected = $($addcontent_container_content_box_selected.selector);
+
+            var data ={
+                path: $addcontent_container_content_box_selected.find("img").attr("src")
+            };
+
+            // Save the widget data
+            sakai.api.Widgets.saveWidgetData(tuid, data, function(success){
+                if(success){
+                    sakai.api.Widgets.Container.informFinish(tuid, "addcontent");
+                } else {
+                    debug.warn("Widget data could not be saved");
+                    // TODO show a valid error message to the user
+                }
             });
 
-            // Bind the add content button
-            $addcontent_button.bind("click", function(){
-
-                // Reinitialize the jQuery object(s)
-                $addcontent_container_content_box_selected = $($addcontent_container_content_box_selected.selector);
-
-                var data ={
-                    path: $addcontent_container_content_box_selected.find("img").attr("src")
-                };
-
-                // Save the widget data
-                sakai.api.Widgets.saveWidgetData(tuid, data, function(success){
-                    if(success){
-                        sakai.api.Widgets.Container.informFinish(tuid, "addcontent");
-                    } else {
-                        debug.warn("Widget data could not be saved");
-                        // TODO show a valid error message to the user
-                    }
-                });
-
-            });
-
-            // Bind the cancel buttons
-            $addcontent_button_cancel.bind("click", function(){
-                sakai.api.Widgets.Container.informCancel(tuid, "addcontent");
-            });
-
-        };
-
-        /**
-         * Add binding to the show container
-         * @param {Object} json JSON object containing useful data
-         */
-        var addBindingShow = function(json){
-
-            // Reinitialise the jQuery selectors
-            $addcontent_container_show_box_download = $($addcontent_container_show_box_download.selector);
-            $addcontent_container_show_box_profile = $($addcontent_container_show_box_profile.selector);
-
-            // Add binding to the download button
-            $addcontent_container_show_box_download.bind("click", function(){
-
-                // Open a new window to download the actual resource
-                window.open(json.url);
-
-            });
-
-            // Add binding to the profile button
-            $addcontent_container_show_box_profile.bind("click", function(){
-
-                // Redirect the user to the profile page
-                document.location = "/dev/content_profile.html#content_path=" + json.url.replace(sakai.config.SakaiDomain, "/");
-
-            });
-
-<<<<<<< HEAD
+        });
+
+        // Bind the cancel buttons
+        $addcontent_button_cancel.bind("click", function(){
+            sakai.api.Widgets.Container.informCancel(tuid, "addcontent");
+        });
+
+    };
+
+    /**
+     * Add binding to the show container
+     * @param {Object} json JSON object containing useful data
+     */
+    var addBindingShow = function(json){
+
+        // Reinitialise the jQuery selectors
+        $addcontent_container_show_box_download = $($addcontent_container_show_box_download.selector);
+        $addcontent_container_show_box_profile = $($addcontent_container_show_box_profile.selector);
+
+        // Add binding to the download button
+        $addcontent_container_show_box_download.bind("click", function(){
+
+            // Open a new window to download the actual resource
+            window.open(json.url);
+
+        });
+
+        // Add binding to the profile button
+        $addcontent_container_show_box_profile.bind("click", function(){
+
+            // Redirect the user to the profile page
+            document.location = "/dev/content_profile.html#content_path=" + json.url.replace(sakai.config.SakaiDomain, "/");
+
+        });
+
+    };
+
+    var filesLoaded = function(bool, data){
+        // Render the template for a file
+        renderTemplate(data);
+        
+        // Add binding
+        addBinding();
+        
+        // Show the container
+        $addcontent_container.show();
+    };
+
+    /**
+     * Load the files from a specific location
+     * @param {String} location The location where you want to load the files from
+     */
+    var loadFiles = function(location){
+        if(location === "myfiles"){
+            var data = {
+                q: "*",
+                sortOn: "jcr:created",
+                sortOrder: "descending"
+            };
+            sakai.api.Server.loadJSON("/var/search/pool/me/manager.1", filesLoaded, data);
+        }
+
+    };
+
     /**
      * Load the information about a file
      */
@@ -215,101 +243,35 @@
                         }
                     });
                 }
-=======
-        };
-
-        var filesLoaded = function(bool, data){
-            // Render the template for a file
-            renderTemplate(data);
-            
-            // Add binding
-            addBinding();
-            
-            // Show the container
-            $addcontent_container.show();
-        };
-
-        /**
-         * Load the files from a specific location
-         * @param {String} location The location where you want to load the files from
-         */
-        var loadFiles = function(location){
-            if(location === "myfiles"){
-                var data = {
-                    q: "*",
-                    sortOn: "jcr:created",
-                    sortOrder: "descending"
-                };
-                sakai.api.Server.loadJSON("/var/search/pool/me/manager.1", filesLoaded, data);
->>>>>>> bf318271
             }
-
-        };
-
-        /**
-         * Load the information about a file
-         */
-        var loadFileInfo = function(){
-
-            // Load the widget data
-            sakai.api.Widgets.loadWidgetData(tuid, function(success, data){
-
-                // Only do something on success
-                // TODO show a valid error message if something goes wrong
-                if(success && data.path){
-                    if (sakai.content_profile.content_data && sakai.content_profile.content_data.data) {
-                        json = sakai.content_profile.content_data;
-                        var splitslash = sakai.content_profile.content_data.contentpath.split("/");
-                        json.data.name = splitslash[splitslash.length -1];
-                        // Render the show template
-                        renderTemplateShow(json);
-
-                        // Add binding to the show container
-                        addBindingShow(json);
-                    } else {
-                        sakai.content_profile.loadContentProfile(function(success) {
-                            if (success) {
-                                json = sakai.content_profile.content_data;
-                                var splitslash = sakai.content_profile.content_data.contentpath.split("/");
-                                json.data.name = splitslash[splitslash.length -1];
-                                // Render the show template
-                                renderTemplateShow(json);
-
-                                // Add binding to the show container
-                                addBindingShow(json);
-                            }
-                        });
-                    }
-                }
-            });
-        };
-
-
-        ////////////////////
-        // Initialisation //
-        ////////////////////
-
-        /**
-         * The main initialisation function
-         */
-        var init = function(){
-
-            // Check whether it is in settings mode or not
-            if (showSettings) {
-
-                loadFiles("myfiles");
-
-            }
-            else {
-
-                loadFileInfo();
-
-            }
-
-        };
-
-        // Execute the init function
-        init();
-    };
-    sakai.api.Widgets.widgetLoader.informOnLoad("addcontent");
-});+        });
+    };
+
+
+    ////////////////////
+    // Initialisation //
+    ////////////////////
+
+    /**
+     * The main initialisation function
+     */
+    var init = function(){
+
+        // Check whether it is in settings mode or not
+        if (showSettings) {
+
+            loadFiles("myfiles");
+
+        }
+        else {
+
+            loadFileInfo();
+
+        }
+
+    };
+
+    // Execute the init function
+    init();
+};
+sakai.api.Widgets.widgetLoader.informOnLoad("addcontent");