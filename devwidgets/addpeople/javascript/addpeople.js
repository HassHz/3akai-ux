--- conflicted
+++ resolved
@@ -353,11 +353,7 @@
         };
 
         var fetchMembers = function(){
-<<<<<<< HEAD
-            sakai.api.Groups.getMembers(sakai_global.group.groupData["sakai:group-id"], "", prepareSelectedContacts);
-=======
-            sakai.api.Groups.getMembers(sakai_global.group2.groupData["sakai:group-id"], "", prepareSelectedContacts, true);
->>>>>>> dd966fab
+            sakai.api.Groups.getMembers(sakai_global.group.groupData["sakai:group-id"], "", prepareSelectedContacts, true);
         };
 
         /**
