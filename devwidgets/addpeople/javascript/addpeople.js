/*
 * Licensed to the Sakai Foundation (SF) under one
 * or more contributor license agreements. See the NOTICE file
 * distributed with this work for additional information
 * regarding copyright ownership. The SF licenses this file
 * to you under the Apache License, Version 2.0 (the
 * "License"); you may not use this file except in compliance
 * with the License. You may obtain a copy of the License at
 *
 *     http://www.apache.org/licenses/LICENSE-2.0
 *
 * Unless required by applicable law or agreed to in writing,
 * software distributed under the License is distributed on an
 * "AS IS" BASIS, WITHOUT WARRANTIES OR CONDITIONS OF ANY
 * KIND, either express or implied. See the License for the
 * specific language governing permissions and limitations under the License.
 */

/*
 * Dependencies
 *
 * /dev/lib/jquery/plugins/jqmodal.sakai-edited.js
 */

require(["jquery", "sakai/sakai.api.core"], function($, sakai) {

    /**
     * @name sakai_global.addpeople
     *
     * @class addpeople
     *
     * @description
     * addpeople widget
     *
     * @version 0.0.1
     * @param {String} tuid Unique id of the widget
     * @param {Boolean} showSettings Show the settings of the widget or not
     */
    sakai_global.addpeople = function(tuid, showSettings, widgetData){


        /////////////////////////////
        // CONFIGURATION VARIABLES //
        /////////////////////////////

        var $rootel = $("#" + tuid);

        // Containers
        var $addpeopleContainer = $("#addpeople_container", $rootel);
        var $addpeopleContactsContainer = $("#addpeople_contacts_container", $rootel);
        var $addpeopleSelectedContactsContainer = $("#addpeople_selected_contacts_container", $rootel);
        var $addpeopleMembersAutoSuggest = $("#addpeople_members_autosuggest", $rootel);

        // Templates
        var addpeopleContactsTemplate = "addpeople_contacts_template";
        var addpeopleSelectedContactsTemplate = "addpeople_selected_contacts_template";

        // Elements
        var $addpeopleSelectAllContacts = $("#addpeople_select_all_contacts", $rootel);
        var addpeopleCheckbox = ".addpeople_checkbox";
        var addpeopleSelectedCheckbox = ".addpeople_selected_checkbox";
        var addpeopleSelectedPermissions = ".addpeople_selected_permissions";
        var $addpeopleSelectedAllPermissions = $("#addpeople_selected_all_permissions", $rootel);
        var $addpeopleSelectAllSelectedContacts = $("#addpeople_select_all_selected_contacts", $rootel);
        var $addpeopleFinishAdding = $(".addpeople_finish_adding", $rootel);
        var $addpeopleRemoveSelected = $(".addpeople_remove_selected", $rootel);
        var $addpeopleMembersAutoSuggestField = $("#addpeople_members_autosuggest_field", $rootel);

        var selectedUsers = {};
        var currentTemplate = false;
        var hasbeenInit = false;


        ///////////////
        // RENDERING //
        ///////////////

        var renderContacts = function(){
            if ($addpeopleContactsContainer.text() === "") {
                var groups = sakai.api.Groups.getMemberships(sakai.data.me.groups);
                groups = groups.entry;
                if (sakai_global.group && sakai_global.group.groupData && sakai_global.group.groupData["sakai:group-id"]) {
                    groups = _.reject(groups, function(group) {
                        return group["sakai:group-id"] === sakai_global.group.groupData["sakai:group-id"];
                    });
                }
                $addpeopleContactsContainer.html(sakai.api.Util.TemplateRenderer(addpeopleContactsTemplate, {
                    "contacts": sakai.data.me.mycontacts,
                    "groups": groups,
                    "sakai": sakai
                }));
            }
        };

        var renderSelectedContacts = function(){
            $addpeopleSelectedContactsContainer.html(sakai.api.Util.TemplateRenderer(addpeopleSelectedContactsTemplate, {"contacts":selectedUsers, "roles": currentTemplate.roles}));
            enableDisableControls(true);
        };


        /////////////
        // UTILITY //
        /////////////

        var enableDisableControls = function(disable){
            if(disable){
                $addpeopleRemoveSelected.attr("disabled","disabled");
                $addpeopleSelectedAllPermissions.attr("disabled","disabled");
            }else{
                $addpeopleRemoveSelected.removeAttr("disabled");
                $addpeopleSelectedAllPermissions.removeAttr("disabled");
            }
        };

        var decideEnableDisableControls = function(el){
            if($("." + el.currentTarget.className + ":checked").length){
                enableDisableControls(false);
            }else{
                enableDisableControls(true);
            }
            $addpeopleSelectAllSelectedContacts.removeAttr("checked");
        };

        /**
         * Fire an event that indicates the addpeople widget is done adding users.
         * The object containing this userdata is giving to the event
         * Also hide the overlay
         */
        var finishAdding = function(){
            if (sakai_global.group) {
                var managerSelected = false;
                var permissionsToDelete = [];
                var newUsers = [];
                $.each(selectedUsers, function(index, user){
                    if (user.originalPermission && user.permission !== user.originalPermission) {
                        permissionsToDelete.push(user);
                    }

                    if (!user.originalPermission){
                        newUsers.push(user);
                    }

                    $.each(currentTemplate.roles, function(i, role){
                        if (user.permission == role.title || user.permission == role.id) {
                            user.permission = role.id;
                            if (role.allowManage) {
                                managerSelected = true;
                            }
                        }
                    });
                });
            }
            if (managerSelected || !sakai_global.group) {
                // This is called after sakai.addpeople.usersselected completes
                $(window).unbind("usersselected.addpeople.sakai").bind("usersselected.addpeople.sakai", function() {
                    $(window).trigger("sakai.addpeople.usersswitchedpermission", [tuid.replace("addpeople", ""), permissionsToDelete]);
                });
                $(window).trigger("sakai.addpeople.usersselected", [tuid.replace("addpeople", ""), selectedUsers]);
                if (sakai_global.group) {
                    $.merge(permissionsToDelete, newUsers);
                    $.each(permissionsToDelete, function(index, user){
<<<<<<< HEAD
                        sakai.api.Communication.sendMessage(user.userid,
                        sakai.data.me,
                        sakai.api.i18n.getValueForKey("USER_HAS_ADDED_YOU_AS_A_ROLE_TO_THE_GROUP_GROUPNAME", "addpeople").replace("${user}", sakai.api.User.getDisplayName(sakai.data.me.profile)).replace("${role}", user.permission).replace("${groupName}", sakai_global.group.groupData["sakai:group-title"]),
                        $("#addpeople_message_template", $rootel).text().replace("${role}", user.permission).replace("${firstname}", user.name).replace("${user}", sakai.api.User.getDisplayName(sakai.data.me.profile)).replace("${groupName}", sakai_global.group.groupData["sakai:group-title"]).replace("${groupURL}", sakai.config.SakaiDomain + "/~"+sakai_global.group.groupData["sakai:group-id"]),
                        "message",
                        false,
                        false,
                        true,
                        "group_invitation");
=======
                        var groupTitle = sakai.api.Security.safeOutput(sakai_global.group.groupData["sakai:group-title"]);
                        var groupID = sakai_global.group.groupData["sakai:group-id"];
                        var displayName = sakai.api.User.getDisplayName(sakai.data.me.profile);
                        var subject = sakai.api.i18n.Widgets.getValueForKey("addpeople", "", "USER_HAS_ADDED_YOU_AS_A_ROLE_TO_THE_GROUP_GROUPNAME").replace("${user}", displayName).replace("${role}", user.permission).replace("${groupName}", groupTitle);
                        var body = $("#addpeople_message_template", $rootel).text().replace("${role}", user.permission).replace("${firstname}", user.name).replace("${user}", groupTitle).replace("${groupURL}", sakai.config.SakaiDomain + "/~" + groupID).replace("${groupName}", groupTitle);
                        sakai.api.Communication.sendMessage(user.userid, sakai.data.me, subject, body, "message", false, false, true, "group_invitation");
>>>>>>> bcd3f409
                    });
                }
                $addpeopleContainer.jqmHide();
            } else {
                sakai.api.Util.notification.show(sakai.api.i18n.getValueForKey("MANAGE_PARTICIPANTS", "addpeople"), sakai.api.i18n.getValueForKey("SELECT_AT_LEAST_ONE_MANAGER", "addpeople"));
            }
        };

        /**
         * Check/Uncheck all items in the list and enable/disable buttons
         */
        var checkAll = function(el, peopleContainer){
            if($(el).is(":checked")){
                $(peopleContainer).attr("checked","checked");
                if (peopleContainer !== addpeopleSelectedCheckbox) {
                    $(peopleContainer).change();
                    renderSelectedContacts();
                }else{
                    enableDisableControls(false);
                }
            }else{
                $(peopleContainer).removeAttr("checked");
                if (peopleContainer !== addpeopleSelectedCheckbox) {
                    $(peopleContainer).removeAttr("checked");
                    $(peopleContainer).change();
                    renderSelectedContacts();
                    $addpeopleSelectAllSelectedContacts.removeAttr("checked");
                } else {
                    enableDisableControls(true);
                }
            }
        };

        /**
         * Construct a user object when adding a user to the list of selected users
         */
        var constructSelecteduser = function(){
            $addpeopleSelectAllSelectedContacts.removeAttr("checked");
            if ($(this).is(":checked")) {
                if (!selectedUsers[$(this)[0].id.split("_")[0]]) {
                    var userObj = {
                        userid: $(this)[0].id.split("_")[0],
                        roleid: $(this).val(),
                        name: $(this).nextAll(".s3d-entity-displayname").text(),
                        dottedname: sakai.api.Util.applyThreeDots($(this).nextAll(".s3d-entity-displayname").text(), 100, null, "s3d-entity-displayname s3d-regular-links s3d-bold"),
                        permission: currentTemplate.joinRole,
                        picture: $(this).next().children("img").attr("src"),
                        tmpsrc:"checklistadded"
                    };
                    selectedUsers[userObj.userid] = userObj;
                    renderSelectedContacts();
                }
            }else{
                delete selectedUsers[$(this)[0].id.split("_")[0]];
                renderSelectedContacts();
                $addpeopleSelectAllSelectedContacts.removeAttr("checked");
                $addpeopleSelectAllContacts.removeAttr("checked");
            }
        };

        /**
         * Batch change the permission setting for a specific selection of users
         */
        var changeSelectedPermission = function(){
            var selectedPermission = $(this).val();
            $.each($addpeopleSelectedContactsContainer.find("input:checked"), function(index, item){
                $(item).nextAll("select").val(selectedPermission);
                selectedUsers[$(item)[0].id.split("_")[0]].permission = selectedPermission;
            });
        };

        /**
         * Change the permission setting for a specific user
         */
        var changePermission = function(){
            var userid = $(this)[0].id.split("_")[0];
            selectedUsers[userid].permission = $(this).val();
        };

        /**
         * Removes all users that are selected from the list of users to be added as a member (manager or viewer)
         */
        var removeSelected = function(){
            var managerLeft = false;
            $.each($addpeopleSelectedContactsContainer.find("input:not(:checked)"), function(index, user){
                $.each(currentTemplate.roles, function(i, role){
                    if (role.allowManage) {
                        if ($(user).nextAll("select").val() == role.id) {
                            managerLeft = true;
                        }
                    }
                });
            });
            if (managerLeft) {
                var usersToDelete = [];
                $.each($addpeopleSelectedContactsContainer.find("input:checked"), function(index, item){
                    usersToDelete.push({
                        "userid": $(item)[0].id.split("_")[0],
                        "permission": $(item).nextAll("select").val()
                    });
                    delete selectedUsers[$(item)[0].id.split("_")[0]];
                    $("#" + $(item)[0].id.split("_")[0] + "_chk").removeAttr("checked");
                    $addpeopleSelectAllContacts.removeAttr("checked");
                    $(item).parent().next().remove();
                    $(item).parent().remove();
                });
                sakai.api.Groups.removeUsersFromGroup(sakai_global.group.groupData["sakai:group-id"], usersToDelete, sakai.data.me);
                $addpeopleSelectAllSelectedContacts.removeAttr("checked");
            } else {
                sakai.api.Util.notification.show(sakai.api.i18n.getValueForKey("MANAGE_PARTICIPANTS", "addpeople"), sakai.api.i18n.getValueForKey("SELECT_AT_LEAST_ONE_MANAGER", "addpeople"));
            }
        };


        ////////////////////
        // INITIALIZATION //
        ////////////////////

        /**
         * Get the list of selected users/groups from the autosuggest plugin
         * @return {Object} returnValue An object containing a list of displayNames and an Array of userID's to be added to the members list
         */
        var createAutoSuggestedUser = function(userData) {
            var pictureURL = userData.attributes.picture;
            var userid = userData.attributes.value;
            var userObj = {
                userid: userid,
                name: userData.attributes.name,
                dottedname: sakai.api.Util.applyThreeDots(userData.attributes.name, 100, null, "s3d-entity-displayname s3d-regular-links s3d-bold", true),
                permission: currentTemplate.joinRole,
                picture: pictureURL,
                tmpsrc:"autsuggestadded"
            };
            selectedUsers[userObj.userid] = userObj;
            renderSelectedContacts();
            $(".as-close").click();
        };


        /**
         * Clears the input field, closes the autosuggest and then hides the modal/overlay, called onHide in jqm
         */
        var resetAutosuggest = function(h){
            sakai.api.Util.AutoSuggest.reset($addpeopleMembersAutoSuggestField);
            for(user in selectedUsers){
                if(selectedUsers.hasOwnProperty(user) && selectedUsers[user].tmpsrc){
                    delete selectedUsers[user];
                }
            }
            $("ul",$addpeopleSelectedContactsContainer).empty();
            $(addpeopleCheckbox).add($addpeopleSelectAllContacts).removeAttr("checked");
            h.w.hide();
            if (h.o) {
                h.o.remove();
            }
        };

        var prepareSelectedContacts = function(success, data){
            for(var role in data){
                for(var user in data[role].results){
                    if (data[role].results.hasOwnProperty(user)) {
                        var userObj = {};
                        if (data[role].results[user].hasOwnProperty("sakai:group-id")) {
                            userObj = {
                                userid: data[role].results[user]["sakai:group-id"],
                                name: data[role].results[user]["sakai:group-title"],
                                dottedname: sakai.api.Util.applyThreeDots(data[role].results[user]["sakai:group-title"], 100, null, "s3d-entity-displayname s3d-regular-links s3d-bold", true)
                            };
                        } else {
                            userObj = {
                                userid: data[role].results[user]["rep:userId"],
                                name: sakai.api.User.getDisplayName(data[role].results[user]),
                                dottedname: sakai.api.Util.applyThreeDots(sakai.api.User.getDisplayName(data[role].results[user]), 100, null, "s3d-entity-displayname s3d-regular-links s3d-bold", true)
                            };
                        }

                        $.each(currentTemplate.roles, function(i, r){
                            if (currentTemplate.roles[i].title === role) {
                                userObj.permission = currentTemplate.roles[i].id;
                                userObj.originalPermission = currentTemplate.roles[i].id;
                            }
                        });
                        if (data[role].results[user]["sakai:group-id"]) {
                            userObj.picture = sakai.api.Groups.getProfilePicture(data[role].results[user]);
                        } else {
                            userObj.picture = sakai.api.User.getProfilePicture(data[role].results[user]);
                        }
                        selectedUsers[userObj.userid] = userObj;
                    }
                }
            }
            renderSelectedContacts();
        };

        var fetchMembers = function(){
            sakai.api.Groups.getMembers(sakai_global.group.groupData["sakai:group-id"], "", prepareSelectedContacts, true);
        };

        /**
         * Initialize the modal dialog
         */
        var initializeJQM = function(){
            $addpeopleContainer.jqm({
                modal: true,
                overlay: 20,
                toTop: true,
                onHide: resetAutosuggest
            });
        };

        var showDialog = function(){
            $addpeopleContainer.jqmShow();
        };

        var addBinding = function(){
            // Unbind all
            $(addpeopleCheckbox).die();
            $(addpeopleSelectedPermissions).die();
            $addpeopleFinishAdding.unbind("click", finishAdding);
            $addpeopleRemoveSelected.unbind("click", removeSelected);

            // Bind all
            $addpeopleSelectAllContacts.bind("click", function(){
                checkAll(this, addpeopleCheckbox);
            });
            $addpeopleSelectAllSelectedContacts.bind("click", function(){
                checkAll(this, addpeopleSelectedCheckbox);
            });
            $(addpeopleSelectedCheckbox).live("change", decideEnableDisableControls, $rootel);
            $addpeopleSelectedAllPermissions.bind("change", changeSelectedPermission);
            $(addpeopleCheckbox).live("change", constructSelecteduser, $rootel);
            $(addpeopleSelectedPermissions).live("change", changePermission, $rootel);
            $addpeopleFinishAdding.bind("click", finishAdding);
            $addpeopleRemoveSelected.bind("click", removeSelected);
        };

        var loadRoles = function(){
            currentTemplate = sakai.api.Groups.getTemplate(widgetData.category, widgetData.id);
            $("#addpeople_selected_all_permissions", $rootel).html(sakai.api.Util.TemplateRenderer("addpeople_selected_permissions_template", {"roles": currentTemplate.roles}));
        };

        ////////////
        // EVENTS //
        ////////////

        $(window).bind("init.addpeople.sakai", function(e, initTuid){
            if (initTuid + "addpeople" === tuid || sakai_global.group) {
                if (!hasbeenInit) {
                    if (!widgetData) {
                        widgetData = {
                            "category": sakai_global.group.groupData["sakai:category"],
                            "id": sakai_global.group.groupData["sakai:templateid"]
                        };
                    }
                    loadRoles();
                    addBinding();
                    sakai.api.Util.AutoSuggest.setup($addpeopleMembersAutoSuggestField, {"asHtmlID": tuid,"resultClick":createAutoSuggestedUser},function(){$addpeopleMembersAutoSuggest.show();});
                    initializeJQM();
                    hasbeenInit = true;
                }
                if(sakai_global.group){
                    fetchMembers();
                }
                showDialog();
                sakai.api.User.getContacts(renderContacts);
            }
        });
    };

    sakai.api.Widgets.widgetLoader.informOnLoad("addpeople");

});<|MERGE_RESOLUTION|>--- conflicted
+++ resolved
@@ -159,24 +159,12 @@
                 if (sakai_global.group) {
                     $.merge(permissionsToDelete, newUsers);
                     $.each(permissionsToDelete, function(index, user){
-<<<<<<< HEAD
-                        sakai.api.Communication.sendMessage(user.userid,
-                        sakai.data.me,
-                        sakai.api.i18n.getValueForKey("USER_HAS_ADDED_YOU_AS_A_ROLE_TO_THE_GROUP_GROUPNAME", "addpeople").replace("${user}", sakai.api.User.getDisplayName(sakai.data.me.profile)).replace("${role}", user.permission).replace("${groupName}", sakai_global.group.groupData["sakai:group-title"]),
-                        $("#addpeople_message_template", $rootel).text().replace("${role}", user.permission).replace("${firstname}", user.name).replace("${user}", sakai.api.User.getDisplayName(sakai.data.me.profile)).replace("${groupName}", sakai_global.group.groupData["sakai:group-title"]).replace("${groupURL}", sakai.config.SakaiDomain + "/~"+sakai_global.group.groupData["sakai:group-id"]),
-                        "message",
-                        false,
-                        false,
-                        true,
-                        "group_invitation");
-=======
                         var groupTitle = sakai.api.Security.safeOutput(sakai_global.group.groupData["sakai:group-title"]);
                         var groupID = sakai_global.group.groupData["sakai:group-id"];
                         var displayName = sakai.api.User.getDisplayName(sakai.data.me.profile);
-                        var subject = sakai.api.i18n.Widgets.getValueForKey("addpeople", "", "USER_HAS_ADDED_YOU_AS_A_ROLE_TO_THE_GROUP_GROUPNAME").replace("${user}", displayName).replace("${role}", user.permission).replace("${groupName}", groupTitle);
+                        var subject = sakai.api.i18n.getValueForKey("USER_HAS_ADDED_YOU_AS_A_ROLE_TO_THE_GROUP_GROUPNAME", "addpeople").replace("${user}", displayName).replace("${role}", user.permission).replace("${groupName}", groupTitle);
                         var body = $("#addpeople_message_template", $rootel).text().replace("${role}", user.permission).replace("${firstname}", user.name).replace("${user}", groupTitle).replace("${groupURL}", sakai.config.SakaiDomain + "/~" + groupID).replace("${groupName}", groupTitle);
                         sakai.api.Communication.sendMessage(user.userid, sakai.data.me, subject, body, "message", false, false, true, "group_invitation");
->>>>>>> bcd3f409
                     });
                 }
                 $addpeopleContainer.jqmHide();
