/*
 * Licensed to the Sakai Foundation (SF) under one
 * or more contributor license agreements. See the NOTICE file
 * distributed with this work for additional information
 * regarding copyright ownership. The SF licenses this file
 * to you under the Apache License, Version 2.0 (the
 * "License"); you may not use this file except in compliance
 * with the License. You may obtain a copy of the License at
 *
 *     http://www.apache.org/licenses/LICENSE-2.0
 *
 * Unless required by applicable law or agreed to in writing,
 * software distributed under the License is distributed on an
 * "AS IS" BASIS, WITHOUT WARRANTIES OR CONDITIONS OF ANY
 * KIND, either express or implied. See the License for the
 * specific language governing permissions and limitations under the License.
 */

/*
 * Dependencies
 *
 * /dev/lib/jquery/plugins/jqmodal.sakai-edited.js
 */

require(["jquery", "sakai/sakai.api.core"], function($, sakai) {

    /**
     * @name sakai_global.addpeople
     *
     * @class addpeople
     *
     * @description
     * addpeople widget
     *
     * @version 0.0.1
     * @param {String} tuid Unique id of the widget
     * @param {Boolean} showSettings Show the settings of the widget or not
     */
    sakai_global.addpeople = function(tuid, showSettings, widgetData){


        /////////////////////////////
        // CONFIGURATION VARIABLES //
        /////////////////////////////

        var $rootel = $("#" + tuid);

        // Containers
        var $addpeopleContainer = $("#addpeople_container", $rootel);
        var $addpeopleContactsContainer = $("#addpeople_contacts_container", $rootel);
        var $addpeopleSelectedContactsContainer = $("#addpeople_selected_contacts_container", $rootel);
        var $addpeopleMembersAutoSuggest = $("#addpeople_members_autosuggest", $rootel);

        // Templates
        var addpeopleContactsTemplate = "addpeople_contacts_template";
        var addpeopleSelectedContactsTemplate = "addpeople_selected_contacts_template";

        // Elements
        var $addpeopleSelectAllContacts = $("#addpeople_select_all_contacts", $rootel);
        var addpeopleCheckbox = ".addpeople_checkbox";
        var addpeopleSelectedCheckbox = ".addpeople_selected_checkbox";
        var addpeopleSelectedPermissions = ".addpeople_selected_permissions";
        var $addpeopleSelectedAllPermissions = $("#addpeople_selected_all_permissions", $rootel);
        var $addpeopleSelectAllSelectedContacts = $("#addpeople_select_all_selected_contacts", $rootel);
        var $addpeopleFinishAdding = $(".addpeople_finish_adding", $rootel);
        var $addpeopleRemoveSelected = $(".addpeople_remove_selected", $rootel);
        var $addpeopleMembersAutoSuggestField = $("#addpeople_members_autosuggest_field", $rootel);

        var selectedUsers = {};
        var currentTemplate = false;
        var hasbeenInit = false;


        ///////////////
        // RENDERING //
        ///////////////

        var renderContacts = function(){
            if ($addpeopleContactsContainer.text() === "") {
                var groups = sakai.api.Groups.getMemberships(sakai.data.me.groups);
                groups = groups.entry;
                if (sakai_global.group && sakai_global.group.groupData && sakai_global.group.groupData["sakai:group-id"]) {
                    groups = _.reject(groups, function(group) {
                        return group["sakai:group-id"] === sakai_global.group.groupData["sakai:group-id"];
                    });
                }
                $addpeopleContactsContainer.html(sakai.api.Util.TemplateRenderer(addpeopleContactsTemplate, {
                    "contacts": sakai.data.me.mycontacts,
                    "groups": groups,
                    "sakai": sakai
                }));
            }
        };

        var renderSelectedContacts = function(){
            $addpeopleSelectedContactsContainer.html(sakai.api.Util.TemplateRenderer(addpeopleSelectedContactsTemplate, {"contacts":selectedUsers, "roles": currentTemplate.roles, "sakai": sakai}));
            enableDisableControls(true);
        };


        /////////////
        // UTILITY //
        /////////////

        var enableDisableControls = function(disable){
            if(disable){
                $addpeopleRemoveSelected.attr("disabled","disabled");
                $addpeopleSelectedAllPermissions.attr("disabled","disabled");
            }else{
                $addpeopleRemoveSelected.removeAttr("disabled");
                $addpeopleSelectedAllPermissions.removeAttr("disabled");
            }
        };

        var decideEnableDisableControls = function(el){
            if($("." + el.currentTarget.className + ":checked").length){
                enableDisableControls(false);
            }else{
                enableDisableControls(true);
            }
            $addpeopleSelectAllSelectedContacts.removeAttr("checked");
        };

        /**
         * Fire an event that indicates the addpeople widget is done adding users.
         * The object containing this userdata is giving to the event
         * Also hide the overlay
         */
        var finishAdding = function(){
            if (sakai_global.group) {
                var managerSelected = false;
                var permissionsToDelete = [];
                var newUsers = [];
                $.each(selectedUsers, function(index, user){
                    if (user.originalPermission && user.permission !== user.originalPermission) {
                        permissionsToDelete.push(user);
                    }

                    if (!user.originalPermission){
                        newUsers.push(user);
                    }

                    $.each(currentTemplate.roles, function(i, role){
                        if (user.permission == role.title || user.permission == role.id) {
                            user.permission = role.id;
                            user.permissionTitle = role.title;
                            if (role.allowManage) {
                                managerSelected = true;
                            }
                        }
                    });
                });
            }
            if (managerSelected || !sakai_global.group) {
                // This is called after sakai.addpeople.usersselected completes
                $(window).unbind("usersselected.addpeople.sakai").bind("usersselected.addpeople.sakai", function() {
                    $(window).trigger("sakai.addpeople.usersswitchedpermission", [tuid.replace("addpeople", ""), permissionsToDelete]);
                });
                $(window).trigger("sakai.addpeople.usersselected", [tuid.replace("addpeople", ""), selectedUsers]);
                if (sakai_global.group) {
                    $.merge(permissionsToDelete, newUsers);
                    $.each(permissionsToDelete, function(index, user){
                        var groupTitle = sakai.api.Security.safeOutput(sakai_global.group.groupData["sakai:group-title"]);
                        var groupID = sakai_global.group.groupData["sakai:group-id"];
                        var displayName = sakai.api.User.getDisplayName(sakai.data.me.profile);
<<<<<<< HEAD
                        var subject = sakai.api.i18n.Widgets.getValueForKey("addpeople", "", "USER_HAS_ADDED_YOU_AS_A_ROLE_TO_THE_GROUP_GROUPNAME").replace("${user}", displayName).replace("${role}", user.permissionTitle).replace("${groupName}", groupTitle);
                        var body = $("#addpeople_message_template", $rootel).text().replace("${role}", user.permissionTitle).replace("${firstname}", user.name).replace("${user}", groupTitle).replace("${groupURL}", sakai.config.SakaiDomain + "/~" + groupID).replace("${groupName}", groupTitle);
=======
                        var subject = sakai.api.i18n.getValueForKey("USER_HAS_ADDED_YOU_AS_A_ROLE_TO_THE_GROUP_GROUPNAME", "addpeople").replace("${user}", displayName).replace("${role}", user.permission).replace("${groupName}", groupTitle);
                        var body = $("#addpeople_message_template", $rootel).text().replace("${role}", user.permission).replace("${firstname}", user.name).replace("${user}", groupTitle).replace("${groupURL}", sakai.config.SakaiDomain + "/~" + groupID).replace("${groupName}", groupTitle);
>>>>>>> 6acc061d
                        sakai.api.Communication.sendMessage(user.userid, sakai.data.me, subject, body, "message", false, false, true, "group_invitation");
                    });
                }
                $addpeopleContainer.jqmHide();
            } else {
                sakai.api.Util.notification.show(sakai.api.i18n.getValueForKey("MANAGE_PARTICIPANTS", "addpeople"), sakai.api.i18n.getValueForKey("SELECT_AT_LEAST_ONE_MANAGER", "addpeople"));
            }
        };

        /**
         * Check/Uncheck all items in the list and enable/disable buttons
         */
        var checkAll = function(el, peopleContainer){
            if($(el).is(":checked")){
                $(peopleContainer).attr("checked","checked");
                if (peopleContainer !== addpeopleSelectedCheckbox) {
                    $(peopleContainer).change();
                    renderSelectedContacts();
                }else{
                    enableDisableControls(false);
                }
            }else{
                $(peopleContainer).removeAttr("checked");
                if (peopleContainer !== addpeopleSelectedCheckbox) {
                    $(peopleContainer).removeAttr("checked");
                    $(peopleContainer).change();
                    renderSelectedContacts();
                    $addpeopleSelectAllSelectedContacts.removeAttr("checked");
                } else {
                    enableDisableControls(true);
                }
            }
        };

        /**
         * Construct a user object when adding a user to the list of selected users
         */
        var constructSelecteduser = function(){
            $addpeopleSelectAllSelectedContacts.removeAttr("checked");
            if ($(this).is(":checked")) {
                if (!selectedUsers[$(this)[0].id.split("_")[0]]) {
                    var userObj = {
                        userid: $(this)[0].id.split("_")[0],
                        roleid: $(this).val(),
                        name: $(this).nextAll(".s3d-entity-displayname").text(),
                        dottedname: sakai.api.Util.applyThreeDots($(this).nextAll(".s3d-entity-displayname").text(), 100, null, "s3d-entity-displayname s3d-regular-links s3d-bold"),
                        permission: currentTemplate.joinRole,
                        picture: $(this).next().children("img").attr("src"),
                        tmpsrc:"checklistadded"
                    };
                    selectedUsers[userObj.userid] = userObj;
                    renderSelectedContacts();
                }
            }else{
                delete selectedUsers[$(this)[0].id.split("_")[0]];
                renderSelectedContacts();
                $addpeopleSelectAllSelectedContacts.removeAttr("checked");
                $addpeopleSelectAllContacts.removeAttr("checked");
            }
        };

        /**
         * Batch change the permission setting for a specific selection of users
         */
        var changeSelectedPermission = function(){
            var selectedPermission = $(this).val();
            var selectedPermissionTitle = $(this).find("option:selected").text();
            $.each($addpeopleSelectedContactsContainer.find("input:checked"), function(index, item){
                $(item).nextAll("select").val(selectedPermission);
                selectedUsers[$(item)[0].id.split("_")[0]].permission = selectedPermission;
                selectedUsers[$(item)[0].id.split("_")[0]].permissionTitle = selectedPermissionTitle;
            });
        };

        /**
         * Change the permission setting for a specific user
         */
        var changePermission = function(){
            var userid = $(this)[0].id.split("_")[0];
            selectedUsers[userid].permission = $(this).val();
            selectedUsers[userid].permissionTitle = $(this).find("option:selected").text();
        };

        /**
         * Removes all users that are selected from the list of users to be added as a member (manager or viewer)
         */
        var removeSelected = function(){
            var managerLeft = false;
            $.each($addpeopleSelectedContactsContainer.find("input:not(:checked)"), function(index, user){
                $.each(currentTemplate.roles, function(i, role){
                    if (role.allowManage) {
                        if ($(user).nextAll("select").val() == role.id) {
                            managerLeft = true;
                        }
                    }
                });
            });
            if (managerLeft) {
                var usersToDelete = [];
                $.each($addpeopleSelectedContactsContainer.find("input:checked"), function(index, item){
                    usersToDelete.push({
                        "userid": $(item)[0].id.split("_")[0],
                        "permission": $(item).nextAll("select").val()
                    });
                    delete selectedUsers[$(item)[0].id.split("_")[0]];
                    $("#" + $(item)[0].id.split("_")[0] + "_chk").removeAttr("checked");
                    $addpeopleSelectAllContacts.removeAttr("checked");
                    $(item).parent().next().remove();
                    $(item).parent().remove();
                });
                sakai.api.Groups.removeUsersFromGroup(sakai_global.group.groupData["sakai:group-id"], usersToDelete, sakai.data.me);
                $addpeopleSelectAllSelectedContacts.removeAttr("checked");
            } else {
                sakai.api.Util.notification.show(sakai.api.i18n.getValueForKey("MANAGE_PARTICIPANTS", "addpeople"), sakai.api.i18n.getValueForKey("SELECT_AT_LEAST_ONE_MANAGER", "addpeople"));
            }
        };


        ////////////////////
        // INITIALIZATION //
        ////////////////////

        /**
         * Get the list of selected users/groups from the autosuggest plugin
         * @return {Object} returnValue An object containing a list of displayNames and an Array of userID's to be added to the members list
         */
        var createAutoSuggestedUser = function(userData) {
            var pictureURL = userData.attributes.picture;
            var userid = userData.attributes.value;
            var userObj = {
                userid: userid,
                name: userData.attributes.name,
                dottedname: sakai.api.Util.applyThreeDots(userData.attributes.name, 100, null, "s3d-entity-displayname s3d-regular-links s3d-bold", true),
                permission: currentTemplate.joinRole,
                picture: pictureURL,
                tmpsrc:"autsuggestadded"
            };
            selectedUsers[userObj.userid] = userObj;
            renderSelectedContacts();
            $(".as-close").click();
        };


        /**
         * Clears the input field, closes the autosuggest and then hides the modal/overlay, called onHide in jqm
         */
        var resetAutosuggest = function(h){
            sakai.api.Util.AutoSuggest.reset($addpeopleMembersAutoSuggestField);
            for(user in selectedUsers){
                if(selectedUsers.hasOwnProperty(user) && selectedUsers[user].tmpsrc){
                    delete selectedUsers[user];
                }
            }
            $("ul",$addpeopleSelectedContactsContainer).empty();
            $(addpeopleCheckbox).add($addpeopleSelectAllContacts).removeAttr("checked");
            h.w.hide();
            if (h.o) {
                h.o.remove();
            }
        };

        var prepareSelectedContacts = function(success, data){
            for(var role in data){
                for(var user in data[role].results){
                    if (data[role].results.hasOwnProperty(user)) {
                        var userObj = {};
                        if (data[role].results[user].hasOwnProperty("sakai:group-id")) {
                            userObj = {
                                userid: data[role].results[user]["sakai:group-id"],
                                name: data[role].results[user]["sakai:group-title"],
                                dottedname: sakai.api.Util.applyThreeDots(data[role].results[user]["sakai:group-title"], 100, null, "s3d-entity-displayname s3d-regular-links s3d-bold", true)
                            };
                        } else {
                            userObj = {
                                userid: data[role].results[user]["rep:userId"],
                                name: sakai.api.User.getDisplayName(data[role].results[user]),
                                dottedname: sakai.api.Util.applyThreeDots(sakai.api.User.getDisplayName(data[role].results[user]), 100, null, "s3d-entity-displayname s3d-regular-links s3d-bold", true)
                            };
                        }

                        $.each(currentTemplate.roles, function(i, r){
                            if (currentTemplate.roles[i].title === role) {
                                userObj.permission = currentTemplate.roles[i].id;
                                userObj.originalPermission = currentTemplate.roles[i].id;
                                userObj.permissionTitle = role;
                            }
                        });
                        if (data[role].results[user]["sakai:group-id"]) {
                            userObj.picture = sakai.api.Groups.getProfilePicture(data[role].results[user]);
                        } else {
                            userObj.picture = sakai.api.User.getProfilePicture(data[role].results[user]);
                        }
                        selectedUsers[userObj.userid] = userObj;
                    }
                }
            }
            renderSelectedContacts();
        };

        var fetchMembers = function(){
            sakai.api.Groups.getMembers(sakai_global.group.groupData["sakai:group-id"], "", prepareSelectedContacts, true);
        };

        /**
         * Initialize the modal dialog
         */
        var initializeJQM = function(){
            $addpeopleContainer.jqm({
                modal: true,
                overlay: 20,
                toTop: true,
                onHide: resetAutosuggest
            });
        };

        var showDialog = function(){
            $addpeopleContainer.jqmShow();
        };

        var addBinding = function(){
            // Unbind all
            $(addpeopleCheckbox).die();
            $(addpeopleSelectedPermissions).die();
            $addpeopleFinishAdding.unbind("click", finishAdding);
            $addpeopleRemoveSelected.unbind("click", removeSelected);

            // Bind all
            $addpeopleSelectAllContacts.bind("click", function(){
                checkAll(this, addpeopleCheckbox);
            });
            $addpeopleSelectAllSelectedContacts.bind("click", function(){
                checkAll(this, addpeopleSelectedCheckbox);
            });
            $(addpeopleSelectedCheckbox).live("change", decideEnableDisableControls, $rootel);
            $addpeopleSelectedAllPermissions.bind("change", changeSelectedPermission);
            $(addpeopleCheckbox).live("change", constructSelecteduser, $rootel);
            $(addpeopleSelectedPermissions).live("change", changePermission, $rootel);
            $addpeopleFinishAdding.bind("click", finishAdding);
            $addpeopleRemoveSelected.bind("click", removeSelected);
        };

        var loadRoles = function(){
            currentTemplate = sakai.api.Groups.getTemplate(widgetData.category, widgetData.id);
            $("#addpeople_selected_all_permissions", $rootel).html(sakai.api.Util.TemplateRenderer("addpeople_selected_permissions_template", {"roles": currentTemplate.roles,"sakai": sakai}));
        };

        ////////////
        // EVENTS //
        ////////////

        $(window).bind("init.addpeople.sakai", function(e, initTuid){
            if (initTuid + "addpeople" === tuid || sakai_global.group) {
                if (!hasbeenInit) {
                    if (!widgetData) {
                        widgetData = {
                            "category": sakai_global.group.groupData["sakai:category"],
                            "id": sakai_global.group.groupData["sakai:templateid"]
                        };
                    }
                    loadRoles();
                    addBinding();
                    sakai.api.Util.AutoSuggest.setup($addpeopleMembersAutoSuggestField, {"asHtmlID": tuid,"resultClick":createAutoSuggestedUser},function(){$addpeopleMembersAutoSuggest.show();});
                    initializeJQM();
                    hasbeenInit = true;
                }
                if(sakai_global.group){
                    fetchMembers();
                }
                showDialog();
                sakai.api.User.getContacts(renderContacts);
            }
        });
    };

    sakai.api.Widgets.widgetLoader.informOnLoad("addpeople");

});<|MERGE_RESOLUTION|>--- conflicted
+++ resolved
@@ -163,13 +163,8 @@
                         var groupTitle = sakai.api.Security.safeOutput(sakai_global.group.groupData["sakai:group-title"]);
                         var groupID = sakai_global.group.groupData["sakai:group-id"];
                         var displayName = sakai.api.User.getDisplayName(sakai.data.me.profile);
-<<<<<<< HEAD
-                        var subject = sakai.api.i18n.Widgets.getValueForKey("addpeople", "", "USER_HAS_ADDED_YOU_AS_A_ROLE_TO_THE_GROUP_GROUPNAME").replace("${user}", displayName).replace("${role}", user.permissionTitle).replace("${groupName}", groupTitle);
-                        var body = $("#addpeople_message_template", $rootel).text().replace("${role}", user.permissionTitle).replace("${firstname}", user.name).replace("${user}", groupTitle).replace("${groupURL}", sakai.config.SakaiDomain + "/~" + groupID).replace("${groupName}", groupTitle);
-=======
-                        var subject = sakai.api.i18n.getValueForKey("USER_HAS_ADDED_YOU_AS_A_ROLE_TO_THE_GROUP_GROUPNAME", "addpeople").replace("${user}", displayName).replace("${role}", user.permission).replace("${groupName}", groupTitle);
-                        var body = $("#addpeople_message_template", $rootel).text().replace("${role}", user.permission).replace("${firstname}", user.name).replace("${user}", groupTitle).replace("${groupURL}", sakai.config.SakaiDomain + "/~" + groupID).replace("${groupName}", groupTitle);
->>>>>>> 6acc061d
+                        var subject = sakai.api.i18n.getValueForKey("USER_HAS_ADDED_YOU_AS_A_ROLE_TO_THE_GROUP_GROUPNAME", "addpeople").replace("${user}", displayName).replace("${role}", sakai.api.i18n.General.process(user.permissionTitle)).replace("${groupName}", groupTitle);
+                        var body = $("#addpeople_message_template", $rootel).text().replace("${role}", sakai.api.i18n.General.process(user.permissionTitle)).replace("${firstname}", user.name).replace("${user}", sakai.api.User.getDisplayName(sakai.data.me.profile)).replace("${groupURL}", sakai.config.SakaiDomain + "/~" + groupID).replace("${groupName}", groupTitle);
                         sakai.api.Communication.sendMessage(user.userid, sakai.data.me, subject, body, "message", false, false, true, "group_invitation");
                     });
                 }
