/*
 * Licensed to the Sakai Foundation (SF) under one
 * or more contributor license agreements. See the NOTICE file
 * distributed with this work for additional information
 * regarding copyright ownership. The SF licenses this file
 * to you under the Apache License, Version 2.0 (the
 * "License"); you may not use this file except in compliance
 * with the License. You may obtain a copy of the License at
 *
 *     http://www.apache.org/licenses/LICENSE-2.0
 *
 * Unless required by applicable law or agreed to in writing,
 * software distributed under the License is distributed on an
 * "AS IS" BASIS, WITHOUT WARRANTIES OR CONDITIONS OF ANY
 * KIND, either express or implied. See the License for the
 * specific language governing permissions and limitations under the License.
 */

/*
 * Dependencies
 *
 * /dev/lib/jquery/plugins/jqmodal.sakai-edited.js
 */

require(["jquery", "sakai/sakai.api.core"], function($, sakai) {

    /**
     * @name sakai_global.addpeople
     *
     * @class addpeople
     *
     * @description
     * addpeople widget
     *
     * @version 0.0.1
     * @param {String} tuid Unique id of the widget
     * @param {Boolean} showSettings Show the settings of the widget or not
     */
    sakai_global.addpeople = function(tuid, showSettings, widgetData){


        /////////////////////////////
        // CONFIGURATION VARIABLES //
        /////////////////////////////

        var $rootel = $("#" + tuid);

        // Containers
        var $addpeopleContainer = $("#addpeople_container", $rootel);
        var $addpeopleContactsContainer = $("#addpeople_contacts_container", $rootel);
        var $addpeopleSelectedContactsContainer = $("#addpeople_selected_contacts_container", $rootel);
        var $addpeopleMembersAutoSuggest = $("#addpeople_members_autosuggest", $rootel);

        // Templates
        var addpeopleContactsTemplate = "addpeople_contacts_template";
        var addpeopleSelectedContactsTemplate = "addpeople_selected_contacts_template";

        // Elements
        var $addpeopleSelectAllContacts = $("#addpeople_select_all_contacts", $rootel);
        var addpeopleCheckbox = ".addpeople_checkbox";
        var addpeopleSelectedCheckbox = ".addpeople_selected_checkbox";
        var addpeopleSelectedPermissions = ".addpeople_selected_permissions";
        var $addpeopleSelectedAllPermissions = $("#addpeople_selected_all_permissions", $rootel);
        var $addpeopleSelectAllSelectedContacts = $("#addpeople_select_all_selected_contacts", $rootel);
        var $addpeopleFinishAdding = $(".addpeople_finish_adding", $rootel);
        var $addpeopleRemoveSelected = $(".addpeople_remove_selected", $rootel);
        var $addpeopleMembersAutoSuggestField = $("#addpeople_members_autosuggest_field", $rootel);
        var $addpeopleExistingGroup = $(".addpeople_existinggroup", $rootel);
        var $addpeopleNewGroup = $(".addpeople_newgroup", $rootel);

        var selectedUsers = {};
        var currentTemplate = false;
        var hasbeenInit = false;
        var existingGroup = false;


        ///////////////
        // RENDERING //
        ///////////////

        var renderContacts = function(){
            if ($addpeopleContactsContainer.text() === "") {
                var groups = sakai.api.Groups.getMemberships(sakai.data.me.groups);
                groups = groups.entry;
                if (sakai_global.group && sakai_global.group.groupData && sakai_global.group.groupData["sakai:group-id"]) {
                    groups = _.reject(groups, function(group) {
                        return group["sakai:group-id"] === sakai_global.group.groupData["sakai:group-id"];
                    });
                }
                $addpeopleContactsContainer.html(sakai.api.Util.TemplateRenderer(addpeopleContactsTemplate, {
                    "contacts": sakai.data.me.mycontacts,
                    "groups": groups,
                    "sakai": sakai
                }));
            }
        };

        var renderSelectedContacts = function(){
            $addpeopleSelectedContactsContainer.html(sakai.api.Util.TemplateRenderer(addpeopleSelectedContactsTemplate, {
                "contacts":selectedUsers,
                "roles": currentTemplate.roles,
                "sakai": sakai
            }));
            enableDisableControls(true);
        };


        /////////////
        // UTILITY //
        /////////////

        var enableDisableControls = function(disable){
            if(disable){
                $addpeopleRemoveSelected.attr("disabled","disabled");
                $addpeopleSelectedAllPermissions.attr("disabled","disabled");
            }else{
                $addpeopleRemoveSelected.removeAttr("disabled");
                $addpeopleSelectedAllPermissions.removeAttr("disabled");
            }
        };

        var decideEnableDisableControls = function(el){
            if($("." + el.currentTarget.className + ":checked").length){
                enableDisableControls(false);
            }else{
                enableDisableControls(true);
            }
            $addpeopleSelectAllSelectedContacts.removeAttr("checked");
        };

        /**
         * Generates an error message that lists the available management roles
         * that the group needs at least one user to be in
         * @return {String} errorMsg A string containing the error message
         */
        var generateExistingGroupError = function(){
            var roles = $.parseJSON(sakai_global.group.groupData["sakai:roles"]);
            var manageRoles = [];
            for (var i in roles){
                if (roles.hasOwnProperty(i) && roles[i].allowManage === true){
                    var key = roles[i].title.substr(7, roles[i].title.length - 9);
                    manageRoles.push(sakai.api.i18n.getValueForKey(key));
                }
            }
            var manageRoleSelections = false;
            var doubleQuote = sakai.api.i18n.getValueForKey("DOUBLE_QUOTE");
            if (manageRoles.length > 1) {
                for (var m in manageRoles) {
                    if (manageRoles.hasOwnProperty(m)){
                        if (!manageRoleSelections){
                            manageRoleSelections = doubleQuote + manageRoles[m] + doubleQuote;
                        } else if ((parseInt(m, 10) + 1) === manageRoles.length){
                            manageRoleSelections = manageRoleSelections + " " + sakai.api.i18n.getValueForKey("OR") + " " + doubleQuote + manageRoles[m] + doubleQuote;
                        } else {
                            manageRoleSelections = manageRoleSelections + ", " + doubleQuote + manageRoles[m] + doubleQuote;
                        }
                    }
                }
            } else {
                manageRoleSelections = doubleQuote + manageRoles[0] + doubleQuote;
            }
            errorMsg = sakai.api.i18n.getValueForKey("THIS_GROUP_MUST_HAVE_AT_LEAST_ONE_MANAGER", "addpeople");
            errorMsg = errorMsg.replace("${groupType}", sakai.api.i18n.getValueForKey(currentTemplate.title.substr(7, currentTemplate.title.length - 9)));
            errorMsg = errorMsg.replace("${managerRole}", manageRoleSelections);
            return errorMsg;
        };

        /**
         * Fire an event that indicates the addpeople widget is done adding users.
         * The object containing this userdata is giving to the event
         * Also hide the overlay
         */
        var finishAdding = function(){
            var managerSelected = false;
            var permissionsToChange = [];
            var newUsers = [];
            $.each(selectedUsers, function(index, user){
                if (user.originalPermission && user.permission !== user.originalPermission) {
                    permissionsToChange.push(user);
                }

                if (!user.originalPermission){
                    newUsers.push(user);
                }

                $.each(currentTemplate.roles, function(i, role){
                    if (user.permission == role.title || user.permission == role.id) {
                        user.permission = role.id;
                        user.permissionTitle = role.title;
                        if (role.allowManage) {
                            managerSelected = true;
                        }
                    }
                });
            });
            if (managerSelected || !sakai_global.group) {
                // This is called after toadd.addpeople.sakai completes
                $(window).unbind("usersselected.addpeople.sakai").bind("usersselected.addpeople.sakai", function(e) {
                    if (permissionsToChange.length) {
                        $(window).trigger("usersswitchedpermission.addpeople.sakai", [tuid.replace("addpeople", ""), permissionsToChange]);
                    }
                });
                $(window).trigger("toadd.addpeople.sakai", [tuid.replace("addpeople", ""), newUsers]);
                if (sakai_global.group) {
                    $.each(newUsers, function(index, user){
                        var groupTitle = sakai.api.Security.safeOutput(sakai_global.group.groupData["sakai:group-title"]);
                        var groupID = sakai_global.group.groupData["sakai:group-id"];
                        var displayName = sakai.api.User.getDisplayName(sakai.data.me.profile);
                        var subject = sakai.api.i18n.getValueForKey("USER_HAS_ADDED_YOU_AS_A_ROLE_TO_THE_GROUP_GROUPNAME", "addpeople").replace("${user}", displayName).replace("${role}", sakai.api.i18n.General.process(user.permissionTitle)).replace("${groupName}", groupTitle);
                        var body = $("#addpeople_message_template", $rootel).text().replace("${role}", sakai.api.i18n.General.process(user.permissionTitle)).replace("${firstname}", user.name).replace("${user}", sakai.api.User.getDisplayName(sakai.data.me.profile)).replace("${groupURL}", sakai.config.SakaiDomain + "/~" + groupID).replace("${groupName}", groupTitle);
                        sakai.api.Communication.sendMessage(user.userid, sakai.data.me, subject, body, "message", false, false, true, "group_invitation");
                    });
                    if (permissionsToChange.length || newUsers.length) {
                        sakai.api.Util.notification.show(sakai.api.i18n.getValueForKey("MANAGE_PARTICIPANTS", "addpeople"), sakai.api.i18n.getValueForKey("NEW_SETTINGS_HAVE_BEEN_APPLIED", "addpeople"));
                    }
                }
                $addpeopleContainer.jqmHide();
            } else {
                var errorMsg = sakai.api.i18n.getValueForKey("SELECT_AT_LEAST_ONE_MANAGER", "addpeople");
                if (existingGroup && sakai_global.group){
                    errorMsg = generateExistingGroupError();
                }
                sakai.api.Util.notification.show(sakai.api.i18n.getValueForKey("MANAGE_PARTICIPANTS", "addpeople"), errorMsg);
            }
        };

        /**
         * Check/Uncheck all items in the list and enable/disable buttons
         */
        var checkAll = function(el, peopleContainer){
            if($(el).is(":checked")){
                $(peopleContainer).attr("checked","checked");
                if (peopleContainer !== addpeopleSelectedCheckbox) {
                    $(peopleContainer).change();
                    renderSelectedContacts();
                }else{
                    enableDisableControls(false);
                }
            }else{
                $(peopleContainer).removeAttr("checked");
                if (peopleContainer !== addpeopleSelectedCheckbox) {
                    $(peopleContainer).removeAttr("checked");
                    $(peopleContainer).change();
                    renderSelectedContacts();
                    $addpeopleSelectAllSelectedContacts.removeAttr("checked");
                } else {
                    enableDisableControls(true);
                }
            }
        };

        /**
         * Construct a user object when adding a user to the list of selected users
         */
        var constructSelecteduser = function(){
            $addpeopleSelectAllSelectedContacts.removeAttr("checked");
            if ($(this).is(":checked")) {
                if (!selectedUsers[$(this)[0].id.split("_")[0]]) {
                    var userObj = {
                        userid: $(this)[0].id.split("_")[0],
                        roleid: $(this).val(),
                        name: $(this).nextAll(".s3d-entity-displayname").text(),
                        dottedname: sakai.api.Util.applyThreeDots($(this).nextAll(".s3d-entity-displayname").text(), 100, null, "s3d-entity-displayname s3d-regular-links s3d-bold"),
                        permission: currentTemplate.joinRole,
                        picture: $(this).next().children("img").attr("src"),
                        tmpsrc:"checklistadded"
                    };
                    selectedUsers[userObj.userid] = userObj;
                    renderSelectedContacts();
                }
            }else{
                delete selectedUsers[$(this)[0].id.split("_")[0]];
                renderSelectedContacts();
                $addpeopleSelectAllSelectedContacts.removeAttr("checked");
                $addpeopleSelectAllContacts.removeAttr("checked");
            }
        };

        /**
         * Batch change the permission setting for a specific selection of users
         */
        var changeSelectedPermission = function(){
            var selectedPermission = $(this).val();
            var selectedPermissionTitle = $(this).find("option:selected").text();
            $.each($addpeopleSelectedContactsContainer.find("input:checked"), function(index, item){
                $(item).nextAll("select").val(selectedPermission);
                selectedUsers[$(item)[0].id.split("_")[0]].permission = selectedPermission;
                selectedUsers[$(item)[0].id.split("_")[0]].permissionTitle = selectedPermissionTitle;
            });
        };

        /**
         * Change the permission setting for a specific user
         */
        var changePermission = function(){
            var userid = $(this)[0].id.split("_")[0];
            selectedUsers[userid].permission = $(this).val();
            selectedUsers[userid].permissionTitle = $(this).find("option:selected").text();
        };

        /**
         * Removes all users that are selected from the list of users to be added as a member (manager or viewer)
         */
        var removeSelected = function(){
            var managerLeft = false;
            $.each($addpeopleSelectedContactsContainer.find("input:not(:checked)"), function(index, user){
                $.each(currentTemplate.roles, function(i, role){
                    if (role.allowManage) {
                        if ($(user).nextAll("select").val() == role.id) {
                            managerLeft = true;
                        }
                    }
                });
            });
            if (managerLeft || !sakai_global.group) {
                var usersToDelete = [];
                $.each($addpeopleSelectedContactsContainer.find("input:checked"), function(index, item){
                    usersToDelete.push({
                        "userid": $(item)[0].id.split("_")[0],
                        "permission": $(item).nextAll("select").val()
                    });
                    delete selectedUsers[$(item)[0].id.split("_")[0]];
                    $("#" + $(item)[0].id.split("_")[0] + "_chk").removeAttr("checked");
                    $addpeopleSelectAllContacts.removeAttr("checked");
                    $(item).parent().next().remove();
                    $(item).parent().remove();
                });
                if (sakai_global.group) {
                    sakai.api.Groups.removeUsersFromGroup(sakai_global.group.groupData["sakai:group-id"], usersToDelete, sakai.data.me);
                }
                $addpeopleSelectAllSelectedContacts.removeAttr("checked");
            } else {
                var errorMsg = sakai.api.i18n.getValueForKey("SELECT_AT_LEAST_ONE_MANAGER", "addpeople");
                if (existingGroup && sakai_global.group){
                    errorMsg = generateExistingGroupError();
                }
                sakai.api.Util.notification.show(sakai.api.i18n.getValueForKey("MANAGE_PARTICIPANTS", "addpeople"), errorMsg);
            }
        };


        ////////////////////
        // INITIALIZATION //
        ////////////////////

        /**
         * Get the list of selected users/groups from the autosuggest plugin
         * @return {Object} returnValue An object containing a list of displayNames and an Array of userID's to be added to the members list
         */
        var createAutoSuggestedUser = function(userData) {
            var pictureURL = userData.attributes.picture;
            var userid = userData.attributes.value;
            var userObj = {
                userid: userid,
                name: userData.attributes.name,
                dottedname: sakai.api.Util.applyThreeDots(userData.attributes.name, 100, null, "s3d-entity-displayname s3d-regular-links s3d-bold", true),
                permission: currentTemplate.joinRole,
                picture: pictureURL,
                tmpsrc:"autsuggestadded"
            };
            selectedUsers[userObj.userid] = userObj;
            renderSelectedContacts();
            $(".as-close").click();
        };


        /**
         * Clears the input field, closes the autosuggest and then hides the modal/overlay, called onHide in jqm
         */
        var resetAutosuggest = function(h){
            sakai.api.Util.AutoSuggest.reset($addpeopleMembersAutoSuggestField);
            $("ul",$addpeopleSelectedContactsContainer).empty();
            $(addpeopleCheckbox).add($addpeopleSelectAllContacts).removeAttr("checked");
            h.w.hide();
            if (h.o) {
                h.o.remove();
            }
        };

        var prepareSelectedContacts = function(success, data){
            for(var role in data){
                for(var user in data[role].results){
                    if (data[role].results.hasOwnProperty(user)) {
                        var userObj = {};
                        if (data[role].results[user].hasOwnProperty("sakai:group-id")) {
                            userObj = {
                                userid: data[role].results[user]["sakai:group-id"],
                                name: data[role].results[user]["sakai:group-title"],
                                dottedname: sakai.api.Util.applyThreeDots(data[role].results[user]["sakai:group-title"], 100, null, "s3d-entity-displayname s3d-regular-links s3d-bold", true)
                            };
                        } else {
                            userObj = {
                                userid: data[role].results[user]["rep:userId"],
                                name: sakai.api.User.getDisplayName(data[role].results[user]),
                                dottedname: sakai.api.Util.applyThreeDots(sakai.api.User.getDisplayName(data[role].results[user]), 100, null, "s3d-entity-displayname s3d-regular-links s3d-bold", true)
                            };
                        }

                        $.each(currentTemplate.roles, function(i, r){
                            if (currentTemplate.roles[i].title === role) {
                                userObj.permission = currentTemplate.roles[i].id;
                                userObj.originalPermission = currentTemplate.roles[i].id;
                                userObj.permissionTitle = role;
                            }
                        });
                        if (data[role].results[user]["sakai:group-id"]) {
                            userObj.picture = sakai.api.Groups.getProfilePicture(data[role].results[user]);
                        } else {
                            userObj.picture = sakai.api.User.getProfilePicture(data[role].results[user]);
                        }
                        selectedUsers[userObj.userid] = userObj;
                    }
                }
            }
            renderSelectedContacts();
        };

        var fetchMembers = function(){
            sakai.api.Groups.getMembers(sakai_global.group.groupData["sakai:group-id"], "", prepareSelectedContacts, true);
        };

        /**
         * Initialize the modal dialog
         */
        var initializeJQM = function(){
            $addpeopleContainer.jqm({
                modal: true,
                overlay: 20,
                toTop: true,
                onHide: resetAutosuggest
            });
        };

        var showDialog = function(){
            $addpeopleContainer.jqmShow();
        };

        var addBinding = function(){
            // Unbind all
            $addpeopleFinishAdding.unbind("click", finishAdding);
            $addpeopleRemoveSelected.unbind("click", removeSelected);

            // Bind all
            $addpeopleSelectAllContacts.bind("click", function(){
                checkAll(this, addpeopleCheckbox);
            });
            $addpeopleSelectAllSelectedContacts.bind("click", function(){
                checkAll(this, addpeopleSelectedCheckbox);
            });
            $(addpeopleSelectedCheckbox).live("change", decideEnableDisableControls);
            $addpeopleSelectedAllPermissions.bind("change", changeSelectedPermission);
            $(addpeopleCheckbox).die("change").live("change", constructSelecteduser);
            $(addpeopleSelectedPermissions).die("change").live("change", changePermission);
            $addpeopleFinishAdding.bind("click", finishAdding);
            $addpeopleRemoveSelected.bind("click", removeSelected);
        };

        var loadRoles = function(){
            currentTemplate = sakai.api.Groups.getTemplate(widgetData.category, widgetData.id);
            $("#addpeople_selected_all_permissions", $rootel).html(sakai.api.Util.TemplateRenderer("addpeople_selected_permissions_template", {"roles": currentTemplate.roles,"sakai": sakai}));
        };

        var fetchGroupsAndUsersData = function(defaultMembers){
            var batchRequests = [];

            $.each(defaultMembers, function(i, member){
                batchRequests.push({
                    "url": "/~" + member + "/public/authprofile.profile.json",
                    "method": "GET",
                    "parameters": {}
                });
            });

            sakai.api.Server.batch(batchRequests, function(success, data) {
                if (success) {
                    $.each(data.results, function(i, result){
                        result = $.parseJSON(result.body);
                        var picture = "";
                        if (result && result.picture){
                            picture = "/~" + sakai.api.Util.safeURL(result.userid || result["sakai:group-id"]) + "/public/profile/" + sakai.api.Util.safeURL($.parseJSON(result.picture).name);
                        } else {
                            if(result.userid){
                                picture = sakai.api.User.getProfilePicture(result);
                            }else{
                                picture = sakai.api.Groups.getProfilePicture(result);
                            }
                        }
                        var name = "";
                        var dottedname = "";
                        if(result["sakai:group-title"]){
                            name = result["sakai:group-title"];
                            dottedname = sakai.api.Util.applyThreeDots(name, 100, null, "s3d-entity-displayname s3d-regular-links s3d-bold", true);
                        } else {
                            name = sakai.api.User.getDisplayName(result);
                            dottedname = sakai.api.Util.applyThreeDots(name, 100, null, "s3d-entity-displayname s3d-regular-links s3d-bold", true);
                        }
                        var userObj = {
                            userid: result.userid || result["sakai:group-id"],
                            name: name,
                            dottedname: dottedname,
                            permission: currentTemplate.joinRole,
                            picture: picture
                        };
                        selectedUsers[userObj.userid] = userObj;
                    });
                    renderSelectedContacts();
                    $(window).trigger("toadd.addpeople.sakai", [tuid.replace("addpeople", ""), selectedUsers]);
                }
            });
        };

        ////////////
        // EVENTS //
        ////////////

        $(window).bind("init.addpeople.sakai", function(e, initTuid, editingGroup){
            if (initTuid + "addpeople" === tuid || sakai_global.group) {
                existingGroup = editingGroup;
                if (!hasbeenInit) {
                    if (!widgetData) {
                        widgetData = {
                            "category": sakai_global.group.groupData["sakai:category"],
                            "id": sakai_global.group.groupData["sakai:templateid"]
                        };
                    }
                    loadRoles();
                    addBinding();
                    sakai.api.Util.AutoSuggest.setup($addpeopleMembersAutoSuggestField, {"asHtmlID": tuid,"resultClick":createAutoSuggestedUser},function(){$addpeopleMembersAutoSuggest.show();});
                    initializeJQM();
                    hasbeenInit = true;
                } else {
                    renderSelectedContacts();
                }
                if(sakai_global.group){
                    fetchMembers();
                }
                if(existingGroup){
                    $addpeopleNewGroup.hide();
                    $addpeopleExistingGroup.show();
                }
                showDialog();
                sakai.api.User.getContacts(renderContacts);
            }
        });

<<<<<<< HEAD
        if(!hasbeenInit && !sakai_global.group){
            loadRoles();
            var defaultMembers = $.bbq.getState("members") || [];
            if(defaultMembers.length){
=======

        if (!hasbeenInit && !sakai_global.group) {
            loadRoles();
            var defaultMembers = $.bbq.getState("members") || [];
            if (defaultMembers.length) {
>>>>>>> a567baf3
                defaultMembers = defaultMembers.split(",");
                fetchGroupsAndUsersData(defaultMembers);
            }
        }
<<<<<<< HEAD
    };
=======
>>>>>>> a567baf3

    };
    sakai.api.Widgets.widgetLoader.informOnLoad("addpeople");

});<|MERGE_RESOLUTION|>--- conflicted
+++ resolved
@@ -543,27 +543,14 @@
             }
         });
 
-<<<<<<< HEAD
         if(!hasbeenInit && !sakai_global.group){
             loadRoles();
             var defaultMembers = $.bbq.getState("members") || [];
             if(defaultMembers.length){
-=======
-
-        if (!hasbeenInit && !sakai_global.group) {
-            loadRoles();
-            var defaultMembers = $.bbq.getState("members") || [];
-            if (defaultMembers.length) {
->>>>>>> a567baf3
                 defaultMembers = defaultMembers.split(",");
                 fetchGroupsAndUsersData(defaultMembers);
             }
         }
-<<<<<<< HEAD
-    };
-=======
->>>>>>> a567baf3
-
     };
     sakai.api.Widgets.widgetLoader.informOnLoad("addpeople");
 
