--- conflicted
+++ resolved
@@ -58,11 +58,7 @@
      */
     var renderRevisionData = function(){
         var data = [];
-<<<<<<< HEAD
-        baseFileData.created = getFormattedDate(new Date(baseFileData.data["jcr:created"]));
-=======
-        baseFileData.created = sakai.filerevisions.getFormattedDate(new Date(baseFileData["jcr:created"]));
->>>>>>> 419d6c53
+        baseFileData.created = sakai.filerevisions.getFormattedDate(new Date(baseFileData.data["jcr:created"]));
         data.data = baseFileData;
         data.linkrevision = $("#content_profile_details_view_revisions").hasClass("link_revision");
 
@@ -146,16 +142,8 @@
             success: function(data){
                 for (var i in data.versions){
                     if (data.versions.hasOwnProperty(i)) {
-<<<<<<< HEAD
                         var splittedDate = data.versions[i]["jcr:created"].split("T")[0].split("-");
-                        data.versions[i]["jcr:created"] = getFormattedDate(new Date(splittedDate[0],splittedDate[1]-1,splittedDate[2]));
-=======
-                        if (!$.browser.webkit) {
-                            data.versions[i]["jcr:created"] = sakai.filerevisions.getFormattedDate(new Date(data.versions[i]["jcr:created"]));
-                        }else{
-                            data.versions[i]["jcr:created"] = sakai.filerevisions.getFormattedDate(new Date(data.versions[i]["jcr:created"].split("T")[0]));
-                        }
->>>>>>> 419d6c53
+                        data.versions[i]["jcr:created"] = sakai.filerevisions.getFormattedDate(new Date(splittedDate[0],splittedDate[1]-1,splittedDate[2]));
                     }
                 }
                 baseFileData.revisions = data.versions;
