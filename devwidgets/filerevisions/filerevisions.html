<!-- CSS -->
<link rel="stylesheet" type="text/css" href="/devwidgets/filerevisions/css/filerevisions.css" />

<!-- DIALOG -->
<div class="dialog" id="filerevisions_dialog">
    <!-- HEADER -->
    <div class="dialog_header">
        <div class="dialog_header_inner">
            <h1 id="filerevision_header_text"></h1>
            <button type="button" class="jqmClose dialog_close_image s3d-link-button s3d-action" title="__MSG__CLOSE_DIALOG__">__MSG__CLOSE_DIALOG__</button>
        </div>
    </div>

    <!-- CONTENT -->
    <div class="dialog_content">
        <div id="filerevisions_template_container"><!-- --></div>
    </div>

    <!-- DIALOG FOOTER -->
    <div class="dialog_footer">
        <div class="dialog_footer_inner"><!-- --></div>
    </div>
</div>

    <div id="filerevision_header_text_template"><!--
        {if linkrevision}__MSG__LINK_REVISIONS__{else}__MSG__FILE_REVISIONS__{/if}
    --></div>

    <!-- REVISION TEMPLATE -->
    <div id="filerevisions_template"><!--
        {macro parseDate(date)}
            {var formattedDate = sakai.api.l10n.parseDateString(sakai.api.Util.createSakaiDate(new Date(date)), sakai.data.me)}
            ${formattedDate.toLocaleDateString()}
            ${formattedDate.toLocaleTimeString()}
        {/macro}
        {macro by(userId)}
            __MSG__BY__: <a href="/~${userId}" class="filerevisions_editor_name"> ${data.revEditors[userId]}</a>
        {/macro}
        <ul>
            <li class="s3d-highlight_area_background">
                <span class="filerevisions_lefthand_description">{if linkrevision}__MSG__LINK__{else}__MSG__FILE__{/if}</span>
                <span class="filerevisions_list_content filerevision_list_content_basefilename">${data.data["sakai:pooled-content-file-name"]}</span>
            </li>
            {var versions = data.revisionFileDetails.versions}
            <li>
                <a {if linkrevision} href="${versions["1.0"]["sakai:pooled-content-revurl"]}" {else} href="/p/${data.data["jcr:path"]}.version.,1.0,/${versions["1.0"]["sakai:pooled-content-file-name"]}{if versions["1.0"]["sakai:pooled-content-file-name"].substring(versions["1.0"]["sakai:pooled-content-file-name"].lastIndexOf("."), versions["1.0"]["sakai:pooled-content-file-name"].length) !== versions["1.0"]["sakai:fileextension"]}${versions["1.0"]["sakai:fileextension"]}{/if}"{/if} title="Show original version" target="_blank" class="filerevisions_download_version">{if linkrevision} __MSG__OPEN_THIS_LINK__{else} __MSG__DOWNLOAD__{/if}</a>
                <span class="filerevisions_lefthand_description">__MSG__CREATED__</span>
                <span class="filerevisions_list_content">${parseDate(data.data["_created"])} ${by(data.data["sakai:pool-content-created-for"])}</span>
            </li>
            {var count = 0}
            {for i in versions}
                {if count != 0}
                    <li class="{if Math.round(count % 2) != 1}s3d-highlight_area_background{/if}">
                        {var j = "1." + count}
                        <a {if linkrevision} href="${versions[j]["sakai:pooled-content-revurl"]}" {else} href="/p/${data.data["jcr:path"]}.version.,${j},/${versions[j]["sakai:pooled-content-file-name"]}{if versions[j]["sakai:pooled-content-file-name"].substring(versions[j]["sakai:pooled-content-file-name"].lastIndexOf("."), versions[j]["sakai:pooled-content-file-name"].length) !== versions[j]["sakai:fileextension"]}${versions[j]["sakai:fileextension"]}{/if}"{/if} title="__MSG__SHOW_VERSION__ ${count}" target="_blank" class="filerevisions_download_version">{if linkrevision} __MSG__OPEN_THIS_LINK__{else} __MSG__DOWNLOAD__{/if}</a>
                        <span class="filerevisions_lefthand_description">__MSG__REVISED__</span>
<<<<<<< HEAD
                        <span class="filerevisions_list_content">${data.versions.versions[i_index]["_created"]} __MSG__BY__: <a href="/~${data.versions.versions[i_index - 1]["sakai:savedBy"]["rep:userId"]}" class="filerevisions_editor_name"> ${sakai.api.User.getDisplayName(data.versions.versions[i_index - 1]["sakai:savedBy"])}</a></span>
=======
                        <span class="filerevisions_list_content">${parseDate(versions[j]["_bodyLastModified"])} ${by(versions[j]["_lastModifiedBy"])}</span>
>>>>>>> 0608cce9
                    </li>
                {/if}
                {var count = count + 1}
            {/for}
            <li class="{if Math.round(data.numberOfRevisions % 2) != 1}s3d-highlight_area_background{/if}">
                <span class="filerevisions_lefthand_description">__MSG__CURRENT_VERSION__</span>
<<<<<<< HEAD
                <span class="filerevisions_list_content">${data.versions.versions[0]["_created"]} __MSG__BY__: <a href="/~${data.versions.versions[count - 1]["sakai:savedBy"]["rep:userId"]}" class="filerevisions_editor_name"> ${sakai.api.User.getDisplayName(data.versions.versions[count - 1]["sakai:savedBy"])} </a></span>
=======
                <span class="filerevisions_list_content">${parseDate(data.data["_bodyLastModified"])} ${by(data.data["_lastModifiedBy"])}</span>
>>>>>>> 0608cce9
            </li>
            <button type="button" id="filerevisions_close" class="s3d-button s3d-button-primary jqmClose dialog_close_image">
                <span class="s3d-button-inner">__MSG__CLOSE__</span>
            </button>
            <hr class="fl-push fl-hidden">
        </ul>
    --></div>

<!-- JAVASCRIPT -->
<script type="text/javascript" src="/devwidgets/filerevisions/javascript/filerevisions.js"></script><|MERGE_RESOLUTION|>--- conflicted
+++ resolved
@@ -54,22 +54,14 @@
                         {var j = "1." + count}
                         <a {if linkrevision} href="${versions[j]["sakai:pooled-content-revurl"]}" {else} href="/p/${data.data["jcr:path"]}.version.,${j},/${versions[j]["sakai:pooled-content-file-name"]}{if versions[j]["sakai:pooled-content-file-name"].substring(versions[j]["sakai:pooled-content-file-name"].lastIndexOf("."), versions[j]["sakai:pooled-content-file-name"].length) !== versions[j]["sakai:fileextension"]}${versions[j]["sakai:fileextension"]}{/if}"{/if} title="__MSG__SHOW_VERSION__ ${count}" target="_blank" class="filerevisions_download_version">{if linkrevision} __MSG__OPEN_THIS_LINK__{else} __MSG__DOWNLOAD__{/if}</a>
                         <span class="filerevisions_lefthand_description">__MSG__REVISED__</span>
-<<<<<<< HEAD
-                        <span class="filerevisions_list_content">${data.versions.versions[i_index]["_created"]} __MSG__BY__: <a href="/~${data.versions.versions[i_index - 1]["sakai:savedBy"]["rep:userId"]}" class="filerevisions_editor_name"> ${sakai.api.User.getDisplayName(data.versions.versions[i_index - 1]["sakai:savedBy"])}</a></span>
-=======
                         <span class="filerevisions_list_content">${parseDate(versions[j]["_bodyLastModified"])} ${by(versions[j]["_lastModifiedBy"])}</span>
->>>>>>> 0608cce9
                     </li>
                 {/if}
                 {var count = count + 1}
             {/for}
             <li class="{if Math.round(data.numberOfRevisions % 2) != 1}s3d-highlight_area_background{/if}">
                 <span class="filerevisions_lefthand_description">__MSG__CURRENT_VERSION__</span>
-<<<<<<< HEAD
-                <span class="filerevisions_list_content">${data.versions.versions[0]["_created"]} __MSG__BY__: <a href="/~${data.versions.versions[count - 1]["sakai:savedBy"]["rep:userId"]}" class="filerevisions_editor_name"> ${sakai.api.User.getDisplayName(data.versions.versions[count - 1]["sakai:savedBy"])} </a></span>
-=======
                 <span class="filerevisions_list_content">${parseDate(data.data["_bodyLastModified"])} ${by(data.data["_lastModifiedBy"])}</span>
->>>>>>> 0608cce9
             </li>
             <button type="button" id="filerevisions_close" class="s3d-button s3d-button-primary jqmClose dialog_close_image">
                 <span class="s3d-button-inner">__MSG__CLOSE__</span>
