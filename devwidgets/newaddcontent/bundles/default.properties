ADD_PERMISSIONS = Add permissions
ADD_VARIOUS_CONTENT_HERE = Add various content here, build up a list and add the collection as a batch
COLLECTED_ITEMS = Collected items
DESCRIPTION_HELPS_FINDABILITY = A description helps with findability
DONE_ADD_COLLECTED = Done, add collected
EXISTING_CONTENT = Use existing content
EVERYTHING = All content
FILE_UPLOAD_PREFIX_MULTI=This content
FILE_UPLOAD_PREFIX_SINGLE=<a href="${contenturl}">${contenttitle|safeOutput}</a>
FILE_UPLOAD_SUFFIX_COLLECTION=has been added to <a href='/content#p=${libraryid}'>${librarytitle|safeOutput}</a>
FILE_UPLOAD_SUFFIX_LIBRARY=has been added to <a href="/~${libraryid}#l=library">${librarytitle|safeOutput}</a>
GOT_IT = Got it
<<<<<<< HEAD
LEARN_MORE = Learn more
LOGGED_IN_USERS = Logged in users
MY_CONTENT = My content
NAME_DOCUMENT = Name document:
=======
NAME_DOCUMENT = Name document
>>>>>>> 209eeb02
NEW_DOCUMENT = Create new document
NO_RESULTS_DESCRIPTION_EVERYTHING = No content has been added so far.
NO_RESULTS_DESCRIPTION_MY_LIBRARY = You don't have anything in your library.
NO_RESULTS_DESCRIPTION_QUERY = No results? Try typing in a different keyword to search on.
<<<<<<< HEAD
ONE_OR_MORE_DROPPED_FILES_HAS_AN_ERROR = Folders cannot be uploaded
OR = or
OR_CHECK_OTHER_EXISTING_CONTENT_OPTIONS = or check other existing content options
PASTE_LINK_URL_ADDRESS = Paste link (URL) address:
PERMISSIONS = Permissions
=======
PASTE_LINK_URL_ADDRESS = Paste link (URL) address
>>>>>>> 209eeb02
PRIVATE = Private
PRIVATE_TO_LIBRARY = Private to library
SAVE_ALL_TO = Save all to
SAKAI_DOC_DESCRIPTION = A document you can edit, share and collaborate with others on, this is a document that is created and edited within Sakai.
SEARCH_THROUGH_EXISTING_CONTENT = Search through existing content
SHARING_DISABLED = Sharing disabled
<<<<<<< HEAD
SORT_BY = Sort by
TITLE = Title:
TYPE_DIRECTLY_INTO_LIST = type directly into list
UPLOAD_CONTENT = Upload content
UPLOAD_A_FILE = Upload a file:
WHO_CAN_SEE_IT = Who can see it:
YOU_HAVENT_COLLECTED_ANY_CONTENT_YET = You haven't collected any content yet
Z_A = Z-A
=======
UPLOAD_CONTENT = Upload content
YOU_HAVENT_COLLECTED_ANY_CONTENT_YET = You haven't collected any content yet
>>>>>>> 209eeb02
<|MERGE_RESOLUTION|>--- conflicted
+++ resolved
@@ -10,43 +10,17 @@
 FILE_UPLOAD_SUFFIX_COLLECTION=has been added to <a href='/content#p=${libraryid}'>${librarytitle|safeOutput}</a>
 FILE_UPLOAD_SUFFIX_LIBRARY=has been added to <a href="/~${libraryid}#l=library">${librarytitle|safeOutput}</a>
 GOT_IT = Got it
-<<<<<<< HEAD
-LEARN_MORE = Learn more
-LOGGED_IN_USERS = Logged in users
-MY_CONTENT = My content
 NAME_DOCUMENT = Name document:
-=======
-NAME_DOCUMENT = Name document
->>>>>>> 209eeb02
 NEW_DOCUMENT = Create new document
 NO_RESULTS_DESCRIPTION_EVERYTHING = No content has been added so far.
 NO_RESULTS_DESCRIPTION_MY_LIBRARY = You don't have anything in your library.
 NO_RESULTS_DESCRIPTION_QUERY = No results? Try typing in a different keyword to search on.
-<<<<<<< HEAD
-ONE_OR_MORE_DROPPED_FILES_HAS_AN_ERROR = Folders cannot be uploaded
-OR = or
-OR_CHECK_OTHER_EXISTING_CONTENT_OPTIONS = or check other existing content options
 PASTE_LINK_URL_ADDRESS = Paste link (URL) address:
-PERMISSIONS = Permissions
-=======
-PASTE_LINK_URL_ADDRESS = Paste link (URL) address
->>>>>>> 209eeb02
 PRIVATE = Private
 PRIVATE_TO_LIBRARY = Private to library
 SAVE_ALL_TO = Save all to
 SAKAI_DOC_DESCRIPTION = A document you can edit, share and collaborate with others on, this is a document that is created and edited within Sakai.
 SEARCH_THROUGH_EXISTING_CONTENT = Search through existing content
 SHARING_DISABLED = Sharing disabled
-<<<<<<< HEAD
-SORT_BY = Sort by
-TITLE = Title:
-TYPE_DIRECTLY_INTO_LIST = type directly into list
 UPLOAD_CONTENT = Upload content
-UPLOAD_A_FILE = Upload a file:
-WHO_CAN_SEE_IT = Who can see it:
-YOU_HAVENT_COLLECTED_ANY_CONTENT_YET = You haven't collected any content yet
-Z_A = Z-A
-=======
-UPLOAD_CONTENT = Upload content
-YOU_HAVENT_COLLECTED_ANY_CONTENT_YET = You haven't collected any content yet
->>>>>>> 209eeb02
+YOU_HAVENT_COLLECTED_ANY_CONTENT_YET = You haven't collected any content yet