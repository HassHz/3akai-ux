--- conflicted
+++ resolved
@@ -5,44 +5,16 @@
 DONE_ADD_COLLECTED = Hecho, añadir colección
 EXISTING_CONTENT = Usar contenido existente
 EVERYTHING = Todo el contenido
-<<<<<<< HEAD
-LEARN_MORE = Aprende más
-LOGGED_IN_USERS = Usuarios registrados
-MY_CONTENT = Mi contenido
+GOT_IT = Ya está
 NAME_DOCUMENT = Nombre:
-=======
-GOT_IT = Ya está
-NAME_DOCUMENT = Nombre
->>>>>>> 209eeb02
 NEW_DOCUMENT = Crear documento nuevo
 NO_RESULTS_DESCRIPTION_EVERYTHING = Aún no se ha añadido contenido.
 NO_RESULTS_DESCRIPTION_MY_LIBRARY = No tienes contenido en tu biblioteca.
 NO_RESULTS_DESCRIPTION_QUERY = ¿Sin resultados? Intenta usar otras palabras clave.
-<<<<<<< HEAD
-ONE_OR_MORE_DROPPED_FILES_HAS_AN_ERROR = Folders cannot be uploaded
-OR = o
-OR_CHECK_OTHER_EXISTING_CONTENT_OPTIONS = o intenta otras opciones de contenido
 PASTE_LINK_URL_ADDRESS = Pegar el enlace URL:
-PERMISSIONS = Permisos
-=======
-PASTE_LINK_URL_ADDRESS = Pegar el enlace URL
->>>>>>> 209eeb02
 PRIVATE = Privado
 SAVE_ALL_TO = Guardar en...
 SAKAI_DOC_DESCRIPTION = Un documento de Sakai que puedes editar, compartir y editar con otros
 SEARCH_THROUGH_EXISTING_CONTENT = Busca en el contenido existente
-<<<<<<< HEAD
-SEPARATE_EACH_TAG = Separa cada etiqueta con coma (,)
-SHARED_WITH_ME = Compartido conmigo
-SORT_BY = Ordenar por
-TITLE = Título:
-TYPE_DIRECTLY_INTO_LIST = ingresa directamente en una lista
-UPLOAD_CONTENT = Subir contenido
-UPLOAD_A_FILE = Subir un archivo:
-WHO_CAN_SEE_IT = Quien puede verlo:
-YOU_HAVENT_COLLECTED_ANY_CONTENT_YET = Aún no has añadido contenido a la colección
-Z_A = Z-A
-=======
-UPLOAD_CONTENT = Subir contenido
-YOU_HAVENT_COLLECTED_ANY_CONTENT_YET = Aún no has añadido contenido a la colección
->>>>>>> 209eeb02
+UPLOAD_CONTENT = Subir contenido:
+YOU_HAVENT_COLLECTED_ANY_CONTENT_YET = Aún no has añadido contenido a la colección