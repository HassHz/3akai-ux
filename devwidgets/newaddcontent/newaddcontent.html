<!-- CSS -->
<link  rel="stylesheet" type="text/css" href="/devwidgets/newaddcontent/css/newaddcontent.css" />

<!-- CONTAINER -->
<div id="newaddcontent_container" class="s3d-dialog s3d-dialog-container">
    <div class="s3d-dialog-close jqmClose"></div>
    <h1 class="s3d-dialog-header">__MSG__ADD_CONTENT__</h1>

    <ul id="newaddcontent_container_lhchoice">
        <li class="newaddcontent_container_lhchoice_item newaddcontent_container_lhchoice_selected_item" id="newaddcontent_upload_content">
            <span id="newaddcontent_upload_content_icon" class="lhchoice_icon"></span>
            <a href="#" class="s3d-bold">__MSG__UPLOAD_CONTENT__</a>
        </li>
        <li class="newaddcontent_container_lhchoice_item" id="newaddcontent_new_document">
            <span id="newaddcontent_add_new_document_icon" class="lhchoice_icon"></span>
            <a href="#" class="s3d-bold">__MSG__NEW_DOCUMENT__</a>
        </li>
        <li class="newaddcontent_container_lhchoice_item">
            <span id="newaddcontent_add_existing_content_icon" class="lhchoice_icon"></span>
            <span class="s3d-bold">__MSG__EXISTING_CONTENT__</span>
            <ul>
                <li class="newaddcontent_container_lhchoice_subitem newaddcontent_container_lhchoice_selected_subitem" id="newaddcontent_existing_content_everything">
                    <span id="newaddcontent_everything_icon" class="lhchoice_icon"></span>
                    <a href="#">__MSG__EVERYTHING__</a>
                </li>
                <li class="newaddcontent_container_lhchoice_subitem" id="newaddcontent_existing_content_my_library">
                    <span id="newaddcontent_my_library_icon" class="lhchoice_icon"></span>
                    <a href="#">__MSG__MY_LIBRARY__</a>
                </li>
            </ul>
        </li>
        <li class="newaddcontent_container_lhchoice_item" id="newaddcontent_add_link">
            <span id="newaddcontent_add_link_icon" class="lhchoice_icon"></span>
            <a href="#" class="s3d-bold">__MSG__ADD_LINK__</a>
        </li>
    </ul>

    <div id="newaddcontent_container_newitem">
        <div id="newaddcontent_container_newitem_fields">

            <div id="newaddcontent_upload_content_template" class="newaddcontent_newitem_container" style="display:none;">
                <label for="multifile_upload">__MSG__UPLOAD_A_FILE__:</label>
                <form id="newaddcontent_upload_content_form" class="newaddcontent_form" method="POST" enctype="multipart/form-data">
                    <input name="fileData" id="multifile_upload" type="file" class="multi" size="42"/>
                </form>
                <div id="newaddcontent_upload_content_fields" class="newaddcontent_form">
                    <span class="newaddcontent_upload_content_originaltitle"><!----></span>
                    <label for="newaddcontent_upload_content_title">__MSG__TITLE__:</label>
                    <input placeholder="__MSG__TITLE__" type="text" id="newaddcontent_upload_content_title"/>

                    <label for="newaddcontent_upload_content_description">__MSG__DESCRIPTION__:</label>
                    <textarea placeholder="__MSG__DESCRIPTION_HELPS_FINDABILITY__" id="newaddcontent_upload_content_description"></textarea>

                    <div class="autosuggest_wrapper">
                        <label for="newaddcontent_upload_content_tags">__MSG__TAGS_AND_CATEGORIES__:</label>
                        <button type="button" class="s3d-link-button s3d-bold list_categories">__MSG__LIST_CATEGORIES__</button>
                        <input type="text" id="newaddcontent_upload_content_tags"/>
                    </div>

                    <label for="newaddcontent_upload_content_permissions">__MSG__WHO_CAN_SEE_IT__:</label>
                    <select id="newaddcontent_upload_content_permissions">
                        <option value="public">__MSG__PUBLIC__</option>
                        <option value="everyone">__MSG__LOGGED_IN_USERS__</option>
                        <option value="private">__MSG__PRIVATE_TO_LIBRARY__</option>
                    </select>

                    <div id="newaddcontent_upload_content_copyright_container"></div>
                    <button type="button" class="s3d-button s3d-header-button newaddcontent_container_newitem_add_to_list newaddcontent_container_newitem_add_to_list_upload_new_content" disabled="disabled">__MSG__ADD__</button>
                </div>
            </div>

            <div id="newaddcontent_add_document_template" class="newaddcontent_newitem_container" style="display:none;">
                <div id="newaddcontent_add_document_description_container">
                    <div id="newaddcontent_add_document_description_image"></div>
                    <div>__MSG__SAKAI_DOC_DESCRIPTION__</div>
                </div>

                <form id="newaddcontent_add_document_form" class="newaddcontent_form">
                    <div class="s3d-form-field-wrapper">
                        <label for="newaddcontent_add_document_title" class="s3d-input-label s3d-input-label-above">__MSG__NAME_DOCUMENT__:</label>
                        <input type="text" id="newaddcontent_add_document_title" name="newaddcontent_add_document_title" class="required s3d-error-calculate"/>

                        <label for="newaddcontent_add_document_description" class="s3d-input-label s3d-input-label-above">__MSG__DESCRIPTION__:</label>
                        <textarea id="newaddcontent_add_document_description" placeholder="__MSG__ENTER_A_DESCRIPTION__"></textarea>

                        <div class="autosuggest_wrapper">
                            <label for="newaddcontent_add_document_tags" class="s3d-input-label s3d-input-label-above">__MSG__TAGS_AND_CATEGORIES__:</label>
                            <button type="button" class="s3d-link-button s3d-bold list_categories">__MSG__LIST_CATEGORIES__</button>
                            <input type="text" id="newaddcontent_add_document_tags"/>
                        </div>

                        <label for="newaddcontent_add_document_permissions" class="s3d-input-label s3d-input-label-above">__MSG__WHO_CAN_SEE_IT__:</label>
                        <select id="newaddcontent_add_document_permissions">
                            <option value="public">__MSG__PUBLIC__</option>
                            <option value="everyone">__MSG__LOGGED_IN_USERS__</option>
                            <option value="private">__MSG__PRIVATE_TO_LIBRARY__</option>
                        </select>
                    </div>
                    <button type="button" class="s3d-button s3d-header-button newaddcontent_container_newitem_add_to_list" disabled="disabled">__MSG__ADD__</button>
                </form>
            </div>

            <div id="newaddcontent_add_existing_template" class="newaddcontent_newitem_container" style="display:none;">
                <div class="s3d-search-container">
                    <input type="text" maxlength="255" title="__MSG__SEARCH_THROUGH_EXISTING_CONTENT__" class="s3d-search-inputfield newaddcontent_existingitems_search" placeholder="__MSG__SEARCH_THROUGH_EXISTING_CONTENT__"/>
                    <button type="button" class="s3d-button s3d-overlay-button s3d-search-button" id="newaddcontent_existing_search_button">
                        <img src="/dev/images/search_icon.png" alt="__MSG__SEARCH_THROUGH_EXISTING_CONTENT__"/>
                    </button>
                </div>
                <form id="newaddcontent_existing_content_form" class="newaddcontent_form">
                    <div id="newaddcontent_existingitems_list_container">
                        <div id="newaddcontent_existingitems_list_container_actions">
                            <div class="fl-force-left">
                                <input type="checkbox" id="newaddcontent_existingitems_list_container_actions_checkall" class="fl-force-left"/>
                                <label for="newaddcontent_existingitems_list_container_actions_checkall" id="newaddcontent_existingitems_list_container_actions_checkall_label" class="s3d-aural-text">__MSG__SELECT_ALL__</label>
                            </div>
                            <div class="fl-force-right">
                                <select id="newaddcontent_existingitems_list_container_actions_sort" class="fl-force-right">
                                    <option data-sort-order="desc" data-sort-on="_lastModified">__MSG__CHANGED_RECENTLY__</option>
                                    <option data-sort-order="asc" data-sort-on="filename">__MSG__A_Z__</option>
                                    <option data-sort-order="desc" data-sort-on="filename">__MSG__Z_A__</option>
                                </select>
                                <label for="newaddcontent_existingitems_list_container_actions_sort" id="newaddcontent_existingitems_list_container_actions_sort_label" class="fl-force-right">__MSG__SORT_BY__</label>
                            </div>
                        </div>
                        <div id="newaddcontent_existingitems_list_container_list"><!-- --></div>
                    </div>
                    <div id="newaddcontent_existingitems_paging" class="jq_pager"><!-- --></div>
                    <button type="button" class="s3d-button s3d-header-button newaddcontent_container_newitem_add_to_list" disabled="disabled">__MSG__ADD__</button>
                </form>
            </div>

            <div id="newaddcontent_add_link_template" class="newaddcontent_newitem_container" style="display:none;">
                <form id="newaddcontent_add_link_form" class="newaddcontent_form s3d-form-field-wrapper">
                    <label for="newaddcontent_add_link_url" class="s3d-input-label s3d-input-label-above">__MSG__PASTE_LINK_URL_ADDRESS__:</label>
                    <input type="text" id="newaddcontent_add_link_url" name="newaddcontent_add_link_url" class="appendhttp url required s3d-error-calculate"/>

                    <label for="newaddcontent_add_link_title" class="s3d-input-label s3d-input-label-above">__MSG__TITLE__:</label>
                    <input type="text" id="newaddcontent_add_link_title"/>

                    <label for="newaddcontent_add_link_description" class="s3d-input-label s3d-input-label-above">__MSG__DESCRIPTION__:</label>
                    <textarea id="newaddcontent_add_link_description" placeholder="__MSG__ENTER_A_DESCRIPTION__"></textarea>

                    <div class="autosuggest_wrapper">
                        <label for="newaddcontent_add_link_tags" class="s3d-input-label s3d-input-label-above">__MSG__TAGS_AND_CATEGORIES__:</label>
                        <button type="button" class="s3d-link-button s3d-bold list_categories">__MSG__LIST_CATEGORIES__</button>
                        <input type="text" id="newaddcontent_add_link_tags"/>
                    </div>
                </form>
                <button type="button" class="s3d-button s3d-header-button newaddcontent_container_newitem_add_to_list" disabled="disabled">__MSG__ADD__</button>
            </div>

        </div>
        <button type="button" id="newaddcontent_container_newitem_raquo_right" class="s3d-button newaddcontent_container_newitem_add_to_list" disabled="disabled" title="__MSG__ADD__"></button>
    </div>

    <div id="newaddcontent_container_selecteditems">
        <h2 id="newaddcontent_container_selecteditems_header" class="s3d-bold">__MSG__COLLECTED_ITEMS__</h2>
        <div id="newaddcontent_container_selecteditems_container"><!-- --></div>
    </div>

    <div id="newaddcontent_container_actions">
        <button type="button" class="s3d-link-button jqmClose s3d-bold">__MSG__CANCEL__</button>
        <button type="button" class="s3d-button s3d-overlay-action-button newaddcontent_container_start_upload" disabled="disabled">__MSG__DONE_ADD_COLLECTED__</button>
    </div>

    <div id="newaddcontent_selecteditems_edit_data_container" style="display:none;"><!----></div>
    <div id="newaddcontent_selecteditems_edit_permissions_container" style="display:none;"><!----></div>
</div>

<div id="newaddcontent_copyright_template"><!--
    <label for="newaddcontent_upload_content_copyright">__MSG__COPYRIGHT__:</label>
    <select id="newaddcontent_upload_content_copyright">
    {for cr in copyright.types}
        <option value="${cr_index}"{if cr_index === copyright_default}selected="selected"{/if}>${sakai.api.i18n.getValueForKey(cr.title, "newaddcontent")}</option>
    {/for}
--></div>

<div id="newaddcontent_selecteditems_edit_data_template" style="display:none;"><!--
    <span style="display:none" id="${i}" class="newaddcontent_selecteditems_edit_index"></span>
    <div id="newaddcontent_selecteditems_edit_data_fields">
        <div class="newaddcontent_selecteditems_edit_data_close"></div>
        <form class="newaddcontent_form s3d-form-field-wrapper" id="newaddcontent_selecteditems_edit_data_form">
            <label for="newaddcontent_selecteditems_edit_data_title">__MSG__TITLE__:</label>
            <input type="text" id="newaddcontent_selecteditems_edit_data_title" value="${item["sakai:pooled-content-file-name"]|safeOutput}" class="required"/>
            <label for="newaddcontent_selecteditems_edit_data_description">__MSG__DESCRIPTION__:</label>
            <textarea id="newaddcontent_selecteditems_edit_data_description" placeholder="__MSG__EDIT_DESCRIPTION__">${item["sakai:description"]|safeOutput}</textarea>
            <div class="autosuggest_wrapper">
                <label for="newaddcontent_selecteditems_edit_data_tags">__MSG__TAGS_AND_CATEGORIES__:</label>
                <button type="button" class="s3d-link-button s3d-bold list_categories">__MSG__LIST_CATEGORIES__</button>
                <input type="text" id="newaddcontent_selecteditems_edit_data_tags"/>
            </div>
        </form>
    </div>
    <div id="newaddcontent_selecteditems_edit_data_actions">
        <button type="button" class="s3d-button s3d-header-button newaddcontent_container_newitem_save_changes">__MSG__SAVE__</button>
    </div>
--></div>

<div id="newaddcontent_selecteditems_edit_permissions_template" style="display:none;"><!--
    <span style="display:none" id="${i}" class="newaddcontent_selecteditems_edit_index"></span>
    <div id="newaddcontent_selecteditems_edit_data_fields">
        <div class="newaddcontent_selecteditems_edit_data_close"></div>
        <form class="newaddcontent_form">
            <label for="newaddcontent_selecteditems_edit_permissions_permissions">__MSG__WHO_CAN_SEE_IT__:</label>
            <select id="newaddcontent_selecteditems_edit_permissions_permissions">
                <option value="public" {if item["sakai:permissions"] === "public"} selected="selected"{/if}>__MSG__PUBLIC__</option>
                <option value="everyone" {if item["sakai:permissions"] === "everyone"} selected="selected"{/if}>__MSG__LOGGED_IN_USERS__</option>
                <option value="private" {if item["sakai:permissions"] === "private"} selected="selected"{/if}>__MSG__PRIVATE_TO_LIBRARY__</option>
            </select>
            <label for="newaddcontent_selecteditems_edit_permissions_copyright">__MSG__COPYRIGHT__:</label>
            <select id="newaddcontent_selecteditems_edit_permissions_copyright">
            {for cr in copyright.types}
                <option value="${cr_index}" {if item["sakai:copyright"] === cr_index} selected="selected"{/if}>${sakai.api.i18n.getValueForKey(cr.title, "newaddcontent")}</option>
            {/for}
            </select>
        </form>
    </div>
    <div id="newaddcontent_selecteditems_edit_permissions_actions">
        <button type="button" id="" class="s3d-button s3d-header-button newaddcontent_container_newitem_save_changes">__MSG__SAVE__</button>
    </div>
--></div>

<div id="newaddcontent_selecteditems_template" style="display:none;"><!--
    {if items.length}
        <div id="newaddcontent_saveto_container">
            <label for="newaddcontent_saveto">__MSG__SAVE_ALL_TO__</label>
            <select id="newaddcontent_saveto">
                <option value="${me.user.userid}">__MSG__MY_LIBRARY__</option>
                {for g in groups.entry}
                    {if sakai.api.Content.Collections.isCollection(g)}
                        <option value="${g["sakai:group-id"]}" {if g["sakai:group-id"] == currentSelectedLibrary} selected="selected"{/if}>${g["sakai:group-title"]|safeOutput}</option>
                    {else}
                        <option value="${g["sakai:group-id"]}" {if g["sakai:group-id"] == currentSelectedLibrary} selected="selected"{/if}>${g["sakai:group-title"]|safeOutput}'s Library</option>
                    {/if}
                {/for}
            </select>
        </div>
        <ul>
        {for item in items}
            <li id="newaddcontent_selecteditems_${item_index}">
                <a href="#" class="newaddcontent_selecteditems_remove" title="__MSG__REMOVE__ ${$.trim(item["sakai:pooled-content-file-name"])}"></a>
                <div class="${item.css_class} newaddcontent_selecteditems_icon"></div>
                {if item.type !== "existing"}
                    <span class="newaddcontent_selecteditems_title">${sakai.api.Util.applyThreeDots(item["sakai:pooled-content-file-name"], 100)}</span>
                    <span class="newaddcontent_selecteditems_actions">
                        <button type="button" class="s3d-link-button s3d-bold newaddcontent_selecteditems_actions_edit">__MSG__EDIT_DETAILS__</button>
                        <span class="newaddcontent_selecteditems_split">|</span>
                        <button type="button" class="s3d-link-button s3d-bold newaddcontent_selecteditems_actions_permissions">__MSG__ADD_PERMISSIONS__</button>
                    </span>
                {else}
<<<<<<< HEAD
                    {if item.currentSelectedLibraryHasItem}
                        <span class="newaddcontent_selecteditems_title newaddcontent_selecteditems_title_gotit">${sakai.api.Util.applyThreeDots(item["sakai:pooled-content-file-name"], 100)} (got it)</span>
=======
                    {var canShare = sakai.api.Content.canCurrentUserShareContent(item)}
                    {if $.inArray(currentSelectedLibrary, item["sakai:pooled-content-viewer"]) !== -1 || $.inArray(currentSelectedLibrary, item["sakai:pooled-content-manager"]) !== -1}
                        <span class="newaddcontent_selecteditems_title newaddcontent_selecteditems_title_gotit">${sakai.api.Util.applyThreeDots(item["sakai:pooled-content-file-name"], 100)} (__MSG__GOT_IT__)</span>
                    {elseif sakai.api.Content.Collections.isCollection(item) && (sakai.api.Content.Collections.getCollectionGroupId(item) === currentSelectedLibrary || sakai.api.Content.Collections.isCollectionInMyLibrary(item))}
                        <span class="newaddcontent_selecteditems_title newaddcontent_selecteditems_title_gotit">${sakai.api.Util.applyThreeDots(item["sakai:pooled-content-file-name"], 100)} (__MSG__GOT_IT__)</span>
                    {elseif !canShare && currentSelectedLibrary !== me.user.userid}
                        <span class="newaddcontent_selecteditems_title newaddcontent_selecteditems_title_gotit">${sakai.api.Util.applyThreeDots(item["sakai:pooled-content-file-name"], 100)} (__MSG__SHARING_DISABLED__)</span>
>>>>>>> 3c32aab8
                    {else}
                        <span class="newaddcontent_selecteditems_title">${sakai.api.Util.applyThreeDots(item["sakai:pooled-content-file-name"], 100)}</span>
                    {/if}
                {/if}
            </li>
        {/for}
        </ul>
    {else}
        <span class="newaddcontent_noselecteditems">__MSG__YOU_HAVENT_COLLECTED_ANY_CONTENT_YET__</span>
        <span class="newaddcontent_noselecteditems">__MSG__ADD_VARIOUS_CONTENT_HERE__</span>
    {/if}
--></div>

<div id="newaddcontent_existingitems_template" style="display:none;"><!--
        <ul>
            {if data.results.length}
                {for item in data.results}
                    <li {if item_index == data.results.length -1} id="newaddcontent_existingitems_list_lastitem"{/if} {if $.inArray(item["_path"], queue) >= 0} class="newaddcontent_existingitems_list_container_disabled_list_item"{/if}>
                        {var canShare = sakai.api.Content.canCurrentUserShareContent(item)}
                        <input type="checkbox" class="newaddcontent_existingitems_select_checkbox" id="${item["_path"]}" {if $.inArray(item["_path"], queue) >= 0} checked="checked"{/if} {if $.inArray(item["_path"], queue) >= 0} disabled{/if} {if item["sakai:pooled-content-manager"]}data-sakai-pooled-content-manager="${item["sakai:pooled-content-manager"].join(",")}"{/if} {if item["sakai:pooled-content-viewer"]}data-sakai-pooled-content-viewer="${item["sakai:pooled-content-viewer"].join(",")}"{/if} data-mimeType="${item["_mimeType"]}" data-canshare="${canShare}"/>
                        <label for="${item["_path"]}">
                            <span id="{if sakai.config.MimeTypes[item["_mimeType"]]}${sakai.config.MimeTypes[item["_mimeType"]].cssClass}{/if}" class="{if sakai.config.MimeTypes[item["_mimeType"]]} ${sakai.config.MimeTypes[item["_mimeType"]].cssClass}{else} icon-unknown-sprite{/if} newaddcontent_existingitems_list_container_list_item_icon"></span>
                            ${sakai.api.Util.applyThreeDots(item["sakai:pooled-content-file-name"], 300) || item["_path"]}
                        </label>
                    </li>
                {/for}
            {else}
                {if query && query !== "*"}
                    <div class="s3d-no-results-container">
                        <div class="s3d-no-results-arrow-up"></div>
                        <div class="s3d-no-results-icon s3d-no-results-search-content"></div>
                        <p>__MSG__NO_RESULTS_DESCRIPTION_QUERY__</p>
                    </div>
                {elseif context == "everything"}
                    <div class="s3d-no-results-container">
                        <div class="s3d-no-results-arrow-up"></div>
                        <div class="s3d-no-results-icon s3d-no-results-upload"></div>
                        <p>__MSG__NO_RESULTS_DESCRIPTION_EVERYTHING__</p>
                    </div>
                {elseif context == "my_library"}
                    <div class="s3d-no-results-container">
                        <div class="s3d-no-results-arrow-up"></div>
                        <div class="s3d-no-results-icon s3d-no-results-upload"></div>
                        <p>__MSG__NO_RESULTS_DESCRIPTION_MY_LIBRARY__</p>
                    </div>
                {/if}
            {/if}
        </ul>
--></div>

<!--- Should work when uploading single/multiple items to My Library or someone else's library --->
<div id="newaddcontent_notification_finished_template" style="display:none;"><!--
    {if uploadcount === 1}
        __MSG__FILE_UPLOAD_PREFIX_SINGLE__
    {else}
        __MSG__FILE_UPLOAD_PREFIX_MULTI__
    {/if}
    
    {if uploadtocollection}
        __MSG__FILE_UPLOAD_SUFFIX_COLLECTION__
    {else}
        __MSG__FILE_UPLOAD_SUFFIX_LIBRARY__
    {/if}
--></div>

<!-- JAVASCRIPT -->
<script type="application/javascript" src="/devwidgets/newaddcontent/javascript/newaddcontent.js"></script><|MERGE_RESOLUTION|>--- conflicted
+++ resolved
@@ -249,18 +249,10 @@
                         <button type="button" class="s3d-link-button s3d-bold newaddcontent_selecteditems_actions_permissions">__MSG__ADD_PERMISSIONS__</button>
                     </span>
                 {else}
-<<<<<<< HEAD
                     {if item.currentSelectedLibraryHasItem}
-                        <span class="newaddcontent_selecteditems_title newaddcontent_selecteditems_title_gotit">${sakai.api.Util.applyThreeDots(item["sakai:pooled-content-file-name"], 100)} (got it)</span>
-=======
-                    {var canShare = sakai.api.Content.canCurrentUserShareContent(item)}
-                    {if $.inArray(currentSelectedLibrary, item["sakai:pooled-content-viewer"]) !== -1 || $.inArray(currentSelectedLibrary, item["sakai:pooled-content-manager"]) !== -1}
                         <span class="newaddcontent_selecteditems_title newaddcontent_selecteditems_title_gotit">${sakai.api.Util.applyThreeDots(item["sakai:pooled-content-file-name"], 100)} (__MSG__GOT_IT__)</span>
-                    {elseif sakai.api.Content.Collections.isCollection(item) && (sakai.api.Content.Collections.getCollectionGroupId(item) === currentSelectedLibrary || sakai.api.Content.Collections.isCollectionInMyLibrary(item))}
-                        <span class="newaddcontent_selecteditems_title newaddcontent_selecteditems_title_gotit">${sakai.api.Util.applyThreeDots(item["sakai:pooled-content-file-name"], 100)} (__MSG__GOT_IT__)</span>
-                    {elseif !canShare && currentSelectedLibrary !== me.user.userid}
+                    {elseif !item.canshare && currentSelectedLibrary !== me.user.userid}
                         <span class="newaddcontent_selecteditems_title newaddcontent_selecteditems_title_gotit">${sakai.api.Util.applyThreeDots(item["sakai:pooled-content-file-name"], 100)} (__MSG__SHARING_DISABLED__)</span>
->>>>>>> 3c32aab8
                     {else}
                         <span class="newaddcontent_selecteditems_title">${sakai.api.Util.applyThreeDots(item["sakai:pooled-content-file-name"], 100)}</span>
                     {/if}
