/*
 * Licensed to the Sakai Foundation (SF) under one
 * or more contributor license agreements. See the NOTICE file
 * distributed with this work for additional information
 * regarding copyright ownership. The SF licenses this file
 * to you under the Apache License, Version 2.0 (the
 * "License"); you may not use this file except in compliance
 * with the License. You may obtain a copy of the License at
 *
 *     http://www.apache.org/licenses/LICENSE-2.0
 *
 * Unless required by applicable law or agreed to in writing,
 * software distributed under the License is distributed on an
 * "AS IS" BASIS, WITHOUT WARRANTIES OR CONDITIONS OF ANY
 * KIND, either express or implied. See the License for the
 * specific language governing permissions and limitations under the License.
 */
/*
 * Dependencies
 *
 * /dev/lib/misc/trimpath.template.js (TrimpathTemplates)
 * /dev/lib/jquery/plugins/jqmodal.sakai-edited.js
 */
/*global $ */

require(["jquery", "/dev/configuration/sakaidoc.js", "sakai/sakai.api.core"], function($, sakaidocConfig, sakai){

    /**
     * @name sakai_global.newaddcontent
     *
     * @class newaddcontent
     *
     * @description
     * Initialize the add content widget - This widget adds content to a site
     *
     * @version 0.0.1
     * @param {String} tuid Unique id of the widget
     * @param {Boolean} showSettings Show the settings of the widget or not
     */
    sakai_global.newaddcontent = function(tuid, showSettings){


        /////////////////////////////
        // CONFIGURATION VARIABLES //
        /////////////////////////////

        // Containers
        var $newaddcontentContainer = $("#newaddcontent_container");
        var $newaddcontentContainerNewItem = $("#newaddcontent_container_newitem");
        var $newaddcontentContainerSelectedItemsContainer = $("#newaddcontent_container_selecteditems_container");
        var $newaddcontentSelecteditemsEditDataContainer = $("#newaddcontent_selecteditems_edit_data_container");
        var newaddcontentSelecteditemsEditDataContainer = "#newaddcontent_selecteditems_edit_data_container";
        var $newaddcontentSelectedItemsEditPermissionsContainer = $("#newaddcontent_selecteditems_edit_permissions_container");
        var newaddcontentSelectedItemsEditPermissionsContainer = "#newaddcontent_selecteditems_edit_permissions_container";
        var $newaddcontentNewItemContainer = $(".newaddcontent_newitem_container");

        // Templates
        var newaddcontentUploadContentTemplate = "#newaddcontent_upload_content_template";
        var newaddcontentAddDocumentTemplate = "#newaddcontent_add_document_template";
        var newaddcontentExistingItemsListContainerList = "#newaddcontent_existingitems_list_container_list";
        var newaddcontentAddLinkTemplate = "#newaddcontent_add_link_template";
        var newaddcontentAddExistingTemplate = "#newaddcontent_add_existing_template";
        var newaddcontentSelectedItemsTemplate = "newaddcontent_selecteditems_template";
        var newaddcontentSelectedItemsEditPermissionsTemplates = "newaddcontent_selecteditems_edit_permissions_template";
        var newaddcontentSelectedItemsEditDataTemplate = "newaddcontent_selecteditems_edit_data_template";
        var newaddcontentExistingItemsTemplate = "newaddcontent_existingitems_template";

        // Elements
        var $newaddcontentContainerLHChoiceItem = $(".newaddcontent_container_lhchoice_item");
        var newaddcontentContainerLHChoiceSelectedSubitem = ".newaddcontent_container_lhchoice_selected_subitem";
        var $newaddcontentContainerLHChoiceSubItem = $(".newaddcontent_container_lhchoice_subitem");
        var $newaddcontentContainerNewItemAddToList = $(".newaddcontent_container_newitem_add_to_list");
        var newaddcontentContainerStartUploadButton = ".newaddcontent_container_start_upload";
        var newaddcontentSelectedItemsRemove = ".newaddcontent_selecteditems_remove";
        var newaddcontentSelectedItemsActionsEdit = ".newaddcontent_selecteditems_actions_edit";
        var newaddcontentSelectedItemsActionsPermissions = ".newaddcontent_selecteditems_actions_permissions";
        var newaddcontentSelectedItemsEditDataClose = ".newaddcontent_selecteditems_edit_data_close";
        var newaddcontentContainerNewItemSaveChanges = ".newaddcontent_container_newitem_save_changes";
        var newaddcontentSelectedItemsEditIndex = ".newaddcontent_selecteditems_edit_index";
        var $newaddcontentContainerNewItemRaquoRight = $("#newaddcontent_container_newitem_raquo_right");
        var $newaddcontentExistingItemsSearch = $(".newaddcontent_existingitems_search");
        var newaddcontentAddLinkURL = "#newaddcontent_add_link_url";
        var newaddcontentAddLinkTitle = "#newaddcontent_add_link_title";
        var newaddcontentAddLinkDescription = "#newaddcontent_add_link_description";
        var newaddcontentAddLinkTags = "#newaddcontent_add_link_tags";
        var newaddcontentUploadContentOriginalTitle = ".newaddcontent_upload_content_originaltitle";
        var newaddcontentUploadContentTitle = "#newaddcontent_upload_content_title";
        var newaddcontentUploadContentDescription = "#newaddcontent_upload_content_description";
        var newaddcontentUploadContentTags = "#newaddcontent_upload_content_tags";
        var newaddcontentUploadContentPermissions = "#newaddcontent_upload_content_permissions";
        var newaddcontentAddDocumentTitle = "#newaddcontent_add_document_title";
        var newaddcontentAddDocumentPermissions = "#newaddcontent_add_document_permissions";
        var newaddcontentAddDocumentDescription = "#newaddcontent_add_document_description";
        var newaddcontentAddDocumentTags = "#newaddcontent_add_document_tags";
        var newaddcontentExistingItemsListContainerListItemIcon = ".newaddcontent_existingitems_list_container_list_item_icon";
        var newaddcontentSelectedItemsEditDataTitle = "#newaddcontent_selecteditems_edit_data_title";
        var newaddcontentSelectedItemsEditDataDescription = " #newaddcontent_selecteditems_edit_data_description";
        var newaddcontentSelectedItemsEditDataTags = " #newaddcontent_selecteditems_edit_data_tags";
        var newaddcontentSelectedItemsEditPermissionsPermissions = "#newaddcontent_selecteditems_edit_permissions_permissions";
        var newaddcontentSelectedItemsEditPermissionsCopyright = "#newaddcontent_selecteditems_edit_permissions_copyright";
        var newaddcontentUploadContentFields = "#newaddcontent_upload_content_fields";

        // Classes
        var newaddcontentContainerLHChoiceSelectedItem = "newaddcontent_container_lhchoice_selected_item";
        var newaddcontentContainerLHChoiceItemClass = "newaddcontent_container_lhchoice_item";
        var newaddcontentContainerNewItemExtraRoundedBorderClass = "newaddcontent_container_newitem_extraroundedborder";
        var newaddcontentContainerLHChoiceSelectedSubitemClass = "newaddcontent_container_lhchoice_selected_subitem";
        var newaddcontentContainerNewItemRaquoRightDocumentsposition = "newaddcontent_container_newitem_raquo_right_documentsposition";
        var newaddcontentContainerNewItemAddToListDocumentsposition = "newaddcontent_container_newitem_add_to_list_documentsposition";
        var newaddcontentContainerNewItemAddToListExistingContentposition = "newaddcontent_container_newitem_add_to_list_existingcontentposition";
        var newaddcontentExistingItemsListContainerDisabledListItem = "newaddcontent_existingitems_list_container_disabled_list_item";

        // List Variables
        var itemsToUpload = [];
        var itemsUploaded = 0;

        // Paths
        var uploadPath = "/system/pool/createfile";

        // Forms
        var $newaddcontentUploadContentForm = $("#newaddcontent_upload_content_form");
        var newAddContentForm = ".newaddcontent_form";
        var newaddcontentAddLinkForm = "#newaddcontent_add_link_form";
        var $newaddcontentAddLinkForm = $("#newaddcontent_add_link_form");
        var newaddcontentExistingContentForm = "#newaddcontent_existing_content_form";
        var newaddcontentAddDocumentForm = "#newaddcontent_add_document_form";

        var multifileQueueAddAllowed = true;
        var contentUploaded = false;
        var hideAfterContentUpload = false;


        /////////////////
        // ITEMS QUEUE //
        /////////////////

        /**
         * Following 4 functions enable or disable the buttons that
         *  - add items to the queue
         *  - upload items to the repository
         */
        var enableAddToQueue = function(){
            $newaddcontentContainerNewItemAddToList.removeAttr("disabled");
        };

        var disableAddToQueue = function(){
            $newaddcontentContainerNewItemAddToList.attr("disabled","disabled");
        };

        var enableStartUpload = function(){
            $(newaddcontentContainerStartUploadButton).removeAttr("disabled");
        };

        var disableStartUpload = function(){
            $(newaddcontentContainerStartUploadButton).attr("disabled","disabled");
        };

        /**
         * Render the queue
         */
        var renderQueue = function(){
            $newaddcontentContainerSelectedItemsContainer.html(sakai.api.Util.TemplateRenderer(newaddcontentSelectedItemsTemplate,{"items": itemsToUpload, "sakai":sakai}));
        };

        var resetQueue = function(){
            itemsToUpload = [];
            itemsUploaded = 0;
            disableAddToQueue();
            $newaddcontentContainerSelectedItemsContainer.html("");
        };

        /**
         * Add an item to the queue
         * @param {Object} contentToAdd Object containing data about the object to be added to the queue
         */
        var addContentToQueue = function(contentToAdd){
            itemsToUpload.push(contentToAdd);
            disableAddToQueue();
            enableStartUpload();
            renderQueue();
        };

        /**
         * Remove an item from the queue
         */
        var removeItemToAdd = function(){
            $newaddcontentSelectedItemsEditPermissionsContainer.hide();
            $newaddcontentSelecteditemsEditDataContainer.hide();

            var index = $(this).parent()[0].id.split("newaddcontent_selecteditems_")[1];
            var obj = itemsToUpload[index];

            switch (obj.type){
                case "content":
                    var $found = $("*:contains(\"" + obj.originaltitle + "\")");
                    $found.last().prev("a").click();
                    break;
                case "existing":
                    var $existing = $("input#" + obj.id);
                    $existing.removeAttr("disabled");
                    $existing.removeAttr("checked");
                    $existing.parent().removeClass(newaddcontentExistingItemsListContainerDisabledListItem);
                    break;
            }

            itemsToUpload.splice(index,1);

            if (!itemsToUpload.length){
                disableStartUpload();
            }

            renderQueue();
        };

        /**
         * Construct an item to add to the queue
         * Depending on the type of the item to add construct a different object
         */
        var constructItemToAdd = function(){
            switch($(this).prev().children(":visible").find(newAddContentForm)[0].id){
                case "newaddcontent_add_link_form":
                    var $linkForm = $(this).parent().find("form");
                    var linkObj = {
                        "url": $linkForm.find(newaddcontentAddLinkURL).val(),
                        "title": $linkForm.find(newaddcontentAddLinkTitle).val() || $linkForm.find(newaddcontentAddLinkURL).val(),
                        "description": $linkForm.find(newaddcontentAddLinkDescription).val(),
                        "tags":$linkForm.find(newaddcontentAddLinkTags).val(),
                        "permissions":"public",
                        "copyright":"creativecommons",
                        "css_class": "icon-url-sprite",
                        "type":"link"
                    };
                    addContentToQueue(linkObj);
                    $(this).parent().find(newaddcontentAddLinkForm).reset();
                    break;
                case "newaddcontent_upload_content_form":
                    var $contentForm = $(this).prev().children(":visible").find(newAddContentForm);
                    var originalTitle = $contentForm.find(newaddcontentUploadContentOriginalTitle)[0].id;
                    var contentObj = {
                        "originaltitle": originalTitle,
                        "title": $contentForm.find(newaddcontentUploadContentTitle).val(),
                        "description": $contentForm.find(newaddcontentUploadContentDescription).val(),
                        "tags": $contentForm.find(newaddcontentUploadContentTags).val(),
                        "permissions": $contentForm.find(newaddcontentUploadContentPermissions).val(),
                        "copyright": "creativecommons",
                        "css_class": sakai.config.MimeTypes[sakai.config.Extensions[(originalTitle).slice(originalTitle.lastIndexOf(".") + 1, originalTitle.length).toLowerCase()] || "other"].cssClass || "icon-unknown-sprite",
                        "type": "content"
                    };
                    addContentToQueue(contentObj);
                    multifileQueueAddAllowed = true;
                    $contentForm.find(newaddcontentUploadContentTitle + ", " + newaddcontentUploadContentDescription + ", " + newaddcontentUploadContentTags).val("");
                    break;
                case "newaddcontent_add_document_form":
                    var $documentForm = $(this).prev().children(":visible").find(newAddContentForm);
                    var documentObj = {
                        "structure0": "TBD",
                        "title": $documentForm.find(newaddcontentAddDocumentTitle).val(),
                        "permissions": $documentForm.find(newaddcontentAddDocumentPermissions).val(),
                        "description": $documentForm.find(newaddcontentAddDocumentDescription).val(),
                        "tags": $documentForm.find(newaddcontentAddDocumentTags).val(),
                        "copyright": "creativecommons",
                        "css_class": "icon-sakaidoc-sprite",
                        "type": "document"
                    };
                    addContentToQueue(documentObj);
                    $documentForm.reset();
                    break;
                case "newaddcontent_existing_content_form":
                    var $existingContentForm = $(this).prev().children(":visible").find(newAddContentForm);
                    $.each($existingContentForm.find(":checked"), function(index, item){
                        if (!$(item).is(":disabled")) {
                            var contentObj = {
                                "title": $(item).next().text(),
                                "id": item.id,
                                "type": "existing",
                                "css_class": $(item).next().children(newaddcontentExistingItemsListContainerListItemIcon)[0].id
                            };
                            addContentToQueue(contentObj);
                            $(item).attr("disabled", "disabled");
                            $(item).parent().addClass(newaddcontentExistingItemsListContainerDisabledListItem);
                        }
                    });
                    break;
            }
        };

        /**
         * Show the pop up to enable the user to edit the permissions of a file in queue (permissions and copyright)
         */
        var changePermissions = function(){
            $newaddcontentSelecteditemsEditDataContainer.hide();
            var index = $(this).parents("li")[0].id.split("_")[2];
            $newaddcontentSelectedItemsEditPermissionsContainer.html(sakai.api.Util.TemplateRenderer(newaddcontentSelectedItemsEditPermissionsTemplates,{item: itemsToUpload[index], i:index, copyright:sakai.config.Permissions.Copyright, sakai:sakai}));
            $newaddcontentSelectedItemsEditPermissionsContainer.show();
            $newaddcontentSelectedItemsEditPermissionsContainer.css("left", $(this).parents("li").position().left + "px");
            $newaddcontentSelectedItemsEditPermissionsContainer.css("top", $(this).parents("li").position().top + 40 + "px");
        };

        /**
         * Show the pop up to enable the user to edit the data of a file in queue (description, tags and title)
         */
        var editData = function(){
            $newaddcontentSelectedItemsEditPermissionsContainer.hide();
            var index = $(this).parents("li")[0].id.split("_")[2];
            $newaddcontentSelecteditemsEditDataContainer.html(sakai.api.Util.TemplateRenderer(newaddcontentSelectedItemsEditDataTemplate,{item: itemsToUpload[index], i:index}));
            $newaddcontentSelecteditemsEditDataContainer.show();
            $newaddcontentSelecteditemsEditDataContainer.css("left", $(this).parents("li").position().left + "px");
            $newaddcontentSelecteditemsEditDataContainer.css("top", $(this).parents("li").position().top + 40 + "px");
        };

        /**
         * Close the edit popup
         */
        var closeEditData = function(){
            $(this).parent().parent().hide();
        };

        /**
         * Save the changes made to a file in the queue
         */
        var saveEdit = function(){
            var index = $(newaddcontentSelectedItemsEditIndex)[0].id;
            if ($newaddcontentSelecteditemsEditDataContainer.is(":visible")) {
                itemsToUpload[index].title = $(newaddcontentSelecteditemsEditDataContainer + " " + newaddcontentSelectedItemsEditDataTitle).val();
                itemsToUpload[index].description = $(newaddcontentSelecteditemsEditDataContainer + " " + newaddcontentSelectedItemsEditDataDescription).val();
                itemsToUpload[index].tags = $(newaddcontentSelecteditemsEditDataContainer + " " + newaddcontentSelectedItemsEditDataTags).val();
            }else{
                itemsToUpload[index].permissions = $(newaddcontentSelectedItemsEditPermissionsContainer + " " + newaddcontentSelectedItemsEditPermissionsPermissions).val();
                itemsToUpload[index].copyright = $(newaddcontentSelectedItemsEditPermissionsContainer + " " + newaddcontentSelectedItemsEditPermissionsCopyright).val();
            }
            $(this).parent().parent().hide();
            renderQueue();
        };


        ///////////////////////
        // UPLOADING ACTIONS //
        ///////////////////////

        /**
         * Check if all items have been uploaded
         */
        var checkUploadCompleted = function(files){
            if (files) {
                $.each(itemsToUpload, function(index, item){
                    if (item.type == "content") {
                        itemsUploaded++;
                    }
                });
            }else{
                itemsUploaded++;
            }
            if(itemsToUpload.length == itemsUploaded){
                $newaddcontentContainer.jqmHide();
                sakai.api.Util.notification.show(sakai.api.i18n.General.getValueForKey("MY_LIBRARY"), sakai.api.i18n.General.getValueForKey("MY_LIBRARY_ADDED"));
                window.setTimeout("$(window).trigger(\"complete.fileupload.sakai\")", 1000);
            }
        };

        /**
         * Creates a sakaidocument
         * @param {Object} documentObj Object containing data needed to create a sakai document
         */
        var createDocument = function(documentObj){
            var refID = sakai.api.Util.generateWidgetId();
            var document = {
                "sakai:pooled-content-file-name": documentObj.title,
                "sakai:description": documentObj.description,
                "sakai:permissions": documentObj.permissions,
                "sakai:copyright": documentObj.copyright,
                "structure0": $.toJSON({
                    "page1": {
                        "_ref": refID,
                        "_order": 0,
                        "_title": "Page Title 1",
                        "main": {
                            "_ref": refID,
                            "_order": 0,
                            "_title": "Page Title 1"
                        }
                    } 
                }),
                "sakai:custom-mimetype": "x-sakai/document"
            };

            $.ajax({
                url: uploadPath,
                data: document,
                type: "POST",
                dataType: "json",
                success: function(data){
<<<<<<< HEAD
                    var content = $.toJSON({
                        "id6573920372": {
                            "page": "Lorem ipsum dolor sit amet, consectetur adipiscing elit. Nam tempus enim nec ipsum faucibus tincidunt ut tristique ipsum. In nec fringilla erat. Ut sagittis, justo ac gravida feugiat, sem massa cursus magna, in euismod nunc risus vitae tellus. Donec vel nunc ligula. Ut sem ipsum, molestie a hendrerit quis, semper at enim. Donec aliquam dolor ac odio vulputate pretium. Nullam congue ornare magna, in semper elit ultrices a. Morbi sed ante sem, et semper quam. Vivamus non adipiscing eros. Vestibulum risus felis, laoreet eget aliquet in, viverra ut magna. Curabitur consectetur, justo non faucibus ornare, nulla leo condimentum purus, vitae tempus justo erat a lorem. Praesent eu augue et enim viverra lobortis et pellentesque urna. Proin consectetur interdum sodales. Curabitur metus tortor, laoreet eu pulvinar nec, rhoncus a elit. Proin tristique, massa eu elementum vehicula, elit nibh gravida ante, sed mollis lacus tortor quis risus. Quisque vel accumsan elit. Aliquam viverra porttitor tellus, sit amet ornare purus imperdiet nec. Proin ornare, enim sed interdum vestibulum, lacus est elementum nibh, a scelerisque urna neque ut ligula. Etiam tristique scelerisque nunc, nec rhoncus nulla tempor vel. Vivamus sed eros erat, ac gravida nisi.<br/><br/>Sed metus elit, malesuada gravida viverra sit amet, tristique pretium mauris. Class aptent taciti sociosqu ad litora torquent per conubia nostra, per inceptos himenaeos. Curabitur fringilla tortor eu tortor fringilla ac egestas metus facilisis. Maecenas quis magna ligula, a vehicula dolor. Ut lobortis, magna et tincidunt mollis, mi massa dignissim ante, vel consectetur sapien nunc non velit. Phasellus feugiat tortor eget massa fermentum non scelerisque erat iaculis. Duis ut nulla quis tortor dapibus malesuada. Sed molestie sapien non mi consequat ultrices. Nam vel pretium enim. Curabitur vestibulum metus semper arcu lobortis convallis. Donec quis tellus dui, ut porttitor ipsum. Duis porta, odio sed consectetur malesuada, ipsum libero eleifend diam, ut sagittis eros tellus a velit. Etiam feugiat porta adipiscing. Sed luctus, odio sed tristique suscipit, massa ante ullamcorper nulla, a pellentesque lorem ante eget arcu. Nam venenatis, dui at ullamcorper faucibus, orci sapien convallis purus, ut vulputate justo nibh et orci."
                        }
                    });
=======
                    var content = {};
                    content[refID] = {
                        "page": sakaidocConfig.defaultContent
                    }
>>>>>>> 8b3e9191
                    $.ajax({
                        url: "/p/" + data._contentItem.poolId + ".resource",
                        type: "POST",
                        dataType: "json",
                        data: {
                            ":operation": "import",
                            ":contentType": "json",
                            ":replace": true,
                            ":replaceProperties": true,
                            "_charset_":"utf-8",
<<<<<<< HEAD
                            ":content": content
=======
                            ":content": $.toJSON(content)
>>>>>>> 8b3e9191
                        },
                        success: function() {
                            // add pageContent in non-replace mode to support versioning
                            $.ajax({
                                url: "/p/" + data._contentItem.poolId + "/id6573920372.save.json",
                                type: "POST",
                                data: {
                                    "sling:resourceType": "sakai/pagecontent",
                                    "sakai:pagecontent": content,
                                    "_charset_": "utf-8"
                                }
                            });
                            sakai.api.Util.tagEntity("/p/" + data._contentItem.poolId, documentObj.tags.split(","));
                            checkUploadCompleted();
                        },
                        error: function() {
                            checkUploadCompleted();
                        }
                    });
                    document.hashpath = data["_contentItem"].poolId;
                    document.permissions = document["sakai:permissions"];
                    sakai.api.Content.setFilePermissions([document], false);
                },
                error: function(err){
                    checkUploadCompleted();
                }
            });
        };

        /**
         * Upload a link
         * @param {Object} linkObj object containing all information necessary to upload a link
         */
        var uploadLink = function(linkObj){
            var preview = sakai.api.Content.getPreviewUrl(linkObj.url);
            var link = {
                "sakai:pooled-content-file-name": linkObj.title,
                "sakai:pooled-content-url": linkObj.url,
                "sakai:description": linkObj.description,
                "sakai:permissions": linkObj.permissions,
                "sakai:copyright": linkObj.copyright,
                "sakai:custom-mimetype": "x-sakai/link",
                "sakai:preview-url": preview.url,
                "sakai:preview-type": preview.type,
                "sakai:preview-avatar": preview.avatar
            };

            $.ajax({
                url: uploadPath,
                data: link,
                type: "POST",
                dataType: "JSON",
                success: function(data){
                    linkObj.hashpath = data["_contentItem"].poolId;
                    sakai.api.Util.tagEntity("/p/" + linkObj.hashpath.poolId, linkObj.tags.split(","));
                    sakai.api.Content.setFilePermissions([linkObj], function(){
                        checkUploadCompleted();
                    });
                },
                error: function() {
                    checkUploadCompleted();
                }
            });
        };

        /**
         * Set extra data (title, description,...) on a piece of uploaded content
         * @param {Object} data Contains ID's returned from the server to construct the POST URL and title with
         */
        var setDataOnContent = function(data){
            var objArr = [];
            $.each(itemsToUpload, function(i,arrayItem){
                if(arrayItem.type == "content"){
                    $.each(data, function(ii, savedItem){
                        if (savedItem.filename == arrayItem.originaltitle) {
                            arrayItem.hashpath = savedItem.hashpath;
                            savedItem.permissions = arrayItem.permissions;
                            savedItem.hashpath = savedItem.hashpath.poolId;
                            var obj = {
                                "url": "/p/" + savedItem.hashpath,
                                "method": "POST",
                                "parameters": {
                                    "sakai:description": arrayItem.description,
                                    "sakai:fileextension": savedItem.filename.substring(savedItem.filename.lastIndexOf("."), savedItem.filename.length),
                                    "sakai:pooled-content-file-name": arrayItem.title,
                                    "sakai:permissions": arrayItem.permissions,
                                    "sakai:copyright": arrayItem.copyright,
                                    "sakai:allowcomments": "true",
                                    "sakai:showcomments": "true"
                                }
                            };
                            objArr.push(obj);

                            // Set initial version
                            var versionObj = {
                                "url": "/p/" + savedItem.hashpath + ".save.json",
                                "method": "POST",
                                "parameters": {}
                            };
                            objArr.push(versionObj);
                        }
                    });
                }
            });

            sakai.api.Content.setFilePermissions(data, false);

            $.ajax({
                url: sakai.config.URL.BATCH,
                traditional: true,
                type: "POST",
                cache: false,
                data: {
                    requests: $.toJSON(objArr)
                },
                success: function(data){
                    // save tags
                    $.each(itemsToUpload, function(i,arrayItem){
                        if (arrayItem.hashpath && arrayItem.hashpath.poolId) {
                            sakai.api.Util.tagEntity("/p/" + arrayItem.hashpath.poolId, arrayItem.tags.split(","));
                        }
                    });

                    checkUploadCompleted(true);
                }, error: function(){
                    checkUploadCompleted(true);
                }
            });

        };

        /**
         * Execute the multifile upload
         */
        var uploadContent = function(){
            $newaddcontentUploadContentForm.attr("action", uploadPath);
            $newaddcontentUploadContentForm.ajaxForm({
                success: function(data){
                    var responseData = {};
                    if (jQuery.browser.webkit) {
                        responseData = $.parseJSON(data.split(">")[1].split("<")[0]);
                    } else {
                        responseData = $.parseJSON(data.replace(/<pre>/i, "").replace(/<\/pre>/i, ""));
                    }
                    var extractedData = [];
                    for (var i in responseData) {
                        if (responseData.hasOwnProperty(i)) {
                            var obj = {};
                            obj.filename = i;
                            obj.hashpath = responseData[i];
                            extractedData.push(obj);
                        }
                    }
                    setDataOnContent(extractedData);
                },
                error: function(){
                    checkUploadCompleted();
                }
            });
            $newaddcontentUploadContentForm.submit();
        };

        /**
         * Add an already existing item to your own library
         * @param {Object} item Item to be added to your own library
         */
        var addToLibrary = function(item){
            sakai.api.Content.addToLibrary(item.id, sakai.data.me.user.userid, function(){
                checkUploadCompleted();
            });
        };

        /**
         * Execute the upload of the files in the queue by calling the functions needed for the specific type of content
         */
        var doUpload = function(){
            $.each(itemsToUpload, function(index,item){
                switch(item.type){
                    case "link":
                        uploadLink(item);
                        break;
                    case "content":
                        if (!contentUploaded) {
                            uploadContent();
                            contentUploaded = true;
                        }
                        break;
                    case "document":
                        createDocument(item);
                        break;
                    case "existing":
                        addToLibrary(item);
                        break;
                }
            });
        };


        ////////////////////////
        // MULTIFILE SPECIFIC //
        ////////////////////////

        /**
         * If the user selects another file after already selecting a first file
         * and has not added that first file to the list of files to be uploaded
         * the first file should be deleted from the multifile list as the user
         * hasn't indicated it wants that first file to be uploaded. In this case
         * it could be that the wrong file was selected, or the user changed his
         * mind.
         */
        var decideTrashPrev = function(){
            if (multifileQueueAddAllowed) {
                return false;
            } else {
                return true;
            }
        };

        /**
         * Prefill some of the extra data a file can have
         * @param {String} fileName Name of the selected file
         */
        var preFillContentFields = function(fileName){
            $(newaddcontentUploadContentFields + " " + newaddcontentUploadContentTitle).val(fileName);
            $(newaddcontentUploadContentFields + " " + newaddcontentUploadContentOriginalTitle)[0].id = fileName;
        };


        ///////////////
        // RENDERING //
        ///////////////

        /**
         * Check if a field is valid and the button to add to the list should be enabled
         */
        var checkFieldValidToAdd = function(){
            if ($(this).attr("type") == "text") {
                var val = $.trim($(this).val());
                if (val) {
                    enableAddToQueue();
                }
                else {
                    disableAddToQueue();
                }
            }else{
                if ($(newaddcontentExistingContentForm + " input[type=checkbox]:checked").length) {
                    enableAddToQueue();
                }else{
                    disableAddToQueue();
                }
            }
        };

        /**
         * Show a selected navigation item
         * @param {Object} $selected Selected navigation item
         */
        var showSelectedItem = function($selected){
            $newaddcontentNewItemContainer.hide();
            $selected.show();
        };

        /**
         * Show the interface to upload new content
         */
        var renderUploadNewContent = function(){
            showSelectedItem($(newaddcontentUploadContentTemplate));
            $("#newaddcontent_upload_content_form input").MultiFile({
                afterFileSelect: function(element, fileName, master_element){
                    var trashPrev = decideTrashPrev();
                    if (trashPrev){
                        // Remove the previously added file
                        $(".MultiFile-list").children().last().prev().find("a").click();
                    }
                    multifileQueueAddAllowed = false;
                    preFillContentFields(fileName);
                    enableAddToQueue();
                }
            });
        };

        /**
         * Show the interface to add a new document
         */
        var renderNewDocument = function(){
            showSelectedItem($(newaddcontentAddDocumentTemplate));
        };

        var searchAndRenderExistingContent = function(context, $container, q){
            var searchURL = "";
            switch(context){
                case "everything":
                    searchURL = "/var/search/pool/all.infinity.json?items=10&q=" + q;
                    break;
                case "my_content":
                    searchURL = "/var/search/pool/me/manager.json?items=10&q=" + q;
                    break;
                case "shared_with_me":
                    searchURL = "/var/search/pool/me/viewer.json?items=10&q=" + q;
                    break;
            }

            $.ajax({
                url: searchURL,
                type: "GET",
                success: function(data){
                    var existingIDs = [];
                    $.each(itemsToUpload, function(index, item){
                        if(item.type == "existing"){
                            existingIDs.push(item.id);
                        }
                    });
                    $container.html(sakai.api.Util.TemplateRenderer(newaddcontentExistingItemsTemplate, {"data": data, "sakai":sakai, "queue":existingIDs}));
                },
                error: function(err){

                }
            });
        };

        /**
         * Decide what context to render to add existing content
         * @param {Object} context The context that will help decide what to render
         */
        var renderExistingContent = function(context, q){
            if (!q) {
                q = "*";
            }
            $newaddcontentExistingItemsSearch[0].id = "search_" + context;
            switch(context){
                case "everything":
                    showSelectedItem($(newaddcontentAddExistingTemplate));
                    searchAndRenderExistingContent(context, $(newaddcontentExistingItemsListContainerList), q);
                    break;
                case "my_content":
                    showSelectedItem($(newaddcontentAddExistingTemplate));
                    searchAndRenderExistingContent(context, $(newaddcontentExistingItemsListContainerList), q);
                    break;
                case "shared_with_me":
                    showSelectedItem($(newaddcontentAddExistingTemplate));
                    searchAndRenderExistingContent(context, $(newaddcontentExistingItemsListContainerList), q);
                    break;
            }
        };

        /**
         * Show the interface to add a link
         */
        var renderAddLink = function(){
            showSelectedItem($(newaddcontentAddLinkTemplate));
        };


        ////////////////////
        // CONTENT SEARCH //
        ////////////////////

        /**
         * Prepare and call the function to render existing content in a list
         */
        var prepareContentSearch = function(){
            var query = $.trim($(this).val());
            var context = $(this)[0].id.split("search_")[1];
            renderExistingContent(context, query);
        };


        ////////////////
        // NAVIGATION //
        ////////////////

        /**
         * Reset the menu to its original state
         */
        var resetMenu = function(){
            $newaddcontentContainerNewItem.removeClass(newaddcontentContainerNewItemExtraRoundedBorderClass);
            $newaddcontentContainerLHChoiceItem.removeClass(newaddcontentContainerLHChoiceSelectedItem);
            $("#newaddcontent_upload_content").addClass(newaddcontentContainerLHChoiceSelectedItem);
        };

        /**
         * Decide what to render when the menu is navigated
         * Add/remove some CSS classes to show/hide rounded borders etc.
         */
        var navigateMenu = function(){
            disableAddToQueue();
            $newaddcontentContainerNewItemRaquoRight.removeClass(newaddcontentContainerNewItemRaquoRightDocumentsposition);
            $newaddcontentContainerNewItemAddToList.removeClass(newaddcontentContainerNewItemAddToListDocumentsposition);
            $newaddcontentContainerNewItemAddToList.removeClass(newaddcontentContainerNewItemAddToListExistingContentposition);
            if ($(this).prev().hasClass(newaddcontentContainerLHChoiceItemClass)) {
                $newaddcontentContainerNewItem.addClass(newaddcontentContainerNewItemExtraRoundedBorderClass);
            }
            else {
                $newaddcontentContainerNewItem.removeClass(newaddcontentContainerNewItemExtraRoundedBorderClass);
            }
            $newaddcontentContainerLHChoiceItem.removeClass(newaddcontentContainerLHChoiceSelectedItem);
            $(this).addClass(newaddcontentContainerLHChoiceSelectedItem);

            switch ($(this)[0].id) {
                case "newaddcontent_upload_content":
                    renderUploadNewContent();
                    break;
                case "newaddcontent_new_document":
                    renderNewDocument();
                    $newaddcontentContainerNewItemRaquoRight.addClass(newaddcontentContainerNewItemRaquoRightDocumentsposition);
                    $newaddcontentContainerNewItemAddToList.addClass(newaddcontentContainerNewItemAddToListDocumentsposition);
                    break;
                case "newaddcontent_add_link":
                    renderAddLink();
                    break;
                case "": // No ID found on class -> subnav present
                    switch ($(this).children("ul").children(newaddcontentContainerLHChoiceSelectedSubitem)[0].id) {
                        case "newaddcontent_existing_content_everything":
                            renderExistingContent("everything", $newaddcontentExistingItemsSearch.val());
                            $newaddcontentContainerNewItemAddToList.addClass(newaddcontentContainerNewItemAddToListExistingContentposition);
                            break;
                        case "newaddcontent_existing_content_my_content":
                            renderExistingContent("my_content", $newaddcontentExistingItemsSearch.val());
                            $newaddcontentContainerNewItemAddToList.addClass(newaddcontentContainerNewItemAddToListExistingContentposition);
                            break;
                        case "newaddcontent_existing_content_shared_with_me":
                            renderExistingContent("shared_with_me", $newaddcontentExistingItemsSearch.val());
                            $newaddcontentContainerNewItemAddToList.addClass(newaddcontentContainerNewItemAddToListExistingContentposition);
                            break;
                    }
                    break;
            }
        };

        /**
         * Executed when a subitem in the navigation has been clicked
         */
        var navigateSubItem = function(){
            $(newaddcontentContainerLHChoiceSelectedSubitem).removeClass(newaddcontentContainerLHChoiceSelectedSubitemClass);
            $(this).addClass(newaddcontentContainerLHChoiceSelectedSubitemClass);
        };


        /////////////
        // BINDING //
        /////////////

        /**
         * Remove binding on all elements
         */
        var removeBinding = function(){
            $newaddcontentContainerLHChoiceItem.unbind("click", navigateMenu);
            $newaddcontentContainerLHChoiceSubItem.unbind("click", navigateSubItem);
            $newaddcontentContainerNewItemAddToList.unbind("click", constructItemToAdd);
            $(newaddcontentContainerStartUploadButton).unbind("click", doUpload);
            $(newaddcontentSelectedItemsEditDataClose).die("click", closeEditData);
            $(newaddcontentContainerNewItemSaveChanges).die("click", saveEdit);
            $(newaddcontentSelectedItemsRemove).die("click", removeItemToAdd);
            $(newaddcontentSelectedItemsActionsPermissions).die("click", changePermissions);
            $(newaddcontentSelectedItemsActionsEdit).die("click", editData);
        };

        /**
         * Add binding to all elements
         */
        var addBinding = function(){
            $newaddcontentContainerLHChoiceItem.bind("click", navigateMenu);
            $newaddcontentContainerLHChoiceSubItem.bind("click", navigateSubItem);
            $newaddcontentContainerNewItemAddToList.bind("click", constructItemToAdd);
            $(newaddcontentContainerStartUploadButton).bind("click", doUpload);
            $(newaddcontentSelectedItemsEditDataClose).live("click", closeEditData);
            $(newaddcontentContainerNewItemSaveChanges).live("click", saveEdit);
            $(newaddcontentSelectedItemsRemove).live("click", removeItemToAdd);
            $(newaddcontentSelectedItemsActionsPermissions).live("click", changePermissions);
            $(newaddcontentSelectedItemsActionsEdit).live("click", editData);
            $newaddcontentExistingItemsSearch.keyup(prepareContentSearch);
            $(newaddcontentAddDocumentForm + " " + newaddcontentAddDocumentTitle).keyup(checkFieldValidToAdd);
            $(newaddcontentExistingContentForm + " input").live("click",checkFieldValidToAdd);

            $newaddcontentAddLinkForm.validate({
                success: function(){
                    enableAddToQueue();
                }
            });

            $(newaddcontentAddLinkForm + " " + newaddcontentAddLinkURL).blur(function(){
                $newaddcontentAddLinkForm.submit(function(){
                    return false;
                });
                if($newaddcontentAddLinkForm.validate().errorList.length){
                    disableAddToQueue();
                }
            });
        };


        ////////////////////
        // INITIALIZATION //
        ////////////////////

        /**
         * Initialize the modal dialog
         */
        var initializeJQM = function(){
            $newaddcontentContainer.jqm({
                modal: true,
                overlay: 20,
                toTop: true
            });

            // position dialog box at users scroll position
            var htmlScrollPos = $("html").scrollTop();
            var docScrollPos = $(document).scrollTop();
            if (htmlScrollPos > 0) {
                $newaddcontentContainer.css({
                    "top": htmlScrollPos + 100 + "px"
                });
            } else if (docScrollPos > 0) {
                $newaddcontentContainer.css({
                    "top": docScrollPos + 100 + "px"
                });
            }
            $newaddcontentContainer.jqmShow();
        };

        /**
         * Call all functions and reset all variables needed to get the widget
         * into the original startup state
         */
        var resetWidget = function(){
            removeBinding();
            resetQueue();
            resetMenu();
            disableAddToQueue();
            disableStartUpload();
            multifileQueueAddAllowed = true;
            contentUploaded = false;
            hideAfterContentUpload = false;
        };

        /**
         * Initialize the widget
         */
        var initialize = function(){
            initializeJQM();
            resetWidget();
            addBinding();
            renderUploadNewContent();
        };


        ////////////
        // EVENTS //
        ////////////

        $(window).bind("init.newaddcontent.sakai", function(e, data){
            initialize();
        });

    };
    sakai.api.Widgets.widgetLoader.informOnLoad("newaddcontent");
});<|MERGE_RESOLUTION|>--- conflicted
+++ resolved
@@ -389,18 +389,10 @@
                 type: "POST",
                 dataType: "json",
                 success: function(data){
-<<<<<<< HEAD
-                    var content = $.toJSON({
-                        "id6573920372": {
-                            "page": "Lorem ipsum dolor sit amet, consectetur adipiscing elit. Nam tempus enim nec ipsum faucibus tincidunt ut tristique ipsum. In nec fringilla erat. Ut sagittis, justo ac gravida feugiat, sem massa cursus magna, in euismod nunc risus vitae tellus. Donec vel nunc ligula. Ut sem ipsum, molestie a hendrerit quis, semper at enim. Donec aliquam dolor ac odio vulputate pretium. Nullam congue ornare magna, in semper elit ultrices a. Morbi sed ante sem, et semper quam. Vivamus non adipiscing eros. Vestibulum risus felis, laoreet eget aliquet in, viverra ut magna. Curabitur consectetur, justo non faucibus ornare, nulla leo condimentum purus, vitae tempus justo erat a lorem. Praesent eu augue et enim viverra lobortis et pellentesque urna. Proin consectetur interdum sodales. Curabitur metus tortor, laoreet eu pulvinar nec, rhoncus a elit. Proin tristique, massa eu elementum vehicula, elit nibh gravida ante, sed mollis lacus tortor quis risus. Quisque vel accumsan elit. Aliquam viverra porttitor tellus, sit amet ornare purus imperdiet nec. Proin ornare, enim sed interdum vestibulum, lacus est elementum nibh, a scelerisque urna neque ut ligula. Etiam tristique scelerisque nunc, nec rhoncus nulla tempor vel. Vivamus sed eros erat, ac gravida nisi.<br/><br/>Sed metus elit, malesuada gravida viverra sit amet, tristique pretium mauris. Class aptent taciti sociosqu ad litora torquent per conubia nostra, per inceptos himenaeos. Curabitur fringilla tortor eu tortor fringilla ac egestas metus facilisis. Maecenas quis magna ligula, a vehicula dolor. Ut lobortis, magna et tincidunt mollis, mi massa dignissim ante, vel consectetur sapien nunc non velit. Phasellus feugiat tortor eget massa fermentum non scelerisque erat iaculis. Duis ut nulla quis tortor dapibus malesuada. Sed molestie sapien non mi consequat ultrices. Nam vel pretium enim. Curabitur vestibulum metus semper arcu lobortis convallis. Donec quis tellus dui, ut porttitor ipsum. Duis porta, odio sed consectetur malesuada, ipsum libero eleifend diam, ut sagittis eros tellus a velit. Etiam feugiat porta adipiscing. Sed luctus, odio sed tristique suscipit, massa ante ullamcorper nulla, a pellentesque lorem ante eget arcu. Nam venenatis, dui at ullamcorper faucibus, orci sapien convallis purus, ut vulputate justo nibh et orci."
-                        }
-                    });
-=======
                     var content = {};
                     content[refID] = {
                         "page": sakaidocConfig.defaultContent
                     }
->>>>>>> 8b3e9191
                     $.ajax({
                         url: "/p/" + data._contentItem.poolId + ".resource",
                         type: "POST",
@@ -411,16 +403,12 @@
                             ":replace": true,
                             ":replaceProperties": true,
                             "_charset_":"utf-8",
-<<<<<<< HEAD
-                            ":content": content
-=======
                             ":content": $.toJSON(content)
->>>>>>> 8b3e9191
                         },
                         success: function() {
                             // add pageContent in non-replace mode to support versioning
                             $.ajax({
-                                url: "/p/" + data._contentItem.poolId + "/id6573920372.save.json",
+                                url: "/p/" + data._contentItem.poolId + "/" + refID + ".save.json",
                                 type: "POST",
                                 data: {
                                     "sling:resourceType": "sakai/pagecontent",
