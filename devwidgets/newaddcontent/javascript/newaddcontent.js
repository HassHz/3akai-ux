--- conflicted
+++ resolved
@@ -176,12 +176,8 @@
             itemsToUpload = [];
             itemsUploaded = 0;
             disableAddToQueue();
-<<<<<<< HEAD
             renderQueue();
-=======
-            $newaddcontentContainerSelectedItemsContainer.html("");
             $(".MultiFile-remove").click();
->>>>>>> a32cd254
         };
 
         /**
