--- conflicted
+++ resolved
@@ -167,21 +167,6 @@
                                 name = member["sakai:group-title"];
                                 picture = sakai.api.Groups.getProfilePicture(member);
                             }
-<<<<<<< HEAD
-                            newjson.entry[0].manager = member;
-                            var item = {
-                                member: {
-                                    memberId: id,
-                                    memberName: name,
-                                    memberPicture: picture,
-                                    roleName: role
-                                },
-                                group: newjson.entry[0],
-                                sakai: sakai
-                            };
-                            $("#recentmemberships_item_member_container").html(sakai.api.Util.TemplateRenderer("#recentmemberships_item_member_template", item));
-                            break;
-=======
                             if (id) {
                                 newjson.entry[0].manager = member;
                                 var item = {
@@ -191,12 +176,12 @@
                                         memberPicture: picture,
                                         roleName: role
                                     },
-                                    group: newjson.entry[0]
+                                    group: newjson.entry[0],
+                                    sakai: sakai
                                 };
                                 $("#recentmemberships_item_member_container").html(sakai.api.Util.TemplateRenderer("#recentmemberships_item_member_template", item));
                                 break;
                             }
->>>>>>> 1a1ba58f
                         }
                     }
                 }
