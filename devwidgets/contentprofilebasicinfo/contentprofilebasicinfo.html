<!-- CSS -->
<link rel="stylesheet" type="text/css" href="/devwidgets/contentprofilebasicinfo/css/contentprofilebasicinfo.css" />

<div id="content_profile_basic_info_container" style="display:none;"></div>

<div id="content_profile_basic_info_template"><!--
    <form id="content_profile_basic_info_form" action="javascript:;" method="post">
        <h4 class="content_profile_basic_info_form_section_header">__MSG__BASIC_INFO__</h4>
        <div class="content_profile_basic_info_form_row">
            <label for="content_profile_basic_info_form_name">
                __MSG__NAME__:
            </label>
            {if !anon}
                <input type="text" id="content_profile_basic_info_form_name" {if data["sakai:pooled-content-file-name"]}value="${data["sakai:pooled-content-file-name"]}"{/if} class="required" name="Content name"/>
            {else}
                <label class="content_profile_basic_info_form_anon_label">{if data["sakai:pooled-content-file-name"]}${data["sakai:pooled-content-file-name"]}{/if}</label>
            {/if}
        </div>
        <div class="content_profile_basic_info_form_row">
            <label for="content_profile_basic_info_form_tags">
                __MSG__TAGS__:
            </label>
            {if !anon}
<<<<<<< HEAD
                <textarea name="Content tags" id="content_profile_basic_info_form_tags">{if data["sakai:tags"]}{for tag in data["sakai:tags"]}{if tag.split("/")[0] !== "directory"}{if tag_index > 0},{/if}${tag}{/if}{/for}{/if}</textarea>
=======
                <textarea rows="3" id="content_profile_basic_info_form_tags">{if data["sakai:tags"]}{for tag in data["sakai:tags"]}{if tag.split("/")[0] !== "directory"}{if tag_index > 0},{/if}${tag}{/if}{/for}{/if}</textarea>
>>>>>>> deb0ee54
                <br/>
                <div class="content_profile_basic_info_form_info">
                    __MSG__THIS_WILL_HELP_YOU_AND_OTHERS_FIND_THIS_CONTENT__
                </div>
            {else}
            <div id="content_profile_basic_info_tags_viewlist">
                {if data["sakai:tags"]}
                    {for tag in data["sakai:tags"]}{if tag.split("/")[0] !== "directory"}{if tag_index > 0},{/if} <a href="/dev/search.html#tag=/tags/${tag}" class="s3d-action" title="Search content tagged with '${tag}'"">${tag}</a>{/if}{/for}
                {else}
                    <label class="content_profile_basic_info_form_anon_label">__MSG__NONE__</label>
                {/if}
            </div>
            {/if}
        </div>
        <div class="content_profile_basic_info_form_row">
            <label for="content_profile_basic_info_form_description">
                __MSG__DESCRIPTION__:
            </label>
            {if !anon}
<<<<<<< HEAD
                <textarea name="Content description" id="content_profile_basic_info_form_description">{if data["sakai:description"]}${data["sakai:description"]}{/if}</textarea>
=======
            <textarea rows="3" id="content_profile_basic_info_form_description">{if data["sakai:description"]}${data["sakai:description"]}{/if}</textarea>
>>>>>>> deb0ee54
            {else}
                <label class="content_profile_basic_info_form_anon_label">{if data["sakai:description"]}${data["sakai:description"]}{else}__MSG__NONE__{/if}</label>
            {/if}
        </div>
        <div class="content_profile_basic_info_form_row">
            <label for="content_profile_basic_info_copyright_select">
                __MSG__KIND_OF_COPYRIGHT__:
            </label>
            {if !anon}
                <select id="content_profile_basic_info_copyright_select" name="Content copyright">
                    <option value="creativecommons" {if data["sakai:copyright"] === "creativecommons"}selected="selected"{/if}>__MSG__CREATIVE_COMMONS_LICENSE__</option>
                    <option value="copyrighted" {if data["sakai:copyright"] === "copyrighted"}selected="selected"{/if}>__MSG__COPYRIGHTED__</option>
                    <option value="nocopyright" {if data["sakai:copyright"] === "nocopyright"}selected="selected"{/if}>__MSG__NO_COPYRIGHT__</option>
                    <option value="licensed" {if data["sakai:copyright"] === "licensed"}selected="selected"{/if}>__MSG__LICENSED__</option>
                    <option value="waivecopyright" {if data["sakai:copyright"] === "waivecopyright"}selected="selected"{/if}>__MSG__WAIVE_COPYRIGHT__</option>
                </select>
            {else}
                <label class="content_profile_basic_info_form_anon_label">
                    {if data["sakai:copyright"] === "creativecommons"}__MSG__CREATIVE_COMMONS_LICENSE__{/if}
                    {if data["sakai:copyright"] === "copyrighted"}__MSG__COPYRIGHTED__{/if}
                    {if data["sakai:copyright"] === "nocopyright"}__MSG__NO_COPYRIGHT__{/if}
                    {if data["sakai:copyright"] === "licensed"}__MSG__LICENSED__{/if}
                    {if data["sakai:copyright"] === "waivecopyright"}__MSG__WAIVE_COPYRIGHT__{/if}
                </label>
            {/if}
        </div>
        {if !anon}
        <div class="content_profile_basic_info_form_row">
            <label for="content_profile_basic_info_permissions_select">
                __MSG__WHO_CAN_SEE_THIS_CONTENT__:
            </label>
                <select id="content_profile_basic_info_permissions_select" name="Content permissions">
                    <option value="public" {if data["sakai:permissions"] === "public"}selected="selected"{/if}>__MSG__PUBLIC__</option>
                    <option value="everyone" {if data["sakai:permissions"] === "everyone"}selected="selected"{/if}>__MSG__LOGGED_IN_USERS__</option>
                    <option value="private" {if data["sakai:permissions"] === "private" || data["sakai:permissions"] === "group"}selected="selected"{/if}>__MSG__MANAGERS_AND_MEMBERS__</option>
                </select>
        </div>
        {/if}
        <div class="content_profile_basic_info_form_row">
            <label class="content_profile_basic_info_label" for="content_profile_basic_info">
                __MSG__WHERE_CONTENT_FOUND_IN_DIRECTORY__:
            </label>
            <span style="display:none;" id="content_profile_basic_info_add_another_text">__MSG__ADD_ANOTHER_LOCATION__</span>
            {if !anon}
            <div id="content_profile_basic_info_content_directory_contents">
                {if saveddirectory.length === 0}
                    <div id="content_profile_basic_info_add_another_container">
                    </div>
                    <p id="content_profile_basic_info_add_another_location">
                        <a href="javascript:;" title="__MSG__ADD_A_LOCATION__"><span id="content_profile_basic_info_add_another_location_link">__MSG__ADD_A_LOCATION__</span></a>
                    </p>
                {else}
                    <ul class="content_profile_basic_info_saveddirectory">
                        {for savedDir in saveddirectory}
                            <li class="${savedDir}">
                                <span class="content_profile_basic_info_saveddirectory_information">${savedDir.toString().replace(/,/g, " <span class='content_profile_basic_info_selected_and_saved_seperator'>&raquo;</span> ")}</span>
                                <a href="javascript:;" class="content_profile_basic_info_remove_location" title="Remove location">Remove</a>
                            </li>
                        {/for}
                    </ul>
                    <div id="content_profile_basic_info_add_another_container"></div>
                    <p id="content_profile_basic_info_add_another_location">
                        <a href="javascript:;" title="__MSG__ADD_ANOTHER_LOCATION__">__MSG__ADD_ANOTHER_LOCATION__</a>
                    </p>
                {/if}
            </div>
            {else}
                {if saveddirectory.length === 0}
                    <label class="content_profile_basic_info_form_anon_label">No locations added</label>
                {else}
                    <ul class="content_profile_basic_info_saveddirectory">
                        {for savedDir in saveddirectory}
                            <li><a href="/dev/search.html#tag=/tags/directory/${savedDir.toString().replace(/,/g, '/')}" class="s3d-action" title="Search content located at ${savedDir.toString().replace(/,/g, ' ')}">
                                    ${savedDir.toString().replace(/,/g, " <span class='content_profile_basic_info_selected_and_saved_seperator'>&raquo;</span> ")}
                                </a>
                            </li>
                        {/for}
                    </ul>
                {/if}
            {/if}
        </div>
        {if !anon}
        <div class="content_profile_basic_info_form_buttons">
            <button type="submit" class="s3d-button s3d-button-primary" id="uploadcontent_action_addcontent" name="submit_button">
                <span class="s3d-button-inner">__MSG__UPDATE_DETAILS__</span>
            </button>
        </div>
        {/if}
    </form>
--></div>

    <div id="content_profile_basic_info_firstlevel_template"><!--
        <select class="content_profile_basic_info_content content_profile_basic_info_hierarchy_select content_profile_basic_info_directory_lvlone required" name="content_profile_basic_info_directory_lvlone">
            <option value="no_value">__MSG__PLEASE_SELECT__</option>
            {for i in directory}
                <option value="${i.name}">${i.name}</option>
            {/for}
        </select>
        <div id="content_profile_basic_info_secondlevel_template_container"></div>
        <div id="content_profile_basic_info_thirdlevel_template_container"></div>
        <a href="javascript:;" class="content_profile_basic_info_remove_new_location" title="Remove location">Remove</a>
    --></div>

    <div id="content_profile_basic_info_secondlevel_template" style="display:none;"><!--
        <span class="content_profile_basic_info_select_seperator"> &raquo; </span>
        <select class="content_profile_basic_info_content content_profile_basic_info_hierarchy_select content_profile_basic_info_directory_lvltwo" name="Content directory location">
            <option value="no_value">__MSG__PLEASE_SELECT__</option>
            {for i in directory}
                {if i.name === changedboxvalue}
                    {for j in i.secondlevels}
                        <option value="${j.name}">${j.name}</option>
                    {/for}
                {/if}
            {/for}
        </select>
    --></div>

    <div id="content_profile_basic_info_thirdlevel_template" style="display:none;"><!--
        <span class="content_profile_basic_info_select_seperator"> &raquo; </span>
        <select class="content_profile_basic_info_content content_profile_basic_info_hierarchy_select content_profile_basic_info_directory_lvlthree" name="Content directory location">
            <option value="no_value">__MSG__PLEASE_SELECT__</option>
            {for i in directory}
                {if i.name === firstlevelvalue}
                    {for j in i.secondlevels}
                        {if j.name === changedboxvalue}
                            {for k in j.thirdlevels}
                                <option value="${k.name}">${k.name}</option>
                            {/for}
                        {/if}
                    {/for}
                {/if}
            {/for}
        </select>
    --></div>

    <!-- MESSAGES -->
    <div id="contentprofilebasicinfo_updated_basic_info" style="display:none;">__MSG__UPDATED_BASIC_INFO__</div>
    <div id="contentprofilebasicinfo_file_basic_info_been_updated" style="display:none;">__MSG__FILE_BASIC_INFO_BEEN_UPDATED__</div>
    <div id="contentprofilebasicinfo_failed_updating_basic_info" style="display:none;">__MSG__FAILED_UPDATING_BASIC_INFO__</div>
    <div id="contentprofilebasicinfo_file_basic_info_not_updated" style="display:none;">__MSG__FILE_BASIC_INFO_NOT_UPDATED__</div>
    <div id="contentprofilebasicinfo_failed_loading_data" style="display:none;">__MSG__FAILED_LOADING_DATA__</div>
    <div id="contentprofilebasicinfo_failed_loading_file_data" style="display:none;">__MSG__FAILED_LOADING_FILE_DATA__</div>
    <div id="contentprofilebasicinfo_select_directory" style="display:none;">__MSG__SELECT_DIRECTORY__</div>
    <div id="contentprofilebasicinfo_select_at_least_one_directory" style="display:none;">__MSG__SELECT_AT_LEAST_ONE_DIRECTORY__</div>

<!-- JAVASCRIPT -->
<script type="text/javascript" src="/devwidgets/contentprofilebasicinfo/javascript/contentprofilebasicinfo.js"></script><|MERGE_RESOLUTION|>--- conflicted
+++ resolved
@@ -21,11 +21,7 @@
                 __MSG__TAGS__:
             </label>
             {if !anon}
-<<<<<<< HEAD
-                <textarea name="Content tags" id="content_profile_basic_info_form_tags">{if data["sakai:tags"]}{for tag in data["sakai:tags"]}{if tag.split("/")[0] !== "directory"}{if tag_index > 0},{/if}${tag}{/if}{/for}{/if}</textarea>
-=======
-                <textarea rows="3" id="content_profile_basic_info_form_tags">{if data["sakai:tags"]}{for tag in data["sakai:tags"]}{if tag.split("/")[0] !== "directory"}{if tag_index > 0},{/if}${tag}{/if}{/for}{/if}</textarea>
->>>>>>> deb0ee54
+                <textarea rows="3" name="Content tags" id="content_profile_basic_info_form_tags">{if data["sakai:tags"]}{for tag in data["sakai:tags"]}{if tag.split("/")[0] !== "directory"}{if tag_index > 0},{/if}${tag}{/if}{/for}{/if}</textarea>
                 <br/>
                 <div class="content_profile_basic_info_form_info">
                     __MSG__THIS_WILL_HELP_YOU_AND_OTHERS_FIND_THIS_CONTENT__
@@ -45,11 +41,7 @@
                 __MSG__DESCRIPTION__:
             </label>
             {if !anon}
-<<<<<<< HEAD
-                <textarea name="Content description" id="content_profile_basic_info_form_description">{if data["sakai:description"]}${data["sakai:description"]}{/if}</textarea>
-=======
-            <textarea rows="3" id="content_profile_basic_info_form_description">{if data["sakai:description"]}${data["sakai:description"]}{/if}</textarea>
->>>>>>> deb0ee54
+                <textarea rows="3" name="Content description" id="content_profile_basic_info_form_description">{if data["sakai:description"]}${data["sakai:description"]}{/if}</textarea>
             {else}
                 <label class="content_profile_basic_info_form_anon_label">{if data["sakai:description"]}${data["sakai:description"]}{else}__MSG__NONE__{/if}</label>
             {/if}
