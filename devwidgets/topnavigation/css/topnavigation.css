--- conflicted
+++ resolved
@@ -60,11 +60,7 @@
 .topnavigation_counts_container {float:left;margin:8px 15px 0 0;}
 .topnavigation_counts_container .topnavigation_menuitem_counts_container {background:none;float:left;padding:3px 5px;border-radius:5px;-webkit-border-radius:5px;-moz-border-radius:5px;cursor:pointer; border: none; font-size: 13px;}
 .topnavigation_counts_container .topnavigation_menuitem_counts_container:hover {
-<<<<<<< HEAD
-    background: #57c9fa;
-=======
     background: #3b8ec0;
->>>>>>> 2cde9639
     background: -moz-linear-gradient(top, #57c9fa 0%, #50bbec 22%, #3b8ec0 69%, #3581b3 89%, #3480b2 100%);
     background: -webkit-gradient(linear, left top, left bottom, color-stop(0%,#57c9fa), color-stop(22%,#50bbec), color-stop(69%,#3b8ec0), color-stop(89%,#3581b3), color-stop(100%,#3480b2));
     background: -webkit-linear-gradient(top, #57c9fa 0%,#50bbec 22%,#3b8ec0 69%,#3581b3 89%,#3480b2 100%);
@@ -73,11 +69,7 @@
     background: linear-gradient(top, #57c9fa 0%,#50bbec 22%,#3b8ec0 69%,#3581b3 89%,#3480b2 100%);
 }
 .topnavigation_counts_container .topnavigation_menuitem_counts_container.selected {
-<<<<<<< HEAD
-    background: #57c9fa;
-=======
     background: #3b8ec0;
->>>>>>> 2cde9639
     background: -moz-linear-gradient(top, #57c9fa 0%, #50bbec 22%, #3b8ec0 69%, #3581b3 89%, #3480b2 100%);
     background: -webkit-gradient(linear, left top, left bottom, color-stop(0%,#57c9fa), color-stop(22%,#50bbec), color-stop(69%,#3b8ec0), color-stop(89%,#3581b3), color-stop(100%,#3480b2));
     background: -webkit-linear-gradient(top, #57c9fa 0%,#50bbec 22%,#3b8ec0 69%,#3581b3 89%,#3480b2 100%);
@@ -135,11 +127,7 @@
 .topnavigation_sign_up_link {font-size: 11px; top: 3px; position: relative;}
 .topnavigation_force_submenu_display {display:block !important;}
 .topnavigation_force_submenu_display_title {
-<<<<<<< HEAD
-    background: #57c9fa;
-=======
     background: #3b8ec0;
->>>>>>> 2cde9639
     background: -moz-linear-gradient(top, #57c9fa 0%, #50bbec 22%, #3b8ec0 69%, #3581b3 89%, #3480b2 100%);
     background: -webkit-gradient(linear, left top, left bottom, color-stop(0%,#57c9fa), color-stop(22%,#50bbec), color-stop(69%,#3b8ec0), color-stop(89%,#3581b3), color-stop(100%,#3480b2));
     background: -webkit-linear-gradient(top, #57c9fa 0%,#50bbec 22%,#3b8ec0 69%,#3581b3 89%,#3480b2 100%);
@@ -169,11 +157,7 @@
     -moz-border-radius: 2px;
     border-radius: 2px;
     -webkit-border-radius: 2px;
-<<<<<<< HEAD
-    background: #57c9fa;
-=======
     background: #3b8ec0;
->>>>>>> 2cde9639
     background: -moz-linear-gradient(top, #57c9fa 0%, #50bbec 22%, #3b8ec0 69%, #3581b3 89%, #3480b2 100%);
     background: -webkit-gradient(linear, left top, left bottom, color-stop(0%,#57c9fa), color-stop(22%,#50bbec), color-stop(69%,#3b8ec0), color-stop(89%,#3581b3), color-stop(100%,#3480b2));
     background: -webkit-linear-gradient(top, #57c9fa 0%,#50bbec 22%,#3b8ec0 69%,#3581b3 89%,#3480b2 100%);
