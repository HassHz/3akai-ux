/*
 * Licensed to the Sakai Foundation (SF) under one
 * or more contributor license agreements. See the NOTICE file
 * distributed with this work for additional information
 * regarding copyright ownership. The SF licenses this file
 * to you under the Apache License, Version 2.0 (the
 * "License"); you may not use this file except in compliance
 * with the License. You may obtain a copy of the License at
 *
 *     http://www.apache.org/licenses/LICENSE-2.0
 *
 * Unless required by applicable law or agreed to in writing,
 * software distributed under the License is distributed on an
 * "AS IS" BASIS, WITHOUT WARRANTIES OR CONDITIONS OF ANY
 * KIND, either express or implied. See the License for the
 * specific language governing permissions and limitations under the License.
 */

/**
 * Top Navigation Bar
 */

#explore_nav_container { background-color: #454a4f; color: #000; }
.explore_nav { vertical-align: bottom; width: 960px; height: 32px; margin: 0 auto 12px auto; background-color: #454a4f;}
.explore_nav ul { padding:0; margin:0; }
.explore_nav li { float: left; list-style:none none; padding: 0; margin: 0; }
.explore_nav .explore { font-size: 1em; }
.explore_nav ul.explore li { padding: 0; padding-bottom: 0px; border-left: 1px solid #878a8c; }
.explore_nav .explore li.navigation_first_link { border-left: none; }
.explore_nav .explore li a { height:16px; color:#fff; padding: 8px 20px; text-align: center; display: block; float: left; font-weight: bold;}
.explore_nav .navigation_grey_link {color:#888 !important;}
.explore_nav .explore li a.explore_inactive {color: #888;}
.explore_nav .explore li small { color:#ddd; font-size: 0.85em; }
.explore_nav .explore li span { height:16px; color:#fff; padding: 8px 20px; text-align: center; display: block; float: left; font-weight: bold;}
#topnavigation_mail_icon {background:url("/dev/images/mail_icon.png") no-repeat scroll 4px 3px transparent; float:left; height:14px; width:18px;}

.explore-bg {height: 100px; background-color: #868b91; position:absolute; top: 32px; left: 0; right:0; z-index: -1;}

/* Selected Nav element */
.explore_nav .explore .explore_nav_selected { padding-bottom:12px; }
<<<<<<< HEAD
.explore_nav .explore .explore_nav_selected a, .explore_nav .explore .explore_nav_selected span { background: url("/dev/images/body_bg_sprite.png") repeat scroll left top #868A8D}

/*** Top Right Navbar ***/
.explore_nav .personal-container { margin-top: 5px; padding-right: 5px; overflow: hidden; }
.explore_nav .personal { padding: 4px 0 0 5px; margin: 0; min-height: 30px; }
.explore_nav .personal li a { font-size: 8.5pt; padding:0 7px 0 7px; border-right: 1px solid #878a8c; color: #fff; display:block;}
.explore_nav .personal li .help_none { border-right: none; }
.explore_nav .personal li span { color: #fff; }
.explore_nav .user_link #userid {margin-left:7px;}
.explore_nav .user_link #userid_dropdown_arrow { background: url("/dev/images/dashboard_sprite.png") no-repeat scroll -149px -394px transparent; padding-right: 17px; padding-left: 8px;}
=======
.explore_nav .explore .explore_nav_selected a, .explore_nav .explore .explore_nav_selected span { background: url('/dev/images/topnav_hover_bg.gif') repeat; height:16px;}


/*** Top Right Navbar ***/
.explore_nav .personal-container { margin-top: 0px; padding-right: 5px; overflow: hidden; }
.explore_nav .personal { padding: 0 0 0 5px; margin: 0; min-height: 20px; float:right;}
.explore_nav .personal li a { font-size: 8.5pt; padding:0 7px 0 7px; border-right: 1px solid #878a8c; color: #fff; }
.explore_nav .personal li .help_none { border-right: none; }
.explore_nav .personal li span { color: #fff; }
.explore_nav .user_link span { background: url('/dev/images/white_subnav_arrow.png') bottom right no-repeat; padding-right: 17px; padding-left: 8px; }
>>>>>>> bbfea088
.explore_nav .personal li.last a { border:none; padding-right:0; }
.personal img { vertical-align: middle;}
.explore_nav .personal .sign_out { border: none;}
.explore_nav .personal .user_link img { position: relative; top: -1px; padding: 0 3px 0 3px;}
.explore_nav .personal .mail img { position: relative; top: -1px;}

/* User Link Dropdown */
#user_link_container {position:relative; text-align: left; min-width: 50px; max-width: 195px; }
#user_link_menu {background-color:#868a8d; font-size:9pt; line-height:16px; position:absolute; top:30px;z-index:500; padding:0 0 6px; min-width: 100px;}
#user_link_menu div { margin-top: 5px; }
.user_link_menu_border {border-bottom:1px solid #777; }
#user_link_menu ul {margin:0;padding:0}
#user_link_menu li {display:block; list-style-type:none;margin:0; padding:3px 5px 6px 13px;}
#user_link_menu li a {border:none;color:#fff;font-size: 9pt; padding:0;}
#user_link_menu li a:hover {color: #ddd}
.user_link_inactive li {font-size:9pt; }

/* Anonymous Login */
#login_container { background:none repeat scroll 0 0 #878A8C; left:785px; padding:10px; position:absolute; top:32px; width:246px; z-index:1000; text-align: right; color: #eee; }
#login_container input { border:1px solid #666666; height:20px; line-height:20px; margin:3px 0 10px; text-align:right; width:240px; font-size:11pt; font-weight:bold; color: #333; padding:0 10px 0 0; }
#error_message { font-size: 9pt; color: #ff0; }
#login_busy { background: url("/dev/images/ajax_load.gif") 0 0 no-repeat; width: 80px; height: 10px; }
<<<<<<< HEAD
=======
#register_button_container .register {border:none !important;}
#register_here {margin-bottom: 10px;}
>>>>>>> bbfea088

/* General Search */
#general_search_container { padding-top: 3px; }
.search_input_focus { color: #333 !important;}

/* MAIN */
.dropdown .dropdown_contacts .dropdown_person_name,.dropdown ul li a {color:#006e96;font-weight:700;}
#people_dropdown_main .button, #mysites_dropdown_main .button {float:none;display:inline;}
#people_dropdown_my_contacts_list {padding-bottom: 10px;}
.chat_has_dropdown img, .chat_has_dropdown span { float:left; position:relative;}
.chat_has_dropdown img { padding:1px 0px 0px 0px; margin:0px 0px 0px 5px;}

/* Search Bar */
.search_box { margin:0px;padding:0px;}
.search_box .search_type{ display:inline-block; font-weight:normal; font-size: 11px; text-align:center; cursor:pointer; height:22px; width:80px; margin-top:1px; padding:0px;}
.search_text, .search_links {display:inline-block;padding-top:4px;padding-left:6px;}
.search_text {font-weight:bold;}
.search_left { border-top-left-radius: 10px; -webkit-border-top-left-radius:10px; -moz-border-radius-topleft : 10px; -moz-border-radius-bottomleft : 10px;-webkit-border-bottom-left-radius:10px; border-bottom-left-radius: 10px; background: url("/dev/images/search_bg.jpg") repeat transparent; }
.search_left:hover, .search_right:hover{ background: url("/dev/images/page-options-button-sprite.png") no-repeat scroll -2px -22px transparent; color:black;}
.search_right { color:white; background: url("/dev/images/page-options-button-sprite.png") no-repeat scroll -2px -80px transparent; border-top-right-radius: 10px;-webkit-border-top-right-radius:10px; -moz-border-radius-topright : 10px; -moz-border-radius-bottomright : 10px;-webkit-border-bottom-right-radius:10px; border-bottom-right-radius: 10px;}
.search_drop{ background: url("/dev/images/page-options-button-sprite.png") no-repeat scroll -60px top transparent; width:15px; height:15px; margin:5px 7px 0 0; float:right;}
.search_right:hover .search_icon{ background: url("/dev/images/search_dark.png") no-repeat transparent; width:15px; height:15px; margin: 4px 10px 0 0; float:right;}
.search_icon{ background: url("/dev/images/search_light.png") no-repeat transparent; width:15px; height:15px; margin: 5px 10px 0 0; float:right;}
.search_string { padding: 3px 0px 0px 3px; color: #aaa; font-size: 1em; margin-top:px; border: 1px solid grey; width:15em!important; height:19px; vertical-align:top;}
.search_string:hover { background-color : #CCC!important;}
#search_more_menu {background-color:transparent;z-index:2;}
#search_more_menu ul {background-color:#FFF;}
#search_more_menu ul li{ float:none;}

.personal_container {background-color:transparent!important; height:20px;}
.personal_container div {background-color:transparent!important;}
#top_navigation li a {border-right:1px solid #454A4F;}
#top_navigation li:last-child a {border:none;}<|MERGE_RESOLUTION|>--- conflicted
+++ resolved
@@ -38,20 +38,7 @@
 
 /* Selected Nav element */
 .explore_nav .explore .explore_nav_selected { padding-bottom:12px; }
-<<<<<<< HEAD
 .explore_nav .explore .explore_nav_selected a, .explore_nav .explore .explore_nav_selected span { background: url("/dev/images/body_bg_sprite.png") repeat scroll left top #868A8D}
-
-/*** Top Right Navbar ***/
-.explore_nav .personal-container { margin-top: 5px; padding-right: 5px; overflow: hidden; }
-.explore_nav .personal { padding: 4px 0 0 5px; margin: 0; min-height: 30px; }
-.explore_nav .personal li a { font-size: 8.5pt; padding:0 7px 0 7px; border-right: 1px solid #878a8c; color: #fff; display:block;}
-.explore_nav .personal li .help_none { border-right: none; }
-.explore_nav .personal li span { color: #fff; }
-.explore_nav .user_link #userid {margin-left:7px;}
-.explore_nav .user_link #userid_dropdown_arrow { background: url("/dev/images/dashboard_sprite.png") no-repeat scroll -149px -394px transparent; padding-right: 17px; padding-left: 8px;}
-=======
-.explore_nav .explore .explore_nav_selected a, .explore_nav .explore .explore_nav_selected span { background: url('/dev/images/topnav_hover_bg.gif') repeat; height:16px;}
-
 
 /*** Top Right Navbar ***/
 .explore_nav .personal-container { margin-top: 0px; padding-right: 5px; overflow: hidden; }
@@ -59,8 +46,8 @@
 .explore_nav .personal li a { font-size: 8.5pt; padding:0 7px 0 7px; border-right: 1px solid #878a8c; color: #fff; }
 .explore_nav .personal li .help_none { border-right: none; }
 .explore_nav .personal li span { color: #fff; }
-.explore_nav .user_link span { background: url('/dev/images/white_subnav_arrow.png') bottom right no-repeat; padding-right: 17px; padding-left: 8px; }
->>>>>>> bbfea088
+.explore_nav .user_link #userid {margin-left:7px;}
+.explore_nav .user_link #userid_dropdown_arrow { background: url("/dev/images/dashboard_sprite.png") no-repeat scroll -149px -394px transparent; padding-right: 17px; padding-left: 8px;}
 .explore_nav .personal li.last a { border:none; padding-right:0; }
 .personal img { vertical-align: middle;}
 .explore_nav .personal .sign_out { border: none;}
@@ -83,11 +70,8 @@
 #login_container input { border:1px solid #666666; height:20px; line-height:20px; margin:3px 0 10px; text-align:right; width:240px; font-size:11pt; font-weight:bold; color: #333; padding:0 10px 0 0; }
 #error_message { font-size: 9pt; color: #ff0; }
 #login_busy { background: url("/dev/images/ajax_load.gif") 0 0 no-repeat; width: 80px; height: 10px; }
-<<<<<<< HEAD
-=======
 #register_button_container .register {border:none !important;}
 #register_here {margin-bottom: 10px;}
->>>>>>> bbfea088
 
 /* General Search */
 #general_search_container { padding-top: 3px; }
