<link rel="stylesheet" type="text/css" href="/devwidgets/topnavigation/css/topnavigation.css"/>

<!-- EXPLORE NAV CONTAINER -->
<div id="explore_nav_container" style="display:none">
    <div class="fl-container explore_nav">
        <ul class="explore">

        </ul>
        
        <!-- NAVIGATION TEMPLATE -->
        <div id="navigation_template" style="display:none"><!--
            {for i in links}
                {if i.cleanurl === window.location.pathname}
                    <li class="{if i.firstlink}navigation_first_link{else}navigation_link{/if} explore_nav_selected">
                        <span class="navigation_normal_link" title="${i.label}">${i.label}</a>
                    </li>
                {else}
                    <li class="{if i.firstlink}navigation_first_link{else}navigation_link{/if}">
                        <a class="{if i.url === "javascript:;"}navigation_grey_link{else}navigation_normal_link{/if}" href="${i.url}" title="${i.label}">${i.label}</a>
                    </li>
                {/if}
            {/for}
        --></div>

        <!-- PERSONAL CONTAINER -->
        <div class="personal-container fl-force-right">

            <div class="personal">

                <ul id="top_navigation">
                    <li id="register_button_container" style="display: none;"><a class="register" href="/dev/create_new_account.html">__MSG__REGISTER__</a></li>
                    <li id="login_button_container" style="display: none;"><a class="log_in" href="/dev/index.html">__MSG__LOGIN__</a></li>

                    <!-- CHAT STATUS DROPDOWN -->
                    <li id="user_link_container">
                        <a id="user_link" class="user_link" href="javascript:;">
                            <span id="topnavigation_chat_status">&nbsp;</span><span id="userid"></span><span id="userid_dropdown_arrow">&nbsp;</span>
                        </a>
                    </li>

<<<<<<< HEAD
                    <li><a class="mail" href="/dev/inbox.html"><img src="/dev/_images/mail_icon.png" alt="__MSG__MAIL_ICON__" /> (<span id="chat_unreadMessages">0</span>)</a></li>
=======
                    <li><a class="mail" href="/dev/inbox.html"><img src="/dev/images/mail_icon.png" alt="__MSG__MAIL_ICON__" /> (<span id="chat_unreadMessages">0</span>)</a></li>
>>>>>>> 25408dcd
                    <li><a class="help" href="/dev/account_preferences.html">__MSG__MY_ACCOUNT__</a></li>
                    <li><a class="sign_out" href="/dev/logout.html">__MSG__SIGN_OUT__</a></li>
                </ul>

                <div id="login_container" style="display: none;">
                    <form id="login_form" method="POST">
                        <label for="login_username">__MSG__USERNAME__</label>
                        <br/>
                        <input type="text" alt="__MSG__USERNAME__" id="login_username" name="login_username" />
                        <br />
                        <label for="login_password">__MSG__PASSWORD__</label>
                        <br />
                        <input type="password" alt="__MSG__PASSWORD__" id="login_password" name="login_password" />

                        <div id="login_error_message" style="display: none;">__MSG__LOGIN_FAILED__!</div>
                        <div id="login_busy" class="fl-force-right" style="display:none;"></div>

                        <div class="login-container-button fl-force-right">
                            <button id="login_cancel_button" type="button" class="s3d-button s3d-button"><span class="s3d-button-inner">__MSG__CANCEL__</span></button>
                            <button id="login_submit_button" type="button" class="s3d-button s3d-button-primary"><span class="s3d-button-inner">__MSG__SIGN_IN__</span></button>
                        </div>
                    </form>
                </div>

            </div>
        </div>
    </div>

</div>

<!-- USER LINK MENU -->
<div id="user_link_menu" style="display:none">
    <div class="user_link_menu_border">
        <ul>
            <li class="insert_more_menu_inactive">__MSG__CHAT_STATUS__</li>
            <li><a id="user_link_chat_status_online" class="user_link_chat_status" href="javascript:;">__MSG__AVAILABLE__</a></li>
            <li><a id="user_link_chat_status_busy" class="user_link_chat_status" href="javascript:;">__MSG__BUSY__</a></li>
            <li><a id="user_link_chat_status_offline" class="user_link_chat_status" href="javascript:;">__MSG__OFFLINE__</a></li>
        </ul>
    </div>
    <div>
        <ul>
            <li><a href="javascript;" id="topnavigation_my_profile">__MSG__MY_PROFILE__</a></li>
        </ul>
    </div>
</div>

<!-- SEARCH -->
<div id="general_search_container">
    <form class="fl-force-right" method="post" action="">
        <span style="display:none" id="general_search_default_value">__MSG__SEARCH_FOR__</span>
        <input type="text" id="general_search_input" title="__MSG__PLEASE_INPUT_SEARCH_KEYWORD__" class="general_search_input" value="__MSG__SEARCH_FOR__" />
        <button id="general_search_submit_button" class="s3d-search-button s3d-button s3d-button-primary" type="submit"><span class="s3d-button-inner"><span class="s3d-button-icon-right">__MSG__SEARCH__</span></span></button>
        <br class="clear"/>
    </form>
</div>

<!-- JAVASCRIPT -->
<script type="text/javascript" src="/devwidgets/topnavigation/javascript/topnavigation.js"></script><|MERGE_RESOLUTION|>--- conflicted
+++ resolved
@@ -38,11 +38,7 @@
                         </a>
                     </li>
 
-<<<<<<< HEAD
-                    <li><a class="mail" href="/dev/inbox.html"><img src="/dev/_images/mail_icon.png" alt="__MSG__MAIL_ICON__" /> (<span id="chat_unreadMessages">0</span>)</a></li>
-=======
                     <li><a class="mail" href="/dev/inbox.html"><img src="/dev/images/mail_icon.png" alt="__MSG__MAIL_ICON__" /> (<span id="chat_unreadMessages">0</span>)</a></li>
->>>>>>> 25408dcd
                     <li><a class="help" href="/dev/account_preferences.html">__MSG__MY_ACCOUNT__</a></li>
                     <li><a class="sign_out" href="/dev/logout.html">__MSG__SIGN_OUT__</a></li>
                 </ul>
