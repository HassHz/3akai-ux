--- conflicted
+++ resolved
@@ -35,54 +35,13 @@
                         <li id="search_people" class="more_option"><a href="javascript:;" class="s3d-regular-light-links s3d-bold"><span id="search_people_text">__MSG__PEOPLE__</span></a></li>
                         <li id="search_group" class="more_option option_last"><a href="javascript:;" class="s3d-regular-light-links s3d-bold"><span id="search_group_text">__MSG__GROUP__</span></a></li>
                     </ul>
-<<<<<<< HEAD
-                </div>            
-=======
                 </div>
->>>>>>> 84a948e2
                 <span style="display:none" id="general_search_default_value">__MSG__SEARCH_FOR__</span>
             </form>
         </div>
     </div>
 </div>
 
-<<<<<<< HEAD
-<!-- PERSONAL CONTAINER -->
-<div id="explore_nav_container" class="personal_container">
-
-    <div class="fl-container explore_nav">
-        <div class="personal">
-        
-            <ul id="top_navigation">
-                <li id="register_button_container" style="display: none;"><a class="register" href="/dev/create_new_account.html">__MSG__REGISTER__</a></li>
-                <li id="login_button_container" style="display: none;"><a class="log_in" href="/dev/index.html">__MSG__LOGIN__</a></li>
-        
-                <!-- CHAT STATUS DROPDOWN -->
-                <li id="user_link_container">
-                    <a id="user_link" class="user_link" href="javascript:;">
-                        <span id="userid"></span>
-                    </a>
-                </li>
-        
-                <li><a class="mail" href="/dev/inbox.html"><p id="topnavigation_mail_icon"></p> (<span id="chat_unreadMessages">0</span>)</a></li>
-                <li><a class="help" href="/dev/account_preferences.html">__MSG__MY_ACCOUNT__</a></li>
-                <li><a class="sign_out" href="/dev/logout.html">__MSG__SIGN_OUT__</a></li>
-            </ul>
-        
-            <div id="login_container" style="display: none;">
-                <form id="login_form" method="POST">
-                    <label for="login_username">__MSG__USERNAME__</label>
-                    <br/>
-                    <input type="text" alt="__MSG__USERNAME__" id="login_username" name="login_username" />
-                    <br />
-                    <label for="login_password">__MSG__PASSWORD__</label>
-                    <br />
-                    <input type="password" alt="__MSG__PASSWORD__" id="login_password" name="login_password" />
-        
-                    <div id="login_error_message" style="display: none;">__MSG__LOGIN_FAILED__!</div>
-                    <div id="login_busy" class="fl-force-right" style="display:none;"></div>
-        
-=======
 <div class="explore-bg" style="display:none">
 </div>
 
@@ -121,14 +80,12 @@
                     <div id="login_error_message" style="display: none;">__MSG__LOGIN_FAILED__!</div>
                     <div id="login_busy" class="fl-force-right" style="display:none;"></div>
 
->>>>>>> 84a948e2
                     <div class="login-container-button fl-force-right">
                         <button id="login_cancel_button" type="button" class="s3d-button s3d-button"><span class="s3d-button-inner">__MSG__CANCEL__</span></button>
                         <button id="login_submit_button" type="button" class="s3d-button s3d-button-primary"><span class="s3d-button-inner">__MSG__SIGN_IN__</span></button>
                     </div>
                 </form>
             </div>
-        
         </div>
     </div>
 </div>
