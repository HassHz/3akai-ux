<link rel="stylesheet" type="text/css" href="/devwidgets/topnavigation/css/topnavigation.css"/>

<div id="topnavigation_container">
    <ul class="topnavigation_explore"><!----></ul>
    <div class="topnavigation_user_container"></div>
    <div class="topnavigation_usersection_splitter">|</div>
    <div class="topnavigation_search">
        <input type="text" id="topnavigation_search_input" title="__MSG__PLEASE_INPUT_SEARCH_KEYWORD__" />
        <div id="topnavigation_search_results" style="display:none;">
            <div id="topnavigation_search_results_container"><!----></div>
            <div id="topnavigation_search_results_bottom_container"><!----></div>
        </div>
    </div>
</div>

<div id="navigation_template" style="display:none"><!--
    {for i in links}
        <li class="s3d-bold s3d-dropdown-menu{if i.subnav} hassubnav{/if}">
            <a class="s3d-bold" {if i.id}id="${i.id}" {/if}  href="${i.url}" title="${i.label}">${i.label} </a>
            <div id="${i.id}_dropdown" class="s3d-dropdown-container" style="display:none;">
                {if i.subnav}
                    <ul>
                        {for subnav in i.subnav}
                            {if subnav !== "hr"}
                            <li>
                                <a href="${subnav.url}" title="${subnav.label}" id="${subnav.id}" class="s3d-bold">${subnav.label}</a>
                            </li>
                            {else}
                                <hr class="s3d-split-line"/>
                            {/if}
                        {/for}
                    </ul>
                {/if}
            </div>
        </li>
    {/for}
--></div>

<div id="search_template" style="display:none"><!--
        {if files && files.length}
            <a href="/search#l=content&q=${query}" class="topnavigation_search_results_section_header">__MSG__CONTENT__</a>
            <ul>
               {for file in files}
                    <li>
                        <div class="topnav_content_icon_container fl-force-left">
                            <span class="topnav_content_icon ${file.css_class}"></span>
                        </div>
                        <a href="${file.url}" title="${file.name}" class="s3d-bold">${file.dottedname}</a>
                    </li>
                    {if file_index != files.length -1}<hr class="s3d-split-line"/>{/if}
                {/for}
            </ul>
        {/if}
        {if people && people.length}
            <a href="search#l=people&q=${query}" class="topnavigation_search_results_section_header">__MSG__PEOPLE__</a>
            <ul>
                {for person in people}
                    <li>
                        <div class="topnav_content_icon_container fl-force-left">
                            <span class="topnav_person_icon"></span>
                        </div>
                        <a href="${person.url}" title="${person.name}" class="s3d-bold">${person.dottedname}</a>
                    </li>
                    {if person_index != people.length -1}<hr class="s3d-split-line"/>{/if}
                {/for}
            </ul>
        {/if}
        {for c in sakai.config.worldTemplates}
            {if groups[c.id] && groups[c.id].length}
                <a href="/search#l=${c.id}&category=${c.id}&q=${query}" class="topnavigation_search_results_section_header">${sakai.api.i18n.General.getValueForKey(c.title)}</a>
                <ul>
                    {for group in groups[c.id]}
                        <li>
                            <div class="topnav_content_icon_container fl-force-left">
                                <span class="${group.css_class}"></span>
                            </div>
                            <a href="${group.url}" title="${group.name}" class="s3d-bold">${group.dottedname}</a>
                        </li>
                        {if group_index != groups.length -1}<hr class="s3d-split-line"/>{/if}
                    {/for}
                </ul>
            {/if}
        {/for}
--></div>

<div id="search_bottom_template" style="display:none;"><!--
    {if people.length || groups.length || files.length && people.length + groups.length + files.length != peopletotal + groupstotal + filestotal}
        <a href="/search#q=${query}&filter=&facet=&page=1" id="topnavigation_search_see_all" class="s3d-button s3d-button-link-2-state">
            <span class="s3d-button-inner s3d-button-link-2-state-inner">__MSG__SEE_ALL__</span>
        </a>
    {/if}
    <span id="topnavigation_search_results_bottom_content">
        {var totalresults = 0}
        {if people.length || files.length}
            ${totalresults = peopletotal + filestotal|eat} 
        {/if}
        {for c in sakai.config.worldTemplates}
            {if groups[c.id] && groups[c.id].length}
                ${totalresults += groups[c.id + "total"]|eat} 
            {/if}
        {/for}
        {if totalresults > 0}
            ${totalresults} __MSG__RESULTS__
        {else}
            __MSG__NO_RESULTS__
        {/if}
    </span>
--></div>

<div id="topnavigation_user_template"><!--
    {if anon}
        <div class="s3d-dropdown-menu" id="topnavigation_user_options_login_wrapper">
            <span class="s3d-bold" id="topnavigation_user_options_login">__MSG__SIGN_IN__</span>
            <div id="topnavigation_user_options_login_fields" class="s3d-dropdown-container" style="display:none;">
                <form id="topnavigation_user_options_login_form" method="POST">
                    <div id="topnavigation_user_options_login_fields_container" class="s3d-dropdown-menu-content-container">
                        <div id="topnavigation_user_options_login_error" style="display:none;">
                            <div id="topnavigation_user_options_login_error_icon"></div>
                            <span>__MSG__INVALID_USERNAME_OR_PASSWORD__</span>
                        </div>
                        <label for="topnavigation_user_options_login_fields_username">__MSG__USERNAME__</label>
                        <input type="text" alt="__MSG__USERNAME__" maxlength="255" id="topnavigation_user_options_login_fields_username" name="topnav_login_username" class="login-container-textfield" tabindex="1"/>
                        <label for="topnavigation_user_options_login_fields_password">__MSG__PASSWORD__</label>
                        <input type="password" alt="__MSG__PASSWORD__" maxlength="255" id="topnavigation_user_options_login_fields_password" name="topnav_login_password" class="login-container-textfield" tabindex="2" />
                        <button type="button" id="topnavigation_user_options_login_forgotten" class="s3d-link-button" style="display:none;">__MSG__FORGOTTEN_YOUR_USERNAME_OR_PASSWORD__?</button>
                        <hr class="s3d-split-line fl-push"/>
<<<<<<< HEAD
                        <button type="submit" class="s3d-button s3d-overlay-button newaddcontent_container_start_upload" id="topnavigation_user_options_login_button_login" tabindex="3">__MSG__SIGN_IN__</button>
=======
                        <span class="topnavigation_sign_up_link">No account yet?</span>
                        <a class="s3d-regular-links topnavigation_sign_up_link" href="/dev/create_new_account2.html">Sign up</a>
                        <button id="topnavigation_user_options_login_button_login" type="submit" class="s3d-button s3d-button-light-gray-square" tabindex="3">
                            <span class="s3d-button-inner">__MSG__SIGN_IN__</span>
                        </button>
>>>>>>> 340b69b1
                        <span id="topnavigation_user_options_login_button_signing_in" style="display:none;">__MSG__SIGNING_IN__</span>
                        <hr class="fl-push fl-hidden"/>
                    </div>
                </form>
            </div>
        </div>
    {else}
        <a href="/dev/me.html#l=messages/inbox" title="__MSG__INBOX__" id="topnavigation_user_inbox_container">
            <div id="topnavigation_user_inbox_icon"></div>
            <div id="topnavigation_user_inbox_messages"></div>
        </a>
        <ul id="topnavigation_user_options_list">
            <li class="s3d-bold s3d-dropdown-menu hassubnav">
                <a href="/dev/me.html#l=profile" id="topnavigation_user_options_name" class="s3d-bold"></a>
                <div class="topnavigation_user_dropdown s3d-dropdown-container" style="display:none;">
                    <ul>
                        <li><a href="#" id="subnavigation_preferences_link" class="s3d-regular-links s3d-bold">__MSG__MY_PREFERENCES__</a></li>
                        <li><a href="/logout" class="s3d-regular-links s3d-bold">__MSG__SIGN_OUT__</a></li>
                    </ul>
                </div>
            </li>
        </ul>
        <div class="topnavigation_usersection_splitter">|</div>
    {/if}
--></div>

<!-- OVERLAYS -->

<!-- Upload Content Widget Container -->
<div id="fileupload_container" style="display:none;">
    <div id="widget_fileupload" class="widget_inline"></div>
</div>

<!-- Upload Content Widget Container -->
<div id="newaddcontentcontainer" style="display:none;">
    <div id="widget_newaddcontent" class="widget_inline"></div>
</div>

<!-- Send Message Widget Container -->
<div id="widget_sendmessage" class="widget_inline"></div>

<!-- Add To Contacts Widget Container -->
<div id="widget_addtocontacts" class="widget_inline"></div>

<!-- Join Group Widget Container -->
<div id="widget_joingroup" class="widget_inline"></div>

<!-- Join Request Buttons Widget Container -->
<div id="widget_joinrequestbuttons" class="widget_inline"></div>

<!-- Tooltip Widget Container -->
<div id="widget_tooltip" class="widget_inline"></div>

<!-- My Preferences Widget Container -->
<div id="widget_accountpreferences" class="widget_inline"></div>

<!-- Change Picture Widget Container -->
<div id="widget_changepic" class="widget_inline"></div>

<!-- Save Content Widget Container -->
<div id="widget_savecontent" class="widget_inline"></div>

<!-- Share Content Widget Container -->
<div id="widget_newsharecontent" class="widget_inline"></div>

<!-- Personinfo Widget Container -->
<div id="widget_personinfo" class="widget_inline"></div>

<!-- JAVASCRIPT -->
<script type="text/javascript" src="/devwidgets/topnavigation/javascript/topnavigation.js"></script><|MERGE_RESOLUTION|>--- conflicted
+++ resolved
@@ -124,15 +124,9 @@
                         <input type="password" alt="__MSG__PASSWORD__" maxlength="255" id="topnavigation_user_options_login_fields_password" name="topnav_login_password" class="login-container-textfield" tabindex="2" />
                         <button type="button" id="topnavigation_user_options_login_forgotten" class="s3d-link-button" style="display:none;">__MSG__FORGOTTEN_YOUR_USERNAME_OR_PASSWORD__?</button>
                         <hr class="s3d-split-line fl-push"/>
-<<<<<<< HEAD
-                        <button type="submit" class="s3d-button s3d-overlay-button newaddcontent_container_start_upload" id="topnavigation_user_options_login_button_login" tabindex="3">__MSG__SIGN_IN__</button>
-=======
                         <span class="topnavigation_sign_up_link">No account yet?</span>
                         <a class="s3d-regular-links topnavigation_sign_up_link" href="/dev/create_new_account2.html">Sign up</a>
-                        <button id="topnavigation_user_options_login_button_login" type="submit" class="s3d-button s3d-button-light-gray-square" tabindex="3">
-                            <span class="s3d-button-inner">__MSG__SIGN_IN__</span>
-                        </button>
->>>>>>> 340b69b1
+                        <button type="submit" class="s3d-button s3d-overlay-button newaddcontent_container_start_upload" id="topnavigation_user_options_login_button_login" tabindex="3">__MSG__SIGN_IN__</button>
                         <span id="topnavigation_user_options_login_button_signing_in" style="display:none;">__MSG__SIGNING_IN__</span>
                         <hr class="fl-push fl-hidden"/>
                     </div>
