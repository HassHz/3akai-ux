/*
 * Licensed to the Sakai Foundation (SF) under one
 * or more contributor license agreements. See the NOTICE file
 * distributed with this work for additional information
 * regarding copyright ownership. The SF licenses this file
 * to you under the Apache License, Version 2.0 (the
 * "License"); you may not use this file except in compliance
 * with the License. You may obtain a copy of the License at
 *
 *     http://www.apache.org/licenses/LICENSE-2.0
 *
 * Unless required by applicable law or agreed to in writing,
 * software distributed under the License is distributed on an
 * "AS IS" BASIS, WITHOUT WARRANTIES OR CONDITIONS OF ANY
 * KIND, either express or implied. See the License for the
 * specific language governing permissions and limitations under the License.
 */
/*
 * Dependencies
 *
 * /dev/lib/misc/trimpath.template.js (TrimpathTemplates)
 */
/*global Config, $, jQuery, get_cookie, delete_cookie, set_cookie, window, alert */

require(["jquery", "sakai/sakai.api.core"], function($, sakai) {


    /**
     * @name sakai_global.topnavigation
     *
     * @class topnavigation
     *
     * @description
     * Initialize the topnavigation widget
     *
     * @version 0.0.2
     * @param {String} tuid Unique id of the widget
     * @param {Boolean} showSettings Show the settings of the widget or not
     */
    sakai_global.topnavigation = function(tuid, showSettings){

<<<<<<< HEAD
=======
        /////////////////////////////
        // Configuration variables //
        /////////////////////////////

        var currentChatStatus = "";

        // Links and labels
        var myprofileName = "#myprofile_name";
        var onlineButton = "#online_button";
        var pictureHolder = "#picture_holder";
        var showOnlineLink = "#show_online";
        var userIdLabel = "#userid";

        // User Link
        var userLink = "#user_link";
        var userLinkMenu = userLink + "_menu";
        var userLinkMenuLink = userLink + "_menu" + " a";

        // Navigation
        var nav = "#nav";
        var navContentMediaLink = "#nav_content_media_link";
        var navCoursesSitesLink = "#nav_courses_sites_link";
        var navCoursesSitesLinkClass = "#nav_courses_sites_link";
        var navPeopleLink = "#nav_people_link";
        var navPeopleLinkClass = "nav_people_link";
        var navMySakaiLink = "#nav_my_sakai_link";
        var navCalendarLink = "#nav_calendar_link";
        var navSelectedNavItemClass = "explore_nav_selected";
        var topNavigationBar = "#top_navigation";
        var navMyProfile = "#topnavigation_my_profile";

        // Messages
        var chatUnreadMessages = "#chat_unreadMessages";

        // Search
        var $general_search_container = $("#general_search_container");
        var $general_search_form = $("#general_search_container form");
        var $general_search_input = $("#general_search_input");
        var $generalSearchSubmitButton = $("#general_search_submit_button");
        var $search_type = $(".search_type");
        var $search_links = $(".search_links");
        var $search_global = $("#search_global");
        var $search_global_text = $("#search_global_text");
        var $search_content = $("#search_content");
        var $search_content_text = $("#search_content_text");
        var $search_people = $("#search_people");
        var $search_people_text = $("#search_people_text");
        var $search_group = $("#search_group");
        var $search_group_text = $("#search_group_text");
        var searchFocus = false;
        var presenceInterval = false;
>>>>>>> 37f0235a

        ///////////////////
        // CONFIGURATION //
        ///////////////////

        // Classes
        var subnavtrClass = "hassubnav_tr";

        // Elements
        var subnavtl = ".hassubnav_tl";
        var navLinkDropdown = ".navigation_link_dropdown";
        var hasSubnav = ".hassubnav";
        var topnavExplore = ".topnavigation_explore";
        var topnavUserOptions = ".topnavigation_user_options";
        var topnavUserDropdown = ".topnavigation_user_dropdown";

        // Form
        var topnavUserOptionsLoginForm = "#topnavigation_user_options_login_form";
        var topnavUseroptionsLoginFieldsUsername = "#topnavigation_user_options_login_fields_username";
        var topnavUseroptionsLoginFieldsPassword = "#topnavigation_user_options_login_fields_password";
        var topnavuserOptionsLoginButtonLogin = "#topnavigation_user_options_login_button_login";
        var topnavUserOptionsLoginButtonSigningIn = "#topnavigation_user_options_login_button_signing_in";
        var topnavUserOptionsLoginButtonCancel = "#topnavigation_user_options_login_button_cancel";

        // Containers
        var topnavSearchResultsContainer = "#topnavigation_search_results_container";
        var topnavSearchResultsBottomContainer = "#topnavigation_search_results_bottom_container";
        var topnavUserInboxMessages = "#topnavigation_user_inbox_messages";
        var topnavUserOptionsName = "#topnavigation_user_options_name";
        var topnavUserContainer = ".topnavigation_user_container";
        var topnavUserOptionsLoginFields = "#topnavigation_user_options_login_fields";
        var topnavUserOptionsLoginError = "#topnavigation_user_options_login_error";

        // Templates
        var navTemplate = "navigation_template";
        var searchTemplate = "search_template";
        var searchBottomTemplate = "search_bottom_template";
        var topnavUserTemplate = "topnavigation_user_template";


        ////////////////////////
        ///// USER ACTIONS /////
        ////////////////////////

        /**
         * Fill in the user name
         */
        var setUserName = function(){
            $(topnavUserOptionsName).text(sakai.api.Util.applyThreeDots(sakai.api.User.getDisplayName(sakai.data.me.profile), 100));
        };

        /**
         * Show the logout element
         */
        var showLogout = function(){
            if ($(topnavUserDropdown).is(":visible")) {
                $(topnavUserDropdown).hide();
            } else {
                $(topnavUserDropdown).show();
                $(topnavUserDropdown).css("display", "inline");
            }
        };

        /**
         * Show the login element
         */
        var showLogin = function(){
            if ($(topnavUserOptionsLoginFields).is(":visible")) {
                $(topnavUserOptionsLoginFields).hide();
            } else {
                $(topnavUserOptionsLoginFields).show();
                $(topnavUseroptionsLoginFieldsUsername).focus();
            }
        };

        /**
         * Decide to show login or logout option
         */
        var decideShowLoginLogout = function(){
            if(sakai.data.me.user.anon){
                showLogin();
            }else{
                showLogout();
            }
        };


        var renderUser = function(){
            $(topnavUserContainer).html(sakai.api.Util.TemplateRenderer(topnavUserTemplate, {"anon" : sakai.data.me.user.anon}));
        };

        ////////////////////////
        /////// MESSAGES ///////
        ////////////////////////

        /**
         * Show the number of unread messages
         */
        var setCountUnreadMessages = function(){
            $(topnavUserInboxMessages).text(sakai.data.me.messages.unread);
        };


        ////////////////////////
        //////// SEARCH ////////
        ////////////////////////

        /**
         * Execute the live search and render the results
         * @param {Object} searchText Trimmed query put in by the user
         */
        var doSearch = function(searchText){

            var renderObj = {
                "people":"",
                "groups":"",
                "files":"",
                "peopletotal":0,
                "groupstotal":0,
                "filestotal":0,
                "query":searchText
            };

            var filesUrl = sakai.config.URL.SEARCH_ALL_FILES.replace(".json", ".infinity.json");
            var usersUrl = sakai.config.URL.SEARCH_USERS;
            var groupsUrl = sakai.config.URL.SEARCH_GROUPS;
            if (searchText === "*" || searchText === "**") {
                filesUrl = sakai.config.URL.SEARCH_ALL_FILES_ALL;
                usersUrl = sakai.config.URL.SEARCH_USERS_ALL;
                groupsUrl = sakai.config.URL.SEARCH_GROUPS_ALL;
            }

            // People Search
            $.ajax({
                cache: false,
                url: usersUrl,
                data: {
                    page: 0,
                    items: 4,
                    q: searchText,
                    sortOn: "lastName",
                    sortOrder: "asc"
                },
                success: function(data){
                    var people = [];
                    for(var i in data.results){
                        if(data.results.hasOwnProperty(i)){
                            var tempPerson = {
                                "dottedname" : sakai.api.Util.applyThreeDots(sakai.api.User.getDisplayName(data.results[i]), 100),
                                "name" : sakai.api.User.getDisplayName(data.results[i]),
                                "url" : data.results[i].homePath
                            };
                            people.push(tempPerson);
                        }
                    }
                    renderObj.people = people;
                    renderObj.peopletotal = data.total;

                    $(topnavSearchResultsContainer).html(sakai.api.Util.TemplateRenderer(searchTemplate, renderObj));
                    $(topnavSearchResultsBottomContainer).html(sakai.api.Util.TemplateRenderer(searchBottomTemplate, renderObj));
                    $("#topnavigation_search_results").show();
                },
                error: function(xhr, textStatus, thrownError){
                    debug.log(xhr, textStatus, thrownError);
                }
            });

            // Groups Search
            $.ajax({
                cache: false,
                url: groupsUrl,
                data: {
                    page: 0,
                    items: 4,
                    q: searchText
                },
                success: function(data){
                    var groups = [];
                    for(var i in data.results){
                        if(data.results.hasOwnProperty(i)){
                            var tempGroup = {
                                "dottedname" : sakai.api.Util.applyThreeDots(data.results[i]["sakai:group-title"], 100),
                                "name" : data.results[i]["sakai:group-title"],
                                "url" : data.results[i].homePath
                            };
                            if(data.results[i]["sakai:group-visible"] == "members-only" || data.results[i]["sakai:group-visible"] == "logged-in-only"){
                                tempGroup["css_class"] = "topnavigation_group_private_icon";
                            }else{
                                tempGroup["css_class"] = "topnavigation_group_public_icon";
                            }
                            groups.push(tempGroup);
                        }
                    }
                    renderObj.groups = groups;
                    renderObj.groupstotal = data.total;

                    $(topnavSearchResultsContainer).html(sakai.api.Util.TemplateRenderer(searchTemplate, renderObj));
                    $(topnavSearchResultsBottomContainer).html(sakai.api.Util.TemplateRenderer(searchBottomTemplate, renderObj));
                    $("#topnavigation_search_results").show();
                },
                error: function(xhr, textStatus, thrownError){
                    debug.log(xhr, textStatus, thrownError);
                }
            });

            // Files Search
            $.ajax({
<<<<<<< HEAD
                cache: false,
                url: filesUrl,
                data: {
                    page: 0,
                    items: 4,
                    q: searchText
                },
                success: function(data){
                    var files = [];
                    for(var i in data.results){
                        if(data.results.hasOwnProperty(i)){
                            var mimeType = sakai.config.MimeTypes["other"].cssClass;
                            if (sakai.config.MimeTypes[data.results[i]["_mimeType"]]){
                                mimeType = sakai.config.MimeTypes[data.results[i]["_mimeType"]].cssClass;
                            }
                            var tempFile = {
                                "dottedname" : sakai.api.Util.applyThreeDots(data.results[i]["sakai:pooled-content-file-name"], 100),
                                "name" : data.results[i]["sakai:pooled-content-file-name"],
                                "url" : "/content#content_path=/p/" + data.results[i]["jcr:name"],
                                "css_class" : mimeType
                            };
                            files.push(tempFile);
                        }
                    }
                    renderObj.files = files;
                    renderObj.filestotal = data.total;

                    $(topnavSearchResultsContainer).html(sakai.api.Util.TemplateRenderer(searchTemplate, renderObj));
                    $(topnavSearchResultsBottomContainer).html(sakai.api.Util.TemplateRenderer(searchBottomTemplate, renderObj));
                    $("#topnavigation_search_results").show();
                },
                error: function(xhr, textStatus, thrownError){
                    debug.log(xhr, textStatus, thrownError);
=======
                url: sakai.config.URL.PRESENCE_SERVICE,
                type: "POST",
                data: data,
                error: function(xhr) {
                    clearInterval(presenceInterval);
                    $(window).trigger("user-logged-out");
>>>>>>> 37f0235a
                }
            });
        };


        ////////////////////////
        ////// NAVIGATION //////
        ////////////////////////

        /**
         * Generate a subnavigation item
         * @param {integer} index Index of the subnavigation item in the array
         * @param {Array} array Array of subnavigation items
         */
        var getNavItem = function(index, array){
            var temp = {};
            temp.id = array[index].id;
            if (temp.id && temp.id == "subnavigation_hr") {
                temp = "hr";
            } else {
                if (sakai.data.me.user.anon && array[index].anonUrl) {
                    temp.url = array[index].anonUrl;
                } else {
                    temp.url = array[index].url;
                }
                temp.label = sakai.api.i18n.General.getValueForKey(array[index].label);
            }
            return temp;
        };

        /**
         * Create a list item for the topnavigation menu including the subnavigation
         * @param {integer} i index of the current item in the loop
         */
        var createMenuList = function(i){
            var temp = getNavItem(i, sakai.config.Navigation);

            if (sakai.config.Navigation[i].subnav) {
                temp.subnav = [];
                for (var ii in sakai.config.Navigation[i].subnav) {
                    if (sakai.config.Navigation[i].subnav.hasOwnProperty(ii)) {
                        temp.subnav.push(getNavItem(ii, sakai.config.Navigation[i].subnav));
                    }
                }
            }
            return temp;
        };

        /**
         * Initialise the rendering of the topnavigation menu
         */
        var renderMenu = function(){
            var obj = {};
            var menulinks = [];

            for (var i in sakai.config.Navigation) {
                if (sakai.config.Navigation.hasOwnProperty(i)) {
                    var temp = "";
                    if (sakai.data.me.user.anon) {
                        if (sakai.config.Navigation[i].anonymous) {
                            temp = createMenuList(i);
                            menulinks.push(temp);
                        }
                    } else {
                        if (!sakai.config.Navigation[i].anonymous) {
                            temp = createMenuList(i);
                            menulinks.push(temp);
                        }
                    }
                }
            }
            obj.links = menulinks;
            // Get navigation and render menu template
            $(topnavExplore).html(sakai.api.Util.TemplateRenderer(navTemplate, obj));
        };


        /////////////////////////
        ///// BIND ELEMENTS /////
        /////////////////////////

        /**
         * Add binding to the elements
         */
        var addBinding = function(){
            // Navigation hover binding
            $(hasSubnav).hover(function(){
                var $li = $(this);
                $li.addClass(subnavtrClass);
                $li.children(subnavtl).show();
                var $subnav = $li.children(navLinkDropdown);

                var pos = $li.position();
                $subnav.css("left", pos.left - 8);
                $subnav.css("margin-top", "7px");
                $subnav.show();
            }, function(){
                var $li = $(this);
                $li.children(subnavtl).hide();
                $li.removeClass(subnavtrClass);
                $li.children(navLinkDropdown).hide();
            });

            // Search binding (don't fire on following keyup codes: shift)
            $("#topnavigation_search_input").focus(function(){
                $(this).keyup();
            });

            $("#subnavigation_preferences_link").live("click", function(){
                $(window).trigger("init.accountpreferences.sakai");
                return false;
            });

            $("#topnavigation_search_input").keyup(function(evt){
                var val = $.trim($(this).val());
                if (evt.keyCode == 13) {
                    document.location = "/dev/search2.html#q=" + val;
                } else if (val && evt.keyCode != 16) {
                    doSearch(val);
                }else if(!val){
                    $("#topnavigation_search_results").hide();
                }
            });

            $(topnavUserOptions).bind("click", decideShowLoginLogout);

            $(topnavUserOptionsLoginForm).submit(function(){
                $(topnavUserOptionsLoginButtonSigningIn).show();
                $(topnavUserOptionsLoginButtonCancel).hide();
                $(topnavuserOptionsLoginButtonLogin).hide();
                $(topnavUserOptionsLoginError).hide();
                $(this).removeClass("topnavigation_user_options_login_sign_in_error_margin");
                sakai.api.User.login({
                    "username": $(topnavUseroptionsLoginFieldsUsername).val(),
                    "password": $(topnavUseroptionsLoginFieldsPassword).val()
                }, function(success){
                    if (success) {
                        // Go to You when you're on explore page
                        if (window.location.pathname === "/dev/directory2.html" || window.location.pathname === "/dev/create_new_account2.html") {
                            window.location = "/dev/user.html";
                        } else {
                            // Just reload the page
                            location.reload(true);
                        }
                    } else {
                        $(topnavUserOptionsLoginButtonSigningIn).hide();
                        $(topnavUserOptionsLoginButtonCancel).show();
                        $(topnavuserOptionsLoginButtonLogin).show();
                        $(topnavUserOptionsLoginForm).addClass("topnavigation_user_options_login_sign_in_error_margin");
                        $(topnavUserOptionsLoginError).show();
                    }
                });
                return false;
            });
        };

        //////////////
        // OVERLAYS //
        //////////////

        var renderOverlays = function(){
            sakai.api.Widgets.widgetLoader.insertWidgets(tuid);
        };

        // Create a group

        $(window).bind("sakai.overlays.createGroup", function(ev){
            $("#creategroupcontainer").show();
            // Load the creategroup widget.
            $(window).trigger("init.creategroup.sakai");
        });

        $("#subnavigation_simple_group_link, .sakai_create_group_overlay").live("click", function(){
            $(window).trigger("sakai.overlays.createGroup");
        });

        // Add content

        $(".sakai_add_content_overlay, #subnavigation_add_content_link").live("click", function(ev) {
            $(window).trigger("init.fileupload.sakai");
        });

        // Send a message

        $(".sakai_sendmessage_overlay").live("click", function(ev){
            var el = $(this);
            var person = false;
            if (el.attr("sakai-entityid") && el.attr("sakai-entityname")){
                person = {
                    "uuid": el.attr("sakai-entityid"),
                    "username": el.attr("sakai-entityname"),
                    "type": el.attr("sakai-entitytype") || "user"
                };
            }
            $(window).trigger("initialize.sendmessage.sakai", [person]);
        });

        // Add to contacts

<<<<<<< HEAD
        $(".sakai_addtocontacts_overlay").live("click", function(ev){
            var el = $(this);
            if (el.attr("sakai-entityid") && el.attr("sakai-entityname")){
                var person = {
                    "uuid": el.attr("sakai-entityid"),
                    "username": el.attr("sakai-entityname"),
                    "picture": el.attr("sakai-entitypicture") || false
                };
                $(window).trigger("initialize.addToContacts.sakai", [person]);
            }
        });

        /////////////////////////
        /////// INITIALISE //////
        /////////////////////////
=======
            // Set presence and bind things
            addBinding();
            getCountUnreadMessages();


            // If chat is disabled hide chat status
            if (!sakai.config.enableChat){
                $("#topnavigation_chat_status").hide();
                $("#topnavigation_chat_status_menu").hide();
            } else {
                presenceInterval = setInterval(setPresence, 12000);

                // Get chat status
                getChatStatus();
            }
        };
>>>>>>> 37f0235a

        /**
         * Initialise the topnavigation widget
         */
        var doInit = function(){
            renderMenu();
            renderUser();
            setCountUnreadMessages();
            setUserName();
            addBinding();
            renderOverlays();
        };

        doInit();
    };
    sakai.api.Widgets.widgetLoader.informOnLoad("topnavigation");
});<|MERGE_RESOLUTION|>--- conflicted
+++ resolved
@@ -38,61 +38,6 @@
      * @param {Boolean} showSettings Show the settings of the widget or not
      */
     sakai_global.topnavigation = function(tuid, showSettings){
-
-<<<<<<< HEAD
-=======
-        /////////////////////////////
-        // Configuration variables //
-        /////////////////////////////
-
-        var currentChatStatus = "";
-
-        // Links and labels
-        var myprofileName = "#myprofile_name";
-        var onlineButton = "#online_button";
-        var pictureHolder = "#picture_holder";
-        var showOnlineLink = "#show_online";
-        var userIdLabel = "#userid";
-
-        // User Link
-        var userLink = "#user_link";
-        var userLinkMenu = userLink + "_menu";
-        var userLinkMenuLink = userLink + "_menu" + " a";
-
-        // Navigation
-        var nav = "#nav";
-        var navContentMediaLink = "#nav_content_media_link";
-        var navCoursesSitesLink = "#nav_courses_sites_link";
-        var navCoursesSitesLinkClass = "#nav_courses_sites_link";
-        var navPeopleLink = "#nav_people_link";
-        var navPeopleLinkClass = "nav_people_link";
-        var navMySakaiLink = "#nav_my_sakai_link";
-        var navCalendarLink = "#nav_calendar_link";
-        var navSelectedNavItemClass = "explore_nav_selected";
-        var topNavigationBar = "#top_navigation";
-        var navMyProfile = "#topnavigation_my_profile";
-
-        // Messages
-        var chatUnreadMessages = "#chat_unreadMessages";
-
-        // Search
-        var $general_search_container = $("#general_search_container");
-        var $general_search_form = $("#general_search_container form");
-        var $general_search_input = $("#general_search_input");
-        var $generalSearchSubmitButton = $("#general_search_submit_button");
-        var $search_type = $(".search_type");
-        var $search_links = $(".search_links");
-        var $search_global = $("#search_global");
-        var $search_global_text = $("#search_global_text");
-        var $search_content = $("#search_content");
-        var $search_content_text = $("#search_content_text");
-        var $search_people = $("#search_people");
-        var $search_people_text = $("#search_people_text");
-        var $search_group = $("#search_group");
-        var $search_group_text = $("#search_group_text");
-        var searchFocus = false;
-        var presenceInterval = false;
->>>>>>> 37f0235a
 
         ///////////////////
         // CONFIGURATION //
@@ -300,7 +245,6 @@
 
             // Files Search
             $.ajax({
-<<<<<<< HEAD
                 cache: false,
                 url: filesUrl,
                 data: {
@@ -334,14 +278,6 @@
                 },
                 error: function(xhr, textStatus, thrownError){
                     debug.log(xhr, textStatus, thrownError);
-=======
-                url: sakai.config.URL.PRESENCE_SERVICE,
-                type: "POST",
-                data: data,
-                error: function(xhr) {
-                    clearInterval(presenceInterval);
-                    $(window).trigger("user-logged-out");
->>>>>>> 37f0235a
                 }
             });
         };
@@ -541,7 +477,6 @@
 
         // Add to contacts
 
-<<<<<<< HEAD
         $(".sakai_addtocontacts_overlay").live("click", function(ev){
             var el = $(this);
             if (el.attr("sakai-entityid") && el.attr("sakai-entityname")){
@@ -557,24 +492,6 @@
         /////////////////////////
         /////// INITIALISE //////
         /////////////////////////
-=======
-            // Set presence and bind things
-            addBinding();
-            getCountUnreadMessages();
-
-
-            // If chat is disabled hide chat status
-            if (!sakai.config.enableChat){
-                $("#topnavigation_chat_status").hide();
-                $("#topnavigation_chat_status_menu").hide();
-            } else {
-                presenceInterval = setInterval(setPresence, 12000);
-
-                // Get chat status
-                getChatStatus();
-            }
-        };
->>>>>>> 37f0235a
 
         /**
          * Initialise the topnavigation widget
