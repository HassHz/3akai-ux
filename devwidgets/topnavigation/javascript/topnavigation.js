--- conflicted
+++ resolved
@@ -23,7 +23,7 @@
 /*global Config, $, jQuery, get_cookie, delete_cookie, set_cookie, window, alert */
 
 require(["jquery", "sakai/sakai.api.core"], function($, sakai) {
-    
+
 
     /**
      * @name sakai_global.topnavigation
@@ -228,21 +228,14 @@
             });
 
             $(userLinkName).bind("click", function(ev){
-                showHideUserLinkMenu(false);            
-            });
-
-<<<<<<< HEAD
-        $(window).bind("chat_status_change", function(event, chatstatus){
-            currentChatStatus = chatstatus;
-            sakai.api.Util.updateChatStatusElement($("#topnavigation_chat_status"), chatstatus);
-        });
-=======
+                showHideUserLinkMenu(false);
+            });
+
             $(userLinkChatStatusClass).bind("click", function(ev){
                 showHideUserLinkMenu(false);
                 var clicked = ev.currentTarget.id.split("_")[ev.currentTarget.id.split("_").length - 1];
                 sendChatStatus(clicked);
             });
->>>>>>> ac70c218
 
             $.each($(topNavigationBar + " a"), function(){
                 if (window.location.pathname === $(this).attr("href")){
@@ -486,37 +479,13 @@
                 success: function(){
                     setTimeout(setPresence, 120000);
                 },
+                error: function() {
+                    $(window).trigger("user-logged-out");
+                },
                 data: data
             });
         };
 
-<<<<<<< HEAD
-        $.ajax({
-            url: sakai.config.URL.PRESENCE_SERVICE,
-            type: "POST",
-            success: function(){
-                setTimeout(setPresence, 120000);
-            },
-            error:function(){
-                $(window).trigger("user-logged-out")  
-            },
-            data: data
-        });
-    };
-
-    /**
-     * Parse the chatstatus for a user
-     * @param {String} chatStatus The chatstatus which should be
-     * online, busy or offline
-     */
-    var parseChatStatus = function(chatStatus){
-        // Check if the status is defined
-        if (!chatStatus) {
-            chatStatus = "online";
-        }
-        return chatStatus;
-    };
-=======
         /**
          * Parse the chatstatus for a user
          * @param {String} chatStatus The chatstatus which should be
@@ -529,7 +498,6 @@
             }
             return chatStatus;
         };
->>>>>>> ac70c218
 
         /**
          * Get the chat status for the current user
