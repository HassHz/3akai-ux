/*
 * Licensed to the Sakai Foundation (SF) under one
 * or more contributor license agreements. See the NOTICE file
 * distributed with this work for additional information
 * regarding copyright ownership. The SF licenses this file
 * to you under the Apache License, Version 2.0 (the
 * "License"); you may not use this file except in compliance
 * with the License. You may obtain a copy of the License at
 *
 *     http://www.apache.org/licenses/LICENSE-2.0
 *
 * Unless required by applicable law or agreed to in writing,
 * software distributed under the License is distributed on an
 * "AS IS" BASIS, WITHOUT WARRANTIES OR CONDITIONS OF ANY
 * KIND, either express or implied. See the License for the
 * specific language governing permissions and limitations under the License.
 */
/*global Config, $, jQuery, get_cookie, delete_cookie, set_cookie, window, alert */

var sakai = sakai || {};


/**
 * @name sakai.topnavigation
 *
 * @class topnavigation
 *
 * @description
 * Initialize the topnavigation widget
 *
 * @version 0.0.1
 * @param {String} tuid Unique id of the widget
 * @param {Boolean} showSettings Show the settings of the widget or not
 */
sakai.topnavigation = function(tuid, showSettings){

    /////////////////////////////
    // Configuration variables //
    /////////////////////////////

    var currentChatStatus = "";

    // Links and labels
    var myprofileName = "#myprofile_name";
    var onlineButton = "#online_button";
    var pictureHolder = "#picture_holder";
    var showOnlineLink = "#show_online";
    var userIdLabel = "#userid";

    // User Link
    var userLink = "#user_link";
    var userLinkMenu = userLink + "_menu";
    var userLinkMenuLink = userLink + "_menu" + " a";

    // Navigation
    var nav = "#nav";
    var navContentMediaLink = "#nav_content_media_link";
    var navCoursesSitesLink = "#nav_courses_sites_link";
    var navCoursesSitesLinkClass = "#nav_courses_sites_link";
    var navPeopleLink = "#nav_people_link";
    var navPeopleLinkClass = "nav_people_link";
    var navMySakaiLink = "#nav_my_sakai_link";
    var navCalendarLink = "#nav_calendar_link";
    var navSelectedNavItemClass = "explore_nav_selected";
    var topNavigationBar = "#top_navigation";
    var navMyProfile = "#topnavigation_my_profile";

    // Messages
    var chatUnreadMessages = "#chat_unreadMessages";

    // Search
    var $general_search_container = $("#general_search_container");
    var $general_search_form = $("#general_search_container form");
    var $general_search_input = $("#general_search_input");
    var $general_search_default_value = $("#general_search_default_value");
    var generalSearchSubmitButton = "#general_search_submit_button";
    var searchFocus = false;

    // Containers
    var exploreNavigationContainer = "#explore_nav_container";

    // CSS Classes
    var searchInputFocusClass = "search_input_focus";

    var userLinkChatStatusClass = ".user_link_chat_status";

    ///////////////////////
    // Utility functions //
    ///////////////////////

    /**
     * Get the number of messages that are unread and show it.
     */
    var getCountUnreadMessages = function(){
        //we have the number of unread messages as a part of the me-feed
        //so get it directly from me object.
        $(chatUnreadMessages).text(sakai.data.me.messages.unread);
    };

    /**
     * Update the status on the page by firing an event that handles this
     */
    var updateChatStatus = function(){
        // Trigger the chat_status_change event to update other widgets
        $(window).trigger("chat_status_change", currentChatStatus);
    };

    /**
     * Set the chatstatus of the user
     * @param {String} chatstatus The chatstatus which should be
     * online/offline or busy
     */
    var sendChatStatus = function(chatstatus){
        if (currentChatStatus !== chatstatus){
            currentChatStatus = chatstatus;

            var data = {
                "chatstatus": chatstatus,
                "_charset_": "utf-8"
            };

            $.ajax({
                url: "/~" + sakai.data.me.profile["rep:userId"] + "/public/authprofile",
                type: "POST",
                data: data,
                success: function(data){
                    updateChatStatus();
                },
                error: function(xhr, textStatus, thrownError){
                    alert("An error occurend when sending the status to the server.");
                }
            });
        }
    };

    /**
     * Show or hide the user link menu
     * @param {Boolean} hideOnly
     *  true: Hide the menu only
     *  false: Show or hide the menu depending if it's already visible
     */
    var showHideUserLinkMenu = function(hideOnly){
        if ($(userLinkMenu).is(":visible") || hideOnly) {
            $(userLinkMenu).hide();
        }
        else {
            $(userLinkMenu).css("left", Math.round($(userLink).offset().left) + "px");
            $(userLinkMenu).css("top", (Math.round($(userLink).offset().top) + $(userLink).height() + 2) + "px");
            $(userLinkMenu).css("width", ($(userLink).width() + 10) + "px");
            $(userLinkMenu).show();
        }
    };

    /**
     * Add binding to some elements
     */
    var addBinding = function(){
        $(userLink).bind("click", function(){
            showHideUserLinkMenu(false);
        });

        $(userLinkChatStatusClass).bind("click", function(ev){
            showHideUserLinkMenu(false);
            var clicked = ev.currentTarget.id.split("_")[ev.currentTarget.id.split("_").length - 1];
            sendChatStatus(clicked);
        });

        $.each($(topNavigationBar + " a"), function(){
            if (window.location.pathname === $(this).attr("href")){
                $(this).attr("href", "javascript:;");
            }
        });

        $(document).bind("click", function(e){
            var $clicked = $(e.target);

            // Check if one of the parents is the userLink
            if (!$clicked.parents().is(userLink)) {
                showHideUserLinkMenu(true);
            }
        });

        $(window).bind("chat_status_change", function(event, chatstatus){
            currentChatStatus = chatstatus;
<<<<<<< HEAD
            updateChatStatusElement($(userLink + " #topnavigation_chat_status"), chatstatus);
=======
            sakai.api.Util.updateChatStatusElement($(userLink), chatstatus);
>>>>>>> 25408dcd
        });

        $(window).bind("click", function(e){
            // if menu is visible and the target element clicked is not menu hide dropdown
            if ($(userLinkMenu).is(":visible") && !$(e.target).parents().is(userLink)){
                showHideUserLinkMenu(true);
            }
        });
    };

    ////////////////
    // NAVIGATION //
    ///////////////

    /**
     * Select the page in the top navigation where you are currently on.
     * This will apply a class to the selected navigation item based on the current URL
     * @returns void;
     */
    var determineCurrentNav = function(){
        var windowLocationPath = window.location.pathname.toLowerCase();

        // Remove all selected classes from nav elements
        $(nav + " " + navSelectedNavItemClass).removeClass(navSelectedNavItemClass);

        // My Sakai
        if ((windowLocationPath.indexOf(sakai.config.URL.MY_DASHBOARD_URL) !== -1) || (windowLocationPath.indexOf(sakai.config.URL.PUBLIC_MY_DASHBOARD_URL) !== -1)) {
            $(navMySakaiLink).addClass(navSelectedNavItemClass);
            return;
        }

        // Content & Media
        if ((windowLocationPath.indexOf(sakai.config.URL.CONTENT_MEDIA_URL) !== -1) || (windowLocationPath.indexOf(sakai.config.URL.PUBLIC_CONTENT_MEDIA_URL) !== -1)) {
            $(navContentMediaLink).addClass(navSelectedNavItemClass);
            return;
        }

        // People
        if ((windowLocationPath.indexOf(sakai.config.URL.PEOPLE_URL) !== -1) || (windowLocationPath.indexOf(sakai.config.URL.PUBLIC_PEOPLE_URL) !== -1)) {
            $(navPeopleLink).addClass(navSelectedNavItemClass);
            return;
        }

        // Courses & Sites
        if ((windowLocationPath.indexOf(sakai.config.URL.COURSES_SITES_URL) !== -1) || (windowLocationPath.indexOf(sakai.config.URL.PUBLIC_COURSES_SITES_URL) !== -1) || (windowLocationPath.indexOf("/sites/") !== -1)) {
            $(navCoursesSitesLink).addClass(navSelectedNavItemClass);
            return;
        }

        // Calendar
        if ((windowLocationPath.indexOf(sakai.config.URL.SEARCH_GENERAL_URL) !== -1) || (windowLocationPath.indexOf(sakai.config.URL.SEARCH_PEOPLE_URL) !== -1) || (windowLocationPath.indexOf(sakai.config.URL.SEARCH_SITES_URL) !== -1) || (windowLocationPath.indexOf(sakai.config.URL.SEARCH_CONTENT_URL) !== -1) || (windowLocationPath.indexOf(sakai.config.URL.PUBLIC_SEARCH_URL) !== -1)) {
            $(navCalendarLink).addClass(navSelectedNavItemClass);
            return;
        }

    };


    ////////////
    // SEARCH //
    ////////////

    /**
     * Execute the search for the value that is in the search input field
     */
    var doSearch = function(){
        var tosearch = $general_search_input.val();
        // Disable search button
        $(generalSearchSubmitButton).attr("disabled", true);
        // Check whether the search term is different than the default text. If not,
        // we do a search for *
        if (!tosearch || tosearch === $general_search_default_value.text()){
            tosearch = "*";
        }

        // Only enable button if the location is the search page
        if (window.location.pathname.split("/")[2] === "search.html") {
            $(generalSearchSubmitButton).attr("disabled", false);
            // if user is on the search page use the history event to perform the search
            History.addBEvent("1", encodeURIComponent(tosearch));
        } else {
            // Redirecting back to the general search page. This expects the URL to be
            // in a format like this one: page.html#pageid|searchstring
            document.location = sakai.config.URL.SEARCH_GENERAL_URL + "#q=" + tosearch;
        }
    };

    /**
     * If this is the first time the field gets focus, we'll make his text color black
     * and remove the default value
     */
    $general_search_input.bind("focus", function(ev){
        if (!searchFocus) {
            $general_search_input.val("").addClass(searchInputFocusClass);
            searchFocus = true;
        }
    });

    /**
     * If we leave the field without filling out anything, we'll reinsert the default
     * search inputbox value
     */
    $general_search_input.bind("blur", function(ev){

        if (!$general_search_input.val()) {
            $general_search_input.removeClass(searchInputFocusClass);
            $general_search_input.val($general_search_default_value.text());
            searchFocus = false;
        }
    });

    /**
     * Bind the submit event to the search form
     * This event is triggered when you hit enter in the input field and
     * when you click on the submit button
     */
    $general_search_form.bind("submit", function(){

        doSearch();
        return false;
    });

    /**
     * Switch navigation bar to anonymous mode
     * @returns void
     */
    var switchToAnonymousMode = function(){

        // Show Nav Container
        $(exploreNavigationContainer).show();

        // Hide things which are irrelvant for Anonymous user
        $(".personal .mail").hide();
        $(".personal .sign_out").hide();
        $(".help").hide();
        $("#user_link_container").hide();

        // Hide search bar
        $general_search_container.hide();

        // Show anonymous elements
        $("#other_logins_button_container").show();
        $(".log_in").addClass("help_none");

        // if config.js is set to external, register link is hidden
        if(!sakai.config.Authentication.internal) {
            $("#register_button_container").hide();
        }
        else {
            $("#register_button_container").show();
        }
        $("#login_button_container").show();

        // Set up public nav links
        $("#nav_my_sakai_link a").attr("href", sakai.config.URL.PUBLIC_MY_DASHBOARD_URL);
        $("#nav_content_media_link a").attr("href", sakai.config.URL.PUBLIC_CONTENT_MEDIA_URL_PAGE);
        $("#nav_people_link a").attr("href", sakai.config.URL.PUBLIC_PEOPLE_URL);
        $("#nav_courses_sites_link a").attr("href", sakai.config.URL.PUBLIC_COURSES_SITES_URL);
        $("#nav_search_link a").attr("href", sakai.config.URL.PUBLIC_SEARCH_URL_PAGE);

        // Make the login page redirect to the current page after login
        $(".log_in").attr("href", $(".log_in").attr("href") + "?url=" + escape(window.location.pathname + window.location.search + window.location.hash));

    };

    /**
     * Set the presence for the current user
     * We need to do this in order to let the server know the user is still available for chatting.
     */
    var setPresence = function(){

        var data = {
            "sakai:status": "online",
            "_charset_": "utf-8"
        };

        $.ajax({
            url: sakai.config.URL.PRESENCE_SERVICE,
            type: "POST",
            success: function(){
                setTimeout(setPresence, 120000);
            },
            data: data
        });
    };

    /**
     * Parse the chatstatus for a user
     * @param {String} chatStatus The chatstatus which should be
     * online, busy or offline
     */
    var parseChatStatus = function(chatStatus){
        // Check if the status is defined
        if (!chatStatus) {
            chatStatus = "online";
        }
        return chatStatus;
    };

    /**
     * Get the chat status for the current user
     */
    var getChatStatus = function(){
        if (sakai.data.me.profile) {
            currentChatStatus = parseChatStatus(sakai.data.me.profile.chatstatus);
        }
        else {
            currentChatStatus = "online";
        }
        updateChatStatus();
    };

    ///////////////////////
    // Initial functions //
    ///////////////////////

    /**
     * Contains all the functions and methods that need to be
     * executed on the initial load of the page
     */
    var doInit = function(){

        $(navMyProfile).attr("href", "/~" + sakai.data.me.user.userid);

        var obj = {};
        var menulinks = [];

        for (var i in sakai.config.Navigation) {

            // We need to add the hasOwnProperty to pass to JSLint and it is also a security issue
            if (sakai.config.Navigation.hasOwnProperty(i)) {

                var temp = new Object();
                temp.url = sakai.config.Navigation[i].url;
                temp.label = sakai.api.i18n.General.getValueForKey(sakai.config.Navigation[i].label);
                temp.cleanurl = temp.url || "";
                if (temp.cleanurl) {
                    if (temp.cleanurl.indexOf('?') && temp.cleanurl.indexOf('?') > 0) {
                        temp.cleanurl = temp.cleanurl.substring(0, temp.cleanurl.indexOf('?'));
                    }
                    if (temp.cleanurl.indexOf('#') && temp.cleanurl.indexOf('#') > 0) {
                        temp.cleanurl = temp.cleanurl.substring(0, temp.cleanurl.indexOf('#'));
                    }
                }
                if (i == 0) {
                    temp.firstlink = true;
                }
                else {
                    temp.firstlink = false;
                }
                menulinks.push(temp);
            }
        }
        obj.links = menulinks;
        // Get navigation and render menu template
        $(".explore").html($.TemplateRenderer("navigation_template", obj));

        var person = sakai.data.me;

        $(exploreNavigationContainer).show();

        // Fill in the name of the user in the different fields
        if (sakai.api.User.getDisplayName(person.profile) !== "") {
            $(userIdLabel).text(sakai.api.Util.shortenString(sakai.api.User.getDisplayName(person.profile), 25));
        }

        // Show the profile picture on the dashboard page
        /** TODO : Remove the lines beneath if this functionality is inside changepic.js */
        if (person.profile.picture) {
            var picture = $.parseJSON(person.profile.picture);
            if (picture.name) {
                $(pictureHolder).attr("src", "/~" + sakai.data.me.user.userid + "/public/" + picture.name);
            }
        }

        // Highlight current nav item
        determineCurrentNav();

        // Set presence and bind things
        addBinding();
        getCountUnreadMessages();
        setPresence();

        // Get chat status
        getChatStatus();
    };

    if (sakai.data.me.user.anon) {
        // If a user is not logged in -> switch to anonymous mode
        switchToAnonymousMode();
    }
    else {
        doInit();
    }

};
sakai.api.Widgets.widgetLoader.informOnLoad("topnavigation");<|MERGE_RESOLUTION|>--- conflicted
+++ resolved
@@ -182,11 +182,7 @@
 
         $(window).bind("chat_status_change", function(event, chatstatus){
             currentChatStatus = chatstatus;
-<<<<<<< HEAD
-            updateChatStatusElement($(userLink + " #topnavigation_chat_status"), chatstatus);
-=======
             sakai.api.Util.updateChatStatusElement($(userLink), chatstatus);
->>>>>>> 25408dcd
         });
 
         $(window).bind("click", function(e){
