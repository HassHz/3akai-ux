/*
 * Licensed to the Sakai Foundation (SF) under one
 * or more contributor license agreements. See the NOTICE file
 * distributed with this work for additional information
 * regarding copyright ownership. The SF licenses this file
 * to you under the Apache License, Version 2.0 (the
 * "License"); you may not use this file except in compliance
 * with the License. You may obtain a copy of the License at
 *
 *     http://www.apache.org/licenses/LICENSE-2.0
 *
 * Unless required by applicable law or agreed to in writing,
 * software distributed under the License is distributed on an
 * "AS IS" BASIS, WITHOUT WARRANTIES OR CONDITIONS OF ANY
 * KIND, either express or implied. See the License for the
 * specific language governing permissions and limitations under the License.
 */
/*global Config, $, jQuery, get_cookie, delete_cookie, set_cookie, window, alert */

var sakai = sakai || {};


/**
 * @name sakai.topnavigation
 *
 * @class topnavigation
 *
 * @description
 * Initialize the topnavigation widget
 *
 * @version 0.0.1
 * @param {String} tuid Unique id of the widget
 * @param {Boolean} showSettings Show the settings of the widget or not
 */
sakai.topnavigation = function(tuid, showSettings){

    /////////////////////////////
    // Configuration variables //
    /////////////////////////////

    var currentChatStatus = "";

    // Links and labels
    var myprofileName = "#myprofile_name";
    var onlineButton = "#online_button";
    var pictureHolder = "#picture_holder";
    var showOnlineLink = "#show_online";
    var userIdLabel = "#userid";

    // User Link
    var userLink = "#user_link";
    var userLinkMenu = userLink + "_menu";
    var userLinkMenuLink = userLink + "_menu" + " a";

    // Navigation
    var nav = "#nav";
    var navContentMediaLink = "#nav_content_media_link";
    var navCoursesSitesLink = "#nav_courses_sites_link";
    var navCoursesSitesLinkClass = "#nav_courses_sites_link";
    var navPeopleLink = "#nav_people_link";
    var navPeopleLinkClass = "nav_people_link";
    var navMySakaiLink = "#nav_my_sakai_link";
    var navCalendarLink = "#nav_calendar_link";
    var navSelectedNavItemClass = "explore_nav_selected";
    var topNavigationBar = "#top_navigation";
    var navMyProfile = "#topnavigation_my_profile";

    // Messages
    var chatUnreadMessages = "#chat_unreadMessages";

    // Search
    var $general_search_container = $("#general_search_container");
    var $general_search_form = $("#general_search_container form");
    var $general_search_input = $("#general_search_input");
    var $generalSearchSubmitButton = $("#general_search_submit_button");
    var $search_type = $(".search_type");
    var $search_links = $(".search_links");
    var $search_global = $("#search_global");
    var $search_global_text = $("#search_global_text");
    var $search_content = $("#search_content");
    var $search_content_text = $("#search_content_text");
    var $search_people = $("#search_people");
    var $search_people_text = $("#search_people_text");
    var $search_group = $("#search_group");
    var $search_group_text = $("#search_group_text");
    var searchFocus = false;

    // Containers
    var exploreNavigationContainer = "#explore_nav_container";

    // CSS Classes
    var searchInputFocusClass = "search_input_focus";

    var userLinkChatStatusClass = ".user_link_chat_status";

    var showLogin = true;
    if (-1 !== $.inArray(window.location.pathname.replace(/\/$/,""), sakai.config.Authentication.hideLoginOn)) {
      showLogin = false;
    }

    ///////////////////////
    // Utility functions //
    ///////////////////////

    /**
     * Get the number of messages that are unread and show it.
     */
    var getCountUnreadMessages = function(){
        //we have the number of unread messages as a part of the me-feed
        //so get it directly from me object.
        $(chatUnreadMessages).text(sakai.data.me.messages.unread);
    };

    /**
     * Update the status on the page by firing an event that handles this
     */
    var updateChatStatus = function(){
        // Trigger the chat_status_change event to update other widgets
        $(window).trigger("chat_status_change", currentChatStatus);
    };

    /**
     * Set the chatstatus of the user
     * @param {String} chatstatus The chatstatus which should be
     * online/offline or busy
     */
    var sendChatStatus = function(chatstatus){
        if (currentChatStatus !== chatstatus){
            currentChatStatus = chatstatus;

            var data = {
                "chatstatus": chatstatus,
                "_charset_": "utf-8"
            };

            $.ajax({
                url: "/~" + sakai.data.me.profile["rep:userId"] + "/public/authprofile",
                type: "POST",
                data: data,
                success: function(data){
                    updateChatStatus();
                },
                error: function(xhr, textStatus, thrownError){
                    sakai.api.Util.notification.show(sakai.api.i18n.General.getValueForKey("AN_ERROR_SENDING"),"",sakai.api.Util.notification.type.ERROR);
                }
            });
        }
    };

    /**
     * Show or hide the user link menu
     * @param {Boolean} hideOnly
     *  true: Hide the menu only
     *  false: Show or hide the menu depending if it's already visible
     */
    var showHideUserLinkMenu = function(hideOnly){
        if ($(userLinkMenu).is(":visible") || hideOnly) {
            $(userLinkMenu).hide();
        }
        else {
            $(userLinkMenu).css("left", Math.round($(userLink).offset().left) + "px");
            $(userLinkMenu).css("top", (Math.round($(userLink).offset().top) + $(userLink).height() + 2) + "px");
            $(userLinkMenu).css("width", ($(userLink).width() + 10) + "px");
            $(userLinkMenu).show();
        }
    };

    /////////////////////////////
    // Initialisation function //
    /////////////////////////////

    var showHideMoreMenu = function(hideOnly){
        var el = $("#search_more_menu");
        if (el) {
            if (el.css("display").toLowerCase() !== "none" || hideOnly) {
                el.hide();
            } else {
                var x = $search_type.position().left;
                var y = $search_type.position().top;
                el.css(
                        {
                          "top": y + 20 + "px",
                          "left": x + 2 + "px"
                        }
                    ).show();
            }
        }
    };

    /**
     * Add binding to some elements
     */
    var addBinding = function(){
        // Bind search criteria click event
        $search_type.live("click", function(ev){
            // show/hide drop down menu
            showHideMoreMenu(false);
        });

        // Click event for search_content drop down item
        $search_content.live("click", function(ev){
            showHideMoreMenu(false);
            $search_links.html($search_content_text.html());
        });

        // Click event for search_global drop down item
        $search_global.live("click", function(ev){
            showHideMoreMenu(false);
            $search_links.html($search_global_text.html());
        });

        // Click event for search_people drop down item
        $search_people.live("click", function(ev){
            showHideMoreMenu(false);
            $search_links.html($search_people_text.html());
        });

        // Click event for search_group drop down item
        $search_group.live("click", function(ev){
            showHideMoreMenu(false);
            $search_links.html($search_group_text.html());
        });

        $(userLinkChatStatusClass).bind("click", function(ev){
            showHideUserLinkMenu(false);
            var clicked = ev.currentTarget.id.split("_")[ev.currentTarget.id.split("_").length - 1];
            sendChatStatus(clicked);
        });

        $.each($(topNavigationBar + " a"), function(){
            if (window.location.pathname === $(this).attr("href")){
                $(this).attr("href", "#");
            }
        });

        $(document).bind("click", function(e){
            var $clicked = $(e.target);

            // Check if one of the parents is the userLink
            if (!$clicked.parents().is(userLink)) {
                showHideUserLinkMenu(true);
            }
        });

        $(window).bind("chat_status_change", function(event, chatstatus){
            currentChatStatus = chatstatus;
<<<<<<< HEAD
            sakai.api.Util.updateChatStatusElement($("#topnavigation_chat_status"), chatstatus);
=======
            sakai.api.Util.updateChatStatusElement($(userLink), chatstatus);
>>>>>>> bbfea088
        });

        $(window).bind("click", function(e){
            // if menu is visible and the target element clicked is not menu hide dropdown
            if ($(userLinkMenu).is(":visible") && !$(e.target).parents().is(userLink)){
                showHideUserLinkMenu(true);
            }
        });
            /**
     * Bind the submit event to the search form
     * This event is triggered when you hit enter in the input field and
     * when you click on the submit button
     */
    $generalSearchSubmitButton.bind("click", function(){
        doSearch();
        return false;
    });

    };

    ////////////////
    // NAVIGATION //
    ///////////////

    /**
     * Select the page in the top navigation where you are currently on.
     * This will apply a class to the selected navigation item based on the current URL
     * @returns void;
     */
    var determineCurrentNav = function(){
        var windowLocationPath = window.location.pathname.toLowerCase();

        // Remove all selected classes from nav elements
        $(nav + " " + navSelectedNavItemClass).removeClass(navSelectedNavItemClass);

        // My Sakai
        if ((windowLocationPath.indexOf(sakai.config.URL.MY_DASHBOARD_URL) !== -1) || (windowLocationPath.indexOf(sakai.config.URL.PUBLIC_MY_DASHBOARD_URL) !== -1)) {
            $(navMySakaiLink).addClass(navSelectedNavItemClass);
            return;
        }

        // Content & Media
        if ((windowLocationPath.indexOf(sakai.config.URL.CONTENT_MEDIA_URL) !== -1) || (windowLocationPath.indexOf(sakai.config.URL.PUBLIC_CONTENT_MEDIA_URL) !== -1)) {
            $(navContentMediaLink).addClass(navSelectedNavItemClass);
            return;
        }

        // People
        if ((windowLocationPath.indexOf(sakai.config.URL.PEOPLE_URL) !== -1) || (windowLocationPath.indexOf(sakai.config.URL.PUBLIC_PEOPLE_URL) !== -1)) {
            $(navPeopleLink).addClass(navSelectedNavItemClass);
            return;
        }

        // Courses & Sites
        if ((windowLocationPath.indexOf(sakai.config.URL.COURSES_SITES_URL) !== -1) || (windowLocationPath.indexOf(sakai.config.URL.PUBLIC_COURSES_SITES_URL) !== -1) || (windowLocationPath.indexOf("/sites/") !== -1)) {
            $(navCoursesSitesLink).addClass(navSelectedNavItemClass);
            return;
        }

        // Calendar
        if ((windowLocationPath.indexOf(sakai.config.URL.SEARCH_GENERAL_URL) !== -1) || (windowLocationPath.indexOf(sakai.config.URL.SEARCH_PEOPLE_URL) !== -1) || (windowLocationPath.indexOf(sakai.config.URL.SEARCH_SITES_URL) !== -1) || (windowLocationPath.indexOf(sakai.config.URL.SEARCH_CONTENT_URL) !== -1) || (windowLocationPath.indexOf(sakai.config.URL.PUBLIC_SEARCH_URL) !== -1)) {
            $(navCalendarLink).addClass(navSelectedNavItemClass);
            return;
        }

    };

    /**
     * Bind the submit event to the search form
     * This event is triggered when you hit enter in the input field and
     * when you click on the submit button
    */
    $general_search_form.bind("submit", function(){
        doSearch();
        return false;
    });



    ////////////
    // SEARCH //
    ////////////

    /**
     * Execute the search for the value that is in the search input field
     */
    var doSearch = function(){
        var tosearch = $general_search_input.val();
        // Disable search button
        $generalSearchSubmitButton.attr("disabled", true);
        // Check whether the search term is different than the default text. If not,
        // we do a search for *
        if (!tosearch){
            tosearch = "*";
        }

        // Only enable button if the location is the search page
        if (window.location.pathname.split("/")[2] === "search.html") {
            $generalSearchSubmitButton.attr("disabled", false);
            // if user is on the search page use the history event to perform the search
            History.addBEvent("1", encodeURIComponent(tosearch));
        }
        // global is selected
        if ($search_links.html() === $search_global_text.html()) {
            // Redirecting back to the general search page. This expects the URL to be
            // in a format like this one: page.html#pageid|searchstring
            document.location = sakai.config.URL.SEARCH_GENERAL_URL + "#q=" + tosearch;
        // if content is selected
        } else if($search_links.html() === $search_content_text.html()){
            // Redirecting back to the general search_content page. This expects the URL to be
            // in a format like this one: page.html#pageid|searchstring
            document.location = sakai.config.URL.SEARCH_CONTENT_URL + "#q=" + tosearch;
        }
        // if people is selected
        else if($search_links.html() === $search_people_text.html()){
            // Redirecting back to the general search_content page. This expects the URL to be
            // in a format like this one: page.html#pageid|searchstring
            document.location = sakai.config.URL.SEARCH_PEOPLE_URL + "#q=" + tosearch;
        // if group is selected
        } else if($search_links.html() === $search_group_text.html()){
            // Redirecting back to the general search_content page. This expects the URL to be
            // in a format like this one: page.html#pageid|searchstring
            document.location = sakai.config.URL.SEARCH_GROUP_URL + "#q=" + tosearch;
        }

    };

    /**
     * If this is the first time the field gets focus, we'll make his text color black
     * and remove the default value
     */
    $general_search_input.bind("focus", function(ev){
        if (!searchFocus) {
            $general_search_input.val("").addClass(searchInputFocusClass);
            searchFocus = true;
        }
    });

    /**
     * If we leave the field without filling out anything, we'll reinsert the default
     * search inputbox value
     */
    $general_search_input.bind("blur", function(ev){

        if (!$general_search_input.val()) {
            $general_search_input.removeClass(searchInputFocusClass);
            searchFocus = false;
        }
    });


    /**
     * Switch navigation bar to anonymous mode
     * @returns void
     */
    var switchToAnonymousMode = function(){
        // Hide things which are irrelvant for Anonymous user
        $(".personal .mail").hide();
        $(".personal .sign_out").hide();
        $(".help").hide();
        $("#user_link_container").hide();

        // Show Nav Container
        if (sakai.config.anonAllowed){
            $(exploreNavigationContainer).show();

            var indexPaths = ["/dev", "/dev/index.html", "/dev/", "/", "/dev/404.html", "/dev/403.html"];
            if (-1 !== $.inArray(window.location.pathname.replace(/\/$/,""), indexPaths)) {
                $(".explore-bg").show();
            }

            // Show anonymous elements
            $("#other_logins_button_container").show();
            $(".log_in").addClass("help_none");

            if (showLogin) {
                // if config.js is set to external, register link is hidden
                if (!sakai.config.Authentication.internal) {
                    $("#register_button_container").hide();
                }
                else {
                    $("#register_button_container").show();
                }
                $("#login_button_container").show();
            }
            // Set up public nav links
            $("#nav_my_sakai_link a").attr("href", sakai.config.URL.PUBLIC_MY_DASHBOARD_URL);
            $("#nav_content_media_link a").attr("href", sakai.config.URL.PUBLIC_CONTENT_MEDIA_URL_PAGE);
            $("#nav_people_link a").attr("href", sakai.config.URL.PUBLIC_PEOPLE_URL);
            $("#nav_courses_sites_link a").attr("href", sakai.config.URL.PUBLIC_COURSES_SITES_URL);
            $("#nav_search_link a").attr("href", sakai.config.URL.PUBLIC_SEARCH_URL_PAGE);

            if (window.location.pathname.split("/")[2] === "403.html" || window.location.pathname.split("/")[2] === "404.html") {
                // hide register and login links
                $("#register_button_container").hide();
                $("#login_button_container").hide();
            }

            renderMenu();
        }
        else {
            $general_search_container.hide();
        }
        // Make the login page redirect to the current page after login
        $(".log_in").attr("href", $(".log_in").attr("href") + "?url=" + escape(window.location.pathname + window.location.search + window.location.hash));
    };

    /**
     * Set the presence for the current user
     * We need to do this in order to let the server know the user is still available for chatting.
     */
    var setPresence = function(){

        var data = {
            "sakai:status": "online",
            "_charset_": "utf-8"
        };

        $.ajax({
            url: sakai.config.URL.PRESENCE_SERVICE,
            type: "POST",
            success: function(){
                setTimeout(setPresence, 120000);
            },
            data: data
        });
    };

    /**
     * Parse the chatstatus for a user
     * @param {String} chatStatus The chatstatus which should be
     * online, busy or offline
     */
    var parseChatStatus = function(chatStatus){
        // Check if the status is defined
        if (!chatStatus) {
            chatStatus = "online";
        }
        return chatStatus;
    };

    /**
     * Get the chat status for the current user
     */
    var getChatStatus = function(){
        if (sakai.data.me.profile) {
            currentChatStatus = parseChatStatus(sakai.data.me.profile.chatstatus);
        }
        else {
            currentChatStatus = "online";
        }
        updateChatStatus();
    };

    var renderMenu = function() {
        var obj = {};
        var menulinks = [];

        for (var i in sakai.config.Navigation) {

            // We need to add the hasOwnProperty to pass to JSLint and it is also a security issue
            if (sakai.config.Navigation.hasOwnProperty(i)) {

                var temp = {};
                if (sakai.data.me.user.anon && sakai.config.Navigation[i].anonUrl) {
                  temp.url = sakai.config.Navigation[i].anonUrl;
                } else {
                  temp.url = sakai.config.Navigation[i].url;
                }
                temp.label = sakai.api.i18n.General.getValueForKey(sakai.config.Navigation[i].label);
                temp.cleanurl = temp.url || "";
                if (temp.cleanurl) {
                    if (temp.cleanurl.indexOf('?') && temp.cleanurl.indexOf('?') > 0) {
                        temp.cleanurl = temp.cleanurl.substring(0, temp.cleanurl.indexOf('?'));
                    }
                    if (temp.cleanurl.indexOf('#') && temp.cleanurl.indexOf('#') > 0) {
                        temp.cleanurl = temp.cleanurl.substring(0, temp.cleanurl.indexOf('#'));
                    }
                }
                if (i === "0") {
                    temp.firstlink = true;
                }
                else {
                    temp.firstlink = false;
                }
                menulinks.push(temp);
            }
        }
        obj.links = menulinks;
        // Get navigation and render menu template
        $(".explore").html($.TemplateRenderer("navigation_template", obj));
    };

    ///////////////////////
    // Initial functions //
    ///////////////////////

    /**
     * Contains all the functions and methods that need to be
     * executed on the initial load of the page
     */
    var doInit = function(){

        $(navMyProfile).attr("href", "/~" + sakai.data.me.user.userid);

        renderMenu();

        var person = sakai.data.me;

        $(exploreNavigationContainer).show();

        // Fill in the name of the user in the different fields
        if (sakai.api.User.getDisplayName(person.profile) !== "") {
            $(userIdLabel).text(sakai.api.Util.shortenString(sakai.api.User.getDisplayName(person.profile), 25));
        }

        // Show the profile picture on the dashboard page
        /** TODO : Remove the lines beneath if this functionality is inside changepic.js */
        if (person.profile.picture) {
            var picture = $.parseJSON(person.profile.picture);
            if (picture.name) {
                $(pictureHolder).attr("src", "/~" + sakai.data.me.user.userid + "/public/" + picture.name);
            }
        }

        // Highlight current nav item
        determineCurrentNav();

        // Set presence and bind things
        addBinding();
        getCountUnreadMessages();
        setPresence();

        // Get chat status
        getChatStatus();
    };

    if (sakai.data.me.user.anon) {
        addBinding();
        // If a user is not logged in -> switch to anonymous mode
        switchToAnonymousMode();
    }
    else {
        doInit();
    }

};
sakai.api.Widgets.widgetLoader.informOnLoad("topnavigation");<|MERGE_RESOLUTION|>--- conflicted
+++ resolved
@@ -244,11 +244,7 @@
 
         $(window).bind("chat_status_change", function(event, chatstatus){
             currentChatStatus = chatstatus;
-<<<<<<< HEAD
             sakai.api.Util.updateChatStatusElement($("#topnavigation_chat_status"), chatstatus);
-=======
-            sakai.api.Util.updateChatStatusElement($(userLink), chatstatus);
->>>>>>> bbfea088
         });
 
         $(window).bind("click", function(e){
