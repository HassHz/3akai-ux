--- conflicted
+++ resolved
@@ -438,36 +438,19 @@
             // Load the creategroup widget.
             $(window).trigger("init.creategroup.sakai");
         });
-<<<<<<< HEAD
-
-        $("#subnavigation_simple_group_link").live("click", function(){
+
+        $("#subnavigation_simple_group_link, .sakai_create_group_overlay").live("click", function(){
             $(window).trigger("sakai.overlays.createGroup");
         });
 
-        $(".sakai_create_group_overlay").live("click", function(){
-            $(window).trigger("sakai.overlays.createGroup");
-        });
-
-        $(".sakai_add_content_overlay").live("click", function(ev) {
-            $(window).trigger("init.fileupload.sakai");
-        });
-
-        $("#subnavigation_add_content_link").live("click", function(ev) {
-            $(window).trigger("init.fileupload.sakai");
-=======
-        
-        $("#subnavigation_simple_group_link, .sakai_create_group_overlay").live("click", function(){
-        	$(window).trigger("sakai.overlays.createGroup");
-        });
-
         // Add content
-        
+
         $(".sakai_add_content_overlay, #subnavigation_add_content_link").live("click", function(ev) {
             $(window).trigger("init.fileupload.sakai");
         });
-        
+
         // Send a message
-        
+
         $(".sakai_sendmessage_overlay").live("click", function(ev){
             var el = $(this);
             var person = false;
@@ -478,11 +461,11 @@
                     "type": el.attr("sakai-entitytype") || "user"
                 }
             }
-            $(window).trigger("initialize.sendmessage.sakai", [person]);    
+            $(window).trigger("initialize.sendmessage.sakai", [person]);
         });
-        
+
         // Add to contacts
-        
+
         $(".sakai_addtocontacts_overlay").live("click", function(ev){
             var el = $(this);
             if (el.attr("sakai-entityid") && el.attr("sakai-entityname")){
@@ -492,8 +475,7 @@
                     "picture": el.attr("sakai-entitypicture") || false
                 }
                 $(window).trigger("initialize.addToContacts.sakai", [person]);
-            } 
->>>>>>> 902dc9ac
+            }
         });
 
         /////////////////////////
