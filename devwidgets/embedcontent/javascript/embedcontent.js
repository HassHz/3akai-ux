/*
 * Licensed to the Sakai Foundation (SF) under one
 * or more contributor license agreements. See the NOTICE file
 * distributed with this work for additional information
 * regarding copyright ownership. The SF licenses this file
 * to you under the Apache License, Version 2.0 (the
 * "License"); you may not use this file except in compliance
 * with the License. You may obtain a copy of the License at
 *
 *     http://www.apache.org/licenses/LICENSE-2.0
 *
 * Unless required by applicable law or agreed to in writing,
 * software distributed under the License is distributed on an
 * "AS IS" BASIS, WITHOUT WARRANTIES OR CONDITIONS OF ANY
 * KIND, either express or implied. See the License for the
 * specific language governing permissions and limitations under the License.
 */
/*
 * Dependencies
 *
 * /dev/lib/jquery/plugins/jquery.json.js (toJSON)
 * /dev/lib/misc/trimpath.template.js (TrimpathTemplates)
 * /dev/lib/jquery/plugins/jquery.autoSuggest.sakai-edited.js (autoSuggest)
 */
/*global $ */

require(["jquery", "sakai/sakai.api.core"], function($, sakai) {

    /**
     * @name sakai_global.embedcontent
     *
     * @class embedcontent
     *
     * @description
     * Initialize the embedcontent widget
     *
     * @version 0.0.1
     * @param {String} tuid Unique id of the widget
     * @param {Boolean} showSettings Show the settings of the widget or not
     */
    sakai_global.embedcontent = function(tuid, showSettings) {

        var $rootel = $("#" + tuid);

        var $embedcontent_main_container = $("#embedcontent_main_container", $rootel);
        var $embedcontent_page_name = $("#embedcontent_page_name", $rootel);


        // Settings Mode
        var $embedcontent_settings = $("#embedcontent_settings", $rootel);
        var $embedcontent_dont_add = $(".embedcontent_dont_add", $rootel);

        // Choose Content tab selectors
        var $embedcontent_tabs = $("#embedcontent_tabs", $rootel);
        var $embedcontent_search_for_content = $("#embedcontent_search_for_content", $rootel);
        var $embedcontent_just_add = $("#embedcontent_just_add", $rootel);
        var $embedcontent_button_goto_display_settings = $("#embedcontent_button_goto_display_settings", $rootel);
        var $embedcontent_content_input = $("#embedcontent_content_input", $rootel);
        var $fileuploadContainer = $("#fileupload_container", $rootel);
        var $uploadContentLink = $("#upload_content", $rootel);

        // Display Settings tab selectors
        var $embedcontent_alternative_display_name_value = $("#embedcontent_alternative_display_name_value", $rootel);
        var $embedcontent_description_value = $("#embedcontent_description_value", $rootel);
        var $embedcontent_page_name_template = $("#embedcontent_page_name_template", $rootel);
        var $embedcontent_button_add_selected_content = $("#embedcontent_button_add_selected_content", $rootel);
        var $embedcontent_display_previews = $("#embedcontent_display_style div.s3d-highlight_area_background", $rootel);
        var $embedcontent_include_inputs = $("#embedcontent_include input", $rootel);
        var $embedcontent_layout_options = $("#embedcontent_choose_layout div", $rootel);
        var $embedcontent_add_title_description_button = $("#embedcontent_add_title_description_button", $rootel);
        var $embedcontent_add_title_description_fields = $("#embedcontent_add_title_description_fields", $rootel);
        var $embedcontent_display_form = $("#embedcontent_display_form", $rootel);
        var $embedcontent_choose_layout_container = $("#embedcontent_choose_layout_container", $rootel);
        var $embedcontent_title = $("#embedcontent_title", $rootel);
        var $embedcontent_description = $("#embedcontent_description", $rootel);

        // Display mode
        var $embedcontent_content = $("#embedcontent_content", $rootel);
        var $embedcontent_content_html_template = $("#embedcontent_content_html_template", $rootel);
        var $embedcontent_primary_display = $(".embedcontent_primary_display", $rootel);
        var $embedcontent_alt_display = $(".embedcontent_alt_display", $rootel);
        var $embedcontent_item_unavailable_text = $("#embedcontent_item_unavailable_text", $rootel);


        var selectedItems = [];
        var firstTime = true,
            firstLoad = true;
        var widgetData = false;
        var isPreviewExist = true;
        var active_content_class = "tab_content_active",
            tab_id_prefix = "embedcontent_tab_",
            active_tab_class = "fl-tabs-active";

        var embedConfig = {
            "name": "Page",
            "limit": false,
            "filter": false,
            "type": "choose"
        };

        /**
         * Render the embed screen
         */
        var renderSettings = function() {
            selectedItems = [];
            sakai.api.Util.TemplateRenderer($embedcontent_page_name_template, {"name": embedConfig.name}, $embedcontent_page_name);
            if (firstTime) {
                setupAutoSuggest();
                sakai.api.Widgets.widgetLoader.insertWidgets("embedcontent_settings", false, "#"+tuid);
                firstTime = false;
            } else {
                doReset();
            }
            if (firstLoad) {
                $embedcontent_primary_display.show();
                $embedcontent_alt_display.hide();
            } else {
                $embedcontent_primary_display.hide();
                $embedcontent_alt_display.show();
            }
            $("#as-values-" + tuid).val("");
            $(".as-selection-item").remove();
            if (widgetData && widgetData.items && widgetData.items.length) {
                setCurrentFiles();
            }
        };

        var renderWidget = function() {
            widgetData.sakai = sakai;
<<<<<<< HEAD
            var docData = {};
            $.each(widgetData.items, function(index, value) {
                var placement = "ecDocViewer" + tuid + value["jcr:name"] + index;
                widgetData.items[index].placement = placement;
                docData[placement] = {
                    data : value.fullresult,
                    url : window.location.protocol + '//' + window.location.host + "/p/" + docData['jrc:name']
                };
            });
=======
            // boolean are return as string from ajax call so change back to boolean value
            widgetData.download = widgetData.download === "true";
            widgetData.name = widgetData.name === "true";
            widgetData.details = widgetData.details === "true";
>>>>>>> 88d7ff5b
            sakai.api.Util.TemplateRenderer($embedcontent_content_html_template, widgetData, $embedcontent_content);
            sakai.api.Widgets.widgetLoader.insertWidgets("embedcontent_main_container", false, "#"+tuid, [docData]);
        };

        /**
         * Do a reset of the embed screen
         */
        var doReset = function() {
            $("#as-values-" + tuid).val("");
            $(".as-selection-item").remove();
            // $embedcontent_alternative_display_name_value.val('');
            //         $embedcontent_description_value.val('');
        };

        var toggleButtons = function(doDisable) {
            var elts = [
                $embedcontent_just_add,
                $embedcontent_button_goto_display_settings,
                $embedcontent_button_add_selected_content
            ];
            $.each(elts, function(i,$elt) {
                if (doDisable) {
                    $elt.attr("disabled", "disabled");
                } else {
                    $elt.removeAttr("disabled");
                }
            });
        };

        /**
         * Creates an object out of results provided
         * This object contains valuable information about the file like path, name, type,...
         * @param {Object} result results provided (eg through a search)
         * @param {Object} name optional name provided
         */
        var createDataObject = function(result, name) {
            var mimetype = sakai.api.Content.getMimeType(result);
            var dataObj = {
                "value": name || result['jcr:name'],
                "name": result['sakai:pooled-content-file-name'],
                "type": "file",
                "filetype": mimetype.split("/")[0],
                "_mimeType": mimetype,
                "description": result["sakai:description"] || "",
                "path": "/p/" + (name || result['jcr:name']),
                "fileSize": sakai.api.Util.convertToHumanReadableFileSize(result["_length"]),
                "link": "/p/" + (name || result['jcr:name']) + "/" + result['sakai:pooled-content-file-name'],
                "extension": result['sakai:fileextension'],
                "jcr:name": result['jcr:name'],
                "_mimeType/page1-small": result["_mimeType/page1-small"],
                "fullresult" : result
            };

            // if the type is application need to auto check the display name so set ispreviewexist false
            if(dataObj.filetype === "application") {
                isPreviewExist = false;
            }

            return dataObj;
        };

        var autosuggestSelectionAdded = function(item) {
            selectedItems.push(item);
            toggleButtons();
            if (selectedItems.length > 1) {
                $embedcontent_choose_layout_container.show();
            }
        };

        var autosuggestSelectionRemoved = function(elem) {
            removeItemFromSelected(elem.html().split("</a>")[1]); // get filename
            elem.remove();
            if (selectedItems.length === 0) {
                toggleButtons(true);
            } else if (selectedItems.length === 1) {
                $embedcontent_choose_layout_container.hide();
            }
        };

        /**
         * When typing in the suggest box this function is executed to provide the user with a list of possible autocompletions
         */
        var setupAutoSuggest = function() {
            $embedcontent_content_input.autoSuggest("",{
                source: function(query, add) {
                    var q = sakai.api.Server.createSearchString(query);
                    var options = {"page": 0, "items": 15};
                    searchUrl = sakai.config.URL.POOLED_CONTENT_MANAGER;
                    if (q === '*' || q === '**') {
                        searchUrl = sakai.config.URL.POOLED_CONTENT_MANAGER_ALL;
                    } else {
                        options['q'] = q;
                    }
                    sakai.api.Server.loadJSON(searchUrl.replace(".json", ""), function(success, data){
                        if (success) {
                            var suggestions = [];
                            $.each(data.results, function(i) {
                                var dataObj = createDataObject(data.results[i]);
                                var doAdd = true;
                                if (embedConfig.filter) {
                                    if (dataObj.filetype !== embedConfig.filter) {
                                        doAdd = false;
                                    }
                                }
                                if (doAdd) {
                                    suggestions.push(dataObj);
                                }
                            });
                            add(suggestions);
                        }
                    }, options);
                },
                retrieveLimit: 10,
                asHtmlID: tuid,
                selectedItemProp: "name",
                searchObjProps: "name",
                selectionLimit: embedConfig.limit,
                resultClick: function(data) {
                    autosuggestSelectionAdded(data.attributes);
                },
                selectionRemoved: function(elem) {
                    autosuggestSelectionRemoved(elem);
                },
                selectionAdded: function(elem) {
                    if (elem.attr("id").indexOf("as-selection-notfound") > -1) {
                        elem.addClass("embedcontent_selection_notfound");
                    }
                }
            });
        };

        /**
         * Removes a previously selected item from the list of selected items
         * @param {Object} fileName name of the selected item to be removed from the list
         */
        var removeItemFromSelected = function(fileName) {
            var newItems = [];
            $(selectedItems).each(function(i, val) {
               if (val.name !== fileName) {
                   newItems.push(val);
               }
            });
            selectedItems = newItems;
        };

        var setCurrentFiles = function() {
            $.each(widgetData.items, function(i,val) {
                autosuggestSelectionAdded(val);
                if (val.value) {
                    $embedcontent_content_input.autoSuggest.add_selected_item(val, val.value);
                } else {
                    $embedcontent_content_input.autoSuggest.add_selected_item({name:$embedcontent_item_unavailable_text.text(), value:"notfound"+Math.ceil(Math.random() * 9999)}, "notfound");
                }
            });
            $(".as-original input.as-input").val('').focus();
            if (widgetData.title || widgetData.description) {
                toggleAddTitleAndDescription(true);
                $embedcontent_title.val(widgetData.title);
                $embedcontent_description.val(widgetData.description);
            }
            if (widgetData.layout !== "single") {
                $embedcontent_display_form.find("img.selected").removeClass('selected');
                $embedcontent_display_form
                    .find("input[name='layout'][value='" + widgetData.layout + "']")
                    .siblings("img")
                    .addClass('selected');
                $embedcontent_display_form
                    .find("input[name='layout'][value='" + widgetData.layout + "']")
                    .attr("checked", true);
            }
            $embedcontent_display_form
                .find("input[name='style'][value='" + widgetData.embedmethod + "']")
                .parent("div")
                .siblings("div")
                .children("img")
                .addClass('selected');
            $embedcontent_display_form.find("input[name='style'][value='" + widgetData.embedmethod + "']").attr("checked", true);
            var checkboxes = ["name", "download", "details"];
            $.each(checkboxes, function(i,val) {
                if (widgetData[val] === "true") {
                    $embedcontent_display_form.find("input[name='" + val + "']").attr("checked", "checked");
                    $(".embedcontent_include_" + val, $rootel).show();
                }
            });
        };

        /**
         * Called when file(s) are selected in the picker advanced widget and need to be added to the list of files that will be embedded.
         * @param {Object} files Array of files selected in the picker advanced widget
         */
        var addChoicesFromPickeradvanced = function(files) {
            var filesPicked = 0;
            $.each(files, function(i,val) {
                filesPicked++;
            });
            // revisit this next conditional -- right now it'll clear out all selections, not just add up to the limit
            if (embedConfig.limit && filesPicked && ($(".as-selection-item").length + filesPicked) > embedConfig.limit) {
                $("#as-values-" + tuid).val('');
                $(".as-selection-item").remove();
            }
            $.each(files, function(i,val) {
                var newObj = createDataObject(val, val["jcr:name"]);
                autosuggestSelectionAdded(newObj);
                $embedcontent_content_input.autoSuggest.add_selected_item(newObj, newObj.value);
            });
            $("input[id='" + tuid + "']").val('').focus();
        };

        /**
         * Called when newly uploaded files need to be added to the list of files that will be embedded
         * @param {Object} files Array containing a list of files
         */
        var addChoicesFromFileUpload = function(files) {
          $.each(files, function(i,val) {
              $.ajax({
                 url: val.url + ".infinity.json",
                 success: function(data) {
                     var newObj = createDataObject(data, val.url.split("/p/")[1]);
                     autosuggestSelectionAdded(newObj);
                     $embedcontent_content_input.autoSuggest.add_selected_item(newObj, newObj.value);
                 }
              });
          });
          $("input[id='" + tuid + "']").val('').focus();
          toggleButtons();
        };

        /**
         * Once the content has been placed on the page it has to be associated with the group
         * The group is set as a viewer of the content
         * @param {Object} embeddedItems Array of object containing information about the selected items. Only the path variable is used.
         */
        var associatedEmbeddedItemsWithGroup = function(embeddedItems){
            var data = [];
            for (var embeddedItem in embeddedItems) {
                if (embeddedItems.hasOwnProperty(embeddedItem)) {
                    var item = {
                        "url": embeddedItems[embeddedItem].path + ".members.json",
                        "method": "POST",
                        "parameters": {
                            ":viewer": sakai_global.currentgroup.id
                        }
                    };
                    data[data.length] = item;
                }
            }
            sakai.api.Server.batch(data, null, false, null, false);
        };

        var registerVideo = function(videoBatchData){
            sakai.api.Server.batch(videoBatchData, null, false, null, false);
        };

        /**
         * Embed the selected content on the page,
         * Call the function that associates the content with this group
         */
        var doEmbed = function() {
            var embedContentHTML = "";
            var formVals = $embedcontent_display_form.serializeObject();
            var itemsToSave = [];
            $.each(selectedItems, function(i,item) {
                if (item.path) {
                    itemsToSave.push(item.path);
                } else {
                    itemsToSave.push({notfound:true});
                }
            });
            var objectData = {
                "layout": selectedItems.length > 1 ? formVals.layout : "single",
                "embedmethod": formVals.style,
                "title": formVals.title || '',
                "description": formVals.description || '',
                "items": itemsToSave,
                "details": formVals.details ? true : false,
                "download": formVals.download ? true : false,
                "name": formVals.name ? true : false
            };
            var videoBatchData = [];
            for (var i in selectedItems){
                if(selectedItems.hasOwnProperty(i)){
                    if(selectedItems[i].filetype === "video"){
                        // Set random ID to the video
                        selectedItems[i].uId = Math.ceil(Math.random() * 999999999);

                        var itemUrl;
                        if (sakai_global.currentgroup.data.authprofile) {
                            itemUrl = "/~" + sakai_global.currentgroup.data.authprofile["sakai:group-title"] + "/pages/_widgets/id" + selectedItems[i].uId + "/video";
                        } else {
                            itemUrl = "/~" + sakai.data.me.user.userid + "/pages/_widgets/id" + selectedItems[i].uId + "/video";
                        }

                        // Create batch request data for the video
                        var item = {
                            "url": itemUrl,
                            "method": "POST",
                            "parameters": {
                                "uid": sakai.data.me.user.userid,
                                "source": " ",
                                "URL": sakai.config.SakaiDomain + selectedItems[i].link + selectedItems[i].extension,
                                "selectedvalue": "video_noSource",
                                "isYoutube": false,
                                "isSakaiVideoPlayer": false
                            }
                        };
                        videoBatchData.push(item);
                    }
                }
            }

            registerVideo(videoBatchData);

            if (sakai_global.currentgroup) {
                // Associate embedded items with the group
                associatedEmbeddedItemsWithGroup(selectedItems);
            }

            saveWidgetData(objectData);
        };

        var saveWidgetData = function(data) {
            sakai.api.Widgets.saveWidgetData(tuid, data, function() {
                sakai.api.Widgets.Container.informFinish(tuid, "embedcontent");
            });
        };

        var newItems = [];
        var processWidget = function(item, items) {
            var ret = false;
            if (item.notfound) {
                newItems.push({type:"notfound"});
                if (newItems.length === items.length) {
                    widgetData.items = newItems;
                    ret = true;
                }
            } else {
               $.ajax({
                    url: sakai.config.SakaiDomain + item + ".2.json",
                    // we have to wait for them all to return anyway, so
                    // no need to make them async calls
                    async:false,
                    success: function(data) {
                        var newItem = createDataObject(data);
                        newItems.push(newItem);
                    },
                    error: function(data) {
                        newItems.push({type:"notfound"});
                    },
                    complete: function() {
                        if (newItems.length === items.length) {
                            widgetData.items = newItems;
                            ret = true;
                        }
                    }
                });
            }
            return ret;
        };

        var getWidgetData = function(callback) {
            sakai.api.Widgets.loadWidgetData(tuid, function(success, data) {
                if (success) {
                    widgetData = data;
                    firstLoad = false;
                    newItems = [];
                    // get the item profile data
                    for (var i=0, j=data.items.length; i<j; i++) {
                        if (processWidget(data.items[i], data.items)) {
                            if ($.isFunction(callback)) {
                                callback();
                            }
                        }
                    }
                } else {
                    if ($.isFunction(callback)) {
                        callback();
                    }
                }
            });
        };

        // Bind Events
        $embedcontent_button_add_selected_content.bind("click", function() {
            doEmbed();
            return false;
        });

        $embedcontent_just_add.bind("click", function() {
            doEmbed();
        });

        $embedcontent_dont_add.bind("click", function() {
            sakai.api.Widgets.Container.informCancel(tuid, "embedcontent");
            return false;
        });

        $uploadContentLink.bind("click", function() {
            $(window).trigger("init.fileupload.sakai");
            return false;
        });

        var toggleTabs = function(target) {
            if(!isPreviewExist) $("#embedcontent_name_checkbox").selected(true);
            $("." + active_tab_class).removeClass(active_tab_class);
            $(target).parent("li").addClass(active_tab_class);
            $("." + active_content_class).hide();
            $("#" + $(target).attr("id") + "_content").addClass(active_content_class).show();
        };

        $embedcontent_tabs.find("li a").bind("click", function(e) {
            var tab = $(e.target).attr("id").split(tab_id_prefix)[1];
            if ($(e.target).parent("li").hasClass(active_tab_class)) {
                return false;
            } else {
                toggleTabs(e.target);
            }
            return false;
        });

        /**
         * Bind to a click on the display preview blocks
         * This should place an outline on the img and check the checkbox
         */
        $embedcontent_display_previews.bind("click", function(e) {
            if ($(this).find("input").attr("checked") === "checked") {
                return true;
            } else {
               $("#embedcontent_display_style img.selected", $rootel).removeClass('selected');
               $(this).find("input").attr("checked", "checked");
               $(this).find("img").addClass('selected');
               return true;
            }
        });

        $embedcontent_display_previews.find("a").bind("click", function(e) {
            // trigger the above event handler
            $(e.target).parent("span").parent("div").parent("div").trigger("click");
            return false;
        });

        $embedcontent_button_goto_display_settings.bind("click", function(e) {
            toggleTabs($("#embedcontent_tab_display"));
            return false;
        });

        /**
         * Bind to a change in the include checkboxes
         * This toggles the preview elements
         */
        $embedcontent_include_inputs.bind("change", function(e) {
            var which = $(this).attr("id").split("_")[1];
            if ($(this).attr("checked")) {
                $(".embedcontent_include_" + which).show();
            } else {
                $(".embedcontent_include_" + which).hide();
            }
        });

        $embedcontent_layout_options.bind("click", function(e) {
            if ($(this).find("input").attr("checked") === "checked") {
                return true;
            } else {
               $("#embedcontent_choose_layout img.selected", $rootel).removeClass('selected');
               $(this).find("input").attr("checked", "checked");
               $(this).find("img").addClass('selected');
               return true;
            }
        });

        var toggleAddTitleAndDescription = function(show) {
            if (show) {
                $embedcontent_add_title_description_button.find("span.s3d-button-arrow-down").removeClass("s3d-button-arrow-down").addClass("s3d-button-arrow-up");
                $embedcontent_add_title_description_fields.show();
            } else {
                $embedcontent_add_title_description_button.find("span.s3d-button-arrow-up").removeClass("s3d-button-arrow-up").addClass("s3d-button-arrow-down");
                $embedcontent_add_title_description_fields.hide();
            }
        };

        $embedcontent_add_title_description_button.bind("click", function(e) {
            toggleAddTitleAndDescription($(this).find("span.s3d-button-arrow-down").length > 0);
            return false;
        });

        $(window).unbind("complete.fileupload.sakai");
        $(window).bind("complete.fileupload.sakai", function(e, data) {
            var files = data.files;
            addChoicesFromFileUpload(files);
        });

        $(window).unbind("finished.pickeradvanced.sakai");
        $(window).bind("finished.pickeradvanced.sakai", function(e, data) {
            addChoicesFromPickeradvanced(data.toAdd);
        });

        $(window).unbind("ready.pickeradvanced.sakai");
        $(window).bind("ready.pickeradvanced.sakai", function(e) {
            $embedcontent_search_for_content.bind("click", function() {
                var pickerConfig = {
                    "type": "content"
                };
                if (embedConfig.limit) {
                    pickerConfig.limit = embedConfig.limit;
                }
                $(window).trigger("init.pickeradvanced.sakai", {"config": pickerConfig});
                return false;
            });
        });

        var doInit = function() {
            getWidgetData(function() {
                if (showSettings) {
                    if (sakai_global.sitespages &&
                        sakai_global.sitespages.site_info &&
                        sakai_global.sitespages.site_info._pages &&
                        sakai_global.sitespages.site_info._pages[sakai_global.sitespages.selectedpage] &&
                        sakai_global.sitespages.site_info._pages[sakai_global.sitespages.selectedpage]["pageTitle"]) {

                        embedConfig.name = sakai_global.sitespages.site_info._pages[sakai_global.sitespages.selectedpage]["pageTitle"];
                    } else {
                        embedConfig.name = "";
                    }

                    renderSettings();
                    $embedcontent_settings.show();
                } else {
                    $embedcontent_main_container.show();
                    renderWidget();
                }
            });
        };

        doInit();
    };
    sakai.api.Widgets.widgetLoader.informOnLoad("embedcontent");
});<|MERGE_RESOLUTION|>--- conflicted
+++ resolved
@@ -127,7 +127,6 @@
 
         var renderWidget = function() {
             widgetData.sakai = sakai;
-<<<<<<< HEAD
             var docData = {};
             $.each(widgetData.items, function(index, value) {
                 var placement = "ecDocViewer" + tuid + value["jcr:name"] + index;
@@ -137,12 +136,10 @@
                     url : window.location.protocol + '//' + window.location.host + "/p/" + docData['jrc:name']
                 };
             });
-=======
             // boolean are return as string from ajax call so change back to boolean value
             widgetData.download = widgetData.download === "true";
             widgetData.name = widgetData.name === "true";
             widgetData.details = widgetData.details === "true";
->>>>>>> 88d7ff5b
             sakai.api.Util.TemplateRenderer($embedcontent_content_html_template, widgetData, $embedcontent_content);
             sakai.api.Widgets.widgetLoader.insertWidgets("embedcontent_main_container", false, "#"+tuid, [docData]);
         };
