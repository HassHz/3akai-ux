{
    "defaultOptions": {
        "embedmethod": "original",
        "layout": "vertical",
        "showDetails": false,
        "showDownload": false,
        "showName": false
    },
    "enabled": true,
    "hasSettings": true,
    "i18n": {
        "default": {
            "bundle": "/devwidgets/embedcontent/bundles/default.properties",
<<<<<<< HEAD
            "name": "Files and documents",
            "description": "Embed content on a page"
        },
       "fr_FR": {
            "bundle": "/devwidgets/embedcontent/bundles/fr_FR.properties"
=======
            "description": "Embed content on a page",
            "name": "Files and documents"
>>>>>>> ae332db3
        }
    },
    "id": "embedcontent",
    "img": "/devwidgets/embedcontent/images/content.png",
    "indexFields": ["title", "description"],
    "sakaidocs": false,
    "settingsWidth": 785,
    "type": "core",
    "url": "/devwidgets/embedcontent/embedcontent.html"
}<|MERGE_RESOLUTION|>--- conflicted
+++ resolved
@@ -11,16 +11,11 @@
     "i18n": {
         "default": {
             "bundle": "/devwidgets/embedcontent/bundles/default.properties",
-<<<<<<< HEAD
-            "name": "Files and documents",
-            "description": "Embed content on a page"
-        },
-       "fr_FR": {
-            "bundle": "/devwidgets/embedcontent/bundles/fr_FR.properties"
-=======
             "description": "Embed content on a page",
             "name": "Files and documents"
->>>>>>> ae332db3
+        },
+        "fr_FR": {
+            "bundle": "/devwidgets/embedcontent/bundles/fr_FR.properties"
         }
     },
     "id": "embedcontent",
