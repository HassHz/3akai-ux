--- conflicted
+++ resolved
@@ -7,10 +7,6 @@
     },
     "img":"/devwidgets/basiclti/images/basiclti.png",
     "name":"Basic LTI",
-<<<<<<< HEAD
-    //"showinsakaigoodies":true,
-=======
->>>>>>> bbfea088
     "type":"sakai",
     "enabled":true,
     "url":"/devwidgets/basiclti/basiclti.html"
