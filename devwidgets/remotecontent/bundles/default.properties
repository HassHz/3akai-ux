<<<<<<< HEAD
ADVANCED_SETTINGS = Advanced settings
BORDER = Border:
DISPLAY_BORDER = Display border
HEIGHT = Height:
NO_REMOTE_CONTENT = No remote content has been set
PLEASE_PASTE_OR_ENTER_THE_ADDRESS = Please paste or enter the address of the remote content you would like to embed into this page
PREVIEW =Preview:
REMOTE_CONTENT = Remote content
REMOTE_CONTENT_WEB_ADDRESS_URL = Remote content web address (URL):
RESET_TO_ORIGINAL_SIZE = Reset to original size
THE_WEB_ADDRESS_YOU_ENTERED_IS_NOT_VALID = The web address you entered is not valid. Please enter or paste a valid web address.
WIDTH = Width:
=======
DISPLAY_BORDER = Display border
NO_REMOTE_CONTENT = No remote content has been set
PLEASE_PASTE_OR_ENTER_THE_ADDRESS = Please paste or enter the address of the remote content you would like to embed into this page
REMOTE_CONTENT = Remote content
REMOTE_CONTENT_WEB_ADDRESS_URL = Remote content web address (URL)
THE_WEB_ADDRESS_YOU_ENTERED_IS_NOT_VALID = The web address you entered is not valid. Please enter or paste a valid web address.
>>>>>>> 209eeb02
YOU_HAVENT_ENTERED_AN_ADDRESS = You haven't entered an address. Please enter a valid web address for the remote content.<|MERGE_RESOLUTION|>--- conflicted
+++ resolved
@@ -1,22 +1,7 @@
-<<<<<<< HEAD
-ADVANCED_SETTINGS = Advanced settings
-BORDER = Border:
-DISPLAY_BORDER = Display border
-HEIGHT = Height:
-NO_REMOTE_CONTENT = No remote content has been set
-PLEASE_PASTE_OR_ENTER_THE_ADDRESS = Please paste or enter the address of the remote content you would like to embed into this page
-PREVIEW =Preview:
-REMOTE_CONTENT = Remote content
-REMOTE_CONTENT_WEB_ADDRESS_URL = Remote content web address (URL):
-RESET_TO_ORIGINAL_SIZE = Reset to original size
-THE_WEB_ADDRESS_YOU_ENTERED_IS_NOT_VALID = The web address you entered is not valid. Please enter or paste a valid web address.
-WIDTH = Width:
-=======
 DISPLAY_BORDER = Display border
 NO_REMOTE_CONTENT = No remote content has been set
 PLEASE_PASTE_OR_ENTER_THE_ADDRESS = Please paste or enter the address of the remote content you would like to embed into this page
 REMOTE_CONTENT = Remote content
 REMOTE_CONTENT_WEB_ADDRESS_URL = Remote content web address (URL)
 THE_WEB_ADDRESS_YOU_ENTERED_IS_NOT_VALID = The web address you entered is not valid. Please enter or paste a valid web address.
->>>>>>> 209eeb02
 YOU_HAVENT_ENTERED_AN_ADDRESS = You haven't entered an address. Please enter a valid web address for the remote content.