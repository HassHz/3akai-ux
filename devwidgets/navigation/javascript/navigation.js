/*
 * Licensed to the Sakai Foundation (SF) under one
 * or more contributor license agreements. See the NOTICE file
 * distributed with this work for additional information
 * regarding copyright ownership. The SF licenses this file
 * to you under the Apache License, Version 2.0 (the
 * "License"); you may not use this file except in compliance
 * with the License. You may obtain a copy of the License at
 *
 *     http://www.apache.org/licenses/LICENSE-2.0
 *
 * Unless required by applicable law or agreed to in writing,
 * software distributed under the License is distributed on an
 * "AS IS" BASIS, WITHOUT WARRANTIES OR CONDITIONS OF ANY
 * KIND, either express or implied. See the License for the
 * specific language governing permissions and limitations under the License.
 */

/*
 * Dependencies
 *
 * /dev/lib/jquery/plugins/jquery.json.js (toJSON)
 * /dev/lib/jquery/plugins/jqmodal.sakai-edited.js
 * /dev/lib/misc/trimpath.template.js (TrimpathTemplates)
 * /dev/lib/jquery/plugins/jquery.ba-bbq.js (BBQ)
 * /dev/lib/jquery/plugins/jsTree/jquery.jstree.sakai-edit.js (jstree)
 */

/*global $ */

require(["jquery", "sakai/sakai.api.core"], function($, sakai) {

    /**
     * @name sakai.site
     *
     * @description
     * Contains the functionality for sites
     */
    sakai_global.sitespages = sakai_global.sitespages || {};

    /**
     * @name sakai_global.sitespages.navigation
     *
     * @description
     * Contains public functions for the navigation widget
     */
    sakai_global.sitespages.navigation = sakai_global.sitespages.navigation || {};

    /**
     * @name sakai_global.navigation
     *
     * @class navigation
     *
     * @description
     * Initialize the navigation widget
     *
     * @version 0.0.1
     * @param {String} tuid Unique id of the widget
     * @param {Boolean} showSettings Show the settings of the widget or not
     */
    sakai_global.navigation = function(tuid, showSettings){

        /////////////////////////////
        // Configuration variables //
        /////////////////////////////

        // global pagecount variable
        sakai_global.sitespages.navigation.pagecount = 0;

        // DOM jQuery objects
        var $rootel = $("#" + tuid);
        var $navigationWidget = $(".navigation_widget", $rootel);

        // Main view
        var $mainView = $("#navigation_main", $rootel);
        var $pageCount = $("#navigation_page_count", $rootel);
        var $navigationTree = $("#navigation_tree", $rootel);
        var $createPageLink = $("#navigation_create_page", $rootel);
        var $deletePageLink = $("#navigation_delete_page", $rootel);
        var $deleteDialog = $("#delete_dialog");  // careful! coming from sitespages.html
        var $nodeleteDialog = $("#no_delete_dialog"); // ^^
        var $nodeleteDialogChild = $("#no_delete_page_child"); // ^^
        var $nodeleteDialogChildTitle = $("#no_delete_page_title"); // ^^
        var $deleteConfirmPageTitle = $(".sitespages_delete_confirm_page_title");  // careful! coming from sitespages.html
        var $navigation_delete_confirm_title = $("#navigation_delete_confirm_title");
        var $navigation_admin_options = $("#navigation_admin_options", $rootel);
        var $navigation_footer_edit = $("#navigation_footer_edit", $rootel);
        var $navigation_footer_noedit = $("#navigation_footer_noedit", $rootel);
        var $navigation_threedots = $("#navigation_threedots", $rootel);

        // Settings view
        var $settingsView = $("#navigation_settings", $rootel);
        var $settingsIcon = $("#navigation_settings_icon", $rootel);
        var $settingsLink = $("#settings_settings_link", $rootel);
        var $settingsMenu = $("#widget_settings_menu", $rootel);
        var $settingsForm = $("#navigation_settings_form", $rootel);
        var $settingsCancel = $("#navigation_settings_cancel", $rootel);

        // Errors
        var $navigationNoPages = $("#navigation_no_pages", $rootel);
        var $navigationNotAllowed = $("#navigation_not_allowed", $rootel);
        var $navigationError = $("#navigation_error", $rootel);

        // trimpath Templates
        var $navigationSettingsTemplate = $("#navigation_settings_template", $rootel);


        ///////////////////////
        // Utility functions //
        ///////////////////////

        /**
        * Get the level of a page id
        * e.g. when the level of the page is main/test/hey, it will return 3
        * @param {String} pageId The id of the page
        * @return {Integer} The level of the page (0,1,...)
        */
        var getLevel = function(pageId) {
            return pageId.split(/\//g).length - 1;
        };


        ///////////////////////
        // Render navigation //
        ///////////////////////

        var sortByURL = function(a,b){
            if (a.path > b.path){
                return 1;
            } else if (a.path < b.path){
                return -1;
            } else {
                return 0;
            }
        };

        // Create arrays of full URL elements
        var fullURLs = function(site_object) {

            var full_urls = [];

            for (var current_url_title in site_object) {

                if (site_object[current_url_title]["jcr:path"]) {

                    var raw_path_elements = site_object[current_url_title]["jcr:path"].split("/");
                    var path_elements = [];
                    var raw_path_element = "";

                    for (var j=1; j<sakai_global.sitespages.config.startlevel; j++) {
                        raw_path_element += "/" + raw_path_elements[j];
                    }

                    // Consider only elements below the start level, and discard "_pages" or empty entries
                    for (var i=sakai_global.sitespages.config.startlevel , current_level = raw_path_elements.length; i<current_level; i++) {
                        raw_path_element += "/" + raw_path_elements[i];
                        if ((raw_path_elements[i] !== "_pages") && (raw_path_elements[i] !== "")) {
                            path_elements.push(raw_path_element);
                        }
                    }

                    full_urls.push(path_elements);
                }
            }
            return full_urls.sort();
        };

        // Get a page object by it's jcr path
        var getPageInfoByLastURLElement = function(i_jcr_path) {
            var return_object = {},
                jcr_path;
            for (var i in sakai_global.sitespages.site_info._pages) {
                if (sakai_global.sitespages.site_info._pages.hasOwnProperty(i)) {
                    if (sakai_global.sitespages.site_info._pages[i]["jcr:path"]) {
                        jcr_path = sakai_global.sitespages.site_info._pages[i]["jcr:path"];
                    } else {
                        continue;
                    }
                    if (jcr_path === i_jcr_path) {
                        return_object = sakai_global.sitespages.site_info._pages[i];
                    }
                }
            }
            return return_object;
        };

        // Converts array of URL elements to a hierarchical structure
        var convertToHierarchy = function(url_array) {
            var item, path;

            // Discard duplicates and set up parent/child relationships
            var children = {};
            var hasParent = {};
            for (var i = 0, j = url_array.length; i<j; i++) {
                path = url_array[i];
                var parent = null;
                for (var k = 0, l = path.length; k<l; k++)
                {
                    item = path[k];
                    if (!children[item]) {
                        children[item] = {};
                    }
                    if (parent) {
                        children[parent][item] = true; /* dummy value */
                        hasParent[item] = true;
                    }
                    parent = item;
                }
            }

            // Now build the hierarchy
            var result = [];
            for (item in children) {
                if (!hasParent[item]) {
                    result.push(buildNodeRecursive(item, children));
                }
            }
            return result;
        };

        // Recursive helper to create URL hierarchy
        var buildNodeRecursive = function(url_fragment, children) {

            var page_info = getPageInfoByLastURLElement(url_fragment);

            // Navigation node data
            var p_title = "";
            var p_title_short = "";
            var p_id = "";
            var p_pagePosition;
            if (page_info["pageTitle"]) {
                p_title = sakai.api.Security.saneHTML(page_info["pageTitle"]);
                p_id = "nav_" + page_info["pageURLName"];
                p_pagePosition = parseInt(page_info.pagePosition, 10);
                p_title_short = p_title;
                if (p_title_short.length > 25){
                    p_title_short = p_title_short.substr(0, 24) + $navigation_threedots.text();
                }
            }

            var node = {
                attr: { id: p_id },
                data: {
                    title: p_title_short,
                    attr: {"href": "#page="+page_info["pageURLName"], "title": p_title},
                    pagePosition: p_pagePosition
                },
                children:[]
            };
            for (var child in children[url_fragment]) {
                if (children[url_fragment].hasOwnProperty(child)) {
                    node.children.push(buildNodeRecursive(child, children));
                }
            }
            return node;
        };


        /**
        * This function will sort the pages based on pagePosition
        * @param {Object} site_objects, the page array
        */
        var sortOnPagePosition = function(site_objects){

            // Bublesort to srt the pages
            for (var x = 0,l = site_objects.length ; x < l; x++) {
                for (y = 0; y < (l - 1); y++) {
                    if (parseFloat(site_objects[y].data.pagePosition,10) > parseFloat(site_objects[y + 1].data.pagePosition ,10)) {
                        holder = site_objects[y + 1];
                        site_objects[y + 1] = site_objects[y];
                        site_objects[y] = holder;
                    }
                }
            }
            return site_objects;
        };

        var updatePagePosition = function (pagesArray){
            ajaxArray = [];
            $(pagesArray).each(function(){
                var ajaxObject = {
                    "url": this['jcr:path'],
                    "method": "POST",
                    "parameters": {
                        'pagePosition':this.pagePosition
                    }
                };
                ajaxArray.push(ajaxObject);
            });
            $.ajax({
                url: sakai.config.URL.BATCH,
                traditional: true,
                type : "POST",
                cache: false,
                data: {
                    requests: $.toJSON(ajaxArray),
                    ":replace": true,
                    ":replaceProperties": true
                },
                success: function(data){}
            });
        };

        ////////////////////
        // EVENT HANDLING //
        ////////////////////

        // Show the Create Page widget overlay when the user clicks 'Create page'
        $createPageLink.click(function () {
            sakai_global.createpage.initialise();
        });

        // Show the Delete confirmation window when the user clicks 'Delete page'
        var deletePage = function () {
            if (!sakai_global.sitespages.selectedpage ||
                !sakai_global.sitespages.site_info.hasOwnProperty("_pages") ||
                !sakai_global.sitespages.site_info._pages[sakai_global.sitespages.selectedpage]) {
<<<<<<< HEAD
                alert("no page is selected");
=======
>>>>>>> 0608cce9
                return false;
            }
            var pageTitle = sakai_global.sitespages.site_info._pages[sakai_global.sitespages.selectedpage].pageTitle;
            if(pageTitle) {
                $deleteConfirmPageTitle.html("&quot;" + pageTitle + "&quot;");
            } else {
                $deleteConfirmPageTitle.html($navigation_delete_confirm_title.html());
            }

            var deletable = true, childpage = false, childPageTitle = [];

            // check if page is deletable
            if (sakai_global.sitespages.site_info._pages[sakai_global.sitespages.selectedpage].deletable === "false" || sakai_global.sitespages.site_info._pages[sakai_global.sitespages.selectedpage].deletable === false) {
                deletable = false;
            } else {
                // check for child pages and if they're deletable
                for(var i in sakai_global.sitespages.site_info._pages){
                    if (sakai_global.sitespages.site_info._pages.hasOwnProperty(i)) {
                        if (i.indexOf(sakai_global.sitespages.selectedpage) === 0) {
                            // check if child page is deletable
                            if (sakai_global.sitespages.site_info._pages[i].deletable === "false" || sakai_global.sitespages.site_info._pages[i].deletable === false){
                                deletable = false;
                                childpage = true;
                                childPageTitle.push(sakai_global.sitespages.site_info._pages[i].pageTitle);
                            }
                        }
                    }
                }
            }

            if (!deletable) {
                $nodeleteDialogChild.hide();
                $nodeleteDialogChildTitle.hide();
                if (childpage) {
                    $nodeleteDialogChild.show();
                    $nodeleteDialogChildTitle.html(sakai.api.Security.saneHTML(childPageTitle.join(", ")));
                    $nodeleteDialogChildTitle.show();
                }
                $nodeleteDialog.jqmShow();
            } else {
                $deleteDialog.jqmShow();
            }
        };
        $deletePageLink.click(deletePage);


        //////////////////////////
        // MANAGING SETTINGS    //
        //////////////////////////

        /**
         * Switches from the Settings view to the Main view
         */
        var showMainView = function () {
            $settingsView.hide();
            $navigationTree.show();
            $mainView.show();
            $navigation_footer_edit.show();
            $navigation_footer_noedit.hide();
        };


        /**
         * Switches from the Main view to the Settings view
         */
        var showSettingsView = function () {
            // set up the template with data from current group's context
            var json = {
                groupname: sakai_global.currentgroup.data.authprofile["sakai:group-title"],
                visible: sakai_global.currentgroup.data.authprofile["sakai:pages-visible"],
                sakai: sakai
            };
            $settingsView.html(sakai.api.Util.TemplateRenderer($navigationSettingsTemplate, json));
            $mainView.hide();
            $settingsMenu.hide();
            $settingsIcon.hide();
            $navigation_footer_edit.hide();
            $navigation_footer_noedit.show();
            $settingsView.show();
        };

        /*** Settings-related Events ***/

        // Show the settings menu icon when the user hovers over the widget
        $navigationWidget.hover(
            function () {
                $settingsIcon.show();
            },
            function () {
                // only hide icon if menu is also hidden
                if($settingsMenu.is(":hidden")) {
                    $settingsIcon.hide();
                }
            }
        );
        // don't want to stop propogation, just in case something else needs the click event
        // so instead we'll use this justShown variable to locally control propogation
        var justShown = false;

        // Toggle the settings menu when the user clicks on the settings menu icon
        $settingsIcon.click(function () {
            if($settingsMenu.is(":visible")) {
                $settingsMenu.hide();
            } else {
                var x = $("#navigation_settings_icon").position().left;
                var y = $("#navigation_settings_icon").position().top;
                $settingsMenu.css(
                    {
                      "top": y + 12 + "px",
                      "left": x + 4 + "px"
                    }
                ).show();
                justShown = true;
            }

        });

        $(document).bind("click", function(e) {
            if (!justShown) {
                var $clicked = $(e.target);
                // Check if one of the parents is the element container
                if(!$clicked.is($settingsMenu.selector) && $settingsMenu.is(":visible")){
                    $settingsMenu.hide();
                }
            } else {
                justShown = false;
            }
        });

        // Toggle settings view when the user clicks 'Settings' in settings menu
        $settingsLink.click(function () {
            showSettingsView();
        });

        // Update group settings when the settings form is submit
        $settingsForm.live("submit", function () {
            // manual selector necessary since this is a templated field
            var selectedValue = $("#navigation_pages_visibility").val();

            // only update if value has changed
            if(selectedValue !== sakai_global.currentgroup.data.authprofile["sakai:pages-visible"]) {
                sakai_global.currentgroup.data.authprofile["sakai:pages-visible"] = selectedValue;
                // update group on the server
                $.ajax({
                    url: "/system/userManager/group/" + sakai_global.currentgroup.id + ".update.html",
                    data: {
                        "sakai:pages-visible": selectedValue
                    },
                    type: "POST",
                    error: function(xhr, textStatus, thrownError) {
                        debug.error("ERROR-navigation.js settings update: " + xhr.status + " " + xhr.statusText);
                    }
                });
            }

            // settings are up to date, back to main view
            showMainView();

            // prevent any further form processing
            return false;
        });

        // Back to main view if cancel button clicked in settings view
        $settingsCancel.live("click", function () {
            showMainView();
        });


        /**
         * Removes all UI elements and functionality related to editing within the
         * navigation widget (create, delete, settings).
         */
        var disableEditing = function () {
            $navigation_footer_edit.remove();
            $navigation_footer_noedit.show();
            $settingsIcon.remove();
            $settingsMenu.remove();
            $navigationWidget.unbind();
        };


        /**
         * Handles enabling or hiding the delete page action
         *
         * @param pagecount  the number of pages currently displayed
         */
        var handleDeleteLink = function (pagecount) {
            if (pagecount === 0) {
                // disable delete link
                $deletePageLink.css({
                    cursor: "default",
                    color: "#999"
                }).hover(function () {
                    $(this).css("text-decoration", "none");
                }).unbind("click");
            } else {
                // enable delete link
                $deletePageLink.css({
                    cursor: "pointer",
                    color: "#666"
                }).hover(function () {
                    $(this).css("text-decoration", "underline");
                }, function () {
                    $(this).css("text-decoration", "none");
                }).click(deletePage);
            }
        };


        /**
         * Renders no pages in the navigation widget along with a message explaining
         * why no pages are viewable.
         *
         * @param {Boolean} error true if pages are not visible due to an error in
         * loading pages, false if pages are not visible because the current user
         * has insufficient privileges
         * @return None
         */
        var renderNoPages = function (error) {
            if(error) {
                $navigationError.show();
            } else {
                $navigationNotAllowed.show();
                // show the message with the lowest level of security
                switch(sakai_global.currentgroup.data.authprofile["sakai:pages-visible"]) {
                    case sakai.config.Permissions.Groups.visible.allusers:
                        $("#navigation_no_pages_unless_loggedin", $rootel).show();
                        break;
                    case sakai.config.Permissions.Groups.visible.members:
                        $("#navigation_no_pages_unless_member", $rootel).show();
                        break;
                    default:
                        $("#navigation_no_pages_unless_manager", $rootel).show();
                        break;
                }
            }
            disableEditing();
            $navigationNoPages.show();
            $mainView.show();
        };


        /**
         * Initiates rendering pages in read-only view in the navigation widget
         *
         * @param {String} selectedPageUrlName id of the page to select upon initial
         *   load of the navigation tree. If null, a default page is selected.
         * @param {Object} site_info_object Contains an array with all the pages, each page is an object.
         * @return None
         */
        var renderReadOnlyPages = function (selectedPageUrlName, site_info_object) {
            // disable editing and render tree without drag-n-drop
            disableEditing();
            renderPages(selectedPageUrlName, site_info_object, false);
            $navigationTree.show();
            $mainView.show();
        };


        /**
         * Initiates rendering pages that are both viewable and editable in the navigation widget
         *
         * @param {String} selectedPageUrlName id of the page to select upon initial
         *   load of the navigation tree. If null, a default page is selected.
         * @param {Object} site_info_object Contains an array with all the pages, each page is an object.
         * @return None
         */
        var renderReadWritePages = function (selectedPageUrlName, site_info_object) {
            // render tree with drag-n-drop
            renderPages(selectedPageUrlName, site_info_object, true);
            $navigation_footer_edit.show();
            $navigation_footer_noedit.hide();
            // Hide or show the settings
            if (showSettings) {
                showSettingsView();
            } else {
                showMainView();
            }
        };


        /**
         * Renders the pages navigation tree that is the core of the navigation widget
         *
         * @param {String} selectedPageUrlName id of the page to select upon initial
         *   load of the navigation tree. If null, a default page is selected.
         * @param {Object} site_info_object Contains an array with all the pages, each page is an object.
         * @param {Boolean} allowDnd true if drag-and-drop editing should be enabled,
         *   false if it should be disabled.
         * @return None
         */
        var renderPages = function (selectedPageUrlName, site_info_object, allowDnd) {
            var pagecount = sakai_global.sitespages.site_info.number_of_pages();
            // set the number of pages
            $pageCount.html("(" + pagecount + ")");
            handleDeleteLink(pagecount);

            var navigationData = [];
            var initiallySelect = "";

            if (pagecount) {
                // Create navigation data object
                navigationData = convertToHierarchy(fullURLs(site_info_object));
                sortOnPagePosition(navigationData);

                // determine which page to initially select
                initiallySelect = navigationData[0].attr.id;
                if(selectedPageUrlName) {
                    initiallySelect = "nav_" + selectedPageUrlName;
                }

                for(var i in navigationData){
                    if (navigationData.hasOwnProperty(i)) {
                        navigationData[i].data.attr.href = "#page=" + navigationData[i].attr.id.split("nav_")[1];
                    }
                }
            }

            // destroy any existing jstree instance
            $navigationTree.jstree("destroy");

            // set up new jstree navigation tree
            var pluginArray = allowDnd ?
                [ "themes", "json_data", "ui", "cookies", "dnd" ] :
                [ "themes", "json_data", "ui", "cookies" ];
            $navigationTree.jstree({
                "core": {
                    "animation": 0,
                    "html_titles": true
                },
                "cookies": {
                    "save_selected": false
                },
                "json_data": {
                    "data": navigationData
                },
                "themes": {
                    "dots": false,
                    "icons": true
                },
                "ui": {
                    "select_limit": 1,
                    "initially_select": [initiallySelect.toString()]
                },
                "plugins" : pluginArray
            });

            // set up new jstree event bindings
            addJstreeBindings();
        };


        /**
         * Add event bindings for the jstree pages navigation tree
         */
        var addJstreeBindings = function () {
            /**
             * When a page is selected in the navigation tree, show it
             */
            $navigationTree.bind("select_node.jstree", function(e, data) {
                var selectedPageUrl = $(data.rslt.obj[0]).children("a").attr("href").split("#page=")[1];
                // If page is not the current page load it
                if (sakai_global.sitespages.selectedpage !== selectedPageUrl) {
                    History.addBEvent(selectedPageUrl);
                }
            });


            /**
             * When a page is moved, update its position
             */
            $navigationTree.bind("move_node.jstree", function (e, data) {
                var $moved_node = $(data.rslt.o[0]);      // the moved node
                var $reference_node = $(data.rslt.r[0]);  // the node moved next to
                var position = data.rslt.p;               // either: "before", "after", "inside"

                // the $moved_node has been moved <position = before | after | inside> the $reference_node

                // Source data - the element being moved
                var src_url_name = $moved_node.attr("id").replace("nav_","");
                var src_url = sakai_global.sitespages.site_info._pages[src_url_name]["jcr:path"];
                var src_url_title = sakai_global.sitespages.site_info._pages[src_url_name]["pageURLTitle"];
                var src_url_depth = sakai_global.sitespages.site_info._pages[src_url_name]["pageDepth"];

                // Reference data - the element being moved next to
                var ref_url_name = $reference_node.attr("id").replace("nav_","");
                var ref_url = sakai_global.sitespages.site_info._pages[ref_url_name]["jcr:path"];
                var ref_url_title = sakai_global.sitespages.site_info._pages[ref_url_name]["pageURLTitle"];
                var ref_url_depth = sakai_global.sitespages.site_info._pages[ref_url_name]["pageDepth"];

                // Construct target URL
                var ref_url_elements = ref_url.split("/");

                // If we are moving a page inside a page add a "_pages" element to the url
                if (position === "inside")  {
                    ref_url_elements.push("_pages");
                } else {
                    ref_url_elements.pop();
                }

                // Construct target URL
                var tgt_url = ref_url_elements.join("/") + "/" + src_url_title;

                var changeNextNodes = false;

                // If there is a depth difference or putting a node inside another the move is a move within a hierarchy
                if ((src_url_depth !== ref_url_depth) || (position === "inside")) {
                    // Move page
                    sakai_global.sitespages.movePage(src_url, tgt_url, function(newName){
                        // update reference to the page in the nav
                        var newID = "nav_" + newName;
                        $moved_node.attr("id", newID);
                        $moved_node.find("a").attr("href", "#page=" + newName);
                        $navigationTree.jstree("open_node", $reference_node);
                        $navigationTree.jstree("select_node", $moved_node);
                    });

                } else if((position ==='before') ||(position ==='after')){
                    var currentNodePage = parseFloat(sakai_global.sitespages.site_info._pages[src_url_name].pagePosition, 10);
                    var referenceNodePage = parseFloat(sakai_global.sitespages.site_info._pages[ref_url_name].pagePosition, 10);

                    var toUpdatePages = [],
                        nodePage;

                    //check if the node has been dropped infront of the reference node or behind
                    if((position ==='before')){
                        //Check if the user dragged the node to another node which is higher in the list or not
                        if (currentNodePage < referenceNodePage) {
                            // Loop over all the nodes
                            for (var c in sakai_global.sitespages.site_info._pages) {
                                if (sakai_global.sitespages.site_info._pages.hasOwnProperty(c)) {
                                    nodePage = parseFloat(sakai_global.sitespages.site_info._pages[c].pagePosition, 10);
                                    // make sure that the dropped node isn't in this list, because it has to be updated speratly
                                    if (sakai_global.sitespages.site_info._pages[c].pageTitle !== sakai_global.sitespages.site_info._pages[src_url_name].pageTitle) {
                                        // Check if the node in the list is smaller than the current node (dragged node) and the smaller than the reference node. Because these will have to get a lower position value
                                        // These are in fact the nodes that are in front of the reference node
                                        if ((nodePage > currentNodePage) && (nodePage < referenceNodePage)) {
                                            sakai_global.sitespages.site_info._pages[c].pagePosition = nodePage - 200000;
                                            toUpdatePages.push(sakai_global.sitespages.site_info._pages[c]);
                                        }
                                        // IF this is not the case this means that the node will be after the reference node and it just has to be parsed
                                        else {
                                            sakai_global.sitespages.site_info._pages[c].pagePosition = nodePage;
                                            toUpdatePages.push(sakai_global.sitespages.site_info._pages[c]);
                                        }
                                    }
                                }
                            }
                            // The node will get the value of the reference node - 2000000, because the node is dragged from underneath the reference node which means that all the nodes
                            // underneath the referance node will have received a lower value because 1 is gone.
                            sakai_global.sitespages.site_info._pages[src_url_name].pagePosition = referenceNodePage - 200000;
                            toUpdatePages.push(sakai_global.sitespages.site_info._pages[src_url_name]);
                            updatePagePosition(toUpdatePages);
                        } else {
                            // This happends when a user drags a node from the top, this means that nothing will change to the nodes that are under the reference node,only the nodes above the reference node will have to be updated
                            sakai_global.sitespages.site_info._pages[src_url_name].pagePosition = referenceNodePage;
                            //updateSite(sakai_global.sitespages.site_info._pages[src_url_name]);
                            toUpdatePages.push(sakai_global.sitespages.site_info._pages[src_url_name]);
                            for (var k in sakai_global.sitespages.site_info._pages) {
                                if (sakai_global.sitespages.site_info._pages.hasOwnProperty(k)) {
                                    nodePage = parseFloat(sakai_global.sitespages.site_info._pages[k].pagePosition,10);
                                    if(nodePage >= parseFloat(sakai_global.sitespages.site_info._pages[src_url_name].pagePosition,10)&&(sakai_global.sitespages.site_info._pages[k].pageTitle !==sakai_global.sitespages.site_info._pages[src_url_name].pageTitle )){
                                        sakai_global.sitespages.site_info._pages[k].pagePosition = nodePage + 200000;
                                        toUpdatePages.push(sakai_global.sitespages.site_info._pages[k]);
                                    }
                                }
                            }
                            updatePagePosition(toUpdatePages);
                        }
                    } else {
                        // This is almost exactly the same as the "before" part, there are small diffrences because the reference node is in front of the node when it is dropped
                        // This means that the nodes before the reference node will have an extra node and the nodes after the reference node will have one less
                        if (currentNodePage < referenceNodePage) {
                            for (var z in sakai_global.sitespages.site_info._pages) {
                                if (sakai_global.sitespages.site_info._pages.hasOwnProperty(z)) {
                                    nodePage = parseFloat(sakai_global.sitespages.site_info._pages[z].pagePosition, 10);
                                    if (sakai_global.sitespages.site_info._pages[z].pageTitle !== sakai_global.sitespages.site_info._pages[src_url_name].pageTitle) {
                                        if ((nodePage > currentNodePage) && (nodePage <= referenceNodePage)) {
                                            sakai_global.sitespages.site_info._pages[z].pagePosition = nodePage - 200000;
                                            //updateSite(sakai_global.sitespages.site_info._pages[c]);
                                            toUpdatePages.push(sakai_global.sitespages.site_info._pages[z]);
                                        }
                                        else {
                                            sakai_global.sitespages.site_info._pages[z].pagePosition = nodePage;
                                            toUpdatePages.push(sakai_global.sitespages.site_info._pages[z]);
                                        }
                                    }
                                }
                            }
                            sakai_global.sitespages.site_info._pages[src_url_name].pagePosition = referenceNodePage + 200000;
                            toUpdatePages.push(sakai_global.sitespages.site_info._pages[src_url_name]);
                            updatePagePosition(toUpdatePages);
                        }
                        else {
                            // This is the part where the user drags a node from the top of the list, which again means that only the nodes after the reference node will have to be updated
                            sakai_global.sitespages.site_info._pages[src_url_name].pagePosition = referenceNodePage + 200000;
                            //updateSite(sakai_global.sitespages.site_info._pages[src_url_name]);
                            toUpdatePages.push(sakai_global.sitespages.site_info._pages[src_url_name]);
                            for (var t in sakai_global.sitespages.site_info._pages) {
                                if(parseFloat(sakai_global.sitespages.site_info._pages[t].pagePosition,10) >= parseFloat(sakai_global.sitespages.site_info._pages[src_url_name].pagePosition,10)&&(sakai_global.sitespages.site_info._pages[t].pageTitle !==sakai_global.sitespages.site_info._pages[src_url_name].pageTitle )){
                                    sakai_global.sitespages.site_info._pages[t].pagePosition = parseFloat(sakai_global.sitespages.site_info._pages[t].pagePosition,10) + 200000;
                                    //updateSite(sakai_global.sitespages.site_info._pages[c]);
                                    toUpdatePages.push(sakai_global.sitespages.site_info._pages[t]);
                                }
                            }
                            updatePagePosition(toUpdatePages);
                        }
                    }
                }
                $navigationTree.jstree("deselect_all");
                $navigationTree.jstree("select_node", $moved_node);
            });
        };


        /**
         * Function used to get the number of pages within the navigation
         * tree. The updated pagecount is stored in the
         * sakai_global.sitespages.navigation.pagecount global variable and
         * returned by this function.
         */
        var get_pagecount = function () {

            /**
             * Function used to recursively count the number of pages in the tree
             *
             * @param tree  JSON object representing the tree
             * @param start_index  the top-level page index of the tree to start at
             */
            var count_pages = function (tree, start_index) {
                if (start_index < tree.length) {
                    var page = tree[start_index];
                    sakai_global.sitespages.navigation.pagecount++;
                    if (page.hasOwnProperty("children")) {
                        count_pages(page["children"], 0);
                    }
                    if (start_index + 1 < tree.length) {
                        count_pages(tree, start_index + 1);
                    }
                }
            };

            sakai_global.sitespages.navigation.pagecount = 0;
            count_pages($navigationTree.jstree("get_json", -1), 0);
            return sakai_global.sitespages.navigation.pagecount;
        };


        /**
         * Function used to update the number of pages within the navigation
         * tree.
         */
        var update_pagecount = function () {
            var pagecount = get_pagecount();
            $pageCount.html("(" + pagecount + ")");
            handleDeleteLink(pagecount);
        };


        /**
         * Function that is available to other functions and called by site.js
         * It fires the event to render the navigation
         * @param {String} selectedPageUrlName id of the page to select upon initial
         *   load of the navigation tree. If null, a default page is selected.
         * @param {Object} site_info_object Contains an array with all the pages, each page is an object.
         */
        sakai_global.sitespages.navigation.renderNavigation = function(selectedPageUrlName, site_info_object) {
            // check arguments
            if(!site_info_object || site_info_object.length === 0) {
                renderNoPages(true);
                return;
            }

            // determine what the current user is allowed to see
            // only managers are allowed to edit pages
            var pagesVisibility;
            if ($.isEmptyObject(sakai_global.currentgroup.data)) {
                pagesVisibility = sakai.config.Permissions.Groups.visible["public"];
                $settingsIcon.remove();
                $settingsMenu.remove();
            } else {
                pagesVisibility = sakai_global.currentgroup.data.authprofile["sakai:pages-visible"];
            }

            if (sakai_global.show.canEdit() === true) {
                // current user is a manager
                renderReadWritePages(selectedPageUrlName, site_info_object);
            } else if(pagesVisibility === sakai.config.Permissions.Groups.visible["public"] ||
                (pagesVisibility === sakai.config.Permissions.Groups.visible.allusers && !sakai.data.me.user.anon) ||
                (pagesVisibility === sakai.config.Permissions.Groups.visible.members && sakai.api.Groups.isCurrentUserAMember(sakai_global.currentgroup.id, sakai.data.me))) {
                // we have a non-manager that can only view pages, not edit
                renderReadOnlyPages(selectedPageUrlName, site_info_object);
            } else {
                // we have a non-manager that is not allowed to view pages
                renderNoPages(false);
            }
        };

        sakai_global.sitespages.navigation.addNode = function(nodeID, nodeTitle, nodePosition) {
            if (nodeID && nodeTitle && nodePosition) {
                var newNode = {
                    "children": [],
                    "data": {
                        "attr": {
                            "href": "#page=" + nodeID
                        },
                        "pagePosition": nodePosition,
                        "title": nodeTitle
                    },
                    "attr": {
                        "id": "nav_" + nodeID
                    }
                };
                var $refNode = $navigationTree;
                if (sakai_global.sitespages.site_info.number_of_pages()) {
                    $refNode = $navigationTree.find("ul.jstree-no-dots > li").last();
                }
                $navigationTree.jstree("create_node", $refNode, "after", newNode, function (e) {
                    $refNode = $navigationTree.find("ul.jstree-no-dots > li").last();
                    $navigationTree.jstree("deselect_node", $navigationTree.jstree("get_selected"));
                    $navigationTree.jstree("select_node", $refNode);
                });
                update_pagecount();
            }
        };

        sakai_global.sitespages.navigation.deleteNode = function(nodeID) {
            if (nodeID) {
                var $nodeToDelete = $navigationTree.find("#nav_" + nodeID);
                var $nodeBelow = $nodeToDelete.next();
                $navigationTree.jstree("delete_node", $nodeToDelete);
                if (!$navigationTree.jstree("get_selected").length &&
                    $nodeBelow.length) {
                    $navigationTree.jstree("select_node", $nodeBelow);
                }
                update_pagecount();
            }
        };

        sakai_global.sitespages.navigation.renameNode = function(nodeID, newLabel) {
            if (nodeID && newLabel) {
                var $nodeToRename = $navigationTree.find("#nav_" + nodeID);
                $navigationTree.jstree("rename_node", $nodeToRename, newLabel);
            }
        };

        sakai_global.sitespages.navigation.selectNode = function(nodeID) {
            if (nodeID) {
                var $nodeToSelect = $navigationTree.find("#nav_" + nodeID);
                $navigationTree.jstree("select_node", $nodeToSelect);
            }
        };

        sakai_global.sitespages.navigation.deselectCurrentNode = function() {
            $navigationTree.jstree("deselect_node", $navigationTree.jstree("get_selected"));
        };


        ///////////////////////
        // Initial functions //
        ///////////////////////

        // Render navigation when navigation widget is loaded
        if (sakai_global.sitespages.isReady) {
            sakai_global.sitespages.navigation.renderNavigation(sakai_global.sitespages.selectedpage, sakai_global.sitespages.site_info._pages);
        } else {
            $(window).bind("ready.sitespages.sakai", function() {
                sakai_global.sitespages.navigation.renderNavigation(sakai_global.sitespages.selectedpage, sakai_global.sitespages.site_info._pages);
            });
        }

    };

    sakai.api.Widgets.widgetLoader.informOnLoad("navigation");
});<|MERGE_RESOLUTION|>--- conflicted
+++ resolved
@@ -315,10 +315,6 @@
             if (!sakai_global.sitespages.selectedpage ||
                 !sakai_global.sitespages.site_info.hasOwnProperty("_pages") ||
                 !sakai_global.sitespages.site_info._pages[sakai_global.sitespages.selectedpage]) {
-<<<<<<< HEAD
-                alert("no page is selected");
-=======
->>>>>>> 0608cce9
                 return false;
             }
             var pageTitle = sakai_global.sitespages.site_info._pages[sakai_global.sitespages.selectedpage].pageTitle;
