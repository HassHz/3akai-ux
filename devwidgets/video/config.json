{
    "enabled": true,
    "hasSettings": true,
    "i18n": {
        "default": {
            "bundle": "/devwidgets/video/bundles/default.properties",
<<<<<<< HEAD
            "name":"Video",
            "description":"Video"
        },
        "fr_FR": {
            "bundle": "/devwidgets/video/bundles/fr_FR.properties",
            "name":"Video",
            "description":"Video"
=======
            "description": "Video",
            "name": "Video"
>>>>>>> ae332db3
        }
    },
    "id": "video",
    "img": "/devwidgets/video/images/video.png",
    "indexFields": ["source", "title", "url"],
    "type": "sakai",
    "url": "/devwidgets/video/video.html"
}<|MERGE_RESOLUTION|>--- conflicted
+++ resolved
@@ -4,18 +4,13 @@
     "i18n": {
         "default": {
             "bundle": "/devwidgets/video/bundles/default.properties",
-<<<<<<< HEAD
-            "name":"Video",
-            "description":"Video"
+            "description": "Video",
+            "name": "Video"
         },
         "fr_FR": {
             "bundle": "/devwidgets/video/bundles/fr_FR.properties",
-            "name":"Video",
-            "description":"Video"
-=======
             "description": "Video",
             "name": "Video"
->>>>>>> ae332db3
         }
     },
     "id": "video",
