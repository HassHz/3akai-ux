/*
 * Licensed to the Sakai Foundation (SF) under one
 * or more contributor license agreements. See the NOTICE file
 * distributed with this work for additional information
 * regarding copyright ownership. The SF licenses this file
 * to you under the Apache License, Version 2.0 (the
 * "License"); you may not use this file except in compliance
 * with the License. You may obtain a copy of the License at
 *
 *     http://www.apache.org/licenses/LICENSE-2.0
 *
 * Unless required by applicable law or agreed to in writing,
 * software distributed under the License is distributed on an
 * "AS IS" BASIS, WITHOUT WARRANTIES OR CONDITIONS OF ANY
 * KIND, either express or implied. See the License for the
 * specific language governing permissions and limitations under the License.
 */

/*global $, Config, Querystring, SWFID, swfobject */


var sakai = sakai || {};

/**
 * @name sakai.video
 *
 * @class video
 *
 * @description
 * Initialize the video widget
 *
 * @version 0.0.1
 * @param {String} tuid Unique id of the widget
 * @param {Boolean} showSettings Show the settings of the widget or not
 */
sakai.video = function(tuid, showSettings) {

    var FlashPlayerParams = {
        menu: "false",
        allowScriptAccess: "always",
        scale: "noscale",
        allowFullScreen: "true"
    };

    /////////////////////////////
    // Configuration variables //
    /////////////////////////////

    var rootel = $("#" + tuid);  // Get the main div used by the widget
    var youtubeUrl = "www.youtube.com";

    // Main-ids
    var videoID = "#video";
    var videoName = "video";

    // Containers
    var videoSettings = videoID + "_settings";
    var videoOutput = videoID + "_maincontainer";
    var videoShowMain = videoID + "_ShowMain";
    var videoTempShowMain = videoID + "_tempYoutubeVideoMain";
    var choosePlayerContainer = videoID + "_choosePlayerContainer";
    var videoPreviewContainer = videoID + "_previewContainer";
    var videoShowPreview = videoID + "_ShowPreview";
    var videoForm = videoID + "_form";

    // Textboxes
    var videoUrl = videoID + "_txtURL";
    var videoTitle = videoID + "_txtTitle";
    var videoSource = videoID + "_txtSource";

    // Radiobuttons
    var videoSourceRbt = videoName + "_source";
    var videoSourceRbtTxt = videoName + "_txt";
    var videoSourceRbtGuess = videoName + "_guess";

    var videoChoosePlayer = videoName + "_choosePlayer";
    var videoChoosePlayerYoutube = videoName + "_YoutubePlayer";
    var videoChoosePlayerSakai = videoName + "_SakaiPlayer";

    // Checkboxes
    var videoTrackViews = videoID + "_chktrackViews";

    // Template
    var videoTemplate = videoName + "_MainTemplate";

    // Files
    var videoPlayer = "/devwidgets/video/videoplayer.swf";
    var expressInstall = "/devwidgets/video/swf/expressInstall.swf";

    // Buttons
    var videoPlaceholder = videoID + "_insertPlaceHolder";
    var videoSubmit = videoID + "_btnInsertWidget";
    var videoPreview = videoID + "_btnPreview";
    var videoBack = videoID + "_btnBack";


    ///////////////////////
    // Utility functions //
    ///////////////////////

    /**
     * Shows the video in the sakaiplayer
     * @param {String} video: the url to the video
     * @param {String} container: the container where the video should be placed (settings or output)
     */
    var ShowVideoSakaiPlayer = function(video, container) {
        try {
            // Checks if the video is a youtube-video
            // This is needed as a parameter for the sakai-player
            //var isTouTube = (video.URL.search(youtubeUrl) !== -1);
            // Renders the video-template (title, source and conatiner to place flash-player in)
            //$(container, rootel).html($.TemplateRenderer(videoTemplate, video));
            // some more parameters needed for the sakai-videoplayer
            //var flashvars = {
            //    videoURL: video.URL,
            //    isYoutubeUrl: isTouTube
            //};

            // videoPlayer: url to the swf file
            // id: id of the container where the videoplayer should be placed
            // width
            // height
            // version
            // expressInstall: url to the expressInstall swf
            // flashvars: JSON-object containing the url and boolean stating if video is YouTube or not
            // flashPlayerVars: Some variables specieing some extra features for the video
                 // menu: show a menu or not (when right click should the user have the possibility to zoom in and such)
                     // allowScriptAccess: does the player allow sript access
                 // scale: should the player be scaled down
                 // allowFullScreen: can the player go full screen
            //swfobject.embedSWF(videoPlayer, videoTempShowMain.replace("#", ""), 320, 305, "9.0.0", expressInstall, flashvars, FlashPlayerParams);

            //init the youTubeLoader javascript methods
            //if (isTouTube) {
                // By putting this variable to the container of the videoPlayer, the streamingprocess for the youtube-video is started
                // This uses the youtubeloader.js file and is the main problem for showing multiple youtubevideos in the sakaiplayer on 1 page
                // this will give a global violation in jsLint, however this is how the youtubeloader works so this can be ignored
            //    SWFID = videoTempShowMain.replace("#", "");
            //}

              video.videoContainer = tuid + "_video_container";
              $(container, rootel).html($.TemplateRenderer(videoTemplate, video));

              var videoWidth = rootel.width() - 6 + "px";
              var so = new SWFObject('/devwidgets/video/jwplayer/player-licensed.swf','ply', videoWidth, '100%','9','#ffffff');
              so.addParam('allowfullscreen','true');
              so.addParam('allowscriptaccess','always');
              so.addParam('wmode','opaque');
              so.addVariable('file', video.URL);
              so.write(video.videoContainer);

        } catch(err) {
            alert(err);
            $(videoTempShowMain, rootel).text("No valid video found.");
        }
    };

    /**
     * Shows a video
     * @param {String} video: url to the video
     * @param {String} container: the container where the video should be placed (settings or output)
     * @param {Boolean} isSakaiPlayer: should the video be displayed in a sakai-player or not
     */
    var showVideo = function(video, container, isSakaiPlayer) {
        //if (isSakaiPlayer) {
            ShowVideoSakaiPlayer(video, container);
        //}
        //else {
        //  ShowVideoYoutubePlayer(video, container);
        //}
    };


    ////////////////////////
    // Settings functions //
    ////////////////////////

    /**
     * Shows the settings screen
     * @param {String} response
     * @param {Boolean} exists
     */
    var showSettingsScreen = function(response, exists) {
        if (exists) {
            // Fill in video info
            $(videoUrl, rootel).val(response.URL);
            $(videoSource, rootel).val(response.source);
        } else {
            // Fill in video defaults
            $(videoUrl, rootel).val("http://");
            $(videoSource, rootel).val("");
        }
        $(videoOutput, rootel).hide();
        $(videoSettings, rootel).show();
    };

    /**
     * returns a Json-object of the video-settings
     */
    var getVideoJson = function () {
        var URL = $.trim($(videoUrl, rootel).val());
        var source = $.trim($(videoSource, rootel).val());

        var video = {
            "userid": sakai.data.me.user.userid,
            "source": source,
            "URL": URL
        };

        return video;
    };

    /**
     * add a video
     * @param {Object} video
     */
    var addVideo = function(video) {
        sakai.api.Widgets.saveWidgetData(tuid, video, sakai.api.Widgets.Container.informFinish(tuid, "video"));
    };


    ////////////////////
    // Main functions //
    ////////////////////

    /**
     * Shows the video
     * @param {string} response
     * @param {Boolean} exists
     */
    var showVideos = function(response, exists) {
        if (exists) {
            try {
                var video = response;
                // Show the video in the right player
                showVideo(video, videoShowMain, video.isSakaiVideoPlayer);
            }
            catch(err) {
                alert("failed to retrieve video.");
            }
        }

    };


    ////////////////////
    // Event Handlers //
    ////////////////////

    /** Add validation to the form */
    $(videoForm, rootel).validate();
    $(videoUrl, rootel).rules( "add", {
        required: true,
        url: true,
        messages: {
            url: "Please enter a valid URL, i.e. http://www.youtube.com/watch?v=xyz"
        }
    });

    /** Auto-suggest source display */
    $(videoUrl, rootel).blur(function () {
        if ($(videoUrl, rootel).valid()) {
            var source = $.trim($(videoUrl, rootel).val()).split("/")[2];
            if (sakai.config.Domain.Labels[source]) {
                $(videoSource, rootel).val(sakai.config.Domain.Labels[source]);
            } else {
                $(videoSource, rootel).val(source);
            }
        }
    });

    /** Bind the 'Add Video' button */
    $(videoForm, rootel).bind("submit",
    function(e, ui) {
        if ($(videoForm, rootel).valid()) {
            addVideo(getVideoJson());
        }
    });

    /** Bind the 'Don't Add' button */
    $(videoBack, rootel).bind("click",
    function(e, ui) {
<<<<<<< HEAD
        $(videoSettings, rootel).hide();
        $(videoOutput, rootel).show();
=======
        sakai.api.Widgets.Container.informCancel(tuid, "video");
>>>>>>> 80869f08
    });

    /** Bind the insert placeholder button -- NOT FOR Q1
    $(videoPlaceholder, rootel).bind("click",
    function(e, ui) {
        // When adding a placeholder we just add an empty video-object
        var video = {
            "uid": me.user.userid,
            "title": "",
            "source": "",
            "URL": "",
            "sourceChose": "",
            "checkviews": "",
            "isSakaiVideoPlayer": true
        }; // Fill in the JSON post object
        addVideo(video);
    }); */

    /** Bind the Preview button -- NOT FOR Q1
    $(videoPreview, rootel).bind("click",
    function(e, ui) {
        if ($(videoUrl, rootel).val() !== "") {
            // Show and hide screens and buttons
            $(videoPreview, rootel).hide();
            $(videoSubmit, rootel).show();
            $(videoBack, rootel).show();
            $(videoShowPreview, rootel).show();
            $(videoFillInfo, rootel).hide();
            $("input[name=" + videoChoosePlayer + "][value=" + videoChoosePlayerSakai + "]", rootel).attr("checked", true);
            var isYouTube = ($(videoUrl, rootel).val().search(youtubeUrl) !== -1);
            // If the url is a YouTube-video the player should be the YouTubePlayer by default
            if (isYouTube) {
                $("input[name=" + videoChoosePlayer + "][value=" + videoChoosePlayerYoutube + "]", rootel).attr("checked", true);
            }
            showVideo(getVideoJson(), videoPreviewContainer, !isYouTube);
        }
        else {
            alert("Please fill in a URL.");
        }

    }); */


    /////////////////////////////
    // Initialisation function //
    /////////////////////////////

    /**
     * Switch between main and settings page
     * @param {Boolean} showSettings Show the settings of the widget or not
     */
    sakai.api.Widgets.loadWidgetData(tuid, function (success, data) {

        if (success) {
            // we have a video set
            ShowVideoSakaiPlayer(data, videoShowMain);
            if (showSettings) {
                showSettingsScreen(data, true);
            } else {
                $(videoSettings, rootel).hide();
                $(videoOutput, rootel).show();
            }
        } else {
            // no video set
            if (showSettings) {
                showSettingsScreen(data.status, false);
            } else {
                $(videoSettings, rootel).hide();
                $(videoOutput, rootel).show();
            }
        }

    });

};
sakai.api.Widgets.widgetLoader.informOnLoad("video");<|MERGE_RESOLUTION|>--- conflicted
+++ resolved
@@ -280,12 +280,7 @@
     /** Bind the 'Don't Add' button */
     $(videoBack, rootel).bind("click",
     function(e, ui) {
-<<<<<<< HEAD
-        $(videoSettings, rootel).hide();
-        $(videoOutput, rootel).show();
-=======
         sakai.api.Widgets.Container.informCancel(tuid, "video");
->>>>>>> 80869f08
     });
 
     /** Bind the insert placeholder button -- NOT FOR Q1
