--- conflicted
+++ resolved
@@ -221,23 +221,12 @@
 <div id="entity_group_template" style="display:none"><!--
     <div id="entity_actions">
         {if !anon}
-<<<<<<< HEAD
             {if type && type == "group_managed"}
                 <button id="entity_group_permissions" class="s3d-button s3d-button-link-2-state" type="button">
                     <span class="s3d-button-inner s3d-button-link-2-state-inner"><span class="entity_permissions_icon"></span></span>
-=======
-            {if type === "group_managemode"}
-                <button id="entity_group_back" class="s3d-button s3d-button-link-2-state" type="button">
-                    <span class="s3d-button-inner s3d-button-link-2-state-inner">Back to pages</span>
                 </button>
             {else}
                 <div id='widget_joinrequestbuttons' class='widget_inline'></div>
-                <button id="entity_message" class="s3d-button s3d-button-link-2-state" type="button">
-                    <span class="s3d-button-inner s3d-button-link-2-state-inner">
-                        Message<span class="entity_message_icon entity_user_action_icon"></span>
-                    </span>
->>>>>>> 111ab5c7
-                </button>
             {/if}
             <button id="entity_message" class="s3d-button s3d-button-link-2-state" type="button">
                 <span class="s3d-button-inner s3d-button-link-2-state-inner">
