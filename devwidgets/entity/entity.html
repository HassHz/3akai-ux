<!-- CSS -->
<link rel="stylesheet" type="text/css" href="/devwidgets/entity/css/entity.css" />

<!-- CONTAINER -->
<div id="entity_container" style="display:none"><!-- --></div>

<!-- ACTIONS CONTAINER -->
<div id="entity_container_actions" style="display:none"><!-- --></div>

<div id="entity_container_template_myprofile"><!--
    <div class="fl-col entity_container_left">
        <div class="fl-force-left entity_picture">
            {if data.profile && data.profile.picture}
                <img id="entity_profile_picture" src="${data.profile.picture}" alt="__MSG__PROFILE_PICTURE_FOR__ ${sakai.api.User.getDisplayName(data.profile)}" />
            {else}
                <img id="entity_profile_picture" src="/dev/images/default_profile_picture_64.png" alt="__MSG__PLACEHOLDER_PICTURE_FOR__ ${sakai.api.User.getDisplayName(data.profile)}" />
            {/if}
            <div class="fl-text-align-center">
                <a href="javascript:;" class="s3d-action" id="changepic_container_trigger">__MSG__CHANGE__</a>
            </div>
        </div>

        <div class="entity_header">
            <a class="entity_header_text" href="/~${unescape(data.profile["rep:userId"])}">${sakai.api.Util.shortenString(unescape(sakai.api.User.getDisplayName(data.profile)), 30)}</a>
            {if mode === "myprofile" && (!sakai.profile)}
                <a class="s3d-action" href="/dev/profile_edit.html">__MSG__EDIT_PROFILE__</a>
                |
                <a class="s3d-action" href="/~${unescape(data.profile["rep:userId"])}">__MSG__MY_PERSONAL_PAGES__</a>
            {elseif mode === "myprofile" && (sakai.profile.main.mode.value === "view")}
                <a class="s3d-action" href="/dev/profile_edit.html">__MSG__EDIT_PROFILE__</a>
            {elseif mode === "myprofile"}
                <a class="s3d-action" href="/~${data.profile["rep:userId"]}">__MSG__MY_PERSONAL_PAGES__</a>
            {/if}
        </div>
        <div>
            <form id="entity_profile_status" method="POST" action="javascript:;">
                <div>
                    <input id="entity_profile_status_input" title="__MSG__WHAT_ARE_YOU_DOING_NOW__" maxlength="255" type="text" {if !data.profile.status}class="entity_profile_status_input_dummy" value="__MSG__WHAT_ARE_YOU_DOING_NOW__"{else}value="${data.profile.status}"{/if} />
                    <span id="entity_profile_status_input_dummy" style="display:none;">__MSG__WHAT_ARE_YOU_DOING_NOW__</span>
                    <button type="submit" class="s3d-button s3d-button-primary"><span class="s3d-button-inner">__MSG__UPDATE__</span></button>
                    <span id="entity_profile_status_input_saving" style="display:none;">__MSG__SAVING__...</span>
                    <span id="entity_profile_status_input_saving_failed" style="display:none;">__MSG__SAVING_FAILED__</span>
                </div>
            </form>
        </div>
    </div>
    <div class="fl-col entity_container_right s3d-actions">
        <form method="POST" action="javascript:;">
            <select id="entity_profile_chatstatus" title="__MSG__CHAT_STATUS__">
                <option value="online" {if data.profile.chatstatus === "online"}selected="selected"{/if}>__MSG__AVAILABLE_TO_CHAT__</option>
                <option value="busy" {if data.profile.chatstatus === "busy"}selected="selected"{/if}>__MSG__BUSY__</option>
                <option value="offline" {if data.profile.chatstatus === "offline"}selected="selected"{/if}>__MSG__OFFLINE__</option>
            </select>
        </form>
        {if data.profile.basic && data.profile["sakai:tags"] && data.profile["sakai:tags"].length > 0}
            <div class="entity_tags">
                <div class="entity_tags_link_menu_border" id="entity_tags_link_menu" style="display:none;">
                    <div class="entity_tags_link_menu_list">
                        {var count = 0}
                        {for t in data.profile["sakai:tags"]}{if t.split("/")[0] !== "directory"}{var count = count +1}{if t_index > 0},{/if} <a href="/dev/search.html#tag=/tags/${escape(t)}" class="s3d-action">${unescape(t)}</a>{/if}{/for}
                    </div>
                </div>
                <a id="entity_tags_link" class="entity_tags_link" href="javascript:;">
                <div>
                    <span>${count}
                    {if count > 1}
                        __MSG__TAGS__
                    {else}
                        __MSG__TAG__
                    {/if}
                    </span>
                </div>
                </a>
            </div>
        {/if}
    </div>
--></div>

<div id="entity_container_template_profile"><!--
    <div class="fl-col entity_container_left">
        <div class="fl-force-left entity_picture">
            {if data.profile && data.profile.picture}
                <img id="entity_profile_picture" src="${data.profile.picture}" alt="__MSG__PROFILE_PICTURE_FOR__ ${sakai.api.User.getDisplayName(data.profile)}" />
            {else}
                <img id="entity_profile_picture" src="/dev/images/default_profile_picture_64.png" alt="__MSG__PLACEHOLDER_PICTURE_FOR__ ${sakai.api.User.getDisplayName(data.profile)}" />
            {/if}
            <div class="fl-text-align-center entity_status">
                <span id="entity_contact_online" style="display:none;"><span class="chat_available_status_online" id="entity_available_to_chat">__MSG__ONLINE__</span></span>
                <span id="entity_contact_busy" style="display:none;"><span class="chat_available_status_busy">__MSG__BUSY__</span></span>
                <span id="entity_contact_offline" style="display:none;"><span class="chat_available_status_offline">__MSG__OFFLINE__</span></span>
            </div>
        </div>

        <div class="entity_header">
            <a class="entity_header_text" href="/~${unescape(data.profile["rep:userId"])}">${sakai.api.Util.shortenString(unescape(sakai.api.User.getDisplayName(data.profile)), 30)}</a>
        </div>
        <div>
        </div>
        <div class="entity_content_about">
            {if data.profile.status}
                ${data.profile.status}
            {/if}
        </div>
    </div>
    <div class="fl-col entity_container_right s3d-actions">
        {if !sakai.data.me.user.anon}
            <button style="display:none" id="entity_add_to_contacts" class="s3d-button entity_action_button"><span class="s3d-button-inner">__MSG__ADD_TO_CONTACTS__</span></button>
            <span style="display:none" id="entity_contact_pending" class="entity_contact_span">__MSG__THIS_PERSON_HAS_BEEN_INVITED_AS_CONTACT__</span>
            <span style="display:none" id="entity_contact_accepted" class="entity_contact_span">__MSG__THIS PERSON IS A CONTACT__</span>
            <a href="javascript:;" style="display:none" id="entity_contact_invited">__MSG__ACCEPT_INVITATION__</a>
        {/if}
        {if data.profile.basic && data.profile["sakai:tags"] && data.profile["sakai:tags"].length > 0}
            <div class="entity_tags">
                <div class="entity_tags_link_menu_border" id="entity_tags_link_menu" style="display:none;">
                    <div class="entity_tags_link_menu_list">
                        {var count = 0}
                        {for t in data.profile["sakai:tags"]}{if t.split("/")[0] !== "directory"}{var count = count +1}{if t_index > 0},{/if} <a href="/dev/search.html#tag=/tags/${escape(t)}" class="s3d-action">${unescape(t)}</a>{/if}{/for}
                    </div>
                </div>
                <a id="entity_tags_link" class="entity_tags_link" href="javascript:;">
                    <div>
                        <span>${count}
                        {if count > 1}
                            __MSG__TAGS__
                        {else}
                            __MSG__TAG__
                        {/if}
                        </span>
                    </div>
                </a>
            </div>
        {/if}
    </div>
--></div>

<div id="entity_container_template_content"><!--
    <div class="fl-col entity_container_left">
        {if mode === "contentOLD"}
            {if data.profile}
                <div class="fl-force-left entity_picture">
                    {if data.profile.mimetype === "image/pjpeg" || data.profile.mimetype === "image/jpeg" || data.profile.mimetype === "image/png" || data.profile.mimetype === "image/gif"}
                        <img id="entity_profile_picture" src="${data.profile.path}?${Math.ceil(Math.random()*999999)}" alt="${sakai.config.MimeTypes[data.profile.mimetype].description}"/>
                    {elseif sakai.config.MimeTypes[data.profile.mimetype]}
                        <img id="entity_profile_picture" src="${sakai.config.MimeTypes[data.profile.mimetype].URL}" alt="${sakai.config.MimeTypes[data.profile.mimetype].description}"/>
                    {else}
                        <img id="entity_profile_picture" src="${sakai.config.MimeTypes["other"].URL}" alt="${sakai.config.MimeTypes["other"].description}"/>
                    {/if}
                    <div class="fl-text-align-center">
                        {if data.profile.role === "manager"}
                            <div class="entity_picture_div"><span class="entity_manage"><span class="entity_picture_text">&nbsp;&nbsp;__MSG__I_MANAGE_ENTITY__&nbsp;</span></span><span class="entity_manage_end">&nbsp;&nbsp;</span></div>
                        {/if}
                    </div>
                </div>
                <div class="fl-force-left entity_header">
                    <span class="entity_threedots entity_header_text">
                        <span class="threedots ellipsis_text">${data.profile.name}</span>
                    </span>
                    {if data.profile.mimetype === "x-sakai/link"}
                        <span class="entity_content_filetype">(__MSG__URL_LINK__)</span>
                    {else}
                        <span class="entity_content_filetype">(${data.profile.mimetype} ${data.profile.filesize})</span>
                    {/if}
                </div>
                <div class="fl-force-left entity_description">
                    {if data.profile.description}
                        <p class="entity_description">${sakai.api.Util.shortenString(data.profile.description, 115)}</p>
                    {/if}
                </div>
            {/if}
        {/if}
<<<<<<< HEAD
        {if mode === "content"}
            {if data.profile}
                <div class="fl-force-left entity_header">
                    <span class="entity_threedots entity_header_text">
                        {if data.profile.description}
                            <span>${sakai.api.Util.shortenString(data.profile.description, 115)}</span>
                        {else}
                            <span class="threedots ellipsis_text">${data.profile.name}</span>
=======
        {if mode === "content2"}
            New content entity summary widget
        {/if}
        {if mode === "group"}
            <div class="fl-force-left entity_picture">
                <div class="entity_avatar_border">
                {if data.profile && data.profile.picture}
                    <img id="entity_profile_picture" src="${data.profile.picture}" alt="__MSG__PROFILE_PICTURE_FOR__ ${data.profile["sakai:group-title"]}" />
                {else}
                    <img id="entity_profile_picture" src="/dev/images/group_avatar_icon_64x64_nob.png" alt="group name" />
                {/if}
                <div class="fl-text-align-center">
                    {if data.profile.role === "manager"}
                        <div class="entity_picture_div"><span class="entity_manage"><span class="entity_picture_text">&nbsp;&nbsp;__MSG__I_MANAGE_ENTITY__&nbsp;</span></span><span class="entity_manage_end">&nbsp;&nbsp;</span></div>
                    {elseif data.profile.role === "member"}
                        <div class="entity_picture_div"><span class="entity_member"><span class="entity_picture_text">&nbsp;&nbsp;__MSG__MEMBER_ENTITY__&nbsp;</span></span><span class="entity_member_end">&nbsp;&nbsp;</span></div>
                    {else}
                        <span class="entity_member_count"><span id="entity_member_count">
                        {if data.profile["managerCount"] && data.profile["memberCount"]}
                            (<span id="entity_member_count">${data.profile["memberCount"]+data.profile["managerCount"]}</span>)
                        {elseif data.profile["managerCount"]}
                            (<span id="entity_member_count">${data.profile["managerCount"]}</span>)
                        {elseif data.profile["memberCount"]}
                            (<span id="entity_member_count">${data.profile["memberCount"]}</span>)
>>>>>>> 3da57e8d
                        {/if}
                    </span>
                </div>
                <div class="fl-force-left entity_description">
                </div>
                <div class="fl-force-left entity_used">
                    <span id="entity_used_people" style="display:none;">__MSG__PEOPLE__</span>
                    <span id="entity_used_person" style="display:none;">__MSG__PERSON__</span>
                    <p class="entity_usedby">Used in <span id="entity_used_places">0</span> places by <span id="entity_used_by">0</span> <span id="entity_used_type">__MSG__PEOPLE__</span>,</p>
                </div>
            {/if}
        {/if}
    </div>
    <div class="fl-col entity_container_right s3d-actions">
        {if mode === "content"}
            {if data.profile.mimetype === "x-sakai/link"}
                <a href="${data.profile.revurl}" id="content_profile_file_details_action_download" class="s3d-button entity_action_button" target="_blank">
                    <span class="s3d-button-inner">
                        __MSG__OPEN_THIS_LINK__
                    </span>
                </a>
            {else}
                <a href="${data.profile.contentpath}/${data.profile.name}{if data.profile.name.substring(data.profile.name.lastIndexOf("."), data.profile.name.length) !== data.profile.extension}${data.profile.extension}{/if}" id="content_profile_file_details_action_download" class="s3d-button entity_action_button" target="_blank">
                    <span class="s3d-button-inner">
                        __MSG__DOWNLOAD_FILE__
                    </span>
                </a>
            {/if}
            {if data.profile["sakai:tags"] && data.profile["sakai:tags"].split(",").length > 0}
                <div class="entity_tags">
                    <div class="entity_tags_link_menu_border" id="entity_tags_link_menu" style="display:none;">
                        <div class="entity_tags_link_menu_list">
                            {var count = 0}
                            {for t in data.profile['sakai:tags'].split(",")}{if t.split("/")[0] !== "directory"}{var count = count +1}{if t_index > 0},{/if} <a href="/dev/search.html#tag=/tags/${t}" class="s3d-action">${t}</a>{/if}{/for}
                        </div>
                        <div class="entity_tags_link_menu_list">
                        </div>
                    </div>
                    <a id="entity_tags_link" class="entity_tags_link" href="javascript:;">
                        <div>
                            <span>${count}
                            {if count > 1}
                                __MSG__TAGS__
                            {else}
                                __MSG__TAG__
                            {/if}
                            </span>
                        </div>
                    </a>
                </div>
            {/if}
        {/if}
    </div>
--></div>

<div id="entity_container_template_group"><!--
    <div class="fl-col entity_container_left">
        <div class="fl-force-left entity_picture">
            <div class="entity_avatar_border">
            {if data.profile && data.profile.picture}
                <img id="entity_profile_picture" src="${data.profile.picture}" alt="__MSG__PROFILE_PICTURE_FOR__ ${data.profile["sakai:group-title"]}" />
            {else}
                <img id="entity_profile_picture" src="/dev/images/group_avatar_icon_64x64_nob.png" alt="group name" />
            {/if}
                <div class="fl-text-align-center">
                    {if data.profile.role === "manager"}
                        <div class="entity_picture_div"><span class="entity_manage"><span class="entity_picture_text">&nbsp;&nbsp;__MSG__I_MANAGE_ENTITY__&nbsp;</span></span><span class="entity_manage_end">&nbsp;&nbsp;</span></div>
                    {elseif data.profile.role === "member"}
                        <div class="entity_picture_div"><span class="entity_member"><span class="entity_picture_text">&nbsp;&nbsp;__MSG__MEMBER_ENTITY__&nbsp;</span></span><span class="entity_member_end">&nbsp;&nbsp;</span></div>
                    {else}
                        <span class="entity_member_count"><span id="entity_member_count">
                        {if data.profile["managerCount"] && data.profile["memberCount"]}
                            (<span id="entity_member_count">${data.profile["memberCount"]+data.profile["managerCount"]}</span>)
                        {elseif data.profile["managerCount"]}
                            (<span id="entity_member_count">${data.profile["managerCount"]}</span>)
                        {elseif data.profile["memberCount"]}
                            (<span id="entity_member_count">${data.profile["memberCount"]}</span>)
                        {/if}
                        </span>
                    {/if}
                </div>
            </div>
            {if data.profile.role === "manager"}
            <div class="fl-text-align-center entity_padding_top">
                <a href="javascript:;" class="s3d-action" id="changepic_container_trigger">__MSG__CHANGE__</a>
            </div>
            {/if}
        </div>
        <div class="entity_header">
            {if data.profile["sakai:group-title"]}
                <a class="entity_header_text" href="/~${data.profile["sakai:group-id"]}" title="${data.profile["sakai:group-title"]}">${sakai.api.Util.shortenString(data.profile["sakai:group-title"], 115)}</a>
            {/if}
            {if data.profile.role === "manager"}
                {if sakai.profile.main.mode.value === "view"}
                    <a class="s3d-action entity_group_edit" href="/dev/group_edit.html?id=${data.profile["sakai:group-id"]}">__MSG__MANAGE_GROUP__</a>
                {/if}
            {/if}
            {if sakai.profile.main.mode.value === "edit"}
                <a class="s3d-action" href="/~${data.profile["sakai:group-id"]}">__MSG__GROUP_PAGES__</a>
            {/if}
        </div>
        <div class="fl-force-left entity_description">
            {if data.profile["sakai:group-description"] && data.profile["sakai:group-description"].length > 115}
                <p>${data.profile["sakai:group-description"].substring(0, 115)}...</p>
            {elseif data.profile["sakai:group-description"]}
                <p>${data.profile["sakai:group-description"]}</p>
            {/if}
        </div>
    </div>
    <div class="fl-col entity_container_right s3d-actions">
        <button id="entity_group_leave" class="s3d-button entity_action_button" style="display:none;"><span class="s3d-button-inner">__MSG__LEAVE_GROUP__</span></button>
        <button id="entity_group_join" class="s3d-button entity_action_button" style="display:none;"><span class="s3d-button-inner">__MSG__JOIN_GROUP__</span></button>
        <button id="entity_group_join_request" class="s3d-button entity_action_button" style="display:none;"><span class="s3d-button-inner">__MSG__REQUEST_TO_JOIN__</span></button>
        <button id="entity_group_join_request_pending" class="s3d-button entity_action_button" disabled="disabled" style="display:none;"><span class="s3d-button-inner">__MSG__REQUEST_PENDING__</span></button>

        {if data.profile && data.profile["sakai:tags"] && data.profile["sakai:tags"].length > 0}
            <div class="entity_tags entity_tags_group">
                <div class="entity_tags_link_menu_border" id="entity_tags_link_menu" style="display:none;">
                    <div class="entity_tags_link_menu_list">
                        {var count = 0}
                        {for t in data.profile["sakai:tags"]}{if t.split("/")[0] !== "directory"}{var count = count +1}{if t_index > 0},{/if} <a href="/dev/search.html#tag=/tags/${escape(t)}" class="s3d-action">${unescape(t)}</a>{/if}{/for}
                    </div>
                </div>
                <a id="entity_tags_link" class="entity_tags_link" href="javascript:;">
                    <div>
                        <span>${count}
                        {if count > 1}
                            __MSG__TAGS__
                        {else}
                            __MSG__TAG__
                        {/if}
                        </span>
                    </div>
                </a>
            </div>
        {/if}
    </div>
--></div>

<div id="entity_notifications" style="display:none">
    <span id="entity_group_membership">__MSG__GROUP_MEMBERSHIP__</span>
    <span id="entity_group_problem_removing">__MSG__PROBLEM_REMOVING_FROM_GROUP__</span>
    <span id="entity_group_removal_successful">__MSG__SUCCESSFULLY_REMOVED_FROM_GROUP__</span>
    <span id="entity_group_request_sent">__MSG__YOUR_REQUEST_HAS_BEEN_SENT__</span>
    <span id="entity_group_problem_with_request">__MSG__PROBLEM_WITH_REQUEST__</span>
    <span id="entity_group_problem_adding">__MSG__PROBLEM_ADDING_TO_GROUP__</span>
    <span id="entity_group_adding_successful">__MSG__SUCCESSFULLY_ADDED_TO_GROUP__</span>
</div>

<!-- JAVASCRIPT -->
<script type="text/javascript" src="/devwidgets/entity/javascript/entity.js"></script><|MERGE_RESOLUTION|>--- conflicted
+++ resolved
@@ -135,7 +135,7 @@
 
 <div id="entity_container_template_content"><!--
     <div class="fl-col entity_container_left">
-        {if mode === "contentOLD"}
+        {if mode === "content"}
             {if data.profile}
                 <div class="fl-force-left entity_picture">
                     {if data.profile.mimetype === "image/pjpeg" || data.profile.mimetype === "image/jpeg" || data.profile.mimetype === "image/png" || data.profile.mimetype === "image/gif"}
@@ -168,8 +168,7 @@
                 </div>
             {/if}
         {/if}
-<<<<<<< HEAD
-        {if mode === "content"}
+        {if mode === "content2"}
             {if data.profile}
                 <div class="fl-force-left entity_header">
                     <span class="entity_threedots entity_header_text">
@@ -177,18 +176,70 @@
                             <span>${sakai.api.Util.shortenString(data.profile.description, 115)}</span>
                         {else}
                             <span class="threedots ellipsis_text">${data.profile.name}</span>
-=======
-        {if mode === "content2"}
-            New content entity summary widget
-        {/if}
-        {if mode === "group"}
-            <div class="fl-force-left entity_picture">
-                <div class="entity_avatar_border">
-                {if data.profile && data.profile.picture}
-                    <img id="entity_profile_picture" src="${data.profile.picture}" alt="__MSG__PROFILE_PICTURE_FOR__ ${data.profile["sakai:group-title"]}" />
-                {else}
-                    <img id="entity_profile_picture" src="/dev/images/group_avatar_icon_64x64_nob.png" alt="group name" />
-                {/if}
+                        {/if}
+                    </span>
+                </div>
+                <div class="fl-force-left entity_description">
+                </div>
+                <div class="fl-force-left entity_used">
+                    <span id="entity_used_people" style="display:none;">__MSG__PEOPLE__</span>
+                    <span id="entity_used_person" style="display:none;">__MSG__PERSON__</span>
+                    <p class="entity_usedby">Used in <span id="entity_used_places">0</span> places by <span id="entity_used_by">0</span> <span id="entity_used_type">__MSG__PEOPLE__</span>,</p>
+                </div>
+            {/if}
+        {/if}
+    </div>
+    <div class="fl-col entity_container_right s3d-actions">
+        {if mode === "content"}
+            {if data.profile.mimetype === "x-sakai/link"}
+                <a href="${data.profile.revurl}" id="content_profile_file_details_action_download" class="s3d-button entity_action_button" target="_blank">
+                    <span class="s3d-button-inner">
+                        __MSG__OPEN_THIS_LINK__
+                    </span>
+                </a>
+            {else}
+                <a href="${data.profile.contentpath}/${data.profile.name}{if data.profile.name.substring(data.profile.name.lastIndexOf("."), data.profile.name.length) !== data.profile.extension}${data.profile.extension}{/if}" id="content_profile_file_details_action_download" class="s3d-button entity_action_button" target="_blank">
+                    <span class="s3d-button-inner">
+                        __MSG__DOWNLOAD_FILE__
+                    </span>
+                </a>
+            {/if}
+            {if data.profile["sakai:tags"] && data.profile["sakai:tags"].split(",").length > 0}
+                <div class="entity_tags">
+                    <div class="entity_tags_link_menu_border" id="entity_tags_link_menu" style="display:none;">
+                        <div class="entity_tags_link_menu_list">
+                            {var count = 0}
+                            {for t in data.profile['sakai:tags'].split(",")}{if t.split("/")[0] !== "directory"}{var count = count +1}{if t_index > 0},{/if} <a href="/dev/search.html#tag=/tags/${t}" class="s3d-action">${t}</a>{/if}{/for}
+                        </div>
+                        <div class="entity_tags_link_menu_list">
+                        </div>
+                    </div>
+                    <a id="entity_tags_link" class="entity_tags_link" href="javascript:;">
+                        <div>
+                            <span>${count}
+                            {if count > 1}
+                                __MSG__TAGS__
+                            {else}
+                                __MSG__TAG__
+                            {/if}
+                            </span>
+                        </div>
+                    </a>
+                </div>
+            {/if}
+        {/if}
+    </div>
+--></div>
+
+<div id="entity_container_template_group"><!--
+    <div class="fl-col entity_container_left">
+        <div class="fl-force-left entity_picture">
+            <div class="entity_avatar_border">
+            {if data.profile && data.profile.picture}
+                <img id="entity_profile_picture" src="${data.profile.picture}" alt="__MSG__PROFILE_PICTURE_FOR__ ${data.profile["sakai:group-title"]}" />
+            {else}
+                <img id="entity_profile_picture" src="/dev/images/group_avatar_icon_64x64_nob.png" alt="group name" />
+            {/if}
                 <div class="fl-text-align-center">
                     {if data.profile.role === "manager"}
                         <div class="entity_picture_div"><span class="entity_manage"><span class="entity_picture_text">&nbsp;&nbsp;__MSG__I_MANAGE_ENTITY__&nbsp;</span></span><span class="entity_manage_end">&nbsp;&nbsp;</span></div>
@@ -202,84 +253,6 @@
                             (<span id="entity_member_count">${data.profile["managerCount"]}</span>)
                         {elseif data.profile["memberCount"]}
                             (<span id="entity_member_count">${data.profile["memberCount"]}</span>)
->>>>>>> 3da57e8d
-                        {/if}
-                    </span>
-                </div>
-                <div class="fl-force-left entity_description">
-                </div>
-                <div class="fl-force-left entity_used">
-                    <span id="entity_used_people" style="display:none;">__MSG__PEOPLE__</span>
-                    <span id="entity_used_person" style="display:none;">__MSG__PERSON__</span>
-                    <p class="entity_usedby">Used in <span id="entity_used_places">0</span> places by <span id="entity_used_by">0</span> <span id="entity_used_type">__MSG__PEOPLE__</span>,</p>
-                </div>
-            {/if}
-        {/if}
-    </div>
-    <div class="fl-col entity_container_right s3d-actions">
-        {if mode === "content"}
-            {if data.profile.mimetype === "x-sakai/link"}
-                <a href="${data.profile.revurl}" id="content_profile_file_details_action_download" class="s3d-button entity_action_button" target="_blank">
-                    <span class="s3d-button-inner">
-                        __MSG__OPEN_THIS_LINK__
-                    </span>
-                </a>
-            {else}
-                <a href="${data.profile.contentpath}/${data.profile.name}{if data.profile.name.substring(data.profile.name.lastIndexOf("."), data.profile.name.length) !== data.profile.extension}${data.profile.extension}{/if}" id="content_profile_file_details_action_download" class="s3d-button entity_action_button" target="_blank">
-                    <span class="s3d-button-inner">
-                        __MSG__DOWNLOAD_FILE__
-                    </span>
-                </a>
-            {/if}
-            {if data.profile["sakai:tags"] && data.profile["sakai:tags"].split(",").length > 0}
-                <div class="entity_tags">
-                    <div class="entity_tags_link_menu_border" id="entity_tags_link_menu" style="display:none;">
-                        <div class="entity_tags_link_menu_list">
-                            {var count = 0}
-                            {for t in data.profile['sakai:tags'].split(",")}{if t.split("/")[0] !== "directory"}{var count = count +1}{if t_index > 0},{/if} <a href="/dev/search.html#tag=/tags/${t}" class="s3d-action">${t}</a>{/if}{/for}
-                        </div>
-                        <div class="entity_tags_link_menu_list">
-                        </div>
-                    </div>
-                    <a id="entity_tags_link" class="entity_tags_link" href="javascript:;">
-                        <div>
-                            <span>${count}
-                            {if count > 1}
-                                __MSG__TAGS__
-                            {else}
-                                __MSG__TAG__
-                            {/if}
-                            </span>
-                        </div>
-                    </a>
-                </div>
-            {/if}
-        {/if}
-    </div>
---></div>
-
-<div id="entity_container_template_group"><!--
-    <div class="fl-col entity_container_left">
-        <div class="fl-force-left entity_picture">
-            <div class="entity_avatar_border">
-            {if data.profile && data.profile.picture}
-                <img id="entity_profile_picture" src="${data.profile.picture}" alt="__MSG__PROFILE_PICTURE_FOR__ ${data.profile["sakai:group-title"]}" />
-            {else}
-                <img id="entity_profile_picture" src="/dev/images/group_avatar_icon_64x64_nob.png" alt="group name" />
-            {/if}
-                <div class="fl-text-align-center">
-                    {if data.profile.role === "manager"}
-                        <div class="entity_picture_div"><span class="entity_manage"><span class="entity_picture_text">&nbsp;&nbsp;__MSG__I_MANAGE_ENTITY__&nbsp;</span></span><span class="entity_manage_end">&nbsp;&nbsp;</span></div>
-                    {elseif data.profile.role === "member"}
-                        <div class="entity_picture_div"><span class="entity_member"><span class="entity_picture_text">&nbsp;&nbsp;__MSG__MEMBER_ENTITY__&nbsp;</span></span><span class="entity_member_end">&nbsp;&nbsp;</span></div>
-                    {else}
-                        <span class="entity_member_count"><span id="entity_member_count">
-                        {if data.profile["managerCount"] && data.profile["memberCount"]}
-                            (<span id="entity_member_count">${data.profile["memberCount"]+data.profile["managerCount"]}</span>)
-                        {elseif data.profile["managerCount"]}
-                            (<span id="entity_member_count">${data.profile["managerCount"]}</span>)
-                        {elseif data.profile["memberCount"]}
-                            (<span id="entity_member_count">${data.profile["memberCount"]}</span>)
                         {/if}
                         </span>
                     {/if}
