<!-- CSS -->
<link rel="stylesheet" type="text/css" href="/devwidgets/entity/css/entity.css" />

<div id="entity_container"><span style="display:none;">__MSG__IE_PLACEHOLDER__</span></div>

<div id="entity_contentsettings_dropdown" style="display:none"><!--
    <div id="entity_dropdown_wrapper" class="s3d-dropdown-list">
        <div class="s3d-dropdown-list-arrow-up"></div>
        <ul>
            <li id="ew_permissions">
                <button class="s3d-link-button">__MSG__PERMISSIONS__</button>
            </li>
            <hr class="s3d-split-line"/>
            {if data && data.data && data.data.mimeType && data.data.mimeType !== "x-sakai/document" && sakai_global.content_profile.content_data.data["_mimeType"] !== "x-sakai/link"}
                <li id="ew_upload">
                    <button class="s3d-link-button">__MSG__UPLOAD_NEW_VERSION__</button>
                </li>
                <hr class="s3d-split-line"/>
            {/if}
            {if sakai_global.content_profile.content_data.data["_mimeType"] !== "x-sakai/document" && sakai_global.content_profile.content_data.data["_mimeType"] !== "x-sakai/link"}
                <li id="ew_revhistory">
                    <button class="s3d-link-button">__MSG__REVISION_HISTORY__</button>
                </li>
                <hr class="s3d-split-line"/>
            {/if}
            <li id="ew_content_preview_delete">
                <button class="s3d-link-button">__MSG__DELETE__</button>
            </li>
        <ul>
    </div>
--></div>

<div id="entity_groupsettings_dropdown" style="display:none"><!--
    <div id="entity_dropdown_wrapper" class="s3d-dropdown-list">
        <div class="s3d-dropdown-list-arrow-up"></div>
        <ul>
            <li id="ew_group_add_content">
                <button class="s3d-link-button sakai_add_content_overlay">__MSG__ADD_CONTENT__</button>
            </li>
            <hr class="s3d-split-line"/>
            <li id="ew_group_participants">
                <button class="s3d-link-button addpeople_init">__MSG__MANAGE_PARTICIPANTS__</button>
            </li>
            <hr class="s3d-split-line"/>
            {if joinable}
            <li id="ew_group_join_requests">
                <button class="s3d-link-button" id="ew_group_join_requests_link">__MSG__JOIN_REQUESTS__</button>
            </li>
            <hr class="s3d-split-line"/>
            {/if}
            <li id="ew_group_settings">
                <button class="s3d-link-button" id="ew_group_settings_edit_link">__MSG__SETTINGS__</button>
            </li>
            <hr class="s3d-split-line"/>
            <li id="ew_group_categories">
                <button class="s3d-link-button" id="ew_group_categories_link">__MSG__CATEGORIES__</button>
            </li>
        <ul>
    </div>
--></div>

<div id="entity_user_template" style="display:none"><!--
    <div id="entity_actions">
        {if !anon}
            {if type != "user_anon" && type != "user_me"}
                {if type == "user_other"}
                    <button type="button" id="entity_user_add_to_contacts" class="s3d-button s3d-header-button sakai_addtocontacts_overlay" sakai-entityid="${data.userid}" sakai-entityname="${data.displayName}" {if data.picture}sakai-entitypicture="${data.picture}"{/if}>__MSG__ADD_TO_CONTACTS__<span class="entity_add_to_contacts_icon entity_user_action_icon"></span></button>
                {elseif type == "contact_invited"}
                    <button type="button" id="entity_user_accept_invitation" class="s3d-button s3d-header-button">__MSG__ACCEPT_INVITATION__<span class="entity_add_to_contacts_icon entity_user_action_icon"></span></button>
                {elseif type == "contact_pending"}
                    <button type="button" class="s3d-button s3d-header-button entity_user_contact_pending" disabled="disabled">__MSG__CONTACT_INVITATION_SENT__<span class="entity_add_to_contacts_requested_icon entity_user_action_icon"></span></button>
                {/if}
                <button type="button" id="entity_user_message" class="s3d-button s3d-header-button sakai_sendmessage_overlay" sakai-entityid="${data.userid}" sakai-entityname="${data.displayName}" sakai-entitytype="user">__MSG__MESSAGE__<span class="entity_message_icon entity_user_action_icon"></span></button>
            {/if}
        {/if}
    </div>
    {if type && type == "user_me"}
        <div id="entity_user_image">
            <div class="entity_profilepic_internal">
                <img id="entity_profile_picture" src="{if data.picture}${data.picture}{else}/dev/images/default_User_icon_50x50.png{/if}"/>
            </div>
            <div class="entity_profile_picture_down_arrow">&#9660;</div>
            <div class="s3d-dropdown-menu-arrow"></div>
            <div class="s3d-dropdown-list" style="display:none;">
                <div class="s3d-dropdown-list-arrow-up"></div>
                <ul>
                    <li><a id="changepic_container_trigger" href="javascript:;" class="s3d-bold">__MSG__CHANGE_PICTURE__</a></li>
                </ul>
            </div>
        </div>
        <div class="s3d-bold entity_name_me">${data.displayName}</div>
    {else}
        <div id="entity_user_image" class="entity_other_profilepic">
            <div class="entity_profilepic_internal">
                <img id="entity_profile_picture" src="{if data.picture}${data.picture}{else}/dev/images/default_User_icon_50x50.png{/if}"/>
            </div>
        </div>
        <div id="entity_name" class="s3d-bold">${data.displayName}</div>
        <div id="entity_owns" class="s3d-regular-links">
            <span class="entity_number">${data.profile.counts["contentCount"] || 0}</span> <a href="#l=library" title="${data.profile.counts["contentCount"] || 0} Documents">Documents</a>,
            <span class="entity_number">${data.profile.counts["membershipsCount"]}</span> <a href="#l=memberships" title="${data.profile.counts["membershipsCount"]} Memberships">Memberships</a>,
            <span class="entity_number">${data.profile.counts["contactsCount"]}</span> <a href="#l=contacts" title="${data.profile.counts["contactsCount"]} Contacts">Contacts</a>
        </div>
    {/if}
--></div>

<div id="entity_newaccount_template" style="display:none"><!--
    <div class="s3d-bold entity_plaintitle">Create new account</div>
--></div>

<div id="entity_acknowledgements_template" style="display:none"><!--
    <div class="s3d-bold entity_plaintitle">Acknowledgements</div>
--></div>

<div id="entity_search_template" style="display:none"><!--
    <div class="s3d-bold entity_plaintitle">Search</div>
--></div>

<div id="entity_directory_template" style="display:none"><!--
    <div id="entity_directory_image" class="entity_directory_image">
        {if data.icon}
            <img src="${data.icon}"/>
        {else}
            <img src="/dev/images/hierarchy.png"/>
        {/if}
    </div>
    <div id="entity_name" class="s3d-bold entity_plaintitle">${data.title|safeOutput}</div>
--></div>

<div id="entity_content_template" style="display:none"><!--
    <div id="entity_actions">
        {if !anon}
            {if type && type == "content_managed"}
                <button type="button" id="entity_content_permissions" class="s3d-button s3d-button-no-text s3d-header-button"><span class="entity_permissions_icon">__MSG__DOWN_ARROW__</span></button>
            {/if}
            <button type="button" id="entity_content_save" class="s3d-button s3d-header-button savecontent_trigger" data-entityid="${data.data["_path"]}">__MSG__ADD_TO_LIBRARY__<span class="entity_add_to_library"></span></button>
            <button type="button" id="entity_content_share" class="s3d-button s3d-header-button share_trigger_click" data-entityid="${data.data["_path"]}">__MSG__SHARE__<span class="entity_share_content"></span></button>
        {/if}
        {if data.data.mimeType === "x-sakai/link"}
            <a id="contentpreview_download_button" href="${data.data["sakai:pooled-content-url"]}" class="s3d-button s3d-header-button fl-force-right s3d-margin-top-5" target="_blank">
                __MSG__OPEN_LINK__<span class="entity_download_content"></span>
            </a>
        {elseif data.data.mimeType !== "x-sakai/document"}
            <a id="contentpreview_download_button" href="${data.path}" class="s3d-button s3d-header-button fl-force-right s3d-margin-top-5" target="_blank">
                __MSG__DOWNLOAD__<span class="entity_download_content"></span>
            </a>
        {/if}
    </div>
    <div id="entity_content_image" class="entity_content_image">
        {if data.isManager}
            <div id="entity_managed_content"></div>
        {/if}
        <img src="${data.data['iconURL']}"/>
    </div>
    <span id="entity_name" {if data.isManager}class="s3d-bold contentmetadata_editable"{/if}>${data.data["sakai:pooled-content-file-name"]|safeOutput}</span>
    <span id="entity_name_edit" style="display:none">
        <input id="entity_name_text" type="text" />
    </span>
    <div id="entity_owns" class="s3d-regular-links">
        {var peopleCount = data.members.counts.people}
        <div class="entity_number">
            <div id="entity_used_by_icon" class="entity_content_details_icon"></div>
            __MSG__USED_BY__
            <a href="#" title="${peopleCount} {if peopleCount == 1} __MSG__PERSON_LC__{else} __MSG__PEOPLE_LC__{/if}" class="entity_content_people">
                ${peopleCount}
                {if peopleCount == 1}__MSG__PERSON_LC__{else}__MSG__PEOPLE_LC__{/if}
            </a>
        </div>
        {var groupCount = data.members.counts.groups}
        {if groupCount}
            and
            <a href="#" title="${groupCount} {if groupCount == 1} __MSG__GROUP_LC__{else} __MSG__GROUPS_LC__{/if}" class="entity_content_group">
                ${groupCount}
                {if groupCount == 1} __MSG__GROUP_LC__{else} __MSG__GROUPS_LC__{/if}
            </a>
        {/if}
        <span class="entity_comments">
            <img src="/devwidgets/entity/images/entity_comment_icon.png" alt="comments-icon" />
            {var commentCount = sakai.api.Content.getCommentCount(data.data)}
            <a id="entity_comments_link" href="#">${commentCount} {if commentCount == 1} __MSG__COMMENT__{else} __MSG__COMMENTS__{/if}</a>
        </span>
        <div class="entity_number entity_permissions_label">
            {var permissions = data.data["sakai:permissions"]}
            <div id="entity_${permissions}_privacy_icon" class="entity_content_details_icon"></div>
            {if permissions == "public"}
                __MSG__VISIBLE_TO_ANYONE__
            {elseif permissions == "everyone"}
                __MSG__VISIBLE_TO_LOGGED__
            {else}
                __MSG__PRIVATE_TO__ ${sakai.api.User.getDisplayName(sakai.data.me.profile)}
                {if (peopleCount + groupCount) > 1}
                    + ${groupCount + peopleCount - 1} __MSG__OTHERS__
                {/if}
            {/if}
        </div>
    </div>
--></div>

<div id="entity_group_template" style="display:none"><!--
    <div id="entity_actions">
        {if !anon}
            {if type && type == "group_managed"}
                <button type="button" id="entity_group_permissions" class="s3d-button s3d-header-button s3d-button-no-text"><span class="entity_permissions_icon">__MSG__DOWN_ARROW__</span></button>
            {else}
                <div id='widget_joinrequestbuttons' class='widget_inline'></div>
            {/if}
            <button sakai-entitytype="group" sakai-entityname="${data.authprofile["sakai:group-title"]|safeOutput}" sakai-entityid="${data.authprofile["sakai:group-id"]}" type="button" class="s3d-button s3d-header-button sakai_sendmessage_overlay">__MSG__MESSAGE__<span class="entity_message_icon entity_user_action_icon"></span></button>
        {/if}
    </div>
    {if type && type == "group_managed"}
        <div id="entity_group_image">
            <div class="entity_profilepic_internal">
                <img id="entity_profile_picture" src="{if data.authprofile.picture}${data.authprofile.picture}{else}/devwidgets/entity/images/entity_default_group.png{/if}"/>
            </div>
            <div class="entity_profile_picture_down_arrow">&#9660;</div>
            <div class="s3d-dropdown-menu-arrow"></div>
            <div class="s3d-dropdown-list" style="display:none;">
                <div class="s3d-dropdown-list-arrow-up"></div>
                <ul>
                    <li><a id="changepic_container_trigger" href="javascript:;" class="s3d-bold">__MSG__CHANGE_PICTURE__</a></li>
                </ul>
            </div>
        </div>

    {else}
        <div id="entity_group_image" class="entity_other_profilepic">
            <div class="entity_profilepic_internal">
                <img id="entity_profile_picture" src="{if data.authprofile.picture}${data.authprofile.picture}{else}/devwidgets/entity/images/entity_default_group.png{/if}"/>
            </div>
        </div>
    {/if}
    <div id="entity_name" class="s3d-bold">${data.authprofile["sakai:group-title"]|safeOutput}</div>
    <div id="entity_owns" class="s3d-regular-links">
        <span class="entity_number">${data.authprofile["contentCount"] || 0} Documents</span>,
        <span class="entity_number">${data.authprofile["membersCount"]} Participants</span> 
    </div>
    {if type && type == "group_managed"}
        <div class="entity_user_picture_dropdown entity_user_dropdown" style="display:none;">
            <div class="entity_dropdown_content s3d-dropdown-menu">
                <ul>
                    <li><a href="#" class="s3d-bold">__MSG__CHANGE_PICTURE__</a></li>
                </ul>
            </div>
        </div>
    {/if}
--></div>

<!-- <div id="entity_group_image" class="entity_group_image {if type && type == "group_managed"} entity_user_image_pointer{/if} "></div> -->

<!-- DIALOG BOX FOR CONTENT PROFILE USERS -->
<div id="entity_content_users_dialog" class="s3d-dialog s3d-dialog-container" style="width:500px; margin-left: -250px">
    <div class="s3d-dialog-close jqmClose"></div>
    <h1 id="entity_content_users_dialog_heading" class="s3d-dialog-header"><!-- --></h1>
    <div>
        <!-- CONTAINER -->
        <div id="entity_content_users_dialog_list_container"><!-- --></div>

        <!-- TEMPLATE -->
        <div id="entity_content_users_dialog_list_template" style="display:none;"><!--
            <ul class="entity_content_users_dialog_list">
                {var userlist_groups_index = 0}
                {var userlist_people_index = 0}
                {for i in userList}
                    {if i['sakai:group-id'] && type === "groups"}
                        ${userlist_groups_index++|eat}
                        {if userlist_groups_index%2} <li id="${i['sakai:group-id']}">
                        {else} <li id="${i['sakai:group-id']|safeOutput}" class="entity_content_even">
                        {/if}
                        {if i.pseudoGroup}
<<<<<<< HEAD
                            <a href="/~${i.parent['sakai:group-id']}" target="_blank"><img src="/dev/images/group_avatar_icon_35x35_nob.png" alt="${i.parent['sakai:group-title']}" class="s3d-icon-32 entity_content_picture"/></a>
=======
                            <a href="/~${i.parent['sakai:group-id']|safeOutput}" target="_blank"><img src="/dev/images/group_avatar_icon_35x35_nob.png" alt="__MSG__DEFAULT_GROUP_PICTURE__" class="s3d-icon-32 entity_content_picture"/></a>
>>>>>>> bcd3f409
                            <span class="entity_content_name">
                                <a class="s3d-regular-links s3d-bold" href="/~${i.parent['sakai:group-id']|safeURL}" target="_blank">${i.parent['sakai:group-title']|safeOutput} <span class="entity_pseudogroup">${i.parent["sakai:role-title"]|safeOutput}</span></a>
                            </span>
                        {else}
                            {if i.pictureUrl}
<<<<<<< HEAD
                                <a href="/~${i['sakai:group-id']}" target="_blank"><img src="${i.pictureUrl}" alt="${i['sakai:group-title']}" class="entity_content_picture"/></a>
                            {else}
                                <a href="/~${i['sakai:group-id']}" target="_blank"><img src="/dev/images/group_avatar_icon_35x35_nob.png" alt="${i['sakai:group-title']}" class="s3d-icon-32 entity_content_picture"/></a>
=======
                                <a href="/~${i['sakai:group-id']|safeURL}" target="_blank"><img src="${i.pictureUrl}" alt="__MSG__GROUP_PICTURE_FOR__ ${i['sakai:group-title']|safeOutput}" class="entity_content_picture"/></a>
                            {else}
                                <a href="/~${i['sakai:group-id']|safeURL}" target="_blank"><img src="/dev/images/group_avatar_icon_35x35_nob.png" alt="__MSG__DEFAULT_GROUP_PICTURE__" class="s3d-icon-32 entity_content_picture"/></a>
>>>>>>> bcd3f409
                            {/if}
                            <span class="entity_content_name">
                                <a class="s3d-regular-links s3d-bold" href="/~${i['sakai:group-id']|safeURL}" target="_blank">${i['sakai:group-title']|safeOutput}</a>
                            </span>
                         {/if}
                        </li>
                    {elseif i["rep:userId"] && type === "people"}
                        ${userlist_people_index++|eat}
                        {var displayName = sakai.api.User.getDisplayName(i)}
                        {if !displayName}
                            {var displayName = i.displayName}
                        {/if}
                        {if userlist_people_index%2} <li id="${i["rep:userId"]}">
                        {else} <li id="${i["rep:userId"]|safeOutput}" class="entity_content_even">
                        {/if}
                        {if i.pictureUrl}
<<<<<<< HEAD
                            <a href="/~${i["rep:userId"]|urlSafe}" target="_blank"><img src="${i.pictureUrl}" alt="${displayName}" class="entity_content_picture"/></a>
                        {else}
                            <a href="/~${i["rep:userId"]|urlSafe}" target="_blank"><img src="/dev/images/default_User_icon_35x35.png" alt="${displayName}" class="s3d-icon-32 entity_content_picture"/></a>
=======
                            <a href="/~${i["rep:userId"]|safeURL}" target="_blank"><img src="${i.pictureUrl}" alt="__MSG__PROFILE_PICTURE_FOR__ ${displayName}" class="entity_content_picture"/></a>
                        {else}
                            <a href="/~${i["rep:userId"]|safeURL}" target="_blank"><img src="/dev/images/default_User_icon_35x35.png" alt="__MSG__DEFAULT_PROFILE_PICTURE__" class="s3d-icon-32 entity_content_picture"/></a>
>>>>>>> bcd3f409
                        {/if}
                        <span class="entity_content_name">
                            <a class="s3d-regular-links s3d-bold" href="/~${i["rep:userId"]|safeURL}" target="_blank">${displayName}</a>
                        </span>
                        </li>
                    {/if}
                {/for}
            </ul>
            --></div>

        <div class="dialog_buttons fl-force-right">
            <button type="button" class="s3d-button s3d-overlay-button jqmClose">__MSG__CLOSE__</button>
        </div>
        <hr class="fl-push fl-hidden">
    </div>
</div>

<!-- i18n MESSAGES -->
<div id="entity_notifications" style="display:none">
    <span id="entity_content_groups">__MSG__THE_FOLLOWING_GROUPS_USING_CONTENT__</span>
    <span id="entity_content_people">__MSG__THE_FOLLOWING_PEOPLE_USING_CONTENT__</span>
</div>

<!-- JAVASCRIPT -->
<script type="text/javascript" src="/devwidgets/entity/javascript/entity.js"></script><|MERGE_RESOLUTION|>--- conflicted
+++ resolved
@@ -267,25 +267,15 @@
                         {else} <li id="${i['sakai:group-id']|safeOutput}" class="entity_content_even">
                         {/if}
                         {if i.pseudoGroup}
-<<<<<<< HEAD
-                            <a href="/~${i.parent['sakai:group-id']}" target="_blank"><img src="/dev/images/group_avatar_icon_35x35_nob.png" alt="${i.parent['sakai:group-title']}" class="s3d-icon-32 entity_content_picture"/></a>
-=======
-                            <a href="/~${i.parent['sakai:group-id']|safeOutput}" target="_blank"><img src="/dev/images/group_avatar_icon_35x35_nob.png" alt="__MSG__DEFAULT_GROUP_PICTURE__" class="s3d-icon-32 entity_content_picture"/></a>
->>>>>>> bcd3f409
+                            <a href="/~${i.parent['sakai:group-id']|safeOutput}" target="_blank"><img src="/dev/images/group_avatar_icon_35x35_nob.png" alt="${i.parent['sakai:group-title']}" class="s3d-icon-32 entity_content_picture"/></a>
                             <span class="entity_content_name">
                                 <a class="s3d-regular-links s3d-bold" href="/~${i.parent['sakai:group-id']|safeURL}" target="_blank">${i.parent['sakai:group-title']|safeOutput} <span class="entity_pseudogroup">${i.parent["sakai:role-title"]|safeOutput}</span></a>
                             </span>
                         {else}
                             {if i.pictureUrl}
-<<<<<<< HEAD
-                                <a href="/~${i['sakai:group-id']}" target="_blank"><img src="${i.pictureUrl}" alt="${i['sakai:group-title']}" class="entity_content_picture"/></a>
+                                <a href="/~${i['sakai:group-id']|safeURL}" target="_blank"><img src="${i.pictureUrl}" alt="${i['sakai:group-title']}" class="entity_content_picture"/></a>
                             {else}
-                                <a href="/~${i['sakai:group-id']}" target="_blank"><img src="/dev/images/group_avatar_icon_35x35_nob.png" alt="${i['sakai:group-title']}" class="s3d-icon-32 entity_content_picture"/></a>
-=======
-                                <a href="/~${i['sakai:group-id']|safeURL}" target="_blank"><img src="${i.pictureUrl}" alt="__MSG__GROUP_PICTURE_FOR__ ${i['sakai:group-title']|safeOutput}" class="entity_content_picture"/></a>
-                            {else}
-                                <a href="/~${i['sakai:group-id']|safeURL}" target="_blank"><img src="/dev/images/group_avatar_icon_35x35_nob.png" alt="__MSG__DEFAULT_GROUP_PICTURE__" class="s3d-icon-32 entity_content_picture"/></a>
->>>>>>> bcd3f409
+                                <a href="/~${i['sakai:group-id']|safeURL}" target="_blank"><img src="/dev/images/group_avatar_icon_35x35_nob.png" alt="${i['sakai:group-title']}" class="s3d-icon-32 entity_content_picture"/></a>
                             {/if}
                             <span class="entity_content_name">
                                 <a class="s3d-regular-links s3d-bold" href="/~${i['sakai:group-id']|safeURL}" target="_blank">${i['sakai:group-title']|safeOutput}</a>
@@ -302,15 +292,9 @@
                         {else} <li id="${i["rep:userId"]|safeOutput}" class="entity_content_even">
                         {/if}
                         {if i.pictureUrl}
-<<<<<<< HEAD
                             <a href="/~${i["rep:userId"]|urlSafe}" target="_blank"><img src="${i.pictureUrl}" alt="${displayName}" class="entity_content_picture"/></a>
                         {else}
                             <a href="/~${i["rep:userId"]|urlSafe}" target="_blank"><img src="/dev/images/default_User_icon_35x35.png" alt="${displayName}" class="s3d-icon-32 entity_content_picture"/></a>
-=======
-                            <a href="/~${i["rep:userId"]|safeURL}" target="_blank"><img src="${i.pictureUrl}" alt="__MSG__PROFILE_PICTURE_FOR__ ${displayName}" class="entity_content_picture"/></a>
-                        {else}
-                            <a href="/~${i["rep:userId"]|safeURL}" target="_blank"><img src="/dev/images/default_User_icon_35x35.png" alt="__MSG__DEFAULT_PROFILE_PICTURE__" class="s3d-icon-32 entity_content_picture"/></a>
->>>>>>> bcd3f409
                         {/if}
                         <span class="entity_content_name">
                             <a class="s3d-regular-links s3d-bold" href="/~${i["rep:userId"]|safeURL}" target="_blank">${displayName}</a>
