<!-- CSS -->
<link rel="stylesheet" type="text/css" href="/devwidgets/entity/css/entity.css" />

<div id="entity_container"><span style="display:none;">__MSG__IE_PLACEHOLDER__</span></div>

<div id="entity_contentsettings_dropdown" style="display:none"><!--
    <div id="entity_dropdown_wrapper" class="s3d-dropdown-list">
        <div class="s3d-dropdown-list-arrow-up"></div>
        <ul>
            <li class="ew_permissions">
                <button class="s3d-link-button">__MSG__PERMISSIONS__</button>
            </li>
            <hr class="s3d-split-line"/>
            {if data && data.data && data.data.mimeType && data.data.mimeType !== "x-sakai/document" && sakai_global.content_profile.content_data.data["_mimeType"] !== "x-sakai/link"}
                <li id="ew_upload">
                    <button class="s3d-link-button">__MSG__UPLOAD_NEW_VERSION__</button>
                </li>
                <hr class="s3d-split-line"/>
            {/if}
            {if sakai_global.content_profile.content_data.data["_mimeType"] !== "x-sakai/document" && sakai_global.content_profile.content_data.data["_mimeType"] !== "x-sakai/link"}
                <li id="ew_revhistory">
                    <button class="s3d-link-button">__MSG__REVISION_HISTORY__</button>
                </li>
                <hr class="s3d-split-line"/>
            {/if}
            <li id="ew_content_preview_delete">
                <button class="s3d-link-button">__MSG__DELETE__</button>
            </li>
        <ul>
    </div>
--></div>

<div id="entity_groupsettings_dropdown" style="display:none"><!--
    <div id="entity_dropdown_wrapper" class="s3d-dropdown-list">
        <div class="s3d-dropdown-list-arrow-up"></div>
        <ul>
            <li id="ew_group_add_content">
                <button class="s3d-link-button sakai_add_content_overlay">__MSG__ADD_CONTENT__</button>
            </li>
            <hr class="s3d-split-line"/>
            <li id="ew_group_participants">
                <button class="s3d-link-button addpeople_init">__MSG__MANAGE_PARTICIPANTS__</button>
            </li>
            <hr class="s3d-split-line"/>
            {if joinable}
            <li id="ew_group_join_requests">
                <button class="s3d-link-button" id="ew_group_join_requests_link">__MSG__JOIN_REQUESTS__</button>
            </li>
            <hr class="s3d-split-line"/>
            {/if}
            <li id="ew_group_settings">
                <button class="s3d-link-button" id="ew_group_settings_edit_link">__MSG__SETTINGS__</button>
            </li>
            {if sakai.config.enableCategories}
                <hr class="s3d-split-line"/>
                <li id="ew_group_categories">
                    <button class="s3d-link-button" id="ew_group_categories_link">__MSG__CATEGORIES__</button>
                </li>
            {/if}
        <ul>
    </div>
--></div>

<div id="entity_user_template" style="display:none"><!--
    <div id="entity_actions">
        {if !anon}
            {if type != "user_anon" && type != "user_me"}
                {if type == "user_other"}
                    <button type="button" id="entity_user_add_to_contacts" class="s3d-button s3d-header-button sakai_addtocontacts_overlay" sakai-entityid="${data.userid}" sakai-entityname="${data.displayName}" {if data.picture}sakai-entitypicture="${data.picture}"{/if}>__MSG__ADD_TO_CONTACTS__<span class="entity_add_to_contacts_icon entity_user_action_icon"></span></button>
                {elseif type == "contact_invited"}
                    <button type="button" id="entity_user_accept_invitation" class="s3d-button s3d-header-button">__MSG__ACCEPT_INVITATION__<span class="entity_add_to_contacts_icon entity_user_action_icon"></span></button>
                {elseif type == "contact_pending"}
                    <button type="button" class="s3d-button s3d-header-button entity_user_contact_pending" disabled="disabled">__MSG__CONTACT_INVITATION_SENT__<span class="entity_add_to_contacts_requested_icon entity_user_action_icon"></span></button>
                {/if}
                <button type="button" id="entity_user_message" class="s3d-button s3d-header-button sakai_sendmessage_overlay" sakai-entityid="${data.userid}" sakai-entityname="${data.displayName}" sakai-entitytype="user">__MSG__MESSAGE__<span class="entity_message_icon entity_user_action_icon"></span></button>
            {/if}
        {/if}
    </div>
    {if type && type == "user_me"}
        <div id="entity_user_image" class="entity_change_avatar">
            <div class="entity_profilepic_internal">
                <img id="entity_profile_picture" alt="__MSG__PROFILE_PICTURE_FOR__ ${data.displayName}" src="{if data.picture}${data.picture}{else}/dev/images/default_User_icon_50x50.png{/if}"/>
            </div>
            <div class="s3d-dropdown-menu-arrow entity_profile_picture_down_arrow"></div>
            <div class="s3d-dropdown-list" style="display:none;">
                <div class="s3d-dropdown-list-arrow-up"></div>
                <ul>
                    <li><a id="changepic_container_trigger" href="javascript:;" class="s3d-bold">__MSG__CHANGE_PICTURE__</a></li>
                </ul>
            </div>
        </div>
        <div class="s3d-bold entity_name_me">${data.displayName}</div>
    {else}
        <div id="entity_user_image" class="entity_other_profilepic">
            <div class="entity_profilepic_internal">
                <img id="entity_profile_picture" alt="__MSG__PROFILE_PICTURE_FOR__ ${data.displayName}" src="{if data.picture}${data.picture}{else}/dev/images/default_User_icon_50x50.png{/if}"/>
            </div>
        </div>
        <div id="entity_name" class="s3d-bold">${data.displayName}</div>
        <div id="entity_owns" class="s3d-regular-links">
            <span class="entity_number">
                {var contentCount = data.profile.counts["contentCount"] || 0}
                ${contentCount}
                {if contentCount === 1}
                    __MSG__DOCUMENT_LC__
                {else}
                    __MSG__DOCUMENTS_LC__
                {/if}
                </span>,
            <span class="entity_number">
                {var membershipsCount = data.profile.counts["membershipsCount"] || 0}
                ${membershipsCount}
                {if membershipsCount === 1}
                    __MSG__MEMBERSHIP_LC__
                {else}
                    __MSG__MEMBERSHIPS_LC__
                {/if}
                </span>,
            <span class="entity_number">
                {var contactsCount = data.profile.counts["contactsCount"] || 0}
                ${contactsCount}
                {if contactsCount === 1} 
                    __MSG__CONTACT_LC__
                {else}
                    __MSG__CONTACTS_LC__
                {/if}
                </span>
        </div>
    {/if}
--></div>

<div id="entity_newaccount_template" style="display:none"><!--
    <div class="s3d-bold entity_plaintitle">Create new account</div>
--></div>

<div id="entity_s23site_template" style="display:none"><!--
    <div class="s3d-bold entity_plaintitle">
        ${data.title}
        <span id="s23_site_title_info">__MSG__SAKAI_2_SITE__</span>
    </div>
--></div>

<div id="entity_acknowledgements_template" style="display:none"><!--
    <div class="s3d-bold entity_plaintitle">Acknowledgements</div>
--></div>

<div id="entity_search_template" style="display:none"><!--
    <div class="s3d-bold entity_plaintitle">Search</div>
--></div>

<div id="entity_directory_template" style="display:none"><!--
    <div id="entity_directory_image" class="entity_directory_image">
        {if data.icon}
            <img src="${data.icon}" alt="${data.title}"/>
        {else}
            <img src="/dev/images/hierarchy.png"  alt="${data.title}"/>
        {/if}
    </div>
    <div id="entity_name" class="s3d-bold entity_plaintitle">${data.title|safeOutput}</div>
--></div>

<div id="entity_content_template" style="display:none"><!--
<<<<<<< HEAD
    {var permissions = data.data["sakai:permissions"]}
=======
    <div id="entity_actions">
        {if !anon}
            {if type && type == "content_managed"}
                <button type="button" id="entity_content_permissions" class="s3d-button s3d-button-no-text s3d-header-button"><span class="entity_permissions_icon">__MSG__DOWN_ARROW__</span></button>
            {/if}
            <button type="button" id="entity_content_save" class="s3d-button s3d-header-button savecontent_trigger" data-entityid="${data.data["_path"]}">__MSG__ADD_TO_LIBRARY__<span class="entity_add_to_library"></span></button>
        {/if}
        <button type="button" id="entity_content_share" class="s3d-button s3d-header-button share_trigger_click" data-entityid="${data.data["_path"]}">__MSG__SHARE__<span class="entity_share_content"></span></button>
        {if data.data.mimeType === "x-sakai/link"}
            <a id="contentpreview_download_button" href="${data.data["sakai:pooled-content-url"]}" class="s3d-button s3d-header-button fl-force-right s3d-margin-top-5" target="_blank">
                __MSG__OPEN_LINK__<span class="entity_download_content"></span>
            </a>
        {elseif data.data.mimeType !== "x-sakai/document"}
            <a id="contentpreview_download_button" href="${data.path}" class="s3d-button s3d-header-button fl-force-right s3d-margin-top-5" target="_blank">
                __MSG__DOWNLOAD__<span class="entity_download_content"></span>
            </a>
        {/if}
    </div>
>>>>>>> 9a5a9a37
    <div id="entity_content_image" class="entity_content_image">
        {if data.isManager}
            <div id="entity_managed_content"></div>
        {/if}
        <img src="${data.data['iconURL']}" alt="${data.data["sakai:pooled-content-file-name"]|safeOutput}"/>
    </div>
    <span id="entity_name" {if data.isManager}class="s3d-bold contentmetadata_editable"{/if}>${data.data["sakai:pooled-content-file-name"]|safeOutput}</span>
    <span id="entity_name_edit" style="display:none">
        <input id="entity_name_text" type="text" />
    </span>
    <span id="entity_type">${data.data['iconDescription']}</span>
    <div id="entity_owns" class="s3d-regular-links">
<<<<<<< HEAD
        <div id="entity_actions">
            {if !anon}
                {if type && type == "content_managed"}
                    <button type="button" id="entity_content_permissions" class="s3d-button s3d-button-no-text s3d-header-smaller-button s3d-header-button"><span class="entity_permissions_icon">__MSG__DOWN_ARROW__</span></button>
                {/if}
                <button type="button" id="entity_content_save" class="s3d-button s3d-header-button s3d-header-smaller-button savecontent_trigger" data-entityid="${data.data["_path"]}">__MSG__ADD_TO_LIBRARY__<span class="entity_add_to_library"></span></button>
            {/if}
            {if data.data.mimeType === "x-sakai/link"}
                <a id="contentpreview_download_button" href="${data.data["sakai:pooled-content-url"]}" class="s3d-button s3d-header-smaller-button s3d-header-button fl-force-right s3d-margin-top-5" target="_blank">
                    __MSG__OPEN_LINK__<span class="entity_download_content"></span>
                </a>
            {elseif data.data.mimeType !== "x-sakai/document"}
                <a id="contentpreview_download_button" href="${data.path}" class="s3d-button s3d-header-button s3d-header-smaller-button fl-force-right s3d-margin-top-5" target="_blank">
                    __MSG__DOWNLOAD__<span class="entity_download_content"></span>
                </a>
            {/if}
        </div>

        <div class="entity_owns_actions_container">
            __MSG__VISIBILITY__
            <div class="s3d-button s3d-header-button s3d-header-smaller-button entity_owns_actions">
                <div class="entity_owns_actions_private {if permissions === "private"} selected {/if}">
                    <div class="s3d-dropdown-list" id="">
                        <div class="s3d-dropdown-list-arrow-up"></div>
                        {if permissions === "private"}
                        	<span>__MSG__PRIVATE_SELECTED__</span>
                        {else}
                            <span>__MSG__PRIVATE_DESCRIPTION__</span>
                        {/if}
                    	<button type="button" class="s3d-link-button ew_permissions">__MSG__CHANGE__</button>
                    </div>
                </div>
                <div class="entity_owns_actions_institution {if permissions === "everyone"} selected {/if}">
                    <div class="s3d-dropdown-list" id="">
                        <div class="s3d-dropdown-list-arrow-up"></div>
                        {if permissions === "everyone"}
                        	<span>__MSG__EVERYONE_SELECTED__</span>
                        {else}
                        	<span>__MSG__EVERYONE_DESCRIPTION__</span>
                        {/if}
                        <button type="button" class="s3d-link-button ew_permissions">__MSG__CHANGE__</button>
                    </div>
                </div>
                <div class="entity_owns_actions_public {if permissions === "public"} selected {/if}">
                    <div class="s3d-dropdown-list" id="">
                        <div class="s3d-dropdown-list-arrow-up"></div>
                        {if permissions === "public"}
                            <span>__MSG__PUBLIC_SELECTED__</span>
                        {else}
                            <span>__MSG__PUBLIC_DESCRIPTION__</span>
                        {/if}
                        <button type="button" class="s3d-link-button ew_permissions">__MSG__CHANGE__</button>
                    </div>
                </div>
            </div>
        </div>
        <div class="entity_owns_actions_container">
            <div class="s3d-actions-addtolibrary s3d-action-icon fl-force-right">
                <div class="s3d-dropdown-list" id="">
                    <div class="s3d-dropdown-list-arrow-up"></div>
                    <span>Create a new collection using the same collaborators</span>
                    <button type="button" class="s3d-link-button ew_permissions">__MSG__CHANGE__</button>
                </div>
            </div>
            __MSG__COLLABORATION__
            <div class="s3d-button s3d-header-button s3d-header-smaller-button entity_owns_actions">
                <div class="entity_owns_actions_collaborator has_counts">
                    <div class="s3d-dropdown-list" id="">
                        <div class="s3d-dropdown-list-arrow-up"></div>
                        	<span><button type="button" class="s3d-link-button entity_content_people">${data.members.counts.people} {if data.members.counts.people == 1} __MSG__PERSON_LC__{else} __MSG__PEOPLE_LC__{/if}</button> and <button class="s3d-link-button entity_content_group">${data.members.counts.groups} {if data.members.counts.groups == 1} __MSG__GROUP_LC__{else} __MSG__GROUPS_LC__{/if}</button> are collaborating managers of this list</span>
                        <button type="button" class="s3d-link-button ew_permissions">__MSG__CHANGE__</button>
                    </div>
                    <span id="entity_participants_count">0</span>
                </div>
                <span>|</span>
                <div class="entity_owns_actions_share has_counts">
                    <div class="s3d-dropdown-list" id="">
                        <div class="s3d-dropdown-list-arrow-up"></div>
                        	<span>Shared with <button type="button" class="s3d-link-button entity_content_people">${data.members.counts.people} {if data.members.counts.people == 1} __MSG__PERSON_LC__{else} __MSG__PEOPLE_LC__{/if}</button> and <button class="s3d-link-button entity_content_group">${data.members.counts.groups} {if data.members.counts.groups == 1} __MSG__GROUP_LC__{else} __MSG__GROUPS_LC__{/if}</button></span>
                        <button type="button" class="s3d-link-button ew_permissions">__MSG__CHANGE__</button>
                    </div>
                    <span>${data.members.counts.groups + data.members.counts.people}</span>
                </div>
                <span>|</span>
                <button type="button" class="s3d-link-button s3d-bold ew_permissions" data-entityid="${data.data["_path"]}">__MSG__SHARE__</button>
            </div>
        </div>
=======
        {var peopleCount = data.members.counts.people}
        {var groupCount = data.members.counts.groups}
        {if peopleCount || groupCount}
            <div class="entity_number">
                <div id="entity_used_by_icon" class="entity_content_details_icon"></div>
                 __MSG__USED_BY__
                 {if peopleCount}
                     <a href="#" title="${peopleCount} {if peopleCount == 1} __MSG__PERSON_LC__{else} __MSG__PEOPLE_LC__{/if}" class="entity_content_people">
                         ${peopleCount}
                         {if peopleCount == 1}__MSG__PERSON_LC__{else}__MSG__PEOPLE_LC__{/if}
                     </a>
                     {if groupCount}
                         __MSG__AND__
                     {/if}
                 {/if}
                 {if groupCount}
                     <a href="#" class="entity_content_group">
                         ${groupCount}
                         {if groupCount == 1} __MSG__GROUP_LC__{else} __MSG__GROUPS_LC__{/if}
                     </a>
                 {/if}
            </div>
        {/if}
>>>>>>> 9a5a9a37
        <span class="entity_comments">
            <img src="/devwidgets/entity/images/entity_comment_icon.png" alt="__MSG__COMMENTS__" />
            {var commentCount = sakai.api.Content.getCommentCount(data.data)}
            <a id="entity_comments_link" href="#">${commentCount} {if commentCount == 1} __MSG__COMMENT__{else} __MSG__COMMENTS__{/if}</a>
        </span>
    </div>
--></div>

<div id="entity_group_template" style="display:none"><!--
    <div id="entity_actions">
        {if !anon}
            {if type && type == "group_managed"}
                <button type="button" id="entity_group_permissions" class="s3d-button s3d-header-button s3d-button-no-text"><span class="entity_permissions_icon">__MSG__DOWN_ARROW__</span></button>
            {else}
                <div id='widget_joinrequestbuttons' class='widget_inline'></div>
            {/if}
            <button sakai-entitytype="group" sakai-entityname="${data.authprofile["sakai:group-title"]|safeOutput}" sakai-entityid="${data.authprofile["sakai:group-id"]}" type="button" class="s3d-button s3d-header-button sakai_sendmessage_overlay">__MSG__MESSAGE__<span class="entity_message_icon entity_user_action_icon"></span></button>
        {/if}
    </div>
    {if type && type == "group_managed"}
        <div id="entity_group_image" class="entity_change_avatar">
            <div class="entity_profilepic_internal">
                <img id="entity_profile_picture" alt="__MSG__GROUP_PICTURE_FOR__ ${data.authprofile["sakai:group-title"]}" src="{if data.authprofile.picture}${data.authprofile.picture}{else}/devwidgets/entity/images/entity_default_group.png{/if}"/>
            </div>
            <div class="s3d-dropdown-menu-arrow entity_profile_picture_down_arrow"></div>
            <div class="s3d-dropdown-list" style="display:none;">
                <div class="s3d-dropdown-list-arrow-up"></div>
                <ul>
                    <li><a id="changepic_container_trigger" href="javascript:;" class="s3d-bold">__MSG__CHANGE_PICTURE__</a></li>
                </ul>
            </div>
        </div>
    {else}
        <div id="entity_group_image" class="entity_other_profilepic">
            <div class="entity_profilepic_internal">
                <img id="entity_profile_picture" alt="__MSG__GROUP_PICTURE_FOR__ ${data.authprofile["sakai:group-title"]|safeOutput}" src="{if data.authprofile.picture}${data.authprofile.picture}{else}/devwidgets/entity/images/entity_default_group.png{/if}"/>
            </div>
        </div>
    {/if}
    <div id="entity_name" class="s3d-bold">${data.authprofile["sakai:group-title"]|safeOutput}</div>
    <div id="entity_owns" class="s3d-regular-links">
        <span class="entity_number">
            {var contentCount = data.authprofile["contentCount"] || 0}
            ${contentCount}
            {if contentCount === 1}
                __MSG__DOCUMENT_LC__
            {else}
                __MSG__DOCUMENTS_LC__
            {/if}
            </span>,
            <span class="entity_number">
            {var membersCount = data.authprofile["membersCount"] || 0}
            <span id="entity_participants_count">
                ${membersCount}
            </span>
            <span id="entity_participants_text">
                {if membersCount === 1}
                    __MSG__PARTICIPANT__
                {else}
                    __MSG__PARTICIPANTS__
                {/if}
            </span>
        </span>
    </div>
    {if type && type == "group_managed"}
        <div class="entity_user_picture_dropdown entity_user_dropdown" style="display:none;">
            <div class="entity_dropdown_content s3d-dropdown-menu">
                <ul>
                    <li><a href="#" class="s3d-bold">__MSG__CHANGE_PICTURE__</a></li>
                </ul>
            </div>
        </div>
    {/if}
--></div>

<!-- <div id="entity_group_image" class="entity_group_image {if type && type == "group_managed"} entity_user_image_pointer{/if} "></div> -->

<!-- DIALOG BOX FOR CONTENT PROFILE USERS -->
<div id="entity_content_users_dialog" class="s3d-dialog s3d-dialog-container" style="width:500px; margin-left: -250px">
    <div class="s3d-dialog-close jqmClose"></div>
    <h1 id="entity_content_users_dialog_heading" class="s3d-dialog-header"><!-- --></h1>
    <div>
        <!-- CONTAINER -->
        <div id="entity_content_users_dialog_list_container"><!-- --></div>

        <!-- TEMPLATE -->
        <div id="entity_content_users_dialog_list_template" style="display:none;"><!--
            <ul class="entity_content_users_dialog_list">
                {var userlist_groups_index = 0}
                {var userlist_people_index = 0}
                {for i in userList}
                    {if i['sakai:group-id'] && type === "groups"}
                        ${userlist_groups_index++|eat}
                        {if userlist_groups_index%2} <li id="${i['sakai:group-id']}">
                        {else} <li id="${i['sakai:group-id']|safeOutput}" class="entity_content_even">
                        {/if}
                        {if i.pseudoGroup}
                            <a href="/~${i.parent['sakai:group-id']|safeOutput}" target="_blank"><img src="/dev/images/group_avatar_icon_35x35_nob.png" alt="${i.parent['sakai:group-title']}" class="s3d-icon-32 entity_content_picture"/></a>
                            <span class="entity_content_name">
                                <a class="s3d-regular-links s3d-bold" href="/~${i.parent['sakai:group-id']|safeURL}" target="_blank">${i.parent['sakai:group-title']|safeOutput} <span class="entity_pseudogroup">${i.parent["sakai:role-title"]|safeOutput}</span></a>
                            </span>
                        {else}
                            {if i.pictureUrl}
                                <a href="/~${i['sakai:group-id']|safeURL}" target="_blank"><img src="${i.pictureUrl}" alt="${i['sakai:group-title']}" class="entity_content_picture"/></a>
                            {else}
                                <a href="/~${i['sakai:group-id']|safeURL}" target="_blank"><img src="/dev/images/group_avatar_icon_35x35_nob.png" alt="${i['sakai:group-title']}" class="s3d-icon-32 entity_content_picture"/></a>
                            {/if}
                            <span class="entity_content_name">
                                <a class="s3d-regular-links s3d-bold" href="/~${i['sakai:group-id']|safeURL}" target="_blank">${i['sakai:group-title']|safeOutput}</a>
                            </span>
                         {/if}
                        </li>
                    {elseif i["rep:userId"] && type === "people"}
                        ${userlist_people_index++|eat}
                        {var displayName = sakai.api.User.getDisplayName(i)}
                        {if !displayName}
                            {var displayName = i.displayName}
                        {/if}
                        {if userlist_people_index%2} <li id="${i["rep:userId"]}">
                        {else} <li id="${i["rep:userId"]|safeOutput}" class="entity_content_even">
                        {/if}
                        {if i.pictureUrl}
                            <a href="/~${i["rep:userId"]|safeURL}" target="_blank"><img src="${i.pictureUrl}" alt="${displayName}" class="entity_content_picture"/></a>
                        {else}
                            <a href="/~${i["rep:userId"]|safeURL}" target="_blank"><img src="/dev/images/default_User_icon_35x35.png" alt="${displayName}" class="s3d-icon-32 entity_content_picture"/></a>
                        {/if}
                        <span class="entity_content_name">
                            <a class="s3d-regular-links s3d-bold" href="/~${i["rep:userId"]|safeURL}" target="_blank">${displayName}</a>
                        </span>
                        </li>
                    {/if}
                {/for}
            </ul>
            --></div>

        <div class="dialog_buttons fl-force-right">
            <button type="button" class="s3d-button s3d-overlay-action-button jqmClose">__MSG__CLOSE__</button>
        </div>
        <hr class="fl-push fl-hidden">
    </div>
</div>

<!-- i18n MESSAGES -->
<div id="entity_notifications" style="display:none">
    <span id="entity_content_groups">__MSG__THE_FOLLOWING_GROUPS_USING_CONTENT__</span>
    <span id="entity_content_people">__MSG__THE_FOLLOWING_PEOPLE_USING_CONTENT__</span>
</div>

<!-- JAVASCRIPT -->
<script type="text/javascript" src="/devwidgets/entity/javascript/entity.js"></script><|MERGE_RESOLUTION|>--- conflicted
+++ resolved
@@ -160,28 +160,7 @@
 --></div>
 
 <div id="entity_content_template" style="display:none"><!--
-<<<<<<< HEAD
     {var permissions = data.data["sakai:permissions"]}
-=======
-    <div id="entity_actions">
-        {if !anon}
-            {if type && type == "content_managed"}
-                <button type="button" id="entity_content_permissions" class="s3d-button s3d-button-no-text s3d-header-button"><span class="entity_permissions_icon">__MSG__DOWN_ARROW__</span></button>
-            {/if}
-            <button type="button" id="entity_content_save" class="s3d-button s3d-header-button savecontent_trigger" data-entityid="${data.data["_path"]}">__MSG__ADD_TO_LIBRARY__<span class="entity_add_to_library"></span></button>
-        {/if}
-        <button type="button" id="entity_content_share" class="s3d-button s3d-header-button share_trigger_click" data-entityid="${data.data["_path"]}">__MSG__SHARE__<span class="entity_share_content"></span></button>
-        {if data.data.mimeType === "x-sakai/link"}
-            <a id="contentpreview_download_button" href="${data.data["sakai:pooled-content-url"]}" class="s3d-button s3d-header-button fl-force-right s3d-margin-top-5" target="_blank">
-                __MSG__OPEN_LINK__<span class="entity_download_content"></span>
-            </a>
-        {elseif data.data.mimeType !== "x-sakai/document"}
-            <a id="contentpreview_download_button" href="${data.path}" class="s3d-button s3d-header-button fl-force-right s3d-margin-top-5" target="_blank">
-                __MSG__DOWNLOAD__<span class="entity_download_content"></span>
-            </a>
-        {/if}
-    </div>
->>>>>>> 9a5a9a37
     <div id="entity_content_image" class="entity_content_image">
         {if data.isManager}
             <div id="entity_managed_content"></div>
@@ -194,7 +173,6 @@
     </span>
     <span id="entity_type">${data.data['iconDescription']}</span>
     <div id="entity_owns" class="s3d-regular-links">
-<<<<<<< HEAD
         <div id="entity_actions">
             {if !anon}
                 {if type && type == "content_managed"}
@@ -282,31 +260,6 @@
                 <button type="button" class="s3d-link-button s3d-bold ew_permissions" data-entityid="${data.data["_path"]}">__MSG__SHARE__</button>
             </div>
         </div>
-=======
-        {var peopleCount = data.members.counts.people}
-        {var groupCount = data.members.counts.groups}
-        {if peopleCount || groupCount}
-            <div class="entity_number">
-                <div id="entity_used_by_icon" class="entity_content_details_icon"></div>
-                 __MSG__USED_BY__
-                 {if peopleCount}
-                     <a href="#" title="${peopleCount} {if peopleCount == 1} __MSG__PERSON_LC__{else} __MSG__PEOPLE_LC__{/if}" class="entity_content_people">
-                         ${peopleCount}
-                         {if peopleCount == 1}__MSG__PERSON_LC__{else}__MSG__PEOPLE_LC__{/if}
-                     </a>
-                     {if groupCount}
-                         __MSG__AND__
-                     {/if}
-                 {/if}
-                 {if groupCount}
-                     <a href="#" class="entity_content_group">
-                         ${groupCount}
-                         {if groupCount == 1} __MSG__GROUP_LC__{else} __MSG__GROUPS_LC__{/if}
-                     </a>
-                 {/if}
-            </div>
-        {/if}
->>>>>>> 9a5a9a37
         <span class="entity_comments">
             <img src="/devwidgets/entity/images/entity_comment_icon.png" alt="__MSG__COMMENTS__" />
             {var commentCount = sakai.api.Content.getCommentCount(data.data)}
