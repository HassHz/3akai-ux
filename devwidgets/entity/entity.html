<!-- CSS -->
<link rel="stylesheet" type="text/css" href="/devwidgets/entity/css/entity.css" />

<!-- CONTAINER -->
<div id="entity_container" style="display:none"><!-- --></div>

<!-- ACTIONS CONTAINER -->
<div id="entity_container_actions" style="display:none"><!-- --></div>

<div id="entity_container_template"><!--
    <div class="fl-col entity_container_left">
        {if mode === "myprofile" || mode === "profile"}
            <div class="fl-force-left entity_picture">
                {if data.profile && data.profile.picture}
                    <img id="entity_profile_picture" src="${data.profile.picture}" alt="__MSG__PROFILE_PICTURE_FOR__ ${sakai.api.User.getDisplayName(data.profile)}" />
                {else}
                    <img id="entity_profile_picture" src="/dev/_images/default_profile_picture_64.png" alt="__MSG__PLACEHOLDER_PICTURE_FOR__ ${sakai.api.User.getDisplayName(data.profile)}" />
                {/if}
                {if mode === "myprofile"}
                    <div class="fl-text-align-center">
                        <a href="javascript:;" class="s3d-action" id="changepic_container_trigger">__MSG__CHANGE__</a>
                    </div>
                {else}
                    <div class="fl-text-align-center entity_status">
                        {if data.profile.chatstatus === "online"}<a class="s3d-action chat_available_status_online" id="entity_available_to_chat" href="javascript:;">__MSG__ONLINE__</a>{/if}
                        {if data.profile.chatstatus === "busy"}<a class="chat_available_status_busy">__MSG__BUSY__</a>{/if}
                        {if data.profile.chatstatus === "offline"}<a class="chat_available_status_offline">__MSG__OFFLINE__</a>{/if}
                    </div>
                {/if}
            </div>
<<<<<<< HEAD
            <div class="fl-force-left entity_header">
                <a class="entity_header_text" href="/dev/show.html?type=user&amp;id=${unescape(data.profile["rep:userId"])}">${unescape(sakai.api.User.getDisplayName(data.profile))}</a>
=======
            <div class="entity_header">
                {if data["link_name"]}
                    <a class="entity_header_text" href="/dev/show.html?type=user&amp;id=${unescape(data.profile["rep:userId"])}">${unescape(sakai.api.User.getDisplayName(data.profile))}</a>
                {else}
                    <span class="entity_header_text">${unescape(sakai.api.User.getDisplayName(data.profile))}</span>
                {/if}
>>>>>>> 038bef23
                {if mode === "myprofile" && (!sakai.profile || sakai.profile.main.mode.value === "view")}
                    <a class="s3d-action" href="/dev/profile_edit.html">__MSG__EDIT_PROFILE__</a>
                {else}
                    <a class="s3d-action" href="/dev/show.html?type=user&amp;id=${data.profile["rep:userId"]}">__MSG__MORE_INFO__</a>
                {/if}
            </div>
            <div>
                    {if mode === "myprofile"}
                       <form id="entity_profile_status" method="POST" action="javascript:;">
                            <div>
                                <input id="entity_profile_status_input" title="__MSG__WHAT_ARE_YOU_DOING_NOW__" maxlength="255" type="text" {if !data.profile.status}class="entity_profile_status_input_dummy" value="__MSG__WHAT_ARE_YOU_DOING_NOW__"{else}value="${data.profile.status}"{/if} />
                                <span id="entity_profile_status_input_dummy" style="display:none;">__MSG__WHAT_ARE_YOU_DOING_NOW__</span>
                                <button type="submit" class="s3d-button s3d-button-primary"><span class="s3d-button-inner">__MSG__UPDATE__</span></button>
                                <span id="entity_profile_status_input_saving" style="display:none;">__MSG__SAVING__...</span>
                                <span id="entity_profile_status_input_saving_failed" style="display:none;">__MSG__SAVING_FAILED__</span>
                            </div>
                        </form> 
                   {/if}
            </div>
            {if mode !== "myprofile"}
                <div class="entity_content_about">
                    {if data.profile.status}
                        ${data.profile.status}
                    {/if}
                </div>
            {/if}
        {/if}
        {if mode === "content"}
            {if data.profile}
                <div class="fl-force-left entity_picture">
                    {if data.profile.mimetype === "image/jpeg" || data.profile.mimetype === "image/png" || data.profile.mimetype === "image/gif"}
                        <img id="entity_profile_picture" src="${data.profile.path}" alt="${sakai.config.MimeTypes[data.profile.mimetype].description}"/>
                    {elseif sakai.config.MimeTypes[data.profile.mimetype]}
                        <img id="entity_profile_picture" src="${sakai.config.MimeTypes[data.profile.mimetype].URL}" alt="${sakai.config.MimeTypes[data.profile.mimetype].description}"/>
                    {else}
                        <img id="entity_profile_picture" src="${sakai.config.MimeTypes["other"].URL}" alt="${sakai.config.MimeTypes["other"].description}"/>
                    {/if}
                    <div class="fl-text-align-center">
                        {if data.profile.role === "manager"}
                            <div class="entity_picture_div"><span class="entity_manage"><span class="entity_picture_text">&nbsp;&nbsp;__MSG__I_MANAGE_ENTITY__&nbsp;</span></span><span class="entity_manage_end">&nbsp;&nbsp;</span></div>
                        {/if}
                    </div>
                </div>
                <div class="fl-force-left entity_header">
                    {if data["link_name"]}
                        {if data.profile.mimetype === "x-sakai/link"}
                            <a class="entity_header_text" href="${data.profile.revurl}">${data.profile.name}</a>
                        {else}
                            <a class="entity_header_text" href="${data.profile.path}">${data.profile.name}</a>
                        {/if}
                    {else}
                        <span class="entity_header_text">${data.profile.name}</span>
                    {/if}
<<<<<<< HEAD
=======
                    <span class="entity_content_filetype">(${data.profile.mimetype} ${data.profile.filesize})</span>
                </div>
                <div class="fl-force-left entity_description">
>>>>>>> 038bef23
                    {if data.profile.description}
                        {if data.profile.description > 115}
                            <p>${data.profile.description.substring(0, 115)} ...</p>
                        {else}
                            <p class="entity_description">${data.profile.description}</p>
                        {/if}
                    {/if}
                </div>
            {/if}
        {/if}
        {if mode === "group"}
            <div class="fl-force-left entity_picture">
                {if data.profile && data.profile.picture}
                    <img id="entity_profile_picture" src="${data.profile.picture}" alt="__MSG__PROFILE_PICTURE_FOR__ ${data.profile["sakai:group-title"]}" />
                {else}
                    <img id="entity_profile_picture" src="/dev/_images/group_avatar_icon_64x64.png" alt="group name" />
                {/if}
                <div class="fl-text-align-center">
                    {if data.profile.role === "manager"}
                        <div class="entity_picture_div"><span class="entity_manage"><span class="entity_picture_text">&nbsp;&nbsp;__MSG__I_MANAGE_ENTITY__&nbsp;</span></span><span class="entity_manage_end">&nbsp;&nbsp;</span></div>
                        <a href="javascript:;" class="s3d-action" id="changepic_container_trigger">__MSG__CHANGE__</a>
                    {elseif data.profile.role === "member"}
                        <div class="entity_picture_div"><span class="entity_member"><span class="entity_picture_text">&nbsp;&nbsp;__MSG__MEMBER_ENTITY__&nbsp;</span></span><span class="entity_member_end">&nbsp;&nbsp;</span></div>
                    {/if}
                </div>
            </div>
            <div class="entity_header">
                {if data.profile["sakai:group-title"] && data.profile["sakai:group-title"].length > 115}
                    {if data["link_name"]}
                        <a class="entity_header_text" href="/dev/show.html?type=group&amp;id=${data.profile["sakai:group-id"]}" title="${data.profile["sakai:group-title"]}">
                    {else}
                        <span class="entity_header_text" title="${data.profile["sakai:group-title"]}">
                    {/if}
                        ${data.profile["sakai:group-title"].substring(0, 115)}
                        {if data.profile["managerCount"] && data.profile["memberCount"]}
                            (<span id="entity_member_count">${data.profile["memberCount"]+data.profile["managerCount"]}</span>)
                        {elseif data.profile["managerCount"]}
                            (<span id="entity_member_count">${data.profile["managerCount"]}</span>)
                        {elseif data.profile["memberCount"]}
                            (<span id="entity_member_count">${data.profile["memberCount"]}</span>)
                        {/if}
                        ...
                    {if data["link_name"]}
                        </a>
                    {else}
                        </span>
                    {/if}
                {elseif data.profile["sakai:group-title"]}
<<<<<<< HEAD
                    <a class="entity_header_text" href="/dev/show.html?type=group&amp;id=${data.profile["sakai:group-id"]}">
                        ${data.profile["sakai:group-title"]}
                        {if data.profile["managerCount"] && data.profile["memberCount"]}
                            (${data.profile["memberCount"]+data.profile["managerCount"]}){elseif data.profile["managerCount"]}
                            (${data.profile["managerCount"]}){elseif data.profile["memberCount"]}
                            (${data.profile["memberCount"]}){/if}</a>
=======
                    {if data["link_name"]}
                        <a class="entity_header_text" href="/dev/show.html?type=group&amp;id=${data.profile["sakai:group-id"]}">
                    {else}
                        <span class="entity_header_text">
                    {/if}
                        ${data.profile["sakai:group-title"]} 
                        {if data.profile["managerCount"] && data.profile["memberCount"]}
                            (<span id="entity_member_count">${data.profile["memberCount"]+data.profile["managerCount"]}</span>)
                        {elseif data.profile["managerCount"]}
                            (<span id="entity_member_count">${data.profile["managerCount"]}</span>)
                        {elseif data.profile["memberCount"]}
                            (<span id="entity_member_count">${data.profile["memberCount"]}</span>)
                        {/if}
                    {if data["link_name"]}
                        </a>
                    {else}
                        </span>
                    {/if}
>>>>>>> 038bef23
                {/if}
                {if data.profile.role === "manager"}
                    <a class="s3d-action entity_group_edit" href="/dev/group_edit.html?id=${data.profile["sakai:group-id"]}">__MSG__EDIT_PROFILE__</a>
                {/if}

                <a class="s3d-action" href="/dev/show.html?type=group&amp;id=${data.profile["sakai:group-id"]}">__MSG__MORE_INFO__</a>
            </div>
            <div class="fl-force-left entity_description">
                {if data.profile["sakai:group-description"] && data.profile["sakai:group-description"].length > 115}
                    <p>${data.profile["sakai:group-description"].substring(0, 115)}...</p>
                {elseif data.profile["sakai:group-description"]}
                    <p>${data.profile["sakai:group-description"]}</p>
                {/if}
            </div>
        {/if}
    </div>
    <div class="fl-col entity_container_right s3d-actions">
        {if mode === "myprofile"}
            <form method="POST" action="javascript:;">
                <select id="entity_profile_chatstatus" title="__MSG__CHAT_STATUS__">
            	    <option value="online" {if data.profile.chatstatus === "online"}selected="selected"{/if}>__MSG__AVAILABLE_TO_CHAT__</option>
            	    <option value="busy" {if data.profile.chatstatus === "busy"}selected="selected"{/if}>__MSG__BUSY__</option>
                    <option value="offline" {if data.profile.chatstatus === "offline"}selected="selected"{/if}>__MSG__OFFLINE__</option>
                </select>
            </form>
            {if data.profile.basic && data.profile["sakai:tags"] && data.profile["sakai:tags"].length > 0}
                <div class="entity_tags">
                    <div class="entity_tags_link_menu_border" id="entity_tags_link_menu" style="display:none;">
                        <div class="entity_tags_link_menu_list">
                            {var count = 0}
                            {for t in data.profile["sakai:tags"]}{if t.split(":")[0] !== "directory"}{var count = count +1}{if t_index > 0},{/if} <a href="/dev/search.html#tag=/tags/${escape(t)}" class="s3d-action">${unescape(t)}</a>{/if}{/for}
                        </div>
                    </div>
                    <a id="entity_tags_link" class="entity_tags_link" href="javascript:;">
                        <span>${count}
                        {if count > 1}
                            __MSG__TAGS__
                        {else}
                            __MSG__TAG__
                        {/if}
                        </span>
                    </a>
                </div>
            {/if}
        {/if}
        {if mode === "profile"}
            {if !sakai.data.me.user.anon}
                <button style="display:none" id="entity_add_to_contacts" class="s3d-button entity_action_button"><span class="s3d-button-inner">__MSG__ADD_TO_CONTACTS__</span></button>
                <span style="display:none" id="entity_contact_pending" class="entity_contact_span">__MSG__THIS_PERSON_HAS_BEEN_INVITED_AS_CONTACT__</span>
                <span style="display:none" id="entity_contact_accepted" class="entity_contact_span">__MSG__THIS PERSON IS A CONTACT__</span>
                <a href="javascript:;" style="display:none" id="entity_contact_invited">__MSG__ACCEPT_INVITATION__</a>
            {/if}
            {if data.profile.basic && data.profile["sakai:tags"] && data.profile["sakai:tags"].length > 0}
                <div class="entity_tags">
                    <div class="entity_tags_link_menu_border" id="entity_tags_link_menu" style="display:none;">
                        <div class="entity_tags_link_menu_list">
                            {var count = 0}
                            {for t in data.profile["sakai:tags"]}{if t.split(":")[0] !== "directory"}{var count = count +1}{if t_index > 0},{/if} <a href="/dev/search.html#tag=/tags/${escape(t)}" class="s3d-action">${unescape(t)}</a>{/if}{/for}
                        </div>
                    </div>
                    <a id="entity_tags_link" class="entity_tags_link" href="javascript:;">
                        <span>${count}
                        {if count > 1}
                            __MSG__TAGS__
                        {else}
                            __MSG__TAG__
                        {/if}
                        </span>
                    </a>
                </div>
            {/if}
        {/if}
        {if mode === "content"}
            <button id="entity_content_download" class="s3d-button entity_action_button">
                <span class="s3d-button-inner">
                    {if data.profile.mimetype === "x-sakai/link"}
                        __MSG__OPEN_THIS_LINK__
                    {else}
                        __MSG__DOWNLOAD_FILE__
                    {/if}
                </span>
            </button>
            {if data.profile["sakai:tags"] && data.profile["sakai:tags"].split(",").length > 0}
                <div class="entity_tags">
                    <div class="entity_tags_link_menu_border" id="entity_tags_link_menu" style="display:none;">
                        <div class="entity_tags_link_menu_list">
                            {var count = 0}
                            {for t in data.profile['sakai:tags'].split(",")}{if t.split(":")[0] !== "directory"}{var count = count +1}{if t_index > 0},{/if} <a href="/dev/search.html#tag=/tags/${t}" class="s3d-action">${t}</a>{/if}{/for}
                        </div>
                        <div class="entity_tags_link_menu_list">
                        </div>
                    </div>
                    <a id="entity_tags_link" class="entity_tags_link" href="javascript:;">
                        <span>${count}
                        {if count > 1}
                            __MSG__TAGS__
                        {else}
                            __MSG__TAG__
                        {/if}
                        </span>
                    </a>
                </div>
            {/if}
        {/if}
        {if mode === "group"}
            <button id="entity_group_leave" class="s3d-button entity_action_button" style="display:none;"><span class="s3d-button-inner">__MSG__LEAVE_GROUP__</span></button>
            <button id="entity_group_join" class="s3d-button entity_action_button" style="display:none;"><span class="s3d-button-inner">__MSG__JOIN_GROUP__</span></button>
            <button id="entity_group_join_request" class="s3d-button entity_action_button" style="display:none;"><span class="s3d-button-inner">__MSG__REQUEST_TO_JOIN__</span></button>

            {if data.profile && data.profile["sakai:tags"] && data.profile["sakai:tags"].length > 0}
                <div class="entity_tags entity_tags_group">
                    <div class="entity_tags_link_menu_border" id="entity_tags_link_menu" style="display:none;">
                        <div class="entity_tags_link_menu_list">
                            {var count = 0}
                            {for t in data.profile["sakai:tags"]}{if t.split(":")[0] !== "directory"}{var count = count +1}{if t_index > 0},{/if} <a href="/dev/search.html#tag=/tags/${escape(t)}" class="s3d-action">${unescape(t)}</a>{/if}{/for}
                        </div>
                    </div>
                    <a id="entity_tags_link" class="entity_tags_link" href="javascript:;">
                        <span>${count}
                        {if count > 1}
                            __MSG__TAGS__
                        {else}
                            __MSG__TAG__
                        {/if}
                        </span>
                    </a>
                </div>
            {/if}
        {/if}
    </div>
--></div>

<!-- JAVASCRIPT -->
<script type="text/javascript" src="/devwidgets/entity/javascript/entity.js"></script><|MERGE_RESOLUTION|>--- conflicted
+++ resolved
@@ -28,17 +28,13 @@
                     </div>
                 {/if}
             </div>
-<<<<<<< HEAD
-            <div class="fl-force-left entity_header">
-                <a class="entity_header_text" href="/dev/show.html?type=user&amp;id=${unescape(data.profile["rep:userId"])}">${unescape(sakai.api.User.getDisplayName(data.profile))}</a>
-=======
+            
             <div class="entity_header">
                 {if data["link_name"]}
                     <a class="entity_header_text" href="/dev/show.html?type=user&amp;id=${unescape(data.profile["rep:userId"])}">${unescape(sakai.api.User.getDisplayName(data.profile))}</a>
                 {else}
                     <span class="entity_header_text">${unescape(sakai.api.User.getDisplayName(data.profile))}</span>
                 {/if}
->>>>>>> 038bef23
                 {if mode === "myprofile" && (!sakai.profile || sakai.profile.main.mode.value === "view")}
                     <a class="s3d-action" href="/dev/profile_edit.html">__MSG__EDIT_PROFILE__</a>
                 {else}
@@ -92,12 +88,9 @@
                     {else}
                         <span class="entity_header_text">${data.profile.name}</span>
                     {/if}
-<<<<<<< HEAD
-=======
                     <span class="entity_content_filetype">(${data.profile.mimetype} ${data.profile.filesize})</span>
                 </div>
                 <div class="fl-force-left entity_description">
->>>>>>> 038bef23
                     {if data.profile.description}
                         {if data.profile.description > 115}
                             <p>${data.profile.description.substring(0, 115)} ...</p>
@@ -146,14 +139,12 @@
                         </span>
                     {/if}
                 {elseif data.profile["sakai:group-title"]}
-<<<<<<< HEAD
                     <a class="entity_header_text" href="/dev/show.html?type=group&amp;id=${data.profile["sakai:group-id"]}">
                         ${data.profile["sakai:group-title"]}
                         {if data.profile["managerCount"] && data.profile["memberCount"]}
                             (${data.profile["memberCount"]+data.profile["managerCount"]}){elseif data.profile["managerCount"]}
                             (${data.profile["managerCount"]}){elseif data.profile["memberCount"]}
                             (${data.profile["memberCount"]}){/if}</a>
-=======
                     {if data["link_name"]}
                         <a class="entity_header_text" href="/dev/show.html?type=group&amp;id=${data.profile["sakai:group-id"]}">
                     {else}
@@ -172,7 +163,6 @@
                     {else}
                         </span>
                     {/if}
->>>>>>> 038bef23
                 {/if}
                 {if data.profile.role === "manager"}
                     <a class="s3d-action entity_group_edit" href="/dev/group_edit.html?id=${data.profile["sakai:group-id"]}">__MSG__EDIT_PROFILE__</a>
