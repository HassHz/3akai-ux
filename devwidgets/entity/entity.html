<!-- CSS -->
<link rel="stylesheet" type="text/css" href="/devwidgets/entity/css/entity.css" />

<div id="entity_container"><span style="display:none;">__MSG__IE_PLACEHOLDER__</span></div>

<div id="entity_contentsettings_dropdown" style="display:none"><!--
    <div id="entity_dropdown_wrapper" class="s3d-dropdown-list">
        <div class="s3d-dropdown-list-arrow-up"></div>
        <ul>
            <li class="ew_permissions">
                <button class="s3d-link-button">__MSG__PERMISSIONS__</button>
            </li>
            <hr class="s3d-split-line"/>
            {if data && data.data && data.data.mimeType && data.data.mimeType !== "x-sakai/document" && sakai_global.content_profile.content_data.data["_mimeType"] !== "x-sakai/link"}
                <li id="ew_upload">
                    <button class="s3d-link-button">__MSG__UPLOAD_NEW_VERSION__</button>
                </li>
                <hr class="s3d-split-line"/>
            {/if}
            {if sakai_global.content_profile.content_data.data["_mimeType"] !== "x-sakai/document" && sakai_global.content_profile.content_data.data["_mimeType"] !== "x-sakai/link"}
                <li id="ew_revhistory">
                    <button class="s3d-link-button">__MSG__REVISION_HISTORY__</button>
                </li>
                <hr class="s3d-split-line"/>
            {/if}
            <li id="ew_content_preview_delete">
                <button class="s3d-link-button">__MSG__DELETE__</button>
            </li>
        <ul>
    </div>
--></div>

<div id="entity_groupsettings_dropdown" style="display:none"><!--
    <div id="entity_dropdown_wrapper" class="s3d-dropdown-list">
        <div class="s3d-dropdown-list-arrow-up"></div>
        <ul>
            <li id="ew_group_add_content">
                <button class="s3d-link-button sakai_add_content_overlay">__MSG__ADD_CONTENT__</button>
            </li>
            <hr class="s3d-split-line"/>
            <li id="ew_group_participants">
                <button class="s3d-link-button addpeople_init">__MSG__MANAGE_PARTICIPANTS__</button>
            </li>
            <hr class="s3d-split-line"/>
            {if joinable}
            <li id="ew_group_join_requests">
                <button class="s3d-link-button" id="ew_group_join_requests_link">__MSG__JOIN_REQUESTS__</button>
            </li>
            <hr class="s3d-split-line"/>
            {/if}
            <li id="ew_group_settings">
                <button class="s3d-link-button" id="ew_group_settings_edit_link">__MSG__SETTINGS__</button>
            </li>
            {if sakai.config.enableCategories}
                <hr class="s3d-split-line"/>
                <li id="ew_group_categories">
                    <button class="s3d-link-button" id="ew_group_categories_link">__MSG__CATEGORIES__</button>
                </li>
            {/if}
        <ul>
    </div>
--></div>

<div id="entity_user_template" style="display:none"><!--
    <div id="entity_actions">
        {if !anon}
            {if type != "user_anon" && type != "user_me"}
                {if type == "user_other"}
                    <button type="button" id="entity_user_add_to_contacts" class="s3d-button s3d-header-button sakai_addtocontacts_overlay" sakai-entityid="${data.userid}" sakai-entityname="${data.displayName}" {if data.picture}sakai-entitypicture="${data.picture}"{/if}>__MSG__ADD_TO_CONTACTS__<span class="entity_add_to_contacts_icon entity_user_action_icon"></span></button>
                {elseif type == "contact_invited"}
                    <button type="button" id="entity_user_accept_invitation" class="s3d-button s3d-header-button">__MSG__ACCEPT_INVITATION__<span class="entity_add_to_contacts_icon entity_user_action_icon"></span></button>
                {elseif type == "contact_pending"}
                    <button type="button" class="s3d-button s3d-header-button entity_user_contact_pending" disabled="disabled">__MSG__CONTACT_INVITATION_SENT__<span class="entity_add_to_contacts_requested_icon entity_user_action_icon"></span></button>
                {/if}
                <button type="button" id="entity_user_message" class="s3d-button s3d-header-button sakai_sendmessage_overlay" sakai-entityid="${data.userid}" sakai-entityname="${data.displayName}" sakai-entitytype="user">__MSG__MESSAGE__<span class="entity_message_icon entity_user_action_icon"></span></button>
            {/if}
        {/if}
    </div>
    {if type && type == "user_me"}
        <div id="entity_user_image" class="entity_change_avatar">
            <div class="entity_profilepic_internal">
                <img id="entity_profile_picture" alt="__MSG__PROFILE_PICTURE_FOR__ ${data.displayName}" src="{if data.picture}${data.picture}{else}/dev/images/default_User_icon_50x50.png{/if}"/>
            </div>
            <div class="s3d-dropdown-menu-arrow entity_profile_picture_down_arrow"></div>
            <div class="s3d-dropdown-list" style="display:none;">
                <div class="s3d-dropdown-list-arrow-up"></div>
                <ul>
                    <li><a id="changepic_container_trigger" href="javascript:;" class="s3d-bold">__MSG__CHANGE_PICTURE__</a></li>
                </ul>
            </div>
        </div>
        <div class="s3d-bold entity_name_me">${data.displayName}</div>
    {else}
        <div id="entity_user_image" class="entity_other_profilepic">
            <div class="entity_profilepic_internal">
                <img id="entity_profile_picture" alt="__MSG__PROFILE_PICTURE_FOR__ ${data.displayName}" src="{if data.picture}${data.picture}{else}/dev/images/default_User_icon_50x50.png{/if}"/>
            </div>
        </div>
        <div id="entity_name" class="s3d-bold">${data.displayName}</div>
        <div id="entity_owns" class="s3d-regular-links">
            <span class="entity_number">
                {var contentCount = data.profile.counts["contentCount"] || 0}
                ${contentCount}
                {if contentCount === 1}
                    __MSG__DOCUMENT_LC__
                {else}
                    __MSG__DOCUMENTS_LC__
                {/if}
                </span>,
            <span class="entity_number">
                {var membershipsCount = data.profile.counts["membershipsCount"] || 0}
                ${membershipsCount}
                {if membershipsCount === 1}
                    __MSG__MEMBERSHIP_LC__
                {else}
                    __MSG__MEMBERSHIPS_LC__
                {/if}
                </span>,
            <span class="entity_number">
                {var contactsCount = data.profile.counts["contactsCount"] || 0}
                ${contactsCount}
                {if contactsCount === 1} 
                    __MSG__CONTACT_LC__
                {else}
                    __MSG__CONTACTS_LC__
                {/if}
                </span>
        </div>
    {/if}
--></div>

<div id="entity_newaccount_template" style="display:none"><!--
    <div class="s3d-bold entity_plaintitle">Create new account</div>
--></div>

<div id="entity_s23site_template" style="display:none"><!--
    <div class="s3d-bold entity_plaintitle">
        ${data.title}
        <span id="s23_site_title_info">__MSG__SAKAI_2_SITE__</span>
    </div>
--></div>

<div id="entity_acknowledgements_template" style="display:none"><!--
    <div class="s3d-bold entity_plaintitle">Acknowledgements</div>
--></div>

<div id="entity_search_template" style="display:none"><!--
    <div class="s3d-bold entity_plaintitle entity_search">__MSG__SEARCH__</div>
--></div>

<div id="entity_directory_template" style="display:none"><!--
    <div id="entity_directory_image" class="entity_directory_image">
        {if data.icon}
            <img src="${data.icon}" alt="${data.title}"/>
        {else}
            <img src="/dev/images/hierarchy.png"  alt="${data.title}"/>
        {/if}
    </div>
    <div id="entity_name" class="s3d-bold entity_plaintitle">${data.title|safeOutput}</div>
--></div>

<div id="entity_content_template" style="display:none"><!--
    {var permissions = data.data["sakai:permissions"]}
    <div id="entity_content_image" class="entity_content_image">
        {if data.isManager}
            <div id="entity_managed_content"></div>
        {/if}
        <img src="${data.data['iconURL']}" alt="${data.data["sakai:pooled-content-file-name"]|safeOutput}"/>
    </div>
    <span id="entity_name" class="s3d-bold {if data.isManager} contentmetadata_editable{/if}">${data.data["sakai:pooled-content-file-name"]|safeOutput}</span>
    <span id="entity_name_edit" style="display:none">
        <input id="entity_name_text" type="text" />
    </span>
    <span id="entity_type">${data.data['iconDescription']}</span>
    <div id="entity_owns" class="s3d-regular-links">
        <div id="entity_actions">
            {if !anon}
                {if type && type == "content_managed"}
                    <button type="button" id="entity_content_permissions" class="s3d-button s3d-button-no-text s3d-header-smaller-button s3d-header-button"><span class="entity_permissions_icon">__MSG__DOWN_ARROW__</span></button>
                {/if}
                <button type="button" id="entity_content_save" class="s3d-button s3d-header-button s3d-header-smaller-button savecontent_trigger" data-entityid="${data.data["_path"]}">__MSG__ADD_TO_LIBRARY__<span class="entity_add_to_library"></span></button>
            {/if}
            {if !data.isManager}
                <button type="button" id="entity_content_share" class="s3d-button s3d-header-button s3d-header-smaller-button share_trigger_click" data-entityid="${data.data["_path"]}">__MSG__SHARE__<div class="s3d-action-icon entity_share_icon"></div></button>
            {/if}
            {if data.data.mimeType === "x-sakai/link"}
                <a id="contentpreview_download_button" href="${data.data["sakai:pooled-content-url"]}" class="s3d-button s3d-header-smaller-button s3d-header-button fl-force-right s3d-margin-top-5" target="_blank">
                    __MSG__OPEN_LINK__<span class="entity_download_content"></span>
                </a>
            {elseif data.data.mimeType === "x-sakai/document"}
<<<<<<< HEAD
                {var imspath = "/imscp/" + data.data._path +"/" + data.data["sakai:pooled-content-file-name"] +".zip"}
=======
                {var imspath = "/imscp/" + data.data._path +"/" + sakai.api.Util.safeURL(data.data["sakai:pooled-content-file-name"]) +".zip"}
>>>>>>> 5aa342c2
                <a id="contentpreview_download_button" href="${imspath}" class="s3d-button s3d-header-button s3d-header-smaller-button fl-force-right s3d-margin-top-5" target="_blank">
                    __MSG__DOWNLOAD__<span class="entity_download_content"></span>
                </a>
            {else}
                <a id="contentpreview_download_button" href="${data.path}" class="s3d-button s3d-header-button s3d-header-smaller-button fl-force-right s3d-margin-top-5" target="_blank">
                    __MSG__DOWNLOAD__<span class="entity_download_content"></span>
                </a>
            {/if}
        </div>

        {if data.isManager}
            <div class="entity_owns_actions_container">
                <span class="entity_owns_actions_header">__MSG__VISIBILITY__</span>
                <div class="s3d-button s3d-header-button s3d-header-smaller-button entity_owns_actions">
                    <div class="entity_owns_actions_private ew_permissions {if permissions === "private"} selected {/if}" data-permissionvalue="private">
                        <div class="s3d-dropdown-list">
                            <div class="s3d-dropdown-list-arrow-up"></div>
                            {if permissions === "private"}
                            	<span>__MSG__PRIVATE_SELECTED__</span>
                            {else}
                                <span>__MSG__PRIVATE_DESCRIPTION__</span>
                            {/if}
                        	<button type="button" class="s3d-link-button ew_permissions" data-permissionvalue="private">__MSG__CHANGE__</button>
                        </div>
                    </div>
                    <div class="entity_owns_actions_institution ew_permissions {if permissions === "everyone"} selected {/if}" data-permissionvalue="selected">
                        <div class="s3d-dropdown-list">
                            <div class="s3d-dropdown-list-arrow-up"></div>
                            {if permissions === "everyone"}
                            	<span>__MSG__EVERYONE_SELECTED__</span>
                            {else}
                            	<span>__MSG__EVERYONE_DESCRIPTION__</span>
                            {/if}
                            <button type="button" class="s3d-link-button ew_permissions" data-permissionvalue="selected">__MSG__CHANGE__</button>
                        </div>
                    </div>
                    <div class="entity_owns_actions_public ew_permissions {if permissions === "public"} selected {/if}" data-permissionvalue="public">
                        <div class="s3d-dropdown-list">
                            <div class="s3d-dropdown-list-arrow-up"></div>
                            {if permissions === "public"}
                                <span>__MSG__PUBLIC_SELECTED__</span>
                            {else}
                                <span>__MSG__PUBLIC_DESCRIPTION__</span>
                            {/if}
                            <button type="button" class="s3d-link-button ew_permissions" data-permissionvalue="public">__MSG__CHANGE__</button>
                        </div>
                    </div>
                </div>
            </div>
            <div class="entity_owns_actions_container">
                <span class="entity_owns_actions_header">__MSG__COLLABORATION__</span>
                <div class="s3d-actions-addtolibrary s3d-action-icon fl-force-right">
                    <div class="s3d-dropdown-list">
                        <div class="s3d-dropdown-list-arrow-up"></div>
                        <span>__MSG__CREATE_COLLECTION_FROM_PEOPLE_WORKING_ON_THIS__</span>
                    </div>
                </div>
                <div class="s3d-button s3d-header-button s3d-header-smaller-button entity_owns_actions">
                    <div class="entity_owns_actions_collaborator has_counts ew_permissions">
                        <div class="s3d-dropdown-list">
                            <div class="s3d-dropdown-list-arrow-up"></div>
                            	<span>
                            	{if data.members.counts.managerusers + data.members.counts.managergroups !== 0}
                                	{if data.members.counts.managerusers !== 0}
                                    	<button type="button" class="s3d-link-button entity_content_people">${data.members.counts.managerusers}
                                        	{if data.members.counts.managerusers === 1}
                                        	    __MSG__PERSON_LC__
                                        	{else}
                                        	    __MSG__PEOPLE_LC__
                                        	{/if}
                                    	</button>
                                    	{if data.members.counts.managergroups !== 0 && data.members.counts.managerusers !== 0}__MSG__AND__{/if}
                                	{/if}
                                	{if data.members.counts.managergroups !== 0}
                                    	<button class="s3d-link-button entity_content_group">${data.members.counts.managergroups}
                                        	{if data.members.counts.managergroups === 1}
                                        	    __MSG__GROUP_LC__
                                        	{else}
                                        	    __MSG__GROUPS_LC__
                                        	{/if}
                                    	</button>
                                	{/if}
                                	{if (data.members.counts.managerusers === 1 && data.members.counts.managergroups === 0) || (data.members.counts.managerusers === 0 && data.members.counts.managergroups === 1)}__MSG__IS__{else}__MSG__ARE__{/if} __MSG__COLLABORATING_ON_THIS__</span>
                                {else}
                                    __MSG__THERE_ARE_NO_COLLABORATORS__
                                {/if}
                            <button type="button" class="s3d-link-button ew_permissions">__MSG__CHANGE__</button>
                        </div>
                        <span id="entity_participants_count">${data.members.managers.length}</span>
                    </div>
                    <span>|</span>
                    <div class="entity_owns_actions_share has_counts ew_permissions">
                        <div class="s3d-dropdown-list">
                            <div class="s3d-dropdown-list-arrow-up"></div>
                                {if data.members.counts.viewerusers + data.members.counts.viewergroups !== 0}
                            	    <span>Shared with
                                	    {if data.members.counts.viewerusers !== 0}
                                        	<button type="button" class="s3d-link-button entity_content_people">${data.members.counts.viewerusers}
                                            	{if data.members.counts.viewerusers == 1}
                                            	    __MSG__PERSON_LC__
                                            	{else}
                                                    __MSG__PEOPLE_LC__
                                                {/if}
                                            </button>
                                        {/if}
                                        {if data.members.counts.viewergroups !== 0 && data.members.counts.viewerusers !== 0}_MSG__AND__{/if}
                                        {if data.members.counts.viewergroups !== 0}
                                        	<button class="s3d-link-button entity_content_group">${data.members.counts.viewergroups}
                                        	    {if data.members.counts.viewergroups == 1}
                                                    __MSG__GROUP_LC__
                                                {else}
                                            	    __MSG__GROUPS_LC__
                                        	{/if}
                                        	</button>
                                    	{/if}
                                	</span>
                                {else}
                                    __MSG__SHARED_WITH_NO_ONE__
                                {/if}
                            <button type="button" class="s3d-link-button ew_permissions">__MSG__CHANGE__</button>
                        </div>
                        <span>${data.members.counts.viewergroups + data.members.counts.viewerusers}</span>
                    </div>
                    <span>|</span>
                    <button type="button" class="s3d-link-button s3d-bold share_trigger_click" data-entityid="${data.data["_path"]}">__MSG__SHARE__</button>
                </div>
            </div>
            <span class="entity_comments">
                <img src="/devwidgets/entity/images/entity_comment_icon.png" alt="__MSG__COMMENTS__" />
                {var commentCount = sakai.api.Content.getCommentCount(data.data)}
                <a id="entity_comments_link" href="#">${commentCount} {if commentCount == 1} __MSG__COMMENT__{else} __MSG__COMMENTS__{/if}</a>
            </span>
        {else}
            <span class="entity_comments">
                {var peopleCount = data.members.counts.people}
                <div class="entity_number">
                    <div id="entity_used_by_icon" class="entity_content_details_icon"></div>
                    __MSG__USED_BY__
                    <a href="#" title="${peopleCount} {if peopleCount == 1} __MSG__PERSON_LC__{else} __MSG__PEOPLE_LC__{/if}" class="entity_content_people s3d-regular-links">
                        ${peopleCount}
                        {if peopleCount == 1}
                            __MSG__PERSON_LC__
                        {else}
                            __MSG__PEOPLE_LC__
                        {/if}
                    </a>
                    {var groupCount = data.members.counts.groups}
                    {if groupCount}
                        and
                        <a href="#" class="entity_content_group s3d-regular-links">
                            ${groupCount}
                            {if groupCount == 1} __MSG__GROUP_LC__{else} __MSG__GROUPS_LC__{/if}
                        </a>
                    {/if}
                </div>
                <img src="/devwidgets/entity/images/entity_comment_icon.png" alt="__MSG__COMMENTS__" />
                {var commentCount = sakai.api.Content.getCommentCount(data.data)}
                <a id="entity_comments_link" href="#">${commentCount} {if commentCount == 1} __MSG__COMMENT__{else} __MSG__COMMENTS__{/if}</a>
                <div class="entity_number entity_permissions_label">
                    {var permissions = data.data["sakai:permissions"]}
                    <div id="entity_${permissions}_privacy_icon" class="entity_content_details_icon"></div>
                        {if permissions == "public"}
                            __MSG__VISIBLE_TO_ANYONE__
                        {elseif permissions == "everyone"}
                            __MSG__VISIBLE_TO_LOGGED__
                        {else}
                            __MSG__PRIVATE_TO__ ${sakai.api.User.getDisplayName(sakai.data.me.profile)}
                            {if (peopleCount + groupCount) > 1}
                            + ${groupCount + peopleCount - 1} __MSG__OTHERS__
                        {/if}
                    {/if}
                </div>
            </span>
        {/if}
    </div>
    <hr class="fl-push fl-hidden"/>
--></div>

<div id="entity_group_template" style="display:none"><!--
    <div id="entity_actions">
        {if !anon}
            {if type && type == "group_managed"}
                <button type="button" id="entity_group_permissions" class="s3d-button s3d-header-button s3d-button-no-text"><span class="entity_permissions_icon">__MSG__DOWN_ARROW__</span></button>
            {else}
                <div id='widget_joinrequestbuttons' class='widget_inline'></div>
            {/if}
            <button sakai-entitytype="group" sakai-entityname="${data.authprofile["sakai:group-title"]|safeOutput}" sakai-entityid="${data.authprofile["sakai:group-id"]}" type="button" class="s3d-button s3d-header-button sakai_sendmessage_overlay">__MSG__MESSAGE__<span class="entity_message_icon entity_user_action_icon"></span></button>
        {/if}
    </div>
    {if type && type == "group_managed"}
        <div id="entity_group_image" class="entity_change_avatar">
            <div class="entity_profilepic_internal">
                <img id="entity_profile_picture" alt="__MSG__GROUP_PICTURE_FOR__ ${data.authprofile["sakai:group-title"]}" src="{if data.authprofile.picture}${data.authprofile.picture}{else}/devwidgets/entity/images/entity_default_group.png{/if}"/>
            </div>
            <div class="s3d-dropdown-menu-arrow entity_profile_picture_down_arrow"></div>
            <div class="s3d-dropdown-list" style="display:none;">
                <div class="s3d-dropdown-list-arrow-up"></div>
                <ul>
                    <li><a id="changepic_container_trigger" href="javascript:;" class="s3d-bold">__MSG__CHANGE_PICTURE__</a></li>
                </ul>
            </div>
        </div>
    {else}
        <div id="entity_group_image" class="entity_other_profilepic">
            <div class="entity_profilepic_internal">
                <img id="entity_profile_picture" alt="__MSG__GROUP_PICTURE_FOR__ ${data.authprofile["sakai:group-title"]|safeOutput}" src="{if data.authprofile.picture}${data.authprofile.picture}{else}/devwidgets/entity/images/entity_default_group.png{/if}"/>
            </div>
        </div>
    {/if}
    <div id="entity_name" class="s3d-bold">${data.authprofile["sakai:group-title"]|safeOutput}</div>
    <div id="entity_owns" class="s3d-regular-links">
        <span class="entity_number">
            {var contentCount = data.authprofile["contentCount"] || 0}
            ${contentCount}
            {if contentCount === 1}
                __MSG__DOCUMENT_LC__
            {else}
                __MSG__DOCUMENTS_LC__
            {/if}
            </span>,
            <span class="entity_number">
            {var membersCount = data.authprofile["membersCount"] || 0}
            <span id="entity_participants_count">
                ${membersCount}
            </span>
            <span id="entity_participants_text">
                {if membersCount === 1}
                    __MSG__PARTICIPANT__
                {else}
                    __MSG__PARTICIPANTS__
                {/if}
            </span>
        </span>
    </div>
    {if type && type == "group_managed"}
        <div class="entity_user_picture_dropdown entity_user_dropdown" style="display:none;">
            <div class="entity_dropdown_content s3d-dropdown-menu">
                <ul>
                    <li><a href="#" class="s3d-bold">__MSG__CHANGE_PICTURE__</a></li>
                </ul>
            </div>
        </div>
    {/if}
--></div>

<!-- <div id="entity_group_image" class="entity_group_image {if type && type == "group_managed"} entity_user_image_pointer{/if} "></div> -->

<!-- DIALOG BOX FOR CONTENT PROFILE USERS -->
<div id="entity_content_users_dialog" class="s3d-dialog s3d-dialog-container" style="width:500px; margin-left: -250px">
    <div class="s3d-dialog-close jqmClose"></div>
    <h1 id="entity_content_users_dialog_heading" class="s3d-dialog-header"><!-- --></h1>
    <div>
        <!-- CONTAINER -->
        <div id="entity_content_users_dialog_list_container"><!-- --></div>

        <!-- TEMPLATE -->
        <div id="entity_content_users_dialog_list_template" style="display:none;"><!--
            <ul class="entity_content_users_dialog_list">
                {var userlist_groups_index = 0}
                {var userlist_people_index = 0}
                {for i in userList}
                    {if i['sakai:group-id'] && type === "groups"}
                        ${userlist_groups_index++|eat}
                        {if userlist_groups_index%2} <li id="${i['sakai:group-id']}">
                        {else} <li id="${i['sakai:group-id']|safeOutput}" class="entity_content_even">
                        {/if}
                        {if i.pseudoGroup}
                            <a href="/~${i.parent['sakai:group-id']|safeOutput}" target="_blank"><img src="/dev/images/group_avatar_icon_35x35_nob.png" alt="${i.parent['sakai:group-title']}" class="s3d-icon-32 entity_content_picture"/></a>
                            <span class="entity_content_name">
                                <a class="s3d-regular-links s3d-bold" href="/~${i.parent['sakai:group-id']|safeURL}" target="_blank">${i.parent['sakai:group-title']|safeOutput} <span class="entity_pseudogroup">${i.parent["sakai:role-title"]|safeOutput}</span></a>
                            </span>
                        {else}
                            {if i.pictureUrl}
                                <a href="/~${i['sakai:group-id']|safeURL}" target="_blank"><img src="${i.pictureUrl}" alt="${i['sakai:group-title']}" class="entity_content_picture"/></a>
                            {else}
                                <a href="/~${i['sakai:group-id']|safeURL}" target="_blank"><img src="/dev/images/group_avatar_icon_35x35_nob.png" alt="${i['sakai:group-title']}" class="s3d-icon-32 entity_content_picture"/></a>
                            {/if}
                            <span class="entity_content_name">
                                <a class="s3d-regular-links s3d-bold" href="/~${i['sakai:group-id']|safeURL}" target="_blank">${i['sakai:group-title']|safeOutput}</a>
                            </span>
                         {/if}
                        </li>
                    {elseif i["rep:userId"] && type === "people"}
                        ${userlist_people_index++|eat}
                        {var displayName = sakai.api.User.getDisplayName(i)}
                        {if !displayName}
                            {var displayName = i.displayName}
                        {/if}
                        {if userlist_people_index%2} <li id="${i["rep:userId"]}">
                        {else} <li id="${i["rep:userId"]|safeOutput}" class="entity_content_even">
                        {/if}
                        {if i.pictureUrl}
                            <a href="/~${i["rep:userId"]|safeURL}" target="_blank"><img src="${i.pictureUrl}" alt="${displayName}" class="entity_content_picture"/></a>
                        {else}
                            <a href="/~${i["rep:userId"]|safeURL}" target="_blank"><img src="/dev/images/default_User_icon_35x35.png" alt="${displayName}" class="s3d-icon-32 entity_content_picture"/></a>
                        {/if}
                        <span class="entity_content_name">
                            <a class="s3d-regular-links s3d-bold" href="/~${i["rep:userId"]|safeURL}" target="_blank">${displayName}</a>
                        </span>
                        </li>
                    {/if}
                {/for}
            </ul>
            --></div>

        <div class="dialog_buttons fl-force-right">
            <button type="button" class="s3d-button s3d-overlay-action-button jqmClose">__MSG__CLOSE__</button>
        </div>
        <hr class="fl-push fl-hidden">
    </div>
</div>

<!-- i18n MESSAGES -->
<div id="entity_notifications" style="display:none">
    <span id="entity_content_groups">__MSG__THE_FOLLOWING_GROUPS_USING_CONTENT__</span>
    <span id="entity_content_people">__MSG__THE_FOLLOWING_PEOPLE_USING_CONTENT__</span>
</div>

<!-- JAVASCRIPT -->
<script type="text/javascript" src="/devwidgets/entity/javascript/entity.js"></script><|MERGE_RESOLUTION|>--- conflicted
+++ resolved
@@ -188,11 +188,7 @@
                     __MSG__OPEN_LINK__<span class="entity_download_content"></span>
                 </a>
             {elseif data.data.mimeType === "x-sakai/document"}
-<<<<<<< HEAD
-                {var imspath = "/imscp/" + data.data._path +"/" + data.data["sakai:pooled-content-file-name"] +".zip"}
-=======
                 {var imspath = "/imscp/" + data.data._path +"/" + sakai.api.Util.safeURL(data.data["sakai:pooled-content-file-name"]) +".zip"}
->>>>>>> 5aa342c2
                 <a id="contentpreview_download_button" href="${imspath}" class="s3d-button s3d-header-button s3d-header-smaller-button fl-force-right s3d-margin-top-5" target="_blank">
                     __MSG__DOWNLOAD__<span class="entity_download_content"></span>
                 </a>
