<!-- CSS -->
<link rel="stylesheet" type="text/css" href="/devwidgets/entity/css/entity.css" />

<!-- CONTAINER -->
<div id="entity_container" style="display:none"><!-- --></div>

<!-- ACTIONS CONTAINER -->
<div id="entity_container_actions" style="display:none"><!-- --></div>

<div id="entity_container_template"><!--
    <div class="fl-col entity_container_left">
        {if mode === "myprofile" || mode === "profile"}
            <div class="fl-force-left entity_picture">
                {if data.profile && data.profile.picture}
                    <img id="entity_profile_picture" src="${data.profile.picture}" alt="__MSG__PROFILE_PICTURE_FOR__ ${sakai.api.User.getDisplayName(data.profile)}" />
                {else}
                    <img id="entity_profile_picture" src="/dev/_images/default_profile_picture_64.png" alt="__MSG__PLACEHOLDER_PICTURE_FOR__ ${sakai.api.User.getDisplayName(data.profile)}" />
                {/if}
                {if mode === "myprofile"}
                    <div class="fl-text-align-center">
                        <a href="javascript:;" class="s3d-action" id="changepic_container_trigger">__MSG__CHANGE__</a>
                    </div>
                {else}
                    <div class="fl-text-align-center entity_status">
                        {if data.profile.chatstatus === "online"}<a class="s3d-action chat_available_status_online" id="entity_available_to_chat" href="javascript:;">__MSG__ONLINE__</a>{/if}
                        {if data.profile.chatstatus === "busy"}<a class="chat_available_status_busy">__MSG__BUSY__</a>{/if}
                        {if data.profile.chatstatus === "offline"}<a class="chat_available_status_offline">__MSG__OFFLINE__</a>{/if}
                    </div>
                {/if}
            </div>
            
            <div class="entity_header">
                {if data["link_name"]}
                    <a class="entity_header_text" href="/~${unescape(data.profile["rep:userId"])}">${unescape(sakai.api.User.getDisplayName(data.profile))}</a>
                {else}
                    <span class="entity_header_text">${unescape(sakai.api.User.getDisplayName(data.profile))}</span>
                {/if}
                {if mode === "myprofile" && (!sakai.profile)}
                    <a class="s3d-action" href="/dev/profile_edit.html">__MSG__EDIT_PROFILE__</a>
                    |
                    <a class="s3d-action" href="/~${unescape(data.profile["rep:userId"])}">__MSG__MY_PERSONAL_PAGES__</a>
                {elseif mode === "myprofile" && (sakai.profile.main.mode.value === "view")}
                    <a class="s3d-action" href="/dev/profile_edit.html">__MSG__EDIT_PROFILE__</a>
                {elseif mode === "myprofile"}
                    <a class="s3d-action" href="/~${data.profile["rep:userId"]}">__MSG__MY_PERSONAL_PAGES__</a>
                {/if}
            </div>
            <div>
                    {if mode === "myprofile"}
                       <form id="entity_profile_status" method="POST" action="javascript:;">
                            <div>
                                <input id="entity_profile_status_input" title="__MSG__WHAT_ARE_YOU_DOING_NOW__" maxlength="255" type="text" {if !data.profile.status}class="entity_profile_status_input_dummy" value="__MSG__WHAT_ARE_YOU_DOING_NOW__"{else}value="${data.profile.status}"{/if} />
                                <span id="entity_profile_status_input_dummy" style="display:none;">__MSG__WHAT_ARE_YOU_DOING_NOW__</span>
                                <button type="submit" class="s3d-button s3d-button-primary"><span class="s3d-button-inner">__MSG__UPDATE__</span></button>
                                <span id="entity_profile_status_input_saving" style="display:none;">__MSG__SAVING__...</span>
                                <span id="entity_profile_status_input_saving_failed" style="display:none;">__MSG__SAVING_FAILED__</span>
                            </div>
                        </form> 
                   {/if}
            </div>
            {if mode !== "myprofile"}
                <div class="entity_content_about">
                    {if data.profile.status}
                        ${data.profile.status}
                    {/if}
                </div>
            {/if}
        {/if}
        {if mode === "content"}
            {if data.profile}
                <div class="fl-force-left entity_picture">
<<<<<<< HEAD
                    {if data.profile.mimetype === "image/jpeg" || data.profile.mimetype === "image/png" || data.profile.mimetype === "image/gif"}
                        <img id="entity_profile_picture" src="${data.profile.path}?${Math.random()}" alt="${sakai.config.MimeTypes[data.profile.mimetype].description}"/>
=======
                    {if data.profile.mimetype === "image/pjpeg" || data.profile.mimetype === "image/jpeg" || data.profile.mimetype === "image/png" || data.profile.mimetype === "image/gif"}
                        <img id="entity_profile_picture" src="${data.profile.path}" alt="${sakai.config.MimeTypes[data.profile.mimetype].description}"/>
>>>>>>> 17702802
                    {elseif sakai.config.MimeTypes[data.profile.mimetype]}
                        <img id="entity_profile_picture" src="${sakai.config.MimeTypes[data.profile.mimetype].URL}" alt="${sakai.config.MimeTypes[data.profile.mimetype].description}"/>
                    {else}
                        <img id="entity_profile_picture" src="${sakai.config.MimeTypes["other"].URL}" alt="${sakai.config.MimeTypes["other"].description}"/>
                    {/if}
                    <div class="fl-text-align-center">
                        {if data.profile.role === "manager"}
                            <div class="entity_picture_div"><span class="entity_manage"><span class="entity_picture_text">&nbsp;&nbsp;__MSG__I_MANAGE_ENTITY__&nbsp;</span></span><span class="entity_manage_end">&nbsp;&nbsp;</span></div>
                        {/if}
                    </div>
                </div>
                <div class="fl-force-left entity_header">
                    {if data["link_name"]}
                        {if data.profile.mimetype === "x-sakai/link"}
                            <a class="entity_header_text" href="${data.profile.revurl}">${data.profile.name}</a>
                        {else}
                            <a class="entity_header_text" href="${data.profile.path}">${data.profile.name}</a>
                        {/if}
                    {else}
                        <span class="entity_threedots entity_header_text">
                            <span class="threedots ellipsis_text">${data.profile.name}</span>
                        </span>
                    {/if}
                    <span class="entity_content_filetype">(${data.profile.mimetype} ${data.profile.filesize})</span>
                </div>
                <div class="fl-force-left entity_description">
                    {if data.profile.description}
                        {if data.profile.description > 115}
                            <p>${data.profile.description.substring(0, 115)} ...</p>
                        {else}
                            <p class="entity_description">${data.profile.description}</p>
                        {/if}
                    {/if}
                </div>
            {/if}
        {/if}
        {if mode === "group"}
            <div class="fl-force-left entity_picture">
                {if data.profile && data.profile.picture}
                    <img id="entity_profile_picture" src="${data.profile.picture}" alt="__MSG__PROFILE_PICTURE_FOR__ ${data.profile["sakai:group-title"]}" />
                {else}
                    <img id="entity_profile_picture" src="/dev/_images/group_avatar_icon_64x64.png" alt="group name" />
                {/if}
                <div class="fl-text-align-center">
                    {if data.profile.role === "manager"}
                        <div class="entity_picture_div"><span class="entity_manage"><span class="entity_picture_text">&nbsp;&nbsp;__MSG__I_MANAGE_ENTITY__&nbsp;</span></span><span class="entity_manage_end">&nbsp;&nbsp;</span></div>
                        <a href="javascript:;" class="s3d-action" id="changepic_container_trigger">__MSG__CHANGE__</a>
                    {elseif data.profile.role === "member"}
                        <div class="entity_picture_div"><span class="entity_member"><span class="entity_picture_text">&nbsp;&nbsp;__MSG__MEMBER_ENTITY__&nbsp;</span></span><span class="entity_member_end">&nbsp;&nbsp;</span></div>
                    {/if}
                </div>
            </div>
            <div class="entity_header">
                {if data.profile["sakai:group-title"] && data.profile["sakai:group-title"].length > 115}
                    <a class="entity_header_text" href="/~${data.profile["sakai:group-id"]}" title="${data.profile["sakai:group-title"]}">${data.profile["sakai:group-title"].substring(0, 115)}
                    
                        {if data.profile["managerCount"] && data.profile["memberCount"]}
                            (<span id="entity_member_count">${data.profile["memberCount"]+data.profile["managerCount"]}</span>)
                        {elseif data.profile["managerCount"]}
                            (<span id="entity_member_count">${data.profile["managerCount"]}</span>)
                        {elseif data.profile["memberCount"]}
                            (<span id="entity_member_count">${data.profile["memberCount"]}</span>)
                        {/if}
                        ...</a>

                {elseif data.profile["sakai:group-title"]}
                    <a class="entity_header_text" href="/~${data.profile["sakai:group-id"]}">${data.profile["sakai:group-title"]}
                        {if data.profile["managerCount"] && data.profile["memberCount"]}
                            (<span id="entity_member_count">${data.profile["memberCount"]+data.profile["managerCount"]}</span>)
                        {elseif data.profile["managerCount"]}
                            (<span id="entity_member_count">${data.profile["managerCount"]}</span>)
                        {elseif data.profile["memberCount"]}
                            (<span id="entity_member_count">${data.profile["memberCount"]}</span>)
                        {/if}</a>
                    
                {/if}
                {if data.profile.role === "manager"}
                    {if sakai.profile.main.mode.value === "view"}
                        <a class="s3d-action entity_group_edit" href="/dev/group_edit.html?id=${data.profile["sakai:group-id"]}">__MSG__EDIT_PROFILE__</a>
                    {/if}
                {/if}
                {if sakai.profile.main.mode.value === "edit"}
                    <a class="s3d-action" href="/~${data.profile["sakai:group-id"]}">__MSG__GROUP_PAGES__</a>
                {/if}
            </div>
            <div class="fl-force-left entity_description">
                {if data.profile["sakai:group-description"] && data.profile["sakai:group-description"].length > 115}
                    <p>${data.profile["sakai:group-description"].substring(0, 115)}...</p>
                {elseif data.profile["sakai:group-description"]}
                    <p>${data.profile["sakai:group-description"]}</p>
                {/if}
            </div>
        {/if}
    </div>
    <div class="fl-col entity_container_right s3d-actions">
        {if mode === "myprofile"}
            <form method="POST" action="javascript:;">
                <select id="entity_profile_chatstatus" title="__MSG__CHAT_STATUS__">
            	    <option value="online" {if data.profile.chatstatus === "online"}selected="selected"{/if}>__MSG__AVAILABLE_TO_CHAT__</option>
            	    <option value="busy" {if data.profile.chatstatus === "busy"}selected="selected"{/if}>__MSG__BUSY__</option>
                    <option value="offline" {if data.profile.chatstatus === "offline"}selected="selected"{/if}>__MSG__OFFLINE__</option>
                </select>
            </form>
            {if data.profile.basic && data.profile["sakai:tags"] && data.profile["sakai:tags"].length > 0}
                <div class="entity_tags">
                    <div class="entity_tags_link_menu_border" id="entity_tags_link_menu" style="display:none;">
                        <div class="entity_tags_link_menu_list">
                            {var count = 0}
                            {for t in data.profile["sakai:tags"]}{if t.split("/")[0] !== "directory"}{var count = count +1}{if t_index > 0},{/if} <a href="/dev/search.html#tag=/tags/${escape(t)}" class="s3d-action">${unescape(t)}</a>{/if}{/for}
                        </div>
                    </div>
                    <a id="entity_tags_link" class="entity_tags_link" href="javascript:;">
                        <span>${count}
                        {if count > 1}
                            __MSG__TAGS__
                        {else}
                            __MSG__TAG__
                        {/if}
                        </span>
                    </a>
                </div>
            {/if}
        {/if}
        {if mode === "profile"}
            {if !sakai.data.me.user.anon}
                <button style="display:none" id="entity_add_to_contacts" class="s3d-button entity_action_button"><span class="s3d-button-inner">__MSG__ADD_TO_CONTACTS__</span></button>
                <span style="display:none" id="entity_contact_pending" class="entity_contact_span">__MSG__THIS_PERSON_HAS_BEEN_INVITED_AS_CONTACT__</span>
                <span style="display:none" id="entity_contact_accepted" class="entity_contact_span">__MSG__THIS PERSON IS A CONTACT__</span>
                <a href="javascript:;" style="display:none" id="entity_contact_invited">__MSG__ACCEPT_INVITATION__</a>
            {/if}
            {if data.profile.basic && data.profile["sakai:tags"] && data.profile["sakai:tags"].length > 0}
                <div class="entity_tags">
                    <div class="entity_tags_link_menu_border" id="entity_tags_link_menu" style="display:none;">
                        <div class="entity_tags_link_menu_list">
                            {var count = 0}
                            {for t in data.profile["sakai:tags"]}{if t.split("/")[0] !== "directory"}{var count = count +1}{if t_index > 0},{/if} <a href="/dev/search.html#tag=/tags/${escape(t)}" class="s3d-action">${unescape(t)}</a>{/if}{/for}
                        </div>
                    </div>
                    <a id="entity_tags_link" class="entity_tags_link" href="javascript:;">
                        <span>${count}
                        {if count > 1}
                            __MSG__TAGS__
                        {else}
                            __MSG__TAG__
                        {/if}
                        </span>
                    </a>
                </div>
            {/if}
        {/if}
        {if mode === "content"}
            {if data.profile.mimetype === "x-sakai/link"}
                <a href="${data.profile.revurl}" id="content_profile_file_details_action_download" class="s3d-button entity_action_button" target="_blank">
                    <span class="s3d-button-inner">
                        __MSG__OPEN_THIS_LINK__
                    </span>
                </a>
            {else}
                <a href="${data.profile.contentpath}/${data.profile.name}" id="content_profile_file_details_action_download" class="s3d-button entity_action_button" target="_blank">
                    <span class="s3d-button-inner">
                        __MSG__DOWNLOAD_FILE__
                    </span>
                </a>
            {/if}
            {if data.profile["sakai:tags"] && data.profile["sakai:tags"].split(",").length > 0}
                <div class="entity_tags">
                    <div class="entity_tags_link_menu_border" id="entity_tags_link_menu" style="display:none;">
                        <div class="entity_tags_link_menu_list">
                            {var count = 0}
                            {for t in data.profile['sakai:tags'].split(",")}{if t.split("/")[0] !== "directory"}{var count = count +1}{if t_index > 0},{/if} <a href="/dev/search.html#tag=/tags/${t}" class="s3d-action">${t}</a>{/if}{/for}
                        </div>
                        <div class="entity_tags_link_menu_list">
                        </div>
                    </div>
                    <a id="entity_tags_link" class="entity_tags_link" href="javascript:;">
                        <span>${count}
                        {if count > 1}
                            __MSG__TAGS__
                        {else}
                            __MSG__TAG__
                        {/if}
                        </span>
                    </a>
                </div>
            {/if}
        {/if}
        {if mode === "group"}
            <button id="entity_group_leave" class="s3d-button entity_action_button" style="display:none;"><span class="s3d-button-inner">__MSG__LEAVE_GROUP__</span></button>
            <button id="entity_group_join" class="s3d-button entity_action_button" style="display:none;"><span class="s3d-button-inner">__MSG__JOIN_GROUP__</span></button>
            <button id="entity_group_join_request" class="s3d-button entity_action_button" style="display:none;"><span class="s3d-button-inner">__MSG__REQUEST_TO_JOIN__</span></button>
            <button id="entity_group_join_request_pending" class="s3d-button entity_action_button" disabled="disabled" style="display:none;"><span class="s3d-button-inner">__MSG__REQUEST_PENDING__</span></button>

            {if data.profile && data.profile["sakai:tags"] && data.profile["sakai:tags"].length > 0}
                <div class="entity_tags entity_tags_group">
                    <div class="entity_tags_link_menu_border" id="entity_tags_link_menu" style="display:none;">
                        <div class="entity_tags_link_menu_list">
                            {var count = 0}
                            {for t in data.profile["sakai:tags"]}{if t.split("/")[0] !== "directory"}{var count = count +1}{if t_index > 0},{/if} <a href="/dev/search.html#tag=/tags/${escape(t)}" class="s3d-action">${unescape(t)}</a>{/if}{/for}
                        </div>
                    </div>
                    <a id="entity_tags_link" class="entity_tags_link" href="javascript:;">
                        <span>${count}
                        {if count > 1}
                            __MSG__TAGS__
                        {else}
                            __MSG__TAG__
                        {/if}
                        </span>
                    </a>
                </div>
            {/if}
        {/if}
    </div>
--></div>

<!-- JAVASCRIPT -->
<script type="text/javascript" src="/devwidgets/entity/javascript/entity.js"></script><|MERGE_RESOLUTION|>--- conflicted
+++ resolved
@@ -69,13 +69,8 @@
         {if mode === "content"}
             {if data.profile}
                 <div class="fl-force-left entity_picture">
-<<<<<<< HEAD
-                    {if data.profile.mimetype === "image/jpeg" || data.profile.mimetype === "image/png" || data.profile.mimetype === "image/gif"}
-                        <img id="entity_profile_picture" src="${data.profile.path}?${Math.random()}" alt="${sakai.config.MimeTypes[data.profile.mimetype].description}"/>
-=======
                     {if data.profile.mimetype === "image/pjpeg" || data.profile.mimetype === "image/jpeg" || data.profile.mimetype === "image/png" || data.profile.mimetype === "image/gif"}
                         <img id="entity_profile_picture" src="${data.profile.path}" alt="${sakai.config.MimeTypes[data.profile.mimetype].description}"/>
->>>>>>> 17702802
                     {elseif sakai.config.MimeTypes[data.profile.mimetype]}
                         <img id="entity_profile_picture" src="${sakai.config.MimeTypes[data.profile.mimetype].URL}" alt="${sakai.config.MimeTypes[data.profile.mimetype].description}"/>
                     {else}
