/*
 * Licensed to the Sakai Foundation (SF) under one
 * or more contributor license agreements. See the NOTICE file
 * distributed with this work for additional information
 * regarding copyright ownership. The SF licenses this file
 * to you under the Apache License, Version 2.0 (the
 * "License"); you may not use this file except in compliance
 * with the License. You may obtain a copy of the License at
 *
 *     http://www.apache.org/licenses/LICENSE-2.0
 *
 * Unless required by applicable law or agreed to in writing,
 * software distributed under the License is distributed on an
 * "AS IS" BASIS, WITHOUT WARRANTIES OR CONDITIONS OF ANY
 * KIND, either express or implied. See the License for the
 * specific language governing permissions and limitations under the License.
 */

/* General */
.entity_header {margin: 10px 0 17px 0; padding: 0; width: 420px;}
.entity_header_text {font-size:22px; font-weight:bold; line-height:24px; margin-right:15px;}
.entity_picture {margin: 0 20px 5px 0;}
<<<<<<< HEAD
.entity_picture img {width:96px}
=======
.entity_picture img {width:64px;}
>>>>>>> 36ddde96
.entity_description {width:200px;}

/* Container */
#entity_container {margin: 19px 0 15px 7px; overflow: hidden;}
#entity_container .entity_profile_status_input_dummy {color: #aaa}
#entity_container form#entity_profile_status {margin-top: 10px;}
#entity_container form button{margin-left: 5px}
#entity_container form input[type="text"]{width: 14em}
#entity_container input[type="text"] {border: 1px solid #ddd;padding: 3px}
.entity_container_left {width: 300px}
.entity_container_right {margin-top: 10px; padding-left: 0px; width: 250px}
.entity_container_right strong {clear: both;: block;float:left;overflow:hidden;width: 90px}
.entity_container_top_margin {margin-top:15px;}

/* Content */
.entity_content_about {margin-top: 10px;}
#entity_container h1 {margin:0;}
.entity_group_edit {padding-right: 5px;}
.entity_content_filetype {color: #aaaaaa; padding-right: 5px;}
#entity_profile_picture {width:100px;}

/* Actions */
.entity_actions {margin-top:10px; overflow:hidden;}
.entity_action_button {margin-bottom: 10px;}

/* List box for tags and locations */
#entity_tags_link, #entity_locations_link {padding: 5px 5px 5px 5px;}
.entity_tags_link, .entity_locations_link {border: 1px solid #fff;}
.entity_tags_link:hover, .entity_locations_link:hover {border: 1px solid #ddd;}
.entity_list_open {border: 1px solid #ddd !important;}
#entity_tags_link span, #entity_locations_link span {background: url('/dev/_images/arrow_down_sm2.png') center right no-repeat; padding: 0 17px 0 5px;}
#entity_tags_link_menu, #entity_locations_link_menu {background-color: #FFFFFF; position: absolute; z-index:400; width: 300px; border: 1px solid #ddd;}
#entity_tags_link_menu .entity_tags_link_menu_list, #entity_locations_link_menu .entity_locations_link_menu_list {padding: 5px;}
.entity_locations_list {padding-top: 20px;}
.entity_location {margin: 20px 0 0 10px;}
.entity_location_divider {color: #006e96; font-weight: bold; font-size: 13px;}
.entity_location_show_all {padding:0px;margin:0px;}
<|MERGE_RESOLUTION|>--- conflicted
+++ resolved
@@ -20,11 +20,7 @@
 .entity_header {margin: 10px 0 17px 0; padding: 0; width: 420px;}
 .entity_header_text {font-size:22px; font-weight:bold; line-height:24px; margin-right:15px;}
 .entity_picture {margin: 0 20px 5px 0;}
-<<<<<<< HEAD
-.entity_picture img {width:96px}
-=======
 .entity_picture img {width:64px;}
->>>>>>> 36ddde96
 .entity_description {width:200px;}
 
 /* Container */
