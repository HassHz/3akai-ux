--- conflicted
+++ resolved
@@ -426,48 +426,8 @@
             var groupid = entityconfig.data.profile["sakai:group-id"],
                 groupType = "members";
 
-<<<<<<< HEAD
             if (entityconfig.data.profile.role === "manager") {
                 groupType = "managers";
-=======
-    /**
-     * Check whether a user is already a contact, invited or pending
-     * @param {String} userid    the user's userid
-     */
-    var checkContact = function(userid) {
-        // Do a batch request to get contacts, invited and pending
-        var reqs = [
-            {
-                url : sakai.config.URL.CONTACTS_FIND,
-                method : "GET",
-                parameters : {
-                    items: 100,
-                    page: 0,
-                    state: "ACCEPTED"
-                }
-            },
-            {
-                url : sakai.config.URL.CONTACTS_FIND,
-                method : "GET",
-                parameters : {
-                    items: 100,
-                    page: 0,
-                    state: "INVITED"
-                }
-            },
-            {
-                url : sakai.config.URL.CONTACTS_FIND,
-                method : "GET",
-                parameters : {
-                    items: 100,
-                    page: 0,
-                    state: "PENDING"
-                }
-            },
-            {
-                url : sakai.config.URL.PRESENCE_CONTACTS_SERVICE,
-                method : "GET"
->>>>>>> 7902200d
             }
 
             // remove user from group
@@ -490,7 +450,6 @@
             });
         };
 
-<<<<<<< HEAD
         //////////////
         // CONTACTS //
         //////////////
@@ -503,20 +462,35 @@
             // Do a batch request to get contacts, invited and pending
             var reqs = [
                 {
-                    "url" : sakai.config.URL.CONTACTS_FIND + "?state=ACCEPTED&page=0&items=100",
-                    "method" : "GET"
+                    url : sakai.config.URL.CONTACTS_FIND,
+                    method : "GET",
+                    parameters : {
+                        items: 100,
+                        page: 0,
+                        state: "ACCEPTED"
+                    }
                 },
                 {
-                    "url" : sakai.config.URL.CONTACTS_FIND + "?state=INVITED&page=0&items=100",
-                    "method" : "GET"
+                    url : sakai.config.URL.CONTACTS_FIND,
+                    method : "GET",
+                    parameters : {
+                        items: 100,
+                        page: 0,
+                        state: "INVITED"
+                    }
                 },
                 {
-                    "url" : sakai.config.URL.CONTACTS_FIND + "?state=PENDING&page=0&items=100",
-                    "method" : "GET"
+                    url : sakai.config.URL.CONTACTS_FIND,
+                    method : "GET",
+                    parameters : {
+                        items: 100,
+                        page: 0,
+                        state: "PENDING"
+                    }
                 },
                 {
-                    "url" : sakai.config.URL.PRESENCE_CONTACTS_SERVICE,
-                    "method" : "GET"
+                    url : sakai.config.URL.PRESENCE_CONTACTS_SERVICE,
+                    method : "GET"
                 }
             ];
 
@@ -526,24 +500,6 @@
                     if (entityconfig.data.profile.chatstatus !== contactProfile.chatstatus) {
                         $("#entity_contact_" + entityconfig.data.profile.chatstatus).hide();
                         entityconfig.data.profile.chatstatus = contactProfile.chatstatus;
-=======
-        $.ajax({
-            cache: false,
-            url: "/system/batch",
-            type: "POST",
-            data: {
-                "requests": $.toJSON(reqs)
-            },
-            success: function(data){
-                var presence = $.parseJSON(data.results[3].body);
-                for (var l in presence.contacts){
-                    if (presence.contacts[l].user === userid){
-                        if (presence.contacts[l].profile.chatstatus && presence.contacts[l]["sakai:status"] === "online") {
-                            entityconfig.data.profile.chatstatus = presence.contacts[l].profile.chatstatus;
-                        } else {
-                            entityconfig.data.profile.chatstatus = "offline";
-                        }
->>>>>>> 7902200d
                         $("#entity_contact_" + entityconfig.data.profile.chatstatus).show();
                     }
                 } else {
@@ -554,6 +510,7 @@
             };
 
             $.ajax({
+                cache: false,
                 url: "/system/batch",
                 type: "POST",
                 data: {
@@ -574,31 +531,22 @@
                             $(window).bind("sakai-chat-update", handleChatUpdate);
                         }
                     }
-<<<<<<< HEAD
                     var contacts = $.parseJSON(data.results[0].body);
                     for (var i in contacts.results){
                         if (contacts.results[i].target === userid){
                             $("#entity_contact_accepted").show();
                             return true;
                         }
-=======
-                }
-                var invited = $.parseJSON(data.results[1].body);
-                for (var j in invited.results){
-                    if (invited.results[j].target === userid){
-                        // is this a request to automatically accept an invitation?
-                        var request = new Querystring();
-                        if (request.get("accept", "false") === "true") {
-                            // automatically accept the invitation
-                            acceptInvitation(userid);
-                        }
-                        $("#entity_contact_invited").show();
-                        return true;
->>>>>>> 7902200d
                     }
                     var invited = $.parseJSON(data.results[1].body);
                     for (var j in invited.results){
                         if (invited.results[j].target === userid){
+                            // is this a request to automatically accept an invitation?
+                            var request = new Querystring();
+                            if (request.get("accept", "false") === "true") {
+                                // automatically accept the invitation
+                                acceptInvitation(userid);
+                            }
                             $("#entity_contact_invited").show();
                             return true;
                         }
@@ -616,11 +564,10 @@
             });
         };
 
-<<<<<<< HEAD
         /**
          * Accept a contact invitation
          */
-        var acceptInvitation = function(userid){
+        var acceptInvitation = function (userid) {
             $.ajax({
                 url: "/~" + sakai.data.me.user.userid + "/contacts.accept.html",
                 type: "POST",
@@ -628,47 +575,31 @@
                 success: function(data){
                     $("#entity_contact_invited").hide();
                     $("#entity_contact_accepted").show();
-                }
-            });
-        };
-=======
-    /**
-     * Accept a contact invitation
-     */
-    var acceptInvitation = function (userid) {
-        $.ajax({
-            url: "/~" + sakai.data.me.user.userid + "/contacts.accept.html",
-            type: "POST",
-            data : {"targetUserId":userid},
-            success: function(data){
-                $("#entity_contact_invited").hide();
-                $("#entity_contact_accepted").show();
-                var notificationMsg = sakai.api.i18n.General.getValueForKey(
-                    "YOU_HAVE_ACCEPTED_CONTACT_INVITATION").replace(
-                    /\$\{displayName\}/gi, sakai.api.User.getDisplayName(
-                        entityconfig.data.profile
-                    )
-                );
-                sakai.api.Util.notification.show(
-                    sakai.api.i18n.General.getValueForKey("MY_CONTACTS"),
-                    notificationMsg
-                );
-            },
-            error: function (data) {
-                var notificationMsg = sakai.api.i18n.General.getValueForKey(
-                    "THERE_WAS_AN_ERROR_ACCEPTING_CONTACT").replace(
-                    /\$\{displayName\}/gi, sakai.api.User.getDisplayName(
-                        entityconfig.data.profile
-                    )
-                );
-                sakai.api.Util.notification.show(
-                    sakai.api.i18n.General.getValueForKey("MY_CONTACTS"),
-                    notificationMsg
-                );
-            }
-        });
-    };
->>>>>>> 7902200d
+                    var notificationMsg = sakai.api.i18n.General.getValueForKey(
+                        "YOU_HAVE_ACCEPTED_CONTACT_INVITATION").replace(
+                        /\$\{displayName\}/gi, sakai.api.User.getDisplayName(
+                            entityconfig.data.profile
+                        )
+                    );
+                    sakai.api.Util.notification.show(
+                        sakai.api.i18n.General.getValueForKey("MY_CONTACTS"),
+                        notificationMsg
+                    );
+                },
+                error: function (data) {
+                    var notificationMsg = sakai.api.i18n.General.getValueForKey(
+                        "THERE_WAS_AN_ERROR_ACCEPTING_CONTACT").replace(
+                        /\$\{displayName\}/gi, sakai.api.User.getDisplayName(
+                            entityconfig.data.profile
+                        )
+                    );
+                    sakai.api.Util.notification.show(
+                        sakai.api.i18n.General.getValueForKey("MY_CONTACTS"),
+                        notificationMsg
+                    );
+                }
+            });
+        };
 
         /////////////
         // BINDING //
