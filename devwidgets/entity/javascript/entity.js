/*
 * Licensed to the Sakai Foundation (SF) under one
 * or more contributor license agreements. See the NOTICE file
 * distributed with this work for additional information
 * regarding copyright ownership. The SF licenses this file
 * to you under the Apache License, Version 2.0 (the
 * "License"); you may not use this file except in compliance
 * with the License. You may obtain a copy of the License at
 *
 *     http://www.apache.org/licenses/LICENSE-2.0
 *
 * Unless required by applicable law or agreed to in writing,
 * software distributed under the License is distributed on an
 * "AS IS" BASIS, WITHOUT WARRANTIES OR CONDITIONS OF ANY
 * KIND, either express or implied. See the License for the
 * specific language governing permissions and limitations under the License.
 */
require(["jquery", "sakai/sakai.api.core"], function($, sakai) {

    /**
     * @name sakai_global.entity
     *
     * @class entity
     *
     * @description
     * Initialize the entity widget
     *
     * @version 0.0.1
     * @param {String} tuid Unique id of the widget
     * @param {Boolean} showSettings Show the settings of the widget or not
     */
    sakai_global.entity = function(tuid, showSettings){

        /////////////////////////////
        // CONFIGURATION VARIABLES //
        /////////////////////////////

        var $rootel = $("#" + tuid);

        // Containers
        var entityContainer = "#entity_container";
        var entityUserPictureDropdown = ".entity_user_picture_dropdown";
        var entityUserCreateAddDropdown = ".entity_user_create_add_dropdown";

        // Buttons
        var entityUserCreateAndAdd = "#entity_user_create_and_add";
        var entityUserImage = "#entity_user_image";
        var entityUserMessage = "#entity_user_message";
        var entityUserAddToContacts = "#entity_user_add_to_contacts";
        var entityUserDropdown = "#entity_user_image.s3d-dropdown-menu";

        /**
         * The 'context' variable can have the following values:
         * - 'user_me' When the viewed user page is the current logged in user
         * - 'user_other' When the viewed user page is a user that is not a contact
         * - 'contact' When the viewed user page is one of a contact
         * @param {String} context String defining the context of the entity widget
         */
        var addBinding = function(context){
            switch(context.type){
                case "user_me":
                    $(entityUserCreateAndAdd).bind("click", function(){
                        if($(this).hasClass("entity_user_created_add_clicked")){
                            $(this).removeClass("entity_user_created_add_clicked");
                            $(entityUserCreateAddDropdown).hide();
                        }else{
                            $(this).addClass("entity_user_created_add_clicked");
                            $(entityUserCreateAddDropdown).show();
                            $(entityUserCreateAddDropdown).css("left", $(this).position().left - 38);
                        }
                    });
                    $(entityUserDropdown).hover(function(){
                        var $li = $(this);
                        var $subnav = $li.children(".s3d-dropdown-container");

                        var pos = $li.position();
                        $subnav.css("left", pos.left + 15);
                        $subnav.css("margin-top", $li.height() + 4 + "px");
                        $subnav.show();
                    }, function(){
                        var $li = $(this);
                        $li.children(".s3d-dropdown-container").hide();
                    });
                    break;
                case "user_other":
                    $(entityUserMessage).bind("click", function(){
                        // Place message functionality
                    });
                    $(entityUserAddToContacts).bind("click", function(){
                        // Place contacts functionality
                    });
                    break;
                case "contact":
                    $(entityUserMessage).bind("click", function(){
                        // Place message functionality
                    });
                    break;
<<<<<<< HEAD
                case "group_managed":
                    $('#entity_groupsettings_dropdown').html(sakai.api.Util.TemplateRenderer("entity_groupsettings_dropdown", context));
=======
                case "group":
                    $(window).bind("ready.joinrequestbuttons.sakai", function() {
                        var url = "/system/userManager/group/" +
                            context.data.authprofile.groupid + ".managers.json";
                        $.ajax({
                            url: url,
                            success: function(managers){
                                $(window).trigger("init.joinrequestbuttons.sakai", [
                                    context.data.authprofile.groupid,
                                    context.data.authprofile["sakai:group-joinable"],
                                    managers.length,
                                    function (renderedButtons) {
                                        // onShow
                                        $("#joinrequestbuttons_widget", $rootel).show();
                                    }
                                ]);
                            }
                        });
                    });
                    sakai.api.Widgets.widgetLoader.insertWidgets("entity_container", false, $rootel);
>>>>>>> 111ab5c7
                    break;
                case "content_anon": //fallthrough
                case "content_not_shared": //fallthrough
                case "content_shared": //fallthrough
                case "content_managed":
                    var $entityContentUsersDialog = $("#entity_content_users_dialog");
                    var $entityContentUsersDialogContainer = $("#entity_content_users_dialog_list_container");
                    var entityContentUsersDialogTemplate = "#entity_content_users_dialog_list_template";

                    $entityContentUsersDialog.jqm({
                        modal: true,
                        overlay: 20,
                        toTop: true
                    });

                    $(".entity_content_people").live("click", function(){
                        $entityContentUsersDialog.jqmShow();

                        var userList = sakai_global.content_profile.content_data.members.managers.concat(sakai_global.content_profile.content_data.members.viewers);
                        var json = {
                            "userList": userList,
                            "type": "people",
                            sakai: sakai
                        };

                        // render dialog template
                        sakai.api.Util.TemplateRenderer(entityContentUsersDialogTemplate, json, $entityContentUsersDialogContainer);
                        $("#entity_content_users_dialog_heading").html($("#entity_content_people").html());

                        return false;
                    });

                    $(".entity_content_group").live("click", function(){
                        var userList = sakai_global.content_profile.content_data.members.managers.concat(sakai_global.content_profile.content_data.members.viewers);
                        $entityContentUsersDialog.jqmShow();

                        var json = {
                            "userList": userList,
                            "type": "groups",
                            sakai: sakai
                        };

                        // render users dialog template
                        sakai.api.Util.TemplateRenderer(entityContentUsersDialogTemplate, json, $entityContentUsersDialogContainer);
                        $entityContentUsersDialogContainer.show();
                        $("#entity_content_users_dialog_heading").html($("#entity_content_groups").html());

                        return false;
                    });

                    $('#entity_contentsettings_dropdown').html(sakai.api.Util.TemplateRenderer("entity_contentsettings_dropdown", context));

                    $("#entity_comments_link").live("click", function(){
                        $("html:not(:animated),body:not(:animated)").animate({ scrollTop: $("#comments_mainContainer").offset().top}, 500 );
                        $("#comments_txtMessage").focus();
                       return false;

                    });
                    break;
            }
       };

        var renderEntity = function(context){
            context.sakai = sakai;
            $(entityContainer).html(sakai.api.Util.TemplateRenderer("entity_" + context.context + "_template", context));
            $("#entity_message").click(function(){
                var to = {type: context.context};
                if (to.type === "group") {
                    to.uuid = context.data.authprofile["groupid"];
                    to.username = context.data.authprofile["sakai:group-title"];
                }
                $(window).trigger("initialize.sendmessage.sakai", to);
            });
        };

        $(window).bind("sakai.entity.init", function(ev, context, type, data){
            var obj = {
                "context": context,
                "type": type,
                "anon": sakai.data.me.user.anon || false,
                "data": data || {}
            };
            renderEntity(obj);
            addBinding(obj);
            $('#entity_contentsettings_dropdown').jqm({
                modal: false,
                overlay: 1,
                toTop: true,
                zIndex: 3000
            });

            $('#entity_groupsettings_dropdown').jqm({
                modal: false,
                overlay: 1,
                toTop: true,
                zIndex: 3000
            });

            $('#entity_content_permissions').click(function(){
                var $this = $(this);
                $('#entity_contentsettings_dropdown')
                .css({'top':$this.offset().top + $this.height() - 5,'left':$this.offset().left + $this.width() / 2 - 160})
                .jqmShow();
            });

            $("#entity_group_permissions").click(function(){
                var $this = $(this);
                $('#entity_groupsettings_dropdown')
                .css({'top':$this.offset().top + $this.height() - 5,'left':$this.offset().left + $this.width() / 2 - 160})
                .jqmShow();
            });

            $('#ew_permissions>a').click(function(e){
                e.preventDefault();
                $(window).trigger("init.contentpermissions.sakai");
                $('#entity_contentsettings_dropdown').jqmHide();
            });

            $('#ew_upload>a').click(function(e){
                e.preventDefault();
                $(window).trigger("init.fileupload.sakai");
                $('#entity_contentsettings_dropdown').jqmHide();
            });

        });

        $(window).bind("ready.contentpreview.sakai", function(){
            $("#ew_content_preview_delete>a").bind("click", function(e){
                e.preventDefault();
                window.scrollTo(0,0);
                $(window).trigger('init.deletecontent.sakai', [sakai_global.content_profile.content_data,
                    function (success) {
                        if (success) {
                            // Wait for 2 seconds
                            setTimeout(function () {
                                // Relocate to the my sakai page
                                document.location = "/dev/me.html";  // TODO TEMPORARY REDIRECT!!!
                            }, 2000);
                        }
                    }]
                );
                $('#entity_contentsettings_dropdown').jqmHide();
            });
        });

        $(window).trigger("sakai.entity.ready");

    };
    sakai.api.Widgets.widgetLoader.informOnLoad("entity");
});<|MERGE_RESOLUTION|>--- conflicted
+++ resolved
@@ -95,10 +95,9 @@
                         // Place message functionality
                     });
                     break;
-<<<<<<< HEAD
                 case "group_managed":
                     $('#entity_groupsettings_dropdown').html(sakai.api.Util.TemplateRenderer("entity_groupsettings_dropdown", context));
-=======
+                    break;
                 case "group":
                     $(window).bind("ready.joinrequestbuttons.sakai", function() {
                         var url = "/system/userManager/group/" +
@@ -119,7 +118,6 @@
                         });
                     });
                     sakai.api.Widgets.widgetLoader.insertWidgets("entity_container", false, $rootel);
->>>>>>> 111ab5c7
                     break;
                 case "content_anon": //fallthrough
                 case "content_not_shared": //fallthrough
