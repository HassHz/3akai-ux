/*
 * Licensed to the Sakai Foundation (SF) under one
 * or more contributor license agreements. See the NOTICE file
 * distributed with this work for additional information
 * regarding copyright ownership. The SF licenses this file
 * to you under the Apache License, Version 2.0 (the
 * "License"); you may not use this file except in compliance
 * with the License. You may obtain a copy of the License at
 *
 *     http://www.apache.org/licenses/LICENSE-2.0
 *
 * Unless required by applicable law or agreed to in writing,
 * software distributed under the License is distributed on an
 * "AS IS" BASIS, WITHOUT WARRANTIES OR CONDITIONS OF ANY
 * KIND, either express or implied. See the License for the
 * specific language governing permissions and limitations under the License.
 */

/*
 * Dependencies
 *
 * /dev/lib/jquery/plugins/jquery.json.js (toJSON)
 * /dev/lib/jquery/plugins/jqmodal.sakai-edited.js
 * /dev/lib/misc/trimpath.template.js (TrimpathTemplates)
 * /dev/lib/jquery/plugins/jquery.timeago.js (Timeago)
 * /dev/lib/jquery/plugins/jquery.threedots.js (ThreeDots)
 */
<<<<<<< HEAD
sakai.entity = function(tuid, showSettings){


    /////////////////////////////
    // CONFIGURATION VARIABLES //
    /////////////////////////////

    // Chat status
    var availableStatus = "chat_available_status_";
    var availableStatus_online = availableStatus + "online";
    var availableStatus_busy = availableStatus + "busy";
    var availableStatus_offline = availableStatus + "offline";

    var entitymodes = ["myprofile", "profile", "group", "content"];
    var entityconfig = {
        mode: entitymodes[0], // Set the default entity mode
        data: {
            profile: "",
            count: {
                messages_unread: 0,
                contacts_accepted: 0,
                contacts_invited: 0,
                contacts_pending: 0,
                groups: 0,
                contents: 0
            }
        }
    };
    var profile_dummy_status;
    var profile_status_value;

    ///////////////////
    // CSS SELECTORS //
    ///////////////////

    var $rootel = $("#" + tuid);

    // Container
    var $entity_container = $("#entity_container", $rootel);
    var $entity_container_template;
    var $entity_container_template_myprofile = $("#entity_container_template_myprofile", $rootel);
    var $entity_container_template_profile = $("#entity_container_template_profile", $rootel);
    var $entity_container_template_group = $("#entity_container_template_group", $rootel);
    var $entity_container_template_content = $("#entity_container_template_content", $rootel);
    var $entity_container_actions = $("#entity_container_actions", $rootel);

    // Profile
    var $entity_profile_status;
    var $entity_profile_status_input;
    var entity_profile_status_input_dummy = "entity_profile_status_input_dummy";
    var $entity_profile_status_input_dummy;
    var $entity_profile_status_input_saving;
    var $entity_profile_status_input_saving_failed;

    // Chat status
    var entityProfileChatstatus = "#entity_profile_chatstatus";
    var profileChatStatusClass = ".myprofile_chat_status";
    var profileChatStatusID = "#myprofile_chat_status_";
    var $entity_profile_status_title = "#entity_profile_status_title";
    var $entity_profile_status_body = "#entity_profile_status_body";

    // Tags Link
    var tagsLink = "#entity_tags_link";
    var tagsLinkMenu = tagsLink + "_menu";
    //var tagsLinkMenuLink = tagsLink + "_menu" + " a";

    // Locations Link
    var locationsLink = "#entity_locations_link";
    var locationsLinkMenu = locationsLink + "_menu";
    //var locationsLinkMenuLink = locationsLink + "_menu" + " a";

    // Group buttons
    var entityGroup = "#entity_group";
    var entityGroupLeave = entityGroup + "_leave";
    var entityGroupJoin = entityGroup + "_join";
    var entityGroupJoinRequest = entityGroupJoin + '_request';
    var entityGroupJoinRequestPending = entityGroupJoin + '_request_pending';

    // Content Profile
    var $entityContentUsersDialog = $("#entity_content_users_dialog");
    var $entityContentUsersDialogContainer = $("#entity_content_users_dialog_list_container", $rootel);
    var $entityContentUsersDialogTemplate = $("#entity_content_users_dialog_list_template", $rootel);
    var $entityContentActivityDialog = $("#entity_content_activity_dialog");
    var $entityContentActivityDialogContainer = $("#entity_content_activity_dialog_list_container", $rootel);
    var $entityContentActivityDialogTemplate = $("#entity_content_activity_dialog_list_template", $rootel);

    var authprofileURL;

    ////////////////////
    // UTIL FUNCTIONS //
    ////////////////////
=======
require(["jquery", "sakai/sakai.api.core"], function($, sakai) {
>>>>>>> 10f2f825

    /**
     * @name sakai_global.entity
     *
     * @class entity
     *
     * @description
     * Initialize the entity widget - this widget provides person / space and content information
     * http://jira.sakaiproject.org/browse/SAKIII-371
     *
     * @version 0.0.1
     * @param {String} tuid Unique id of the widget
     * @param {Boolean} showSettings Show the settings of the widget or not
     */
    sakai_global.entity = function(tuid, showSettings){

        /////////////////////////////
        // CONFIGURATION VARIABLES //
        /////////////////////////////

        // Chat status
        var availableStatus = "chat_available_status_";
        var availableStatus_online = availableStatus + "online";
        var availableStatus_busy = availableStatus + "busy";
        var availableStatus_offline = availableStatus + "offline";

        var entitymodes = ["myprofile", "profile", "group", "content"];
        var entityconfig = {
            mode: entitymodes[0], // Set the default entity mode
            data: {
                profile: "",
                count: {
                    messages_unread: 0,
                    contacts_accepted: 0,
                    contacts_invited: 0,
                    contacts_pending: 0,
                    groups: 0,
                    contents: 0
                }
            }
        };
        var profile_dummy_status;
        var profile_status_value;

        ///////////////////
        // CSS SELECTORS //
        ///////////////////

        var $rootel = $("#" + tuid);

        // Container
        var $entity_container = $("#entity_container", $rootel);
        var $entity_container_template;
        var $entity_container_template_myprofile = $("#entity_container_template_myprofile", $rootel);
        var $entity_container_template_profile = $("#entity_container_template_profile", $rootel);
        var $entity_container_template_group = $("#entity_container_template_group", $rootel);
        var $entity_container_template_content = $("#entity_container_template_content", $rootel);
        var $entity_container_actions = $("#entity_container_actions", $rootel);

        // Profile
        var $entity_profile_status;
        var $entity_profile_status_input;
        var entity_profile_status_input_dummy = "entity_profile_status_input_dummy";
        var $entity_profile_status_input_dummy;
        var $entity_profile_status_input_saving;
        var $entity_profile_status_input_saving_failed;

        // Chat status
        var entityProfileChatstatus = "#entity_profile_chatstatus";
        var profileChatStatusClass = ".myprofile_chat_status";
        var profileChatStatusID = "#myprofile_chat_status_";
        var $entity_profile_status_title = "#entity_profile_status_title";
        var $entity_profile_status_body = "#entity_profile_status_body";

        // Tags Link
        var tagsLink = "#entity_tags_link";
        var tagsLinkMenu = tagsLink + "_menu";
        //var tagsLinkMenuLink = tagsLink + "_menu" + " a";

        // Locations Link
        var locationsLink = "#entity_locations_link";
        var locationsLinkMenu = locationsLink + "_menu";
        //var locationsLinkMenuLink = locationsLink + "_menu" + " a";

        // Group buttons
        var entityGroup = "#entity_group";
        var entityGroupLeave = entityGroup + "_leave";
        var entityGroupJoin = entityGroup + "_join";
        var entityGroupJoinRequest = entityGroupJoin + '_request';
        var entityGroupJoinRequestPending = entityGroupJoin + '_request_pending';

        // Content Profile
        var $entityContentUsersDialog = $("#entity_content_users_dialog");
        var $entityContentUsersDialogContainer = $("#entity_content_users_dialog_list_container", $rootel);
        var $entityContentUsersDialogTemplate = $("#entity_content_users_dialog_list_template", $rootel);
        var $entityContentActivityDialog = $("#entity_content_activity_dialog");
        var $entityContentActivityDialogContainer = $("#entity_content_activity_dialog_list_container", $rootel);
        var $entityContentActivityDialogTemplate = $("#entity_content_activity_dialog_list_template", $rootel);

        var authprofileURL;

        ////////////////////
        // UTIL FUNCTIONS //
        ////////////////////

        /**
         * Show or hide the tags link menu
         * @param {String} menuBox menu box we want to display
         * @param {String} menuLink link the user clicked to display the menu box
         * @param {Boolean} hideOnly
         *  true: Hide the menu only
         *  false: Show or hide the menu depending if it's already visible
         */
        var showHideListLinkMenu = function(menuBox, menuLink, hideOnly){
            if ($(menuBox).is(":visible") || hideOnly) {
                $(menuBox).hide();
                $(menuLink).removeClass("entity_list_open");
            } else {
                if ($(tagsLinkMenu).is(":visible") || $(locationsLinkMenu).is(":visible")) {
                    // hide other menus if they are open
                    $(tagsLinkMenu).hide();
                    $(tagsLink).removeClass("entity_list_open");
                    $(locationsLinkMenu).hide();
                    $(locationsLink).removeClass("entity_list_open");
                }
                $(menuBox).css("left", Math.round($(menuLink).offset().left) + "px");
                $(menuBox).css("top", (Math.round($(menuLink).offset().top) + $(menuLink).height()) + "px");
                $(menuLink).addClass("entity_list_open");
                $(menuBox).show();
            }
        };

        /**
         * Render the main entity template
         */
        var renderTemplate = function(){
            sakai.api.Util.TemplateRenderer($entity_container_template, {data: entityconfig.data, mode: entityconfig.mode, sakai: sakai}, $entity_container);
            $entity_container.show();
            // make sure the newly added content is properly styled with
            // threedots truncation
            if ($(".entity_threedots").length) {
                $(".entity_threedots").ThreeDots({
                    max_rows: 1,
                    text_span_class: "threedots",
                    alt_text_t: true
                });
            }
        };

        /**
         * Check whether there is a valid picture for the user
         * @param {Object} profile The profile object that could contain the profile picture
         * @return {String}
         * The complete URL of the profile picture
         * Will be an empty string if there is no picture
         */
        var constructProfilePicture = function(profile){

            // if (profile.basic.elements.picture && profile["rep:userId"]) {
            // profile.basic.elements object does not have picture information
            // if there is profile picture and userId
            // return the picture links
            if(profile.picture && (profile["rep:userId"] || profile["sakai:group-id"])) {

                var id = null;
                if (profile["rep:userId"]){
                    id = profile["rep:userId"];
                } else if (profile["sakai:group-id"]){
                    id = profile["sakai:group-id"];
                }
                //change string to json object and get name from picture object
                var picture_name = $.parseJSON(profile.picture).name;

                //return "/~" + profile["rep:userId"] + "/public/profile/" + profile.basic.elements.picture.value.name;
                return "/~" + id + "/public/profile/" + picture_name;
            }
            else {
                return "";
            }

        };

        /**
         * Change the chat status for the current user
         * @param {String} chatstatus The chatstatus you want to update the chatstatus with
         * @param {Function} [callback] A callback function that gets fired after the request
         */
        var changeChatStatus = function(chatstatus){
            sakai.data.me.profile = $.extend(true, {}, sakai.data.me.profile, {"chatstatus": chatstatus});

            var data = {
                "chatstatus": chatstatus,
                "_charset_": "utf-8"
            };

            $.ajax({
                url: "/~" + sakai.data.me.profile["rep:userId"] + "/public/authprofile",
                type: "POST",
                data: data,
                success: function(data){
                    $(window).trigger("chat_status_change", chatstatus);
                },
                error: function(xhr, textStatus, thrownError){
                    debug.error("Entity widget - An error occured when sending the status to the server.");
                }
             });

        };

        /**
         * Change the selected value of the dropdown list to the current chat status
         * @param {Object} chatstatus status which has to come up in the dropdown list
         */
        var updateChatStatusElement = function(chatstatus){
            $(entityProfileChatstatus).val(chatstatus);
        };

        /**
         * Gets the number of members and managers in a group and determines users role
         */
        var getGroupMembersManagers = function(){
            var requests = []; // Array used to contain all the information we need to send to the batch post
            var groupid = entityconfig.data.profile["sakai:group-id"];
            requests[0] = {
                "url": "/system/userManager/group/" + groupid + ".members.json",
                "method": "GET"
            };
            requests[1] = {
                "url": "/system/userManager/group/" + groupid + "-managers.members.json",
                "method": "GET"
            };

            $.ajax({
                url: sakai.config.URL.BATCH,
                traditional: true,
                type: "POST",
                data: {
                    requests: $.toJSON(requests)
                },
                async: false,
                success: function (data) {
                    var groupMembers = $.parseJSON(data.results[0].body);
                    var groupManagers = $.parseJSON(data.results[1].body);

                    // set the number of members and managers in this group
                    entityconfig.data.profile["memberCount"] = groupMembers.length;
                    entityconfig.data.profile["managerCount"] = groupManagers.length;

                    // set whether the current user's role
                    if (sakai.api.Groups.isCurrentUserAManager(groupid, sakai.data.me)) {
                        // current user is a manager
                        entityconfig.data.profile["role"] = "manager";
                    } else if (sakai.api.Groups.isCurrentUserAMember(groupid, sakai.data.me)) {
                        // current user must be a member and not a manager
                        // because of the structure of the if/else if
                        entityconfig.data.profile["role"] = "member";
                    } else {
                        // current user is either anonymous or a logged-in non-member
                        if (sakai.data.me.user.anon) {
                            entityconfig.data.profile["role"] = "anon";
                        } else {
                            entityconfig.data.profile["role"] = "non-member";
                        }
                    }
                }
            });
        };


        /**
         * Displays the specific type of group membership button
         * @param {String} type specifies which button to show. Options are:
         *  - join: "Join group" button
         *  - leave: "Leave group" button
         *  - request: "Request to join group" button
         *  - pending: "Join request pending" button
         * @return None
         */
        var showGroupMembershipButton = function (type) {
            hideGroupMembershipButton();
            $entity_container.addClass('joinable');
            $("div#sitespages_page_options").addClass('joinable');
            if (type && typeof(type) === "string") {
                switch(type) {
                    case "join":
                        $(entityGroupJoin, $rootel).show();
                        break;
                    case "leave":
                        $(entityGroupLeave, $rootel).show();
                        break;
                    case "request":
                        $(entityGroupJoinRequest, $rootel).show();
                        break;
                    case "pending":
                        $(entityGroupJoinRequestPending, $rootel).show();
                        break;
                }
            }
        };


        /**
         * Hides any showing group membership button
         */
        var hideGroupMembershipButton = function () {
            $entity_container.removeClass('joinable');
            $("div#sitespages_page_options").removeClass('joinable');
            $("button.entity_action_button", $rootel).hide();
        };


        /**
         * Sends a request to the group managers for the user to join as a member
         */
        var requestJoinGroup = function () {
            // add this user to the list of join requests for this group
            var groupid = entityconfig.data.profile["sakai:group-id"];
            sakai.api.Groups.addJoinRequest(sakai.data.me.user.userid, groupid,
            function (success) {
                if (success) {
                    // send a join request message to all group managers
                    /*
                     * ... to be fully implemented in Q2 ...
                     *

                    // set up message values
                    var username = sakai.data.me.profile.basic.elements.firstName.value +
                        " " + sakai.data.me.profile.basic.elements.lastName.value;
                    var groupname = entityconfig.data.profile["sakai:group-title"];
                    var subject = sakai.config.Groups.JoinRequest.title.replace(/\$\{user\}/gi, username);
                    subject = subject.replace(/\$\{group\}/gi, groupname);
                    var body = sakai.config.Groups.JoinRequest.body.replace(/\$\{user\}/gi, username);
                    body = body.replace(/\$\{group\}/gi, groupname);
                    var groupmanagers = groupid + "-managers";

                    // send message
                    sakai.api.Communication.sendMessage(groupmanagers, sakai.data.me.user.userid, 
                        subject, body, "message", null, function (success, data) {
                            if (success) {
                                // show a notification and change the button
                                sakai.api.Util.notification.show("Group Membership", "Your request has successfully been sent to the group's managers.");
                                showGroupMembershipButton("pending");
                            } else {
                                // show a notification and do not change the button
                                debug.log("entity.js/requestJoinGroup() ERROR: Could not send join request messages for: " +
                                    sakai.data.me.user.userid + " for groupid: " + groupid +
                                    " to manager group: " + groupmanagers +
                                    " - error status: " + data.textStatus);
                                sakai.api.Util.notification.show("Group Membership", "Sorry, there was a problem sending your request. We've notified system administrators. Please try again later or contact an administrator if the issue persists.");
                            }
                        });
                    */

                    // show a notification and change the button
                    sakai.api.Util.notification.show($("#entity_group_membership").text(),
                                                    $("#entity_group_request_sent").text(),
                                                    sakai.api.Util.notification.type.INFORMATION);
                    showGroupMembershipButton("pending");
                } else {
                    sakai.api.Util.notification.show($("#entity_group_membership").text(),
                                                    $("#entity_group_problem_with_request").text(),
                                                    sakai.api.Util.notification.type.ERROR);
                }
            });
        };

        /**
         * Joins the specific group as a member
         */
        var joinGroup = function () {
            // add user to group
            sakai.api.Groups.addUsersToGroup(entityconfig.data.profile["sakai:group-id"], "members", [sakai.data.me.user.userid], function(success) {
                if (success) {
                    sakai.api.Util.notification.show($("#entity_group_membership").text(),
                                                    $("#entity_group_adding_successful").text(),
                                                    sakai.api.Util.notification.type.INFORMATION);
                    // wait for two seconds and then redirect
                    setTimeout(function () {
                        window.location.reload();
                    }, 2000);
                } else {
                    debug.error("entity.js/joinGroup() ERROR: Could not add member: " +
                        sakai.data.me.user.userid + " to groupid: " +
                        entityconfig.data.profile["sakai:group-id"] +
                        " - error status: " + data.textStatus);
                        sakai.api.Util.notification.show($("#entity_group_membership").text(),
                                                        $("#entity_group_problem_adding").text(),
                                                        sakai.api.Util.notification.type.ERROR);
                }
            });
        };

        /**
         * Leaves the specific group as a member
         */
        var leaveGroup = function () {
            // if this user is a manager, we need to remove them from the manager group
            var groupid = entityconfig.data.profile["sakai:group-id"],
                groupType = "members";

            if (entityconfig.data.profile.role === "manager") {
                groupType = "managers";
            }

            // remove user from group
            sakai.api.Groups.removeUsersFromGroup(groupid, groupType, [sakai.data.me.user.userid], function (success) {
                if (success) {
                    // because the user has left the group, they may not be allowed to
                    // view the current page - refresh the page to check visibility
                    sakai.api.Util.notification.show($("#entity_group_membership").text(),
                                                    $("#entity_group_removal_successful").text(),
                                                    sakai.api.Util.notification.type.INFORMATION);
                    // wait for two seconds and then redirect
                    setTimeout(function () {
                        window.location.reload();
                    }, 2000);
                } else {
                        sakai.api.Util.notification.show($("#entity_group_membership").text(),
                                                        $("#entity_group_problem_removing").text(),
                                                        sakai.api.Util.notification.type.ERROR);
                }
            });
        };

        //////////////
        // CONTACTS //
        //////////////

        /**
         * Check whether a user is already a contact, invited or pending
         * @param {String} userid    the user's userid
         */
        var checkContact = function(userid){
            // Do a batch request to get contacts, invited and pending
            var reqs = [
                {
                    url : sakai.config.URL.CONTACTS_FIND,
                    method : "GET",
                    parameters : {
                        items: 100,
                        page: 0,
                        state: "ACCEPTED"
                    }
                },
                {
                    url : sakai.config.URL.CONTACTS_FIND,
                    method : "GET",
                    parameters : {
                        items: 100,
                        page: 0,
                        state: "INVITED"
                    }
                },
                {
                    url : sakai.config.URL.CONTACTS_FIND,
                    method : "GET",
                    parameters : {
                        items: 100,
                        page: 0,
                        state: "PENDING"
                    }
                },
                {
                    url : sakai.config.URL.PRESENCE_CONTACTS_SERVICE,
                    method : "GET"
                }
            ];

            var handleChatUpdate = function(e) {
                var contactProfile = sakai_global.chat.getOnlineContact(userid).profile;
                if (contactProfile && contactProfile.chatstatus) {
                    if (entityconfig.data.profile.chatstatus !== contactProfile.chatstatus) {
                        $("#entity_contact_" + entityconfig.data.profile.chatstatus).hide();
                        entityconfig.data.profile.chatstatus = contactProfile.chatstatus;
                        $("#entity_contact_" + entityconfig.data.profile.chatstatus).show();
                    }
                } else {
                    $("#entity_contact_" + entityconfig.data.profile.chatstatus).hide();
                    entityconfig.data.profile.chatstatus = "offline";
                    $("#entity_contact_" + entityconfig.data.profile.chatstatus).show();
                }
            };

            $.ajax({
                cache: false,
                url: "/system/batch",
                type: "POST",
                data: {
                    "requests": $.toJSON(reqs)
                },
                success: function(data){
                    var presence = $.parseJSON(data.results[3].body);
                    for (var l in presence.contacts){
                        if (presence.contacts[l].user === userid){
                            if (presence.contacts[l].profile.chatstatus && presence.contacts[l]["sakai:status"] === "online") {
                                entityconfig.data.profile.chatstatus = presence.contacts[l].profile.chatstatus;
                            } else {
                                entityconfig.data.profile.chatstatus = "offline";
                            }
                            $("#entity_contact_" + entityconfig.data.profile.chatstatus).show();

                            // Add binding to chat status updates for the contact
                            $(window).bind("sakai-chat-update", handleChatUpdate);
                        }
                    }
                    var contacts = $.parseJSON(data.results[0].body);
                    for (var i in contacts.results){
                        if (contacts.results[i].target === userid){
                            $("#entity_contact_accepted").show();
                            return true;
                        }
                    }
                    var invited = $.parseJSON(data.results[1].body);
                    for (var j in invited.results){
                        if (invited.results[j].target === userid){
                            // is this a request to automatically accept an invitation?
                            var request = new Querystring();
                            if (request.get("accept", "false") === "true") {
                                // automatically accept the invitation
                                acceptInvitation(userid);
                            }
                            $("#entity_contact_invited").show();
                            return true;
                        }
                    }
                    var pending = $.parseJSON(data.results[2].body);
                    for (var k in pending.results){
                        if (pending.results[k].target === userid){
                            $("#entity_contact_pending").show();
                            return true;
                        }
                    }
                    $("#entity_add_to_contacts").show();
                    return true;
                }
            });
        };

        /**
         * Accept a contact invitation
         */
        var acceptInvitation = function (userid) {
            $.ajax({
                url: "/~" + sakai.data.me.user.userid + "/contacts.accept.html",
                type: "POST",
                data : {"targetUserId":userid},
                success: function(data){
                    $("#entity_contact_invited").hide();
                    $("#entity_contact_accepted").show();
                    var notificationMsg = sakai.api.i18n.General.getValueForKey(
                        "YOU_HAVE_ACCEPTED_CONTACT_INVITATION").replace(
                        /\$\{displayName\}/gi, sakai.api.User.getDisplayName(
                            entityconfig.data.profile
                        )
                    );
                    sakai.api.Util.notification.show(
                        sakai.api.i18n.General.getValueForKey("MY_CONTACTS"),
                        notificationMsg
                    );
                },
                error: function (data) {
                    var notificationMsg = sakai.api.i18n.General.getValueForKey(
                        "THERE_WAS_AN_ERROR_ACCEPTING_CONTACT").replace(
                        /\$\{displayName\}/gi, sakai.api.User.getDisplayName(
                            entityconfig.data.profile
                        )
                    );
                    sakai.api.Util.notification.show(
                        sakai.api.i18n.General.getValueForKey("MY_CONTACTS"),
                        notificationMsg
                    );
                }
            });
        };

        /////////////
        // BINDING //
        /////////////

        /**
         * Add binding to the profile status elements
         */
        var addBindingProfileStatus = function(){

            // We need to reinitialise the jQuery objects after the rendering
            $entity_profile_status = $("#entity_profile_status", $rootel);
            $entity_profile_status_input = $("#entity_profile_status_input", $rootel);
            $entity_profile_status_input_dummy = $("#entity_profile_status_input_dummy", $rootel);
            $entity_profile_status_input_saving = $("#entity_profile_status_input_saving", $rootel);
            $entity_profile_status_input_saving_failed = $("#entity_profile_status_input_saving_failed", $rootel);

            // Add the focus event to the profile status status
            $entity_profile_status_input.bind("focus", function(){

                // If we don't have the dummy status (e.g. What are you doing) variable set yet, set it now.
                if (!profile_dummy_status) {
                    profile_dummy_status = $entity_profile_status_input_dummy.text();
                }

                // Check whether the status field has the dummy class
                if ($entity_profile_status_input.hasClass(entity_profile_status_input_dummy)) {

                    // Clear the current value for the input box and remove the dummy class
                    $entity_profile_status_input.val("");
                    $entity_profile_status_input.removeClass(entity_profile_status_input_dummy);
                }

            });

            // Add the blur event to the profile status
            $entity_profile_status_input.bind("blur", function(){

                // Check if it still has a dummy
                if (!$entity_profile_status_input.hasClass(entity_profile_status_input_dummy) && $.trim($entity_profile_status_input.val()) === "") {

                    // Add the dummy class
                    $entity_profile_status_input.addClass(entity_profile_status_input_dummy);

                    // Set the input value to the dummy status (e.g. What are you doing)
                    $entity_profile_status_input.val(profile_dummy_status);

                }
            });

            // Add the submit event to the status form
            $entity_profile_status.unbind("submit");
            $entity_profile_status.bind("submit", function(){

                // Get the correct input value from the user
                var inputValue = $entity_profile_status_input.hasClass(entity_profile_status_input_dummy) ? "" : $.trim($entity_profile_status_input.val());

                // Escape html
                inputValue = sakai.api.Security.escapeHTML(inputValue);

                if (!profile_status_value || profile_status_value !== inputValue) {
                    profile_status_value = inputValue;

                    if (sakai.data.me.profile.activity) {
                        delete sakai.data.me.profile.activity;
                    }

                    var profileData = $.extend(true, {}, sakai.data.me.profile, {"status": inputValue});

                    sakai.api.Server.filterJCRProperties(profileData);

                    var originalText = $("button span", $entity_profile_status).text();
                    $("button span", $entity_profile_status).text(sakai.api.Security.saneHTML($entity_profile_status_input_saving.text()));

                    sakai.api.Server.saveJSON(authprofileURL, profileData, function(success, data) {
                        if (success) {
                            // Set the button back to it's original text
                            $("button span", $entity_profile_status).text(sakai.api.Security.saneHTML(originalText));

                            // Create an activity item for the status update
                            var nodeUrl = authprofileURL;
                            var activityMsg = "Status: " + inputValue;

                            var activityData = {
                                "sakai:activityMessage": activityMsg
                            };

                            sakai.data.me.profile = $.extend(true, sakai.data.me.profile, {"status": inputValue});

<<<<<<< HEAD
                        sakai.api.Util.notification.show($($entity_profile_status_title).text(), $($entity_profile_status_body).text());

                        //trigger chat_status_message_change to update the status message on chat widget.
                        $(window).trigger("chat_status_message_change", inputValue);

                        sakai.api.Activity.createActivity(nodeUrl, "status", "default", activityData);
                        
                    } else {
                        // Log an error message
                        debug.error("Entity widget - the saving of the profile status failed");
                        profile_status_value = "";
=======
                            sakai.api.Util.notification.show($($entity_profile_status_title).text(), $($entity_profile_status_body).text());

                            //trigger chat_status_message_change to update the status message on chat widget.
                            $(window).trigger("chat_status_message_change", inputValue);
>>>>>>> 10f2f825

                            sakai.api.Activity.createActivity(nodeUrl, "status", "default", activityData);

                        } else {
                            // Log an error message
                            debug.error("Entity widget - the saving of the profile status failed");
                            profile_status_value = "";

                            // Show the message about a saving that failed to the user
                            $("button span", $entity_profile_status).text(sakai.api.Security.saneHTML($entity_profile_status_input_saving_failed.text()));

                            // Show the origin text after 5 min
                            window.setTimeout(function(){
                                $("button span", $entity_profile_status).text(sakai.api.Security.saneHTML(originalText));
                            }, 5000);
                        }
                    });
                }
            });

        };

        /**
         * Add binding to elements related to chat status
         */
        var addBindingChatStatus = function(){
            // Add the change event to the chatstatus dropdown
            $(entityProfileChatstatus).bind("change", function(ev){
                changeChatStatus($(ev.target).val());
            });
        };

        /**
         * Add binding to elements related to tag drop down
         */
        var addBindingTagsLink = function(){
            // Add the click event to the tagsLink link
            $(tagsLink).bind("click", function(){
                showHideListLinkMenu(tagsLinkMenu, tagsLink, false);
            });
        };

        // Add the click listener to the document
        $(document).click(function(e){
            var $clicked = $(e.target);
            // if element clicked is not tag Link only then hide the menu.
            if (!$clicked.parents().is(tagsLink)) {
                showHideListLinkMenu(tagsLinkMenu, tagsLink, true);
            }
        });

        /**
         * Add binding to elements related to locations drop down
         */
        var addBindingLocationsLink = function(){
            // Add the click event to the locationsLink link
            $(locationsLink).bind("click", function(){
                showHideListLinkMenu(locationsLinkMenu, locationsLink, false);
            });
        };

        /**
         * Remove contact button after contact request is sent
         */
         var removeAddContactLinks = function(user){
            $('#entity_add_to_contacts').hide();
            $('#entity_contact_pending').show();
        };

        /**
         * Add binding to add contact button
         */
        var addBindingAddContact = function(){
            // A user want to make a new friend
            $('#entity_add_to_contacts').live("click", function() {
                var contactclicked = entityconfig.data.profile["rep:userId"];
                $(window).trigger("initialize.addToContacts.sakai", { user: contactclicked, callback: function(user) {
                    removeAddContactLinks(user);
                }});
            });
        };

        /**
         * Add binding to elements related to tag drop down
         */
        var addBindingGroup = function(){
            // Add the click event to the leave group button
            $(entityGroupLeave).bind("click", function () {
                leaveGroup();
            });

            // Add the click event to the join group button
            $(entityGroupJoin).bind("click", function(){
                joinGroup();
            });

            // Add the click event to the join group request button
            $(entityGroupJoinRequest).bind("click", function(){
                requestJoinGroup();
            });

            // determine which button to display to the current user
            var groupid = entityconfig.data.profile["sakai:group-id"];
            var joinability = entityconfig.data.profile["sakai:group-joinable"];
            var role = entityconfig.data.profile.role;

            if (role === "member" || (role === "manager" && entityconfig.data.profile.managerCount > 1)) {
                // we have either a group member or manager, but not the last group manager
                showGroupMembershipButton("leave");
            }
            else if ((role === "manager" && entityconfig.data.profile.managerCount === 1) ||
                (role === "non-member" && joinability ===
                    sakai.config.Permissions.Groups.joinable.manager_add) || role === "anon") {
                // we have either the last group manager or a non-member with
                // joinability set to 'only managers can add' or an anonymous user
                hideGroupMembershipButton();
            }
            else if (role === "non-member" &&
                joinability === sakai.config.Permissions.Groups.joinable.user_direct) {
                // we have a non-member with joinability set to 'users can join directly'
                showGroupMembershipButton("join");
            }
            else if (role === "non-member" &&
                joinability === sakai.config.Permissions.Groups.joinable.user_request) {
                // we have a non-member with joinability set to 'users must request to join'

                // has this user already requested to join the group? Search the list of join requests
                sakai.api.Groups.getJoinRequests(groupid, function (success, data) {
                    if (success) {
                        // search data
                        var foundRequest = false;
                        if (data && data.total && data.total > 0) {
                            for (var i in data.results) {
                                if (data.results.hasOwnProperty(i) &&
                                    data.results[i].userid === sakai.data.me.user.userid) {
                                    // this user has a pending join request for this group
                                    foundRequest = true;
                                    break;
                                }
                            }
                        }
                        if (foundRequest) {
                            // user has a pending join request
                            showGroupMembershipButton("pending");
                        } else {
                            // user has not requested to join
                            showGroupMembershipButton("request");
                        }
                    } else {
                        // not sure if this user has requested, show request button
                        showGroupMembershipButton("request");
                    }
                },
                false);  // this is an non-async call
            }
            else {
                // unrecognized combination of user and joinability setting
                hideGroupMembershipButton();
            }
        };


        ///////////////////////////
        // ENTITY MODE FUNCTIONS //
        ///////////////////////////

        ////////////////////
        // MYPROFILE MODE //
        ////////////////////

        /**
         * Set data.
         * For example:
         * No. Unread messages
         * No. of Contacts
         * No. invited contacts
         * No. of pending request
         * No. of group
         *
         */
        var setMyProfileData = function(){
            //no. of unread messages
            entityconfig.data.count.messages_unread = sakai.data.me.messages.unread;

            //no. of contacts
            entityconfig.data.count.contacts_accepted = sakai.data.me.contacts.accepted;

            //no. of contacts invited
            entityconfig.data.count.contacts_invited = sakai.data.me.contacts.invited;

            //no. of pending requests
            entityconfig.data.count.contacts_pending = sakai.data.me.contacts.pending;

            //no. of groups user is memeber of
            entityconfig.data.count.groups = sakai.data.me.groups.length;
        };

        /**
         * Add binding to MyProfile elements on the entity widget
         */
        var addMyProfileBinding = function(){
            // Add binding to the profile status elements
            addBindingProfileStatus();

            // Add binding related to chat status
            addBindingChatStatus();

            // Add binding to elements related to tag drop down
            addBindingTagsLink();
        };


        //////////////////
        // PROFILE MODE //
        //////////////////

        /**
         * Set the profile data for the user such as the status and profile picture
         */
        var setProfileData = function(){
            // Set the profile picture for the user you are looking at
            // /~admin/public/profile/256x256_profilepicture
            entityconfig.data.profile.picture = constructProfilePicture(entityconfig.data.profile);

            // Set the status for the user you want the information from
            if (entityconfig.data.profile.basic && entityconfig.data.profile.basic.elements.status) {
                entityconfig.data.profile.status = entityconfig.data.profile.status;
            }

            // set the url to POST the status updates to
            authprofileURL = "/~" + entityconfig.data.profile["rep:userId"] + "/public/authprofile";

            if (!entityconfig.data.profile.chatstatus) {
                entityconfig.data.profile.chatstatus = "offline";
            }

        };

        /**
         * Add binding to Profile elements on the entity widget
         */
        var addProfileBinding = function(){
            // Add binding to the profile status elements
            addBindingProfileStatus();

            // Add binding related to chat status
            addBindingChatStatus();

            // Add binding to add contact button
            addBindingAddContact();

            // Add binding to available to chat link
            $('#entity_available_to_chat').live("click", function() {
                sakai.chat.openContactsList();
            });

            $("#entity_contact_invited").live("click", function(){
                acceptInvitation(entityconfig.data.profile["rep:userId"]);
            });

            // Add binding to elements related to tag drop down
            addBindingTagsLink();
        };


        ////////////////
        // GROUP MODE //
        ////////////////

        /**
         * Set the profile group data such as the users role, member count and profile picture
         */
        var setGroupData = function(){
            // determine users role and get the count of members and managers
            getGroupMembersManagers();

            // Set the profile picture for the group you are looking at
            entityconfig.data.profile.picture = constructProfilePicture(entityconfig.data.profile);

            // if the user is a manager we want to make sure the image is not cached if they change it and the entity widget rerenders
            if (entityconfig.data.profile.picture && entityconfig.data.profile["role"] === "manager") {
                entityconfig.data.profile.picture = entityconfig.data.profile.picture + "?sid=" + Math.random();
            }

            // configure the changepic widget to look at the group profile image
            if (sakai_global.changepic) {
                $(window).trigger("setData.changepic.sakai", ["group", entityconfig.data.profile["sakai:group-id"]]);
            } else {
                $(window).bind("sakai-changepic-ready", function(e){
                    $(window).trigger("setData.changepic.sakai", ["group", entityconfig.data.profile["sakai:group-id"]]);
                });
            }

        };

        /**
         * Add binding to Content elements on the entity widget
         */
        var addGroupBinding = function(){
            // Add binding to group related buttons
            addBindingGroup();

            // Add binding to locations box
            addBindingLocationsLink();

            // Add binding to elements related to tag drop down
            addBindingTagsLink();
        };


        //////////////////
        // CONTENT MODE //
        //////////////////

        /**
         * Set the data for the content object information
         * @param {Object} data The data we need to parse
         */
        var setContentData = function(data){
            if (!data) {
                debug.warn("Entity widget - setContentData - the data parameter is invalid:'" + data + "'");
                return;
            }

            var filedata = data.data;
            var jcr_content = filedata["jcr:content"];
            var jcr_access = filedata["rep:policy"];

            entityconfig.data.profile = {};

            // Check whether there is a jcr:content variable
            if (jcr_content) {

                // Set the person that last modified the resource
                if (jcr_content["jcr:lastModifiedBy"]) {
                    entityconfig.data.profile.lastmodifiedby = jcr_content["jcr:lastModifiedBy"];
                }
                // Set the last modified date
                if (jcr_content["jcr:lastModified"]) {
                    entityconfig.data.profile.lastmodified = $.timeago(new Date(jcr_content["jcr:lastModified"]));
                }
                // Set the size of the file
                if (jcr_content["jcr:data"]) {
                    entityconfig.data.profile.filesize = sakai.api.Util.convertToHumanReadableFileSize(jcr_content["jcr:data"]);
                }
                // Set the mimetype of the file
                if (jcr_content["jcr:mimeType"]) {
                    entityconfig.data.profile.mimetype = jcr_content["jcr:mimeType"];
                }
            }

            // Set file extension
            entityconfig.data.profile.extension = filedata["sakai:fileextension"];

            // Check if user is a manager or viewer
            entityconfig.data.profile["role"] = "viewer";
            if (jcr_access) {
                // check if user is a manager
                $.each(jcr_access, function(index, resultObject){
                    if (resultObject["rep:principalName"] === sakai.data.me.user.userid) {
                        if ($.inArray("jcr:all", resultObject["rep:privileges"]) != 1) {
                            entityconfig.data.profile["role"] = 'manager';
                        }
                    }
                });
            }

            // Set the created by and created (date) variables
            if (filedata["jcr:createdBy"]) {
                entityconfig.data.profile.createdby = filedata["jcr:createdBy"];
            }

            if (filedata["jcr:created"]) {
                entityconfig.data.profile.created = $.timeago(new Date(filedata["jcr:created"]));
            }

            if (filedata["sakai:pooled-content-file-name"]) {
                entityconfig.data.profile.name = filedata["sakai:pooled-content-file-name"];
            }

            // If it's a URL then set the URL
            if(filedata["sakai:pooled-content-url"]){
                entityconfig.data.profile.url = filedata["sakai:pooled-content-url"];
            }

            // If it's a URL then set the URL
            if(filedata["sakai:pooled-content-url"]){
                entityconfig.data.profile.revurl = filedata["sakai:pooled-content-revurl"];
            }

            // Set the path of the resource
            if(data.url){
                entityconfig.data.profile.path = data.url;
            }
            // Set the contentpath of the resource
            if(data.url){
                entityconfig.data.profile.contentpath = data.path;
            }

            // Set the description of the resource
            if (filedata["sakai:description"]) {
                entityconfig.data.profile.description = filedata["sakai:description"];
            }

            // Set the tags of the resource
            if (filedata["sakai:tags"]) {
                entityconfig.data.profile['sakai:tags'] = filedata["sakai:tags"].toString();
            }

            // Set the copyright of the file
            if (filedata["sakai:copyright"]) {
                entityconfig.data.profile.copyright = filedata["sakai:copyright"];
            }

            // Set the permissions of the file
            if (filedata["sakai:copyright"]) {
                entityconfig.data.profile.permissions = filedata["sakai:permissions"];
            }

            if (document.location.pathname === "/dev/content_profile.html"){
                entityconfig.data["link_name"] = false;
            } else {
                entityconfig.data["link_name"] = true;
            }
        };

        /**
         * Add binding to Content elements on the entity widget
         */
        var addContentBinding = function(){
            // Add binding to locations box
            addBindingLocationsLink();

            // Add binding to elements related to tag drop down
            addBindingTagsLink();
        };

        ///////////////////
        // CONTENT2 MODE //
        ///////////////////

        /**
         * Callback function to sort activity based on created date
         */
        var sortActivity = function(a, b){
            return a["jcr:created"] < b["jcr:created"] ? 1 : -1;
        };

        /**
         * Set the data for the content2 object information
         * @param {Object} data The data we need to parse
         */
        var setContent2Data = function(data){
            setContentData(data);

            // get the count of users and groups who have access to the content
            var userCount = 0;
            var groupCount = 0;
            for (var i in sakai_global.content_profile.content_data.members.viewers) {
                if (sakai_global.content_profile.content_data.members.viewers[i]["rep:userId"]) {
                    userCount++;
                } else if (sakai_global.content_profile.content_data.members.viewers[i]['sakai:group-id']) {
                    groupCount++;
                }
            }
            for (var ii in sakai_global.content_profile.content_data.members.managers) {
                if (sakai_global.content_profile.content_data.members.managers[ii]["rep:userId"]) {
                    userCount++;
                } else if (sakai_global.content_profile.content_data.members.managers[ii]['sakai:group-id']) {
                    groupCount++;
                }
            }
            entityconfig.data.profile.usercount = userCount;
            entityconfig.data.profile.groupcount = groupCount;

            // Set the recent activity for the file
            if (sakai_global.content_profile.content_data.activity) {
                entityconfig.data.profile.activity = sakai_global.content_profile.content_data.activity;
                entityconfig.data.profile.activity.results.sort(sortActivity);

                // find a user for each action from the users list
                var userList = sakai_global.content_profile.content_data.members.managers.concat(sakai_global.content_profile.content_data.members.viewers);
                var foundUser = false;

                // loop through each activity
                for (var j in entityconfig.data.profile.activity.results) {
                    if (entityconfig.data.profile.activity.results.hasOwnProperty(j)) {

                        // loop though the userlist to find the actor
                        for (var jj in userList) {
                            if (userList.hasOwnProperty(jj)) {
                                if (userList[jj]["rep:userId"] && userList[jj]["rep:userId"] === entityconfig.data.profile.activity.results[j]["sakai:activity-actor"]) {
                                    entityconfig.data.profile.activity.results[j].actorProfile = userList[jj];
                                    foundUser = true;
                                } else if (!foundUser) {
                                        entityconfig.data.profile.activity.results[j].actorProfile = entityconfig.data.profile.activity.results[j]["sakai:activity-actor"];
                                }
                            }
                        }

                        // translate the activity message
                        if (entityconfig.data.profile.activity.results[j]["sakai:activityMessage"]) {
                            var messageArray = entityconfig.data.profile.activity.results[j]["sakai:activityMessage"].split(" ");
                            var translatedMessageArray = entityconfig.data.profile.activity.results[j]["sakai:activityMessage"].split(" ");

                            for (var jjj in messageArray) {
                                if (messageArray.hasOwnProperty(jjj)) {
                                    var expression = new RegExp("__MSG__(.*?)__", "gm");
                                    if (expression.test(translatedMessageArray[jjj])) {
                                        translatedMessageArray[jjj] = sakai.api.i18n.General.getValueForKey(messageArray[jjj].substr(7, messageArray[jjj].length - 9));
                                        if (translatedMessageArray[jjj] && translatedMessageArray[jjj] !== "false") {
                                            messageArray[jjj] = translatedMessageArray[jjj];
                                        }
                                    }
                                }
                            }
                            entityconfig.data.profile.activity.results[j]["sakai:activityMessage"] = messageArray.join(" ");
                        }

                        // get the time since the activity happened
                        var activityDate = sakai.api.Datetime.parseDateString(entityconfig.data.profile.activity.results[j]["jcr:created"]);
                        entityconfig.data.profile.activity.results[j].timeAgo = sakai.api.Datetime.getTimeAgo(activityDate);
                    }
                }
            }
        };

        /**
         * Add binding to Content2 elements on the entity widget
         */
        var addContent2Binding = function(){
            addContentBinding();

            $entityContentUsersDialog.jqm({
                modal: true,
                overlay: 20,
                toTop: true
            });

            $entityContentActivityDialog.jqm({
                modal: true,
                overlay: 20,
                toTop: true
            });

            $(".entity_content_people").live("click", function(){
                $entityContentUsersDialog.jqmShow();

                var userList = sakai_global.content_profile.content_data.members.managers.concat(sakai_global.content_profile.content_data.members.viewers);
                var json = {
                    "userList": userList,
                    "type": "people",
                    sakai: sakai
                };

                // render dialog template
                sakai.api.Util.TemplateRenderer($entityContentUsersDialogTemplate, json, $entityContentUsersDialogContainer);
                $entityContentUsersDialogContainer.show();
                $("#entity_content_users_dialog_heading").html($("#entity_content_poeple").html());

                return false;
            });

            $(".entity_content_group").live("click", function(){
                $entityContentUsersDialog.jqmShow();

                var userList = sakai_global.content_profile.content_data.members.managers.concat(sakai_global.content_profile.content_data.members.viewers);
                var json = {
                    "userList": userList,
                    "type": "places",
                    sakai: sakai
                };

                // render users dialog template
                sakai.api.Util.TemplateRenderer($entityContentUsersDialogTemplate, json, $entityContentUsersDialogContainer);
                $entityContentUsersDialogContainer.show();
                $("#entity_content_users_dialog_heading").html($("#entity_content_places").html());

                return false;
            });

            $("#entity_content_activity").live("click", function(){
                $entityContentActivityDialog.jqmShow();

                var activity = {
                    "results": false
                };

                if (entityconfig.data.profile.activity) {
                    activity = entityconfig.data.profile.activity;
                }
                activity.sakai = sakai;
                // render activity dialog template
                sakai.api.Util.TemplateRenderer($entityContentActivityDialogTemplate, activity, $entityContentActivityDialogContainer);
                $entityContentActivityDialogContainer.show();

                return false;
            });

            $("#entity_content_share_button, #entity_content_share_link").live("click", function(){
                var pl_config = {
                    "mode": "search",
                    "selectable": true,
                    "subNameInfo": "email",
                    "sortOn": "lastName",
                    "items": 50,
                    "type": "people",
                    "what": "Viewers",
                    "where": sakai_global.content_profile.content_data.data["sakai:pooled-content-file-name"],
                    "URL": sakai_global.content_profile.content_data.url + "/" + sakai_global.content_profile.content_data.data["sakai:pooled-content-file-name"]
                };

                $(window).trigger("sakai-sharecontent-init", pl_config, function(people){
                });

                // display help tooltip
                var tooltipData = {
                    "tooltipSelector":"#sharecontent_add_people",
                    "tooltipTitle":"TOOLTIP_SHARE_CONTENT",
                    "tooltipDescription":"TOOLTIP_SHARE_CONTENT_P4",
                    "tooltipArrow":"bottom",
                    "tooltipTop":3,
                    "tooltipLeft":120
                };
                $(window).trigger("sakai-tooltip-update", tooltipData);

                return false;
            });

            $(window).bind("sakai-sharecontent-addUser", function(e, data) {
                // add users that were added to content member list and render template
                var comma = "";
                var managerAdded = false;
                var viewerAdded = false;
                var managerActivityMessage = "__MSG__CONTENT_ADDED_NEW_MANAGER__ -";
                var managerLinks = "";
                var viewerActivityMessage = "__MSG__CONTENT_SHARED_WITH_SOMEONE__";
                for (var i in data.user.toAddNames){
                    if (data.user.toAddNames.hasOwnProperty(i) && data.user.toAddNames[i]) {
                        var id = data.user.list[i];
                        var entityId = false;
                        var entityType = false;
                        if (id.substring(0,5) === "user/"){
                            entityType = "user";
                            entityId = id.substring(5);
                            entityconfig.data.profile.usercount++;
                        } else if (id.substring(0,6) === "group/"){
                            entityType = "group";
                            entityId = id.substring(6);
                            entityconfig.data.profile.groupcount++;
                        }
                        var displayName = data.user.toAddNames[i];
                        if (data.access === "viewer"){
                            viewerAdded = true;
                            sakai_global.content_profile.content_data.members.viewers.push({
                                "userid": entityId,
                                "displayName": displayName
                            });
                        } else if (data.access === "manager"){
                            if (managerAdded) {
                                comma = ",";
                                managerActivityMessage = "__MSG__CONTENT_ADDED_NEW_MANAGERS__ -";
                            }
                            managerLinks = managerLinks + comma + ' <a href="/~' + userid + '" target="_blank" class="s3d-regular-light-links">' + displayName + '</a>';
                            managerAdded = true;
                            sakai_global.content_profile.content_data.members.managers.push({
                                "userid": entityId,
                                "displayName": displayName
                            });
                        }
                    }
                }
                if (viewerAdded) {
                    var viewerActivityData = {
                        "sakai:activityMessage": viewerActivityMessage
                    };
                    sakai.api.Activity.createActivity(entityconfig.data.profile.contentpath, "content", "default", viewerActivityData);
                }
                if (managerAdded) {
                    var replaceIdx = managerLinks.lastIndexOf(",");
                    managerLinks = managerLinks.substring(0, replaceIdx) + " AND" + managerLinks.substring(replaceIdx + 1);
                    var managerActivityData = {
                        "sakai:activityMessage": managerActivityMessage + managerLinks
                    };
                    sakai.api.Activity.createActivity(entityconfig.data.profile.contentpath, "content", "default", managerActivityData);
                }
                renderTemplate();
            });

            $(window).bind("sakai-sharecontent-removeUser", function(e, data) {
                // filter out the user that was removed and render template
                sakai_global.content_profile.content_data.members.managers = $.grep(sakai_global.content_profile.content_data.members.managers, function(resultObject, index){
                    if (resultObject["sakai:group-id"] === data.user) {
                        entityconfig.data.profile.groupcount--;
                        return false;
                    } else if (resultObject["rep:userId"] === data.user) {
                        entityconfig.data.profile.usercount--;
                        return false;
                    }
                    return true;
                });
                sakai_global.content_profile.content_data.members.viewers = $.grep(sakai_global.content_profile.content_data.members.viewers, function(resultObject, index){
                    if (resultObject["sakai:group-id"] === data.user) {
                        entityconfig.data.profile.groupcount--;
                        return false;
                    } else if (resultObject["rep:userId"] === data.user){
                        entityconfig.data.profile.usercount--;
                        return false;
                    }
                    return true;
                });
                renderTemplate();
            });

            $(window).bind("sakai-sharecontent-setGlobalPermission", function() {
                // update content permission and render template
                entityconfig.data.profile.permissions = sakai_global.content_profile.content_data.data["sakai:permissions"];
                renderTemplate();
            });
        };

        ////////////////////
        // MAIN FUNCTIONS //
        ////////////////////

        /**
         * Add binding to various elements on the entity widget depending on mode
         * @param {String} mode The mode you want to bind elements for
         */
        var addBinding = function(mode){
            // add bindings according to entity mode
            switch (mode) {
                case "profile":
                    addProfileBinding();
                    break;
                case "myprofile":
                    addMyProfileBinding();
                    break;
                case "group":
                    addGroupBinding();
                    break;
                case "content":
                    addContent2Binding();
                    break;
            }
        };

        /**
         * Get the data for a specific mode
         * @param {String} mode The mode you want to get the data for
         * @param {Object} [data] The data you received from the page that called this (can be undefined)
         * @param {Function} [callback] A callback function that will be fired it is supplied
         */
        var getData = function(mode, data){
            switch (mode) {
                case "profile":
                    entityconfig.data.profile = $.extend(true, {}, data);
                    // Set the correct profile data
                    setProfileData();
                    $entity_container_template = $entity_container_template_profile;
                    break;
                case "myprofile":
                    // Set the profile for the entity widget to the personal profile information
                    // We need to clone the sakai.data.me.profile object so we don't interfere with it
                    entityconfig.data.profile = $.extend(true, {}, sakai.data.me.profile);
                    //get data from sakai.data.me object and set in the entityconfig
                    setMyProfileData();
                    // Set the correct profile data
                    setProfileData();
                    $entity_container_template = $entity_container_template_myprofile;
                    break;
                case "group":
                    // Set the profile for the entity widget to the group authprofile
                    entityconfig.data.profile = $.extend(true, {}, data.authprofile);
                    // Set the correct group profile data
                    setGroupData();
                    $entity_container_template = $entity_container_template_group;
                    break;
                case "content":
                    setContent2Data(data);
                    $entity_container_template = $entity_container_template_content;
                    break;
            }

            if(entityconfig.mode ==="content" && !data){
                return;
            }

            // Render the main template
            renderTemplate();

            // Should we show the Add To Contacts button or not
            if (mode === "profile" && !sakai.data.me.user.anon){
                checkContact(entityconfig.data.profile["rep:userId"]);
            }

            // Add binding
            addBinding(mode);

        };

        /**
         * Get content data and then call method to get data for the appropriate mode
         * @param {String} mode The mode in which you load the entity widget
         * @param {Object} data A JSON object containing the necessary data - the structure depends on the mode
         * to display Contents: no. Items
         *
         */
        var getEntityData = function(mode, data){
            // Change the mode for the entity widget
            entityconfig.mode = mode;
            // Get the data for the appropriate mode
            getData(entityconfig.mode, data);
        };

        ////////////////////
        // INITIALISATION //
        ////////////////////

        /**
         * Init function for the entity widget
         * @param {String} mode The mode in which you load the entity widget
         * @param {Object} data A JSON object containing the necessary data - the structure depends on the mode
         */

        $(window).bind("render.entity.sakai", function(e, mode, data) {
            // Clear the previous containers
            $entity_container.empty().hide();
            $entity_container_actions.empty();

            //Set initial chat status
            if (mode === entitymodes[0]) {
                if (!sakai.data.me.profile.chatstatus) {
                    // Assume online until chat status is persistent since that's what other comonents are doing, and so that the template has a consistent default
                    sakai.data.me.profile.chatstatus = "online";
                }
            }

            //Get the content data
            getEntityData(mode, data);
        });

        $(window).trigger("sakai.api.UI.entity.ready", {});
        sakai_global.entity.isReady = true;

        // Add binding to update the chat status
        $(window).bind("chat_status_change", function(event, newChatStatus){
            updateChatStatusElement(newChatStatus);
        });

        $(window).bind("sakai-fileupload-complete", function(){
            if (sakai.hasOwnProperty("content_profile")) {
                $(window).trigger("render.entity.sakai", ["content", sakai_global.content_profile.content_data]);
            }
        });

    };
    sakai.api.Widgets.widgetLoader.informOnLoad("entity");
});<|MERGE_RESOLUTION|>--- conflicted
+++ resolved
@@ -25,101 +25,7 @@
  * /dev/lib/jquery/plugins/jquery.timeago.js (Timeago)
  * /dev/lib/jquery/plugins/jquery.threedots.js (ThreeDots)
  */
-<<<<<<< HEAD
-sakai.entity = function(tuid, showSettings){
-
-
-    /////////////////////////////
-    // CONFIGURATION VARIABLES //
-    /////////////////////////////
-
-    // Chat status
-    var availableStatus = "chat_available_status_";
-    var availableStatus_online = availableStatus + "online";
-    var availableStatus_busy = availableStatus + "busy";
-    var availableStatus_offline = availableStatus + "offline";
-
-    var entitymodes = ["myprofile", "profile", "group", "content"];
-    var entityconfig = {
-        mode: entitymodes[0], // Set the default entity mode
-        data: {
-            profile: "",
-            count: {
-                messages_unread: 0,
-                contacts_accepted: 0,
-                contacts_invited: 0,
-                contacts_pending: 0,
-                groups: 0,
-                contents: 0
-            }
-        }
-    };
-    var profile_dummy_status;
-    var profile_status_value;
-
-    ///////////////////
-    // CSS SELECTORS //
-    ///////////////////
-
-    var $rootel = $("#" + tuid);
-
-    // Container
-    var $entity_container = $("#entity_container", $rootel);
-    var $entity_container_template;
-    var $entity_container_template_myprofile = $("#entity_container_template_myprofile", $rootel);
-    var $entity_container_template_profile = $("#entity_container_template_profile", $rootel);
-    var $entity_container_template_group = $("#entity_container_template_group", $rootel);
-    var $entity_container_template_content = $("#entity_container_template_content", $rootel);
-    var $entity_container_actions = $("#entity_container_actions", $rootel);
-
-    // Profile
-    var $entity_profile_status;
-    var $entity_profile_status_input;
-    var entity_profile_status_input_dummy = "entity_profile_status_input_dummy";
-    var $entity_profile_status_input_dummy;
-    var $entity_profile_status_input_saving;
-    var $entity_profile_status_input_saving_failed;
-
-    // Chat status
-    var entityProfileChatstatus = "#entity_profile_chatstatus";
-    var profileChatStatusClass = ".myprofile_chat_status";
-    var profileChatStatusID = "#myprofile_chat_status_";
-    var $entity_profile_status_title = "#entity_profile_status_title";
-    var $entity_profile_status_body = "#entity_profile_status_body";
-
-    // Tags Link
-    var tagsLink = "#entity_tags_link";
-    var tagsLinkMenu = tagsLink + "_menu";
-    //var tagsLinkMenuLink = tagsLink + "_menu" + " a";
-
-    // Locations Link
-    var locationsLink = "#entity_locations_link";
-    var locationsLinkMenu = locationsLink + "_menu";
-    //var locationsLinkMenuLink = locationsLink + "_menu" + " a";
-
-    // Group buttons
-    var entityGroup = "#entity_group";
-    var entityGroupLeave = entityGroup + "_leave";
-    var entityGroupJoin = entityGroup + "_join";
-    var entityGroupJoinRequest = entityGroupJoin + '_request';
-    var entityGroupJoinRequestPending = entityGroupJoin + '_request_pending';
-
-    // Content Profile
-    var $entityContentUsersDialog = $("#entity_content_users_dialog");
-    var $entityContentUsersDialogContainer = $("#entity_content_users_dialog_list_container", $rootel);
-    var $entityContentUsersDialogTemplate = $("#entity_content_users_dialog_list_template", $rootel);
-    var $entityContentActivityDialog = $("#entity_content_activity_dialog");
-    var $entityContentActivityDialogContainer = $("#entity_content_activity_dialog_list_container", $rootel);
-    var $entityContentActivityDialogTemplate = $("#entity_content_activity_dialog_list_template", $rootel);
-
-    var authprofileURL;
-
-    ////////////////////
-    // UTIL FUNCTIONS //
-    ////////////////////
-=======
 require(["jquery", "sakai/sakai.api.core"], function($, sakai) {
->>>>>>> 10f2f825
 
     /**
      * @name sakai_global.entity
@@ -783,24 +689,10 @@
 
                             sakai.data.me.profile = $.extend(true, sakai.data.me.profile, {"status": inputValue});
 
-<<<<<<< HEAD
-                        sakai.api.Util.notification.show($($entity_profile_status_title).text(), $($entity_profile_status_body).text());
-
-                        //trigger chat_status_message_change to update the status message on chat widget.
-                        $(window).trigger("chat_status_message_change", inputValue);
-
-                        sakai.api.Activity.createActivity(nodeUrl, "status", "default", activityData);
-                        
-                    } else {
-                        // Log an error message
-                        debug.error("Entity widget - the saving of the profile status failed");
-                        profile_status_value = "";
-=======
                             sakai.api.Util.notification.show($($entity_profile_status_title).text(), $($entity_profile_status_body).text());
 
                             //trigger chat_status_message_change to update the status message on chat widget.
                             $(window).trigger("chat_status_message_change", inputValue);
->>>>>>> 10f2f825
 
                             sakai.api.Activity.createActivity(nodeUrl, "status", "default", activityData);
 
