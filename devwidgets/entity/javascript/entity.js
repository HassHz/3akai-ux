--- conflicted
+++ resolved
@@ -181,17 +181,9 @@
             $('#newentitywidget_widget').html(sakai.api.Util.TemplateRenderer("newentitywidget_widget", context));
             $("#entity_message").click(function(){
                 var to = {type: context.context};
-<<<<<<< HEAD
                 if (to.type === "group") {
-                    to.uuid = context.data.authprofile["sakai:group-id"];
+                    to.uuid = context.data.authprofile["groupid"];
                     to.username = context.data.authprofile["sakai:group-title"];
-=======
-                switch (to.type) {
-                    case "group":
-                        to.uuid = context.data.authprofile["groupid"];
-                        to.username = context.data.authprofile["sakai:group-title"];
-                        break;
->>>>>>> 91813823
                 }
                 $(window).trigger("initialize.sendmessage.sakai", to);
             });
