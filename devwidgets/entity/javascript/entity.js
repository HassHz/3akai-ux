/*
 * Licensed to the Sakai Foundation (SF) under one
 * or more contributor license agreements. See the NOTICE file
 * distributed with this work for additional information
 * regarding copyright ownership. The SF licenses this file
 * to you under the Apache License, Version 2.0 (the
 * "License"); you may not use this file except in compliance
 * with the License. You may obtain a copy of the License at
 *
 *     http://www.apache.org/licenses/LICENSE-2.0
 *
 * Unless required by applicable law or agreed to in writing,
 * software distributed under the License is distributed on an
 * "AS IS" BASIS, WITHOUT WARRANTIES OR CONDITIONS OF ANY
 * KIND, either express or implied. See the License for the
 * specific language governing permissions and limitations under the License.
 */
require(["jquery", "sakai/sakai.api.core"], function($, sakai) {

    /**
     * @name sakai_global.entity
     *
     * @class entity
     *
     * @description
     * Initialize the entity widget
     *
     * @version 0.0.1
     * @param {String} tuid Unique id of the widget
     * @param {Boolean} showSettings Show the settings of the widget or not
     */
    sakai_global.entity = function(tuid, showSettings){

        /////////////////////////////
        // CONFIGURATION VARIABLES //
        /////////////////////////////

        var $rootel = $("#" + tuid);

        // Containers
        var entityContainer = "#entity_container";
        var entityUserPictureDropdown = ".entity_user_picture_dropdown";
        var entityUserCreateAddDropdown = ".entity_user_create_add_dropdown";

        // Buttons
        var entityUserCreateAndAdd = "#entity_user_create_and_add";
        var entityUserImage = "#entity_user_image";
        var entityUserMessage = "#entity_user_message";
        var entityUserAddToContacts = "#entity_user_add_to_contacts";
        var entityUserDropdown = "#entity_user_image.s3d-dropdown-menu";
        var entityGroupDropdown = "#entity_group_image.s3d-dropdown-menu";

        /**
         * The 'context' variable can have the following values:
         * - 'user_me' When the viewed user page is the current logged in user
         * - 'user_other' When the viewed user page is a user that is not a contact
         * - 'contact' When the viewed user page is one of a contact
         * @param {String} context String defining the context of the entity widget
         */
        var addBinding = function(context){
            switch(context.type){
                case "user_me":
                    $(entityUserCreateAndAdd).bind("click", function(){
                        if($(this).hasClass("entity_user_created_add_clicked")){
                            $(this).removeClass("entity_user_created_add_clicked");
                            $(entityUserCreateAddDropdown).hide();
                        }else{
                            $(this).addClass("entity_user_created_add_clicked");
                            $(entityUserCreateAddDropdown).show();
                            $(entityUserCreateAddDropdown).css("left", $(this).position().left - 38);
                        }
                    });
                    $(entityUserDropdown).hover(function(){
                        var $li = $(this);
                        var $subnav = $li.children(".s3d-dropdown-container");

                        var pos = $li.position();
                        $subnav.css("left", pos.left + 15);
                        $subnav.css("margin-top", $li.height() + 4 + "px");
                        $subnav.show();
                    }, function(){
                        var $li = $(this);
                        $li.children(".s3d-dropdown-container").hide();
                    });
                    break;
                case "user_other":
                    $(entityUserMessage).bind("click", function(){
                        // Place message functionality
                    });
                    $(entityUserAddToContacts).bind("click", function(){
                        // Place contacts functionality
                    });
                    break;
                case "contact":
                    $(entityUserMessage).bind("click", function(){
                        // Place message functionality
                    });
                    break;
                case "group_managed":
                    $('#entity_groupsettings_dropdown').html(sakai.api.Util.TemplateRenderer("entity_groupsettings_dropdown", context));
<<<<<<< HEAD
                    $('#ew_group_settings_edit_link').live("click", function(ev) {
                        $(window).trigger("init.worldsettings.sakai", context.data.authprofile['sakai:group-id']);
=======
                    $(entityGroupDropdown).hover(function(){
                        var $li = $(this);
                        var $subnav = $li.children(".s3d-dropdown-container");

                        var pos = $li.position();
                        $subnav.css("left", pos.left + 5);
                        $subnav.css("margin-top", $li.height() + 4 + "px");
                        $subnav.show();
                    }, function(){
                        var $li = $(this);
                        $li.children(".s3d-dropdown-container").hide();
                    });
                    $(window).trigger("setData.changepic.sakai", ["group", context.data.authprofile["sakai:group-id"]]);
                    $(window).bind("ready.changepic.sakai", function(){
                        $(window).trigger("setData.changepic.sakai", ["group", context.data.authprofile["sakai:group-id"]]);
>>>>>>> ea8800a2
                    });
                    break;
                case "group":
                    $(window).bind("ready.joinrequestbuttons.sakai", function() {
                        var url = "/system/userManager/group/" +
                            context.data.authprofile["sakai:group-id"] + ".managers.json";
                        $.ajax({
                            url: url,
                            success: function(managers){
                                $(window).trigger("init.joinrequestbuttons.sakai", [
                                    context.data.authprofile.groupid,
                                    context.data.authprofile["sakai:group-joinable"],
                                    managers.length,
                                    function (renderedButtons) {
                                        // onShow
                                        $("#joinrequestbuttons_widget", $rootel).show();
                                    }
                                ]);
                            }
                        });
                    });
                    sakai.api.Widgets.widgetLoader.insertWidgets("entity_container", false, $rootel);
                    break;
                case "content_anon": //fallthrough
                case "content_not_shared": //fallthrough
                case "content_shared": //fallthrough
                case "content_managed":
                    var $entityContentUsersDialog = $("#entity_content_users_dialog");
                    var $entityContentUsersDialogContainer = $("#entity_content_users_dialog_list_container");
                    var entityContentUsersDialogTemplate = "#entity_content_users_dialog_list_template";

                    $entityContentUsersDialog.jqm({
                        modal: true,
                        overlay: 20,
                        toTop: true
                    });

                    $(".entity_content_people").live("click", function(){
                        $entityContentUsersDialog.jqmShow();

                        var userList = sakai_global.content_profile.content_data.members.managers.concat(sakai_global.content_profile.content_data.members.viewers);
                        var json = {
                            "userList": userList,
                            "type": "people",
                            sakai: sakai
                        };

                        // render dialog template
                        sakai.api.Util.TemplateRenderer(entityContentUsersDialogTemplate, json, $entityContentUsersDialogContainer);
                        $("#entity_content_users_dialog_heading").html($("#entity_content_people").html());

                        return false;
                    });

                    $(".entity_content_group").live("click", function(){
                        var userList = sakai_global.content_profile.content_data.members.managers.concat(sakai_global.content_profile.content_data.members.viewers);
                        $entityContentUsersDialog.jqmShow();

                        var json = {
                            "userList": userList,
                            "type": "groups",
                            sakai: sakai
                        };

                        // render users dialog template
                        sakai.api.Util.TemplateRenderer(entityContentUsersDialogTemplate, json, $entityContentUsersDialogContainer);
                        $entityContentUsersDialogContainer.show();
                        $("#entity_content_users_dialog_heading").html($("#entity_content_groups").html());

                        return false;
                    });

                    $('#entity_contentsettings_dropdown').html(sakai.api.Util.TemplateRenderer("entity_contentsettings_dropdown", context));

                    $("#entity_comments_link").live("click", function(){
                        $("html:not(:animated),body:not(:animated)").animate({ scrollTop: $("#comments_mainContainer").offset().top}, 500 );
                        $("#comments_txtMessage").focus();
                       return false;

                    });
                    break;
            }
       };

        var renderEntity = function(context){
            context.sakai = sakai;
            $(entityContainer).html(sakai.api.Util.TemplateRenderer("entity_" + context.context + "_template", context));
            $("#entity_message").click(function(){
                var to = {type: context.context};
                if (to.type === "group") {
                    to.uuid = context.data.authprofile["groupid"];
                    to.username = context.data.authprofile["sakai:group-title"];
                }
                $(window).trigger("initialize.sendmessage.sakai", to);
            });
        };

        $(window).bind("sakai.entity.init", function(ev, context, type, data){
            var obj = {
                "context": context,
                "type": type,
                "anon": sakai.data.me.user.anon || false,
                "data": data || {}
            };
            renderEntity(obj);
            addBinding(obj);
            $('#entity_contentsettings_dropdown').jqm({
                modal: false,
                overlay: 1,
                toTop: true,
                zIndex: 3000
            });

            $('#entity_groupsettings_dropdown').jqm({
                modal: false,
                overlay: 1,
                toTop: true,
                zIndex: 3000
            });

            $('#entity_content_permissions').click(function(){
                var $this = $(this);
                $('#entity_contentsettings_dropdown')
                .css({'top':$this.offset().top + $this.height() - 5,'left':$this.offset().left + $this.width() / 2 - 160})
                .jqmShow();
            });

            $("#entity_group_permissions").click(function(){
                var $this = $(this);
                $('#entity_groupsettings_dropdown')
                .css({'top':$this.offset().top + $this.height() - 5,'left':$this.offset().left + $this.width() / 2 - 160})
                .jqmShow();
            });

            $('#ew_permissions>a').click(function(e){
                e.preventDefault();
                $(window).trigger("init.contentpermissions.sakai");
                $('#entity_contentsettings_dropdown').jqmHide();
            });

            $('#ew_upload>a').click(function(e){
                e.preventDefault();
                $(window).trigger("init.fileupload.sakai");
                $('#entity_contentsettings_dropdown').jqmHide();
            });

        });

        $(window).bind("ready.contentpreview.sakai", function(){
            $("#ew_content_preview_delete>a").bind("click", function(e){
                e.preventDefault();
                window.scrollTo(0,0);
                $(window).trigger('init.deletecontent.sakai', [sakai_global.content_profile.content_data,
                    function (success) {
                        if (success) {
                            // Wait for 2 seconds
                            setTimeout(function () {
                                // Relocate to the my sakai page
                                document.location = "/dev/me.html";  // TODO TEMPORARY REDIRECT!!!
                            }, 2000);
                        }
                    }]
                );
                $('#entity_contentsettings_dropdown').jqmHide();
            });
        });

        $(window).trigger("sakai.entity.ready");

    };
    sakai.api.Widgets.widgetLoader.informOnLoad("entity");
});<|MERGE_RESOLUTION|>--- conflicted
+++ resolved
@@ -98,10 +98,11 @@
                     break;
                 case "group_managed":
                     $('#entity_groupsettings_dropdown').html(sakai.api.Util.TemplateRenderer("entity_groupsettings_dropdown", context));
-<<<<<<< HEAD
+
                     $('#ew_group_settings_edit_link').live("click", function(ev) {
                         $(window).trigger("init.worldsettings.sakai", context.data.authprofile['sakai:group-id']);
-=======
+                    });
+
                     $(entityGroupDropdown).hover(function(){
                         var $li = $(this);
                         var $subnav = $li.children(".s3d-dropdown-container");
@@ -117,7 +118,6 @@
                     $(window).trigger("setData.changepic.sakai", ["group", context.data.authprofile["sakai:group-id"]]);
                     $(window).bind("ready.changepic.sakai", function(){
                         $(window).trigger("setData.changepic.sakai", ["group", context.data.authprofile["sakai:group-id"]]);
->>>>>>> ea8800a2
                     });
                     break;
                 case "group":
