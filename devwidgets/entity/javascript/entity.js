/*
 * Licensed to the Sakai Foundation (SF) under one
 * or more contributor license agreements. See the NOTICE file
 * distributed with this work for additional information
 * regarding copyright ownership. The SF licenses this file
 * to you under the Apache License, Version 2.0 (the
 * "License"); you may not use this file except in compliance
 * with the License. You may obtain a copy of the License at
 *
 *     http://www.apache.org/licenses/LICENSE-2.0
 *
 * Unless required by applicable law or agreed to in writing,
 * software distributed under the License is distributed on an
 * "AS IS" BASIS, WITHOUT WARRANTIES OR CONDITIONS OF ANY
 * KIND, either express or implied. See the License for the
 * specific language governing permissions and limitations under the License.
 */
require(["jquery", "sakai/sakai.api.core"], function($, sakai) {

    /**
     * @name sakai_global.entity
     *
     * @class entity
     *
     * @description
     * Initialize the entity widget
     *
     * @version 0.0.1
     * @param {String} tuid Unique id of the widget
     * @param {Boolean} showSettings Show the settings of the widget or not
     */
    sakai_global.entity = function(tuid, showSettings){

        /////////////////////////////
        // CONFIGURATION VARIABLES //
        /////////////////////////////

        var $rootel = $("#" + tuid);

        // Containers
        var entityContainer = "#entity_container";
        var entityUserPictureDropdown = ".entity_user_picture_dropdown";
        var entityUserCreateAddDropdown = ".entity_user_create_add_dropdown";

        // Buttons
        var entityUserCreateAndAdd = "#entity_user_create_and_add";
        var entityUserImage = "#entity_user_image";
        var entityUserMessage = "#entity_user_message";
        var entityUserAddToContacts = "#entity_user_add_to_contacts";
        var entityUserDropdown = "#entity_user_image.s3d-dropdown-menu";
        var entityGroupDropdown = "#entity_group_image.s3d-dropdown-menu";

        /**
         * The 'context' variable can have the following values:
         * - 'user_me' When the viewed user page is the current logged in user
         * - 'user_other' When the viewed user page is a user that is not a contact
         * - 'contact' When the viewed user page is one of a contact
         * @param {String} context String defining the context of the entity widget
         */
        var addBinding = function(context){
            switch(context.type){
                case "user_me":
                    $(entityUserCreateAndAdd).bind("click", function(){
                        if($(this).hasClass("entity_user_created_add_clicked")){
                            $(this).removeClass("entity_user_created_add_clicked");
                            $(entityUserCreateAddDropdown).hide();
                        }else{
                            $(this).addClass("entity_user_created_add_clicked");
                            $(entityUserCreateAddDropdown).show();
                            $(entityUserCreateAddDropdown).css("left", $(this).position().left - 38);
                        }
                    });
                    $(entityUserDropdown).hover(function(){
                        var $li = $(this);
                        var $subnav = $li.children(".s3d-dropdown-container");

                        var pos = $li.position();
                        $subnav.css("left", pos.left + 15);
                        $subnav.css("margin-top", $li.height() + 4 + "px");
                        $subnav.show();
                    }, function(){
                        var $li = $(this);
                        $li.children(".s3d-dropdown-container").hide();
                    });
                    break;
                case "user_other":
                    $(entityUserMessage).bind("click", function(){
                        // Place message functionality
                    });
                    $(entityUserAddToContacts).bind("click", function(){
                        // Place contacts functionality
                    });
                    break;
                case "contact":
                    $(entityUserMessage).bind("click", function(){
                        // Place message functionality
                    });
                    break;
                case "group_managed":
                    $('#entity_groupsettings_dropdown').html(sakai.api.Util.TemplateRenderer("entity_groupsettings_dropdown", context));

                    $('#ew_group_settings_edit_link').live("click", function(ev) {
                        $(window).trigger("init.worldsettings.sakai", context.data.authprofile['sakai:group-id']);
                        $('#entity_groupsettings_dropdown').jqmHide();
                    });

                    $(entityGroupDropdown).hover(function(){
                        var $li = $(this);
                        var $subnav = $li.children(".s3d-dropdown-container");

                        var pos = $li.position();
                        $subnav.css("left", pos.left + 5);
                        $subnav.css("margin-top", $li.height() + 4 + "px");
                        $subnav.show();
                    }, function(){
                        var $li = $(this);
                        $li.children(".s3d-dropdown-container").hide();
                    });
                    $(window).trigger("setData.changepic.sakai", ["group", context.data.authprofile["sakai:group-id"]]);
                    $(window).bind("ready.changepic.sakai", function(){
                        $(window).trigger("setData.changepic.sakai", ["group", context.data.authprofile["sakai:group-id"]]);
                    });
                    break;
                case "group":
                    $(window).bind("ready.joinrequestbuttons.sakai", function() {
                        var url = "/system/userManager/group/" +
                            context.data.authprofile["sakai:group-id"] + ".managers.json";
                        $.ajax({
                            url: url,
                            success: function(managers){
                                $(window).trigger("init.joinrequestbuttons.sakai", [
                                    context.data.authprofile.groupid,
                                    context.data.authprofile["sakai:group-joinable"],
                                    managers.length,
                                    function (renderedButtons) {
                                        // onShow
                                        $("#joinrequestbuttons_widget", $rootel).show();
                                    }
                                ]);
                            }
                        });
                    });
                    sakai.api.Widgets.widgetLoader.insertWidgets("entity_container", false, $rootel);
                    break;
                case "content_anon": //fallthrough
                case "content_not_shared": //fallthrough
                case "content_shared": //fallthrough
                case "content_managed":
                    var $entityContentUsersDialog = $("#entity_content_users_dialog");
                    var $entityContentUsersDialogContainer = $("#entity_content_users_dialog_list_container");
                    var entityContentUsersDialogTemplate = "#entity_content_users_dialog_list_template";

                    $entityContentUsersDialog.jqm({
                        modal: true,
                        overlay: 20,
                        toTop: true
                    });

                    $(".entity_content_people").live("click", function(){
                        $entityContentUsersDialog.jqmShow();

                        var userList = sakai_global.content_profile.content_data.members.managers.concat(sakai_global.content_profile.content_data.members.viewers);
                        var json = {
                            "userList": userList,
                            "type": "people",
                            sakai: sakai
                        };

                        // render dialog template
                        sakai.api.Util.TemplateRenderer(entityContentUsersDialogTemplate, json, $entityContentUsersDialogContainer);
                        $("#entity_content_users_dialog_heading").html($("#entity_content_people").html());

                        return false;
                    });

                    $(".entity_content_group").live("click", function(){
                        var userList = sakai_global.content_profile.content_data.members.managers.concat(sakai_global.content_profile.content_data.members.viewers);
                        $entityContentUsersDialog.jqmShow();

                        var json = {
                            "userList": userList,
                            "type": "groups",
                            sakai: sakai
                        };

                        // render users dialog template
                        sakai.api.Util.TemplateRenderer(entityContentUsersDialogTemplate, json, $entityContentUsersDialogContainer);
                        $entityContentUsersDialogContainer.show();
                        $("#entity_content_users_dialog_heading").html($("#entity_content_groups").html());

                        return false;
                    });

                    $('#entity_contentsettings_dropdown').html(sakai.api.Util.TemplateRenderer("entity_contentsettings_dropdown", context));

                    $("#entity_comments_link").live("click", function(){
                        $("html:not(:animated),body:not(:animated)").animate({ scrollTop: $("#comments_mainContainer").offset().top}, 500 );
                        $("#comments_txtMessage").focus();
                       return false;

                    });
                    break;
            }
       };

        var renderEntity = function(context){
            context.sakai = sakai;
            $(entityContainer).html(sakai.api.Util.TemplateRenderer("entity_" + context.context + "_template", context));
            $("#entity_message").click(function(){
                var to = {type: context.context};
                if (to.type === "group") {
                    to.uuid = context.data.authprofile["groupid"];
                    to.username = context.data.authprofile["sakai:group-title"];
                }
                $(window).trigger("initialize.sendmessage.sakai", to);
            });
        };

        $(window).bind("sakai.entity.init", function(ev, context, type, data){
            var obj = {
                "context": context,
                "type": type,
                "anon": sakai.data.me.user.anon || false,
                "data": data || {}
            };
            renderEntity(obj);
            addBinding(obj);
            $('#entity_contentsettings_dropdown').jqm({
                modal: false,
                overlay: 1,
                toTop: true,
                zIndex: 3000
            });

            $('#entity_groupsettings_dropdown').jqm({
                modal: false,
                overlay: 1,
                toTop: true,
                zIndex: 3000
            });

            $('#entity_content_permissions').click(function(){
                var $this = $(this);
                $('#entity_contentsettings_dropdown')
                .css({'top':$this.offset().top + $this.height() - 5,'left':$this.offset().left + $this.width() / 2 - 160})
                .jqmShow();
            });

            $("#entity_group_permissions").click(function(){
                var $this = $(this);
                $('#entity_groupsettings_dropdown')
                .css({'top':$this.offset().top + $this.height() - 5,'left':$this.offset().left + $this.width() / 2 - 160})
                .jqmShow();
            });

            $('#ew_permissions>a').click(function(e){
                e.preventDefault();
                $(window).trigger("init.contentpermissions.sakai");
                $('#entity_contentsettings_dropdown').jqmHide();
            });

            $('#ew_upload>a').click(function(e){
                e.preventDefault();
                $(window).trigger("init.fileupload.sakai");
                $('#entity_contentsettings_dropdown').jqmHide();
            });

            $(".addpeople_init").click(function(){
                $(window).trigger("init.addpeople.sakai", [tuid]);
<<<<<<< HEAD
=======
                $("#entity_groupsettings_dropdown").jqmHide();
>>>>>>> ab6c8d12
            })

        });

        $(window).bind("ready.contentpreview.sakai", function(){
            $("#ew_content_preview_delete>a").bind("click", function(e){
                e.preventDefault();
                window.scrollTo(0,0);
                $(window).trigger('init.deletecontent.sakai', [sakai_global.content_profile.content_data,
                    function (success) {
                        if (success) {
                            // Wait for 2 seconds
                            setTimeout(function () {
                                // Relocate to the my sakai page
                                document.location = "/dev/me.html";  // TODO TEMPORARY REDIRECT!!!
                            }, 2000);
                        }
                    }]
                );
                $('#entity_contentsettings_dropdown').jqmHide();
            });
        });

        // An event to call from the worldsettings dialog so that we can
        // refresh the title if it's been saved.
        $(window).bind("sakai.entity.updateTitle", function(e, title) {
            $('#entity_name').html(title);
        });

        $(window).trigger("sakai.entity.ready");

    };
    sakai.api.Widgets.widgetLoader.informOnLoad("entity");
});<|MERGE_RESOLUTION|>--- conflicted
+++ resolved
@@ -267,10 +267,7 @@
 
             $(".addpeople_init").click(function(){
                 $(window).trigger("init.addpeople.sakai", [tuid]);
-<<<<<<< HEAD
-=======
                 $("#entity_groupsettings_dropdown").jqmHide();
->>>>>>> ab6c8d12
             })
 
         });
