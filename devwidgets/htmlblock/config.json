{
    "id":                 "htmlblock",
    "type":               "contrib",
    "enabled":            false,
    "hasSettings":        false,
    "url":                "/devwidgets/htmlblock/htmlblock.html",
    "i18n": {
        "default": {
            "bundle":     "/devwidgets/htmlblock/bundles/default.properties",
            "name":       "HTML Block",
            "description":"Block of HTML"
        }
    },
    "personalportal":     false,
<<<<<<< HEAD
    "sakaidocs":          true,
    "showinsakaigoodies": false,
    "indexFields": ["content"]
=======
    "sakaidocs":          false
>>>>>>> 41611e3e
}<|MERGE_RESOLUTION|>--- conflicted
+++ resolved
@@ -12,11 +12,6 @@
         }
     },
     "personalportal":     false,
-<<<<<<< HEAD
-    "sakaidocs":          true,
-    "showinsakaigoodies": false,
+    "sakaidocs":          false,
     "indexFields": ["content"]
-=======
-    "sakaidocs":          false
->>>>>>> 41611e3e
 }