--- conflicted
+++ resolved
@@ -149,11 +149,7 @@
                         content_css: "/dev/css/sakai/main.css,/dev/css/sakai/sakai.corev1.css",
                         plugins: "table,advlink,contextmenu,paste,directionality",
                         theme_advanced_blockformats: "h1,h2,h3,h4,h5,h6,p,blockquote,caption",
-<<<<<<< HEAD
-                        theme_advanced_buttons1: "bold,italic,underline,|,justifyleft,justifycenter,justifyright,justifyfull,|,formatselect,fontsizeselect,|,bullist,numlist,|,forecolor,|,table,code,link",
-=======
                         theme_advanced_buttons1: "bold,italic,underline,|,justifyleft,justifycenter,justifyright,justifyfull,|,formatselect,fontsizeselect,|,bullist,numlist,|,forecolor,|,link,table,code",
->>>>>>> 3aae18ba
                         theme_advanced_buttons2: "",
                         theme_advanced_buttons3: "",
                         theme_advanced_toolbar_location: "external",
