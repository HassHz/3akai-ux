/*
 * Licensed to the Sakai Foundation (SF) under one
 * or more contributor license agreements. See the NOTICE file
 * distributed with this work for additional information
 * regarding copyright ownership. The SF licenses this file
 * to you under the Apache License, Version 2.0 (the
 * "License"); you may not use this file except in compliance
 * with the License. You may obtain a copy of the License at
 *
 *     http://www.apache.org/licenses/LICENSE-2.0
 *
 * Unless required by applicable law or agreed to in writing,
 * software distributed under the License is distributed on an
 * "AS IS" BASIS, WITHOUT WARRANTIES OR CONDITIONS OF ANY
 * KIND, either express or implied. See the License for the
 * specific language governing permissions and limitations under the License.
 */

/*tinyMCE.init({
  mode : "textareas",
  theme : "advanced",
  plugins : "pagebreak,style,layer,table,save,advhr,advimage,advlink,emotions,iespell,insertdatetime,preview,media,searchreplace,print,contextmenu,paste,directionality,fullscreen,noneditable,visualchars,nonbreaking,xhtmlxtras,template,autoresize",
  theme_advanced_buttons1 : "save,newdocument,|,bold,italic,underline,strikethrough,|,justifyleft,justifycenter,justifyright,justifyfull,|,styleselect,formatselect,fontselect,fontsizeselect",
  theme_advanced_buttons2 : "cut,copy,paste,pastetext,pasteword,|,search,replace,|,bullist,numlist,|,outdent,indent,blockquote,|,undo,redo,|,link,unlink,anchor,image,cleanup,help,code,|,insertdate,inserttime,preview,|,forecolor,backcolor",
  theme_advanced_buttons3 : "tablecontrols,|,hr,removeformat,visualaid,|,sub,sup,|,charmap,emotions,iespell,media,advhr,|,print,|,ltr,rtl,|,fullscreen",
  theme_advanced_buttons4 : "insertlayer,moveforward,movebackward,absolute,|,styleprops,|,cite,abbr,acronym,del,ins,attribs,|,visualchars,nonbreaking,template,pagebreak",
  theme_advanced_toolbar_location : "external",
  theme_advanced_toolbar_align : "left",
  theme_advanced_statusbar_location : "none",
  theme_advanced_resizing : false
});*/

// load the master sakai object to access all Sakai OAE API methods
require(["jquery", "sakai/sakai.api.core"], function($, sakai) {
     
    /**
     * @name sakai.htmlblock
     *
     * @class htmlblock
     *
     * @description
     * WIDGET DESCRIPTION
     *
     * @version 0.0.1
     * @param {String} tuid Unique id of the widget
     * @param {Boolean} showSettings Show the settings of the widget or not
     */
    sakai_global.htmlblock = function (tuid, showSettings, widgetData) {
        var $rootel = $("#" + tuid);

        var autoSavePoll = false;
        var lastData = "";
        if (widgetData && widgetData.htmlblock){
            lastData = widgetData.htmlblock.content;
        }

        sakai_global.htmlblock.updateHeights = function(element){
            var elements = element ? [$("#" + element + "_ifr")] : $(".mceIframeContainer iframe:visible");
            $.each(elements, function(index, item){
                try {
                    var docHt = 0, sh, oh;
                    var frame = $(item)[0];
                    $(item).contents().scrollTop(0);
                    var innerDoc = (frame.contentDocument) ? frame.contentDocument : frame.contentWindow.document;
                    $(item).css("height", "25px");
                    docHt = sh = innerDoc.body.scrollHeight; docHt = oh = innerDoc.body.offsetHeight;
                    if (sh && oh) {
                        //docHt = Math.max(sh, oh);
                        docHt = oh;
                    } else {
                        docHt = sh;
                    }
                    if (docHt < 25){
                        docHt = 25;
                    }
                    if ($(item).height() !== docHt) {
                        $(item).css("height", docHt + "px");
                    }
                } catch (err){
                    return false;
                }
            });
        };

        var $rootel = $("#" + tuid);
        var $toolbar = false;
        var id = false;

        var updateHeightInit = function(ui){
            id = ui.id;
            $editor = $("#" + id + "_ifr");
            $toolbar = $("#" + id + "_external");
            $toolbar.css("display", "none");
            $("#inserterbar_widget #inserterbar_tinymce_container").append($toolbar);
            setTimeout(sakai_global.htmlblock.updateHeights, 500, id);

            // Start the autosave
            if (autoSavePoll){
                clearInterval(autoSavePoll);
                autoSavePoll = false;
            }
            autoSavePoll = setInterval(autoSave, 5000);
            $(window).bind("save.contentauthoring.sakai", function(){
                autoSave();
                var currentText = tinyMCE.get(id).getContent();
                $("#htmlblock_view_container", $rootel).html(currentText);
                sakai.api.Util.renderMath($rootel);
            });
        };
        
        var stopAutosave = function(){
            if (autoSavePoll){
                clearInterval(autoSavePoll);
                autoSavePoll = false;
            }
            $(window).unbind("save.contentauthoring.sakai");
        }
        
        var autoSave = function(){
            var currentText = tinyMCE.get(id).getContent();
            if (currentText !== lastData){
                lastData = currentText;
                sakai.api.Widgets.saveWidgetData(tuid, {"content": currentText});
            }
        };

        var updateHeight = function(ev, ui){
            if ($editor && (!ev || !ev.type || ev.type === "click" || ev.type === "keyup" || ev.type === "mouseup" || ev.type === "paste")) {
                if (ui && ui.id){
                    sakai_global.htmlblock.updateHeights(ui.id);
                } else {
                    sakai_global.htmlblock.updateHeights();
                }
            }
            return true;
        };

        /**
         * Initialization function DOCUMENTATION
         */
        var doInit = function () {
            if (showSettings){
                
            } else {
                var $textarea = $("textarea", $rootel).attr("name", tuid).addClass(tuid);
                if (widgetData && widgetData.htmlblock) {
                    var processedContent = sakai.api.i18n.General.process(widgetData.htmlblock.content);
                    $("#htmlblock_view_container", $rootel).html(processedContent);
                    sakai.api.Util.renderMath($rootel);
                    // Fill up the textarea
                    $textarea.val(widgetData.htmlblock.content);
                }
                $textarea.css("height", $("#htmlblock_view_container", $rootel).height());
                if (window["tinyMCE"]) {
                    tinyMCE.init({
                        mode: "textareas",
                        theme: "advanced",
                        skin: "sakai",
                        formats: {
                              "caption": {
                                  "inline": 'span',
                                  "classes": 'caption'
                              }
                        },
                        content_css: "/dev/css/sakai/main.css,/dev/css/sakai/sakai.corev1.css",
                        plugins: "table,advlink,contextmenu,paste,directionality",
                        theme_advanced_blockformats: "h1,h2,h3,h4,h5,h6,p,blockquote,caption",
                        theme_advanced_buttons1: "bold,italic,underline,|,justifyleft,justifycenter,justifyright,justifyfull,|,formatselect,fontsizeselect,|,bullist,numlist,|,forecolor,|,table,code",
                        theme_advanced_buttons2: "",
                        theme_advanced_buttons3: "",
                        theme_advanced_toolbar_location: "external",
                        theme_advanced_toolbar_align: "left",
                        theme_advanced_statusbar_location: "none",
                        theme_advanced_resizing: false,
                        editor_selector: tuid,
                        handle_event_callback: updateHeight,
                        init_instance_callback: updateHeightInit,
                        remove_instance_callback: stopAutosave,
                        setup : function(ed) {
                            ed.onClick.add(function(ed, e) {
                                $("#inserterbar_widget #inserterbar_tinymce_container").show();
                                $(this.contentAreaContainer).parents(".contentauthoring_cell_element").find(".contentauthoring_cell_element_actions").hide();
                            });
                            ed.onInit.add(function(ed) {
                                ed.focus();
<<<<<<< HEAD
=======
                                $(".contentauthoring_cell_element_actions").hide();
>>>>>>> 40412155
                            });
                        }
                    });
                }
            }
        };
        
        // run the initialization function when the widget object loads
        doInit();
    };

    // inform Sakai OAE that this widget has loaded and is ready to run
    sakai.api.Widgets.widgetLoader.informOnLoad("htmlblock");
});<|MERGE_RESOLUTION|>--- conflicted
+++ resolved
@@ -183,10 +183,7 @@
                             });
                             ed.onInit.add(function(ed) {
                                 ed.focus();
-<<<<<<< HEAD
-=======
                                 $(".contentauthoring_cell_element_actions").hide();
->>>>>>> 40412155
                             });
                         }
                     });
