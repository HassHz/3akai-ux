--- conflicted
+++ resolved
@@ -130,7 +130,6 @@
          */   
         var parseDirectory = function(success, data){
             $.each(directory, function(i, toplevel){
-<<<<<<< HEAD
                 if (toplevel.divider){
                     var toFillOut = 4 - (categoriesToRender.length % 4);
                     if (toFillOut !== 4) {
@@ -143,22 +142,14 @@
                         toplevel.content.usedin = sakai.api.Content.getPlaceCount(toplevel.content);
                         toplevel.content.commentcount = sakai.api.Content.getCommentCount(toplevel.content);
                         toplevel.count = data[i]["sakai:tag-count"];
+                        var mimeType = sakai.api.Content.getMimeType(data[i].content);
+                        toplevel.mimeTypeDescription = sakai.api.i18n.General.getValueForKey(sakai.config.MimeTypes["other"].description);
+                        if (sakai.config.MimeTypes[mimeType]){
+                            toplevel.mimeTypeDescription = sakai.api.i18n.General.getValueForKey(sakai.config.MimeTypes[mimeType].description);
+                        }
                     }
                     toplevel.id = i;
                     categoriesToRender.push(toplevel);
-=======
-                toplevel.count = 0;
-                if (data[i] && data[i].content && !$.isEmptyObject(data[i].content)){
-                    toplevel.content = data[i].content;
-                    toplevel.content.usedin = sakai.api.Content.getPlaceCount(toplevel.content);
-                    toplevel.content.commentcount = sakai.api.Content.getCommentCount(toplevel.content);
-                    toplevel.count = data[i]["sakai:tag-count"];
-                    var mimeType = sakai.api.Content.getMimeType(data[i].content);
-                    toplevel.mimeTypeDescription = sakai.api.i18n.General.getValueForKey(sakai.config.MimeTypes["other"].description);
-                    if (sakai.config.MimeTypes[mimeType]){
-                        toplevel.mimeTypeDescription = sakai.api.i18n.General.getValueForKey(sakai.config.MimeTypes[mimeType].description);
-                    }
->>>>>>> dca70432
                 }
             });
             var toFillOutExtra = 4 - (categoriesToRender.length % 4);
