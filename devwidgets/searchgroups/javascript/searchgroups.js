/*
 * Licensed to the Sakai Foundation (SF) under one
 * or more contributor license agreements. See the NOTICE file
 * distributed with this work for additional information
 * regarding copyright ownership. The SF licenses this file
 * to you under the Apache License, Version 2.0 (the
 * "License"); you may not use this file except in compliance
 * with the License. You may obtain a copy of the License at
 *
 *     http://www.apache.org/licenses/LICENSE-2.0
 *
 * Unless required by applicable law or agreed to in writing,
 * software distributed under the License is distributed on an
 * "AS IS" BASIS, WITHOUT WARRANTIES OR CONDITIONS OF ANY
 * KIND, either express or implied. See the License for the
 * specific language governing permissions and limitations under the License.
 */
// load the master sakai object to access all Sakai OAE API methods
require(['jquery', 'sakai/sakai.api.core', '/dev/javascript/search_util.js'], function($, sakai) {

    /**
     * @name sakai.WIDGET_ID
     *
     * @class WIDGET_ID
     *
     * @description
     * WIDGET DESCRIPTION
     *
     * @version 0.0.1
     * @param {String} tuid Unique id of the widget
     * @param {Boolean} showSettings Show the settings of the widget or not
     */
    sakai_global.searchgroups = function(tuid, showSettings, widgetData) {

        var selectedCategory = 'other';
        var selectedCategoryPlural = 'other';
        var selectedCategoryId = '';

        sakai.api.Util.getTemplates(function(success, templates) {
            if (success) {
                for (var c = 0; c < templates.length; c++) {
                    if (templates[c].id === widgetData.category) {
                        selectedCategory = sakai.api.i18n.getValueForKey(templates[c].title);
                        selectedCategoryPlural = sakai.api.i18n.getValueForKey(templates[c].titlePlural);
                        selectedCategoryId = templates[c].id;
                    }
                }
            } else {
                debug.error('Could not get the group templates');
            }
        });

        //////////////////////
        // Config variables //
        //////////////////////

        var $rootel = $('#' + tuid);

        // Search URL mapping
        var searchURLmap = {
            allgroups : sakai.config.URL.SEARCH_GROUPS,
            allgroupsall : sakai.config.URL.SEARCH_GROUPS_ALL,
            managergroups : sakai.config.URL.GROUPS_MANAGER,
            membergroups : sakai.config.URL.GROUPS_MEMBER
        };

        var infinityScroll = false;

        // CSS IDs
        var search = '#searchgroups';

        var searchConfig = {
            search: '#searchgroups',
            global: {
                resultTemp: search + '_result_temp',
                numberFound: search + '_numberFound',
                text: '#form .s3d-search-inputfield',
                searchButton: '#form .s3d-search-button'
            },
            results: {
                container: search + '_results_container',
                resultsContainer: search + '_results',
                resultsContainerAnonClass: 's3d-search-results-anon',
                template: 'search_general_results_template',
                noResultsTemplate: 'searchgroups_noresults_template'
            },
            facetedConfig : {
<<<<<<< HEAD
                title : $('#searchgroups_result_title').text(),
                value : 'Groups',
                facets: {
                    'all': {
                        'category': sakai.api.Util.TemplateRenderer('searchgroups_result_all_groups', {
                            'world': selectedCategoryPlural.toLowerCase()
                        }),
=======
                title : 'Refine your search',
                value : 'Groups',
                facets: {
                    'all': {
                        'category': 'All ' + selectedCategoryPlural.toLowerCase(),
>>>>>>> 0d3af6f8
                        'searchurl': searchURLmap.allgroups,
                        'searchurlall': searchURLmap.allgroupsall
                    }
                }
            }
        };

        if (!sakai.data.me.user.anon) {
            searchConfig.facetedConfig.facets.manage = {
<<<<<<< HEAD
                'category': sakai.api.Util.TemplateRenderer('searchgroups_result_groups_I_manage', {
                    'world': selectedCategoryPlural
                }),
                'searchurl': searchURLmap.managergroups,
                'searchurlall': searchURLmap.managergroups
            };
            searchConfig.facetedConfig.facets.member = {
                'category': sakai.api.Util.TemplateRenderer('searchgroups_result_groups_I_m_a_member_of', {
                    'world': selectedCategoryPlural
                }),
                'searchurl': searchURLmap.membergroups,
                'searchurlall': searchURLmap.membergroups
=======
               'category': selectedCategoryPlural + ' I manage',
               'searchurl': searchURLmap.managergroups,
               'searchurlall': searchURLmap.managergroups
            };
            searchConfig.facetedConfig.facets.member = {
               'category': selectedCategoryPlural + ' I\'m a member of',
               'searchurl': searchURLmap.membergroups,
               'searchurlall': searchURLmap.membergroups
>>>>>>> 0d3af6f8
            };
        }

        ///////////////
        // Functions //
        ///////////////

        $('#searchgroups_type_title', $rootel).text(selectedCategoryPlural);

        /**
         * Take a list of search results retrieved by the server and process them so they are
         * ready to be run through the template
         * @param {Object} results     List of results coming back from the infinite scroll plugin
         * @param {Object} callback    Callback function from the infinite scroll plugin to call
         */
        var renderResults = function(results, callback) {
            // If we have results we add them to the object.
            if (results && results.length) {
                results = sakai_global.data.search.prepareGroupsForRender(results);
            }
            // Call the infinite scroll plugin callback
            callback(results);
        };

        /**
         * This method will show all the appropriate elements for when a search is executed.
         */
        var showSearchContent = function(params) {
            // Set search box values
            if (!params.q || (params.q === '*' || params.q === '**')) {
                $(searchConfig.global.text, $rootel).val('');
            } else {
                $(searchConfig.global.text, $rootel).val(params.q);
            }
            $(searchConfig.results.container, $rootel).html($(searchConfig.global.resultTemp, $rootel).html());
        };

        /**
         * Render the default template when no results are found. This function will
         * be called by the infinite scroll plugin
         */
        var handleEmptyResultList = function() {
            $(searchConfig.global.numberFound, $rootel).text('0');
            $(searchConfig.results.container, $rootel).html(sakai.api.Util.TemplateRenderer(searchConfig.results.noResultsTemplate, {
                'sakai': sakai,
                'category': selectedCategory.toLowerCase(),
                'categoryid': selectedCategoryId
            }));
        };

        /**
         * Kick off a search with a specific query and sort option. This function will
         * initiate an infinite scroll for each search
         */
        var doSearch = function() {
            var params = sakai_global.data.search.getQueryParams($rootel);
            var urlsearchterm = sakai_global.data.search.processSearchString(params);
            var tags = sakai_global.data.search.processRefineString(params);

            var facetedurl = '';
            var facetedurlall = '';
            if (params['facet'] && searchConfig.facetedConfig.facets[params['facet']]) {
                facetedurl = searchConfig.facetedConfig.facets[params['facet']].searchurl;
                facetedurlall = searchConfig.facetedConfig.facets[params['facet']].searchurlall;
            } else {
                for (var f in searchConfig.facetedConfig.facets) {
                    facetedurl = searchConfig.facetedConfig.facets[f].searchurl;
                    facetedurlall = searchConfig.facetedConfig.facets[f].searchurlall;
                    break;
                }
            }

            // Set all the input fields and paging correct.
            showSearchContent(params);

            var url = '';

            if ((urlsearchterm === '**' || urlsearchterm === '*') && params.refine === '') {
                url = facetedurlall;
                $(window).trigger('lhnav.addHashParam', [{'q': '', 'refine': ''}]);
            } else {
                url = facetedurl;
                $(window).trigger('lhnav.addHashParam', [{'q': params.q, 'refine': params.refine}]);
            }

            // Disable the previous infinite scroll
            if (infinityScroll) {
                infinityScroll.kill();
            }
            // Set up the infinite scroll for the list of search results
            infinityScroll = $(searchConfig.results.container, $rootel).infinitescroll(url, {
                'q': urlsearchterm,
                'tags': tags,
                'sortOn': params['sorton'],
                'sortOrder': params['sortby'],
                'category': widgetData.category
            }, function(items, total) {
                // Adjust display global total
                $(searchConfig.global.numberFound, $rootel).text('' + total);
                if (total === 1) {
                    $(searchConfig.global.numberFound, $rootel).next('span.s3d-aural-text').text(
                        '' + sakai.api.i18n.getValueForKey('GROUP_FOUND', 'searchgroups')
                    );
                } else {
                    $(searchConfig.global.numberFound, $rootel).next('span.s3d-aural-text').text(
                        '' + sakai.api.i18n.getValueForKey('GROUPS_FOUND', 'searchgroups')
                    );
                }
                return sakai.api.Util.TemplateRenderer(searchConfig.results.template, {
                    'items': items,
                    'sakai': sakai
                });
<<<<<<< HEAD
            }, handleEmptyResultList, sakai.config.URL.INFINITE_LOADING_ICON, renderResults, function(){
                // adjust height of grid row elements to be equal
                sakai_global.data.search.determineAdjustGridElementHeights($rootel);
            }, false, function(data){
=======
            }, handleEmptyResultList, sakai.config.URL.INFINITE_LOADING_ICON, renderResults, false, false, function(data) {
>>>>>>> 0d3af6f8
                // Generate refine by tags
                sakai_global.data.search.generateTagsRefineBy(data, params);
            });
        };

        /////////////////////////
        // Initialise Function //
        /////////////////////////

        if (sakai.data.me.user.anon) {
            $(searchConfig.results.resultsContainer, $rootel).addClass(searchConfig.results.resultsContainerAnonClass);
        }

        $(window).on('hashchange', function(ev) {
            if ($.bbq.getState('l') === widgetData.category) {
                doSearch();
            }
        });

        $(window).on('sakai.search.util.finish', function(ev, data) {
            if (data && data.tuid === tuid) {
                var widgetId = sakai.api.Util.generateWidgetId();
                $('#searchgroups_results_faceted', $rootel).html(sakai.api.Util.TemplateRenderer('searchgroups_results_faceted', {
                    'widgetId': widgetId
                }));
                var config = {};
                config[widgetId] = {
                    'facetedConfig': searchConfig.facetedConfig
                };
                sakai.api.Widgets.widgetLoader.insertWidgets(tuid, false, false, config);
                doSearch();
            }
        });

        $(window).trigger('sakai.search.util.init', [{'tuid': tuid}]);

    };

    // inform Sakai OAE that this widget has loaded and is ready to run
    sakai.api.Widgets.widgetLoader.informOnLoad('searchgroups');

});<|MERGE_RESOLUTION|>--- conflicted
+++ resolved
@@ -85,7 +85,6 @@
                 noResultsTemplate: 'searchgroups_noresults_template'
             },
             facetedConfig : {
-<<<<<<< HEAD
                 title : $('#searchgroups_result_title').text(),
                 value : 'Groups',
                 facets: {
@@ -93,13 +92,6 @@
                         'category': sakai.api.Util.TemplateRenderer('searchgroups_result_all_groups', {
                             'world': selectedCategoryPlural.toLowerCase()
                         }),
-=======
-                title : 'Refine your search',
-                value : 'Groups',
-                facets: {
-                    'all': {
-                        'category': 'All ' + selectedCategoryPlural.toLowerCase(),
->>>>>>> 0d3af6f8
                         'searchurl': searchURLmap.allgroups,
                         'searchurlall': searchURLmap.allgroupsall
                     }
@@ -109,7 +101,6 @@
 
         if (!sakai.data.me.user.anon) {
             searchConfig.facetedConfig.facets.manage = {
-<<<<<<< HEAD
                 'category': sakai.api.Util.TemplateRenderer('searchgroups_result_groups_I_manage', {
                     'world': selectedCategoryPlural
                 }),
@@ -122,16 +113,6 @@
                 }),
                 'searchurl': searchURLmap.membergroups,
                 'searchurlall': searchURLmap.membergroups
-=======
-               'category': selectedCategoryPlural + ' I manage',
-               'searchurl': searchURLmap.managergroups,
-               'searchurlall': searchURLmap.managergroups
-            };
-            searchConfig.facetedConfig.facets.member = {
-               'category': selectedCategoryPlural + ' I\'m a member of',
-               'searchurl': searchURLmap.membergroups,
-               'searchurlall': searchURLmap.membergroups
->>>>>>> 0d3af6f8
             };
         }
 
@@ -244,14 +225,10 @@
                     'items': items,
                     'sakai': sakai
                 });
-<<<<<<< HEAD
-            }, handleEmptyResultList, sakai.config.URL.INFINITE_LOADING_ICON, renderResults, function(){
+            }, handleEmptyResultList, sakai.config.URL.INFINITE_LOADING_ICON, renderResults, function() {
                 // adjust height of grid row elements to be equal
                 sakai_global.data.search.determineAdjustGridElementHeights($rootel);
-            }, false, function(data){
-=======
-            }, handleEmptyResultList, sakai.config.URL.INFINITE_LOADING_ICON, renderResults, false, false, function(data) {
->>>>>>> 0d3af6f8
+            }, false, function(data) {
                 // Generate refine by tags
                 sakai_global.data.search.generateTagsRefineBy(data, params);
             });
