--- conflicted
+++ resolved
@@ -30,20 +30,15 @@
      * @param {String} tuid Unique id of the widget
      * @param {Boolean} showSettings Show the settings of the widget or not
      */
-<<<<<<< HEAD
-    sakai_global.searchgroups = function(tuid, showSettings){
-
-=======
     sakai_global.searchgroups = function(tuid, showSettings, widgetData){
-    
+
         var selectedCategory = "other"
         for (var c = 0; c < sakai.config.worldTemplates.length; c++) {
             if (sakai.config.worldTemplates[c].id === widgetData.category) {
             selectedCategory = sakai.api.i18n.General.getValueForKey(sakai.config.worldTemplates[c].title);
             }
         }
-    
->>>>>>> 91813823
+
         //////////////////////
         // Config variables //
         //////////////////////
@@ -59,13 +54,9 @@
             managergroups : sakai.config.URL.GROUPS_MANAGER,
             membergroups : sakai.config.URL.GROUPS_MEMBER
         };
-<<<<<<< HEAD
-
-=======
-        
+
         var rootel = $("#" + tuid);
-        
->>>>>>> 91813823
+
         // CSS IDs
         var search = "#searchgroups";
 
@@ -219,12 +210,6 @@
             } else {
                 $(searchConfig.global.pagerClass, rootel).hide();
             }
-<<<<<<< HEAD
-            else {
-                $(searchConfig.global.pagerClass).hide();
-            }
-=======
->>>>>>> 91813823
 
             // Render the results.
             finaljson.category = selectedCategory.toLowerCase();
@@ -251,21 +236,12 @@
                 $(searchConfig.global.text, rootel).val(params.q);
                 $(searchConfig.global.matchingLabel, rootel).show();
             }
-<<<<<<< HEAD
-            $(searchConfig.global.numberFound).text("0");
-            $(searchConfig.results.header).hide();
-            $(searchConfig.results.tagHeader).hide();
-            $(searchConfig.results.container).html($(searchConfig.global.resultTemp).html());
-        };
-
-=======
             $(searchConfig.global.numberFound, rootel).text("0");
             $(searchConfig.results.header, rootel).hide();
             $(searchConfig.results.tagHeader, rootel).hide();
             $(searchConfig.results.container, rootel).html($(searchConfig.global.resultTemp, rootel).html());
         }
-        
->>>>>>> 91813823
+
         var doSearch = function(){
 
             var params = sakai_global.data.search.getQueryParams();
@@ -330,13 +306,8 @@
         ///////////////////
         // Event binding //
         ///////////////////
-<<<<<<< HEAD
-
-        $(searchConfig.global.text).live("keydown", function(ev){
-=======
-        
+
         $(searchConfig.global.text, rootel).live("keydown", function(ev){
->>>>>>> 91813823
             if (ev.keyCode === 13) {
                 $.bbq.pushState({
                     "q": $(searchConfig.global.text, rootel).val(),
@@ -344,13 +315,8 @@
                 }, 0);
             }
         });
-<<<<<<< HEAD
-
-        $(searchConfig.global.button).live("click", function(ev){
-=======
-        
+
         $(searchConfig.global.button, rootel).live("click", function(ev){
->>>>>>> 91813823
             $.bbq.pushState({
                 "q": $(searchConfig.global.text, rootel).val(),
                 "page": 0
