--- conflicted
+++ resolved
@@ -12,11 +12,15 @@
             __MSG__GROUPS__ (<strong id="searchgroups_numberFound">0</strong>)
             <div class="searchgroups_selects">
                 <!-- FACETED WIDGET -->
-                <div id="widget_faceted_9493020598" class="searchgroups_facted widget_inline"></div>
+                <div id="searchgroups_results_faceted" class=""><!--
+                    <div id="widget_faceted_${widgetId}" class="widget_inline"></div>
+                --></div>
+                <!-- FACETED WIDGET
+                <div id="widget_faceted_9493020598" class="searchgroups_facted widget_inline"></div>  -->
                 <div class="search_sortby">
                     __MSG__SORT_BY__: <select id="search_select_sortby">
-                        <option value="desc">__MSG__NEWEST__</option>
-                        <option value="asc">__MSG__OLDEST__</option>
+                        <option value="desc">__MSG__CHANGED_RECENTLY__</option>
+                        <option value="asc">__MSG__CHANGED_LAST__</option>
                     </select>
                 </div>
             </div>
@@ -27,15 +31,6 @@
                 <b>__MSG__SEARCHING__ ...</b>
             </div>
         </div>
-<<<<<<< HEAD
-        <!-- FACETED WIDGET -->
-        <div id="searchgroups_results_faceted" class="searchgroups_results_faceted"><!--
-            <div id="widget_faceted_${widgetId}" class="widget_inline"></div>
-        --></div>
-=======
-        <div class="searchgroups_results_faceted">
-        </div>
->>>>>>> 5a94685d
         <div id="searchgroups_results" class="fl-container searchgroups_results">
             <!-- SEARCH RESULTS -->
             <div id="results_page1" class="results_container results_container_sub">
@@ -113,7 +108,7 @@
                     {/for}
                     {if !groupsFound}
                         <div class="searchgroups_no_groups">
-                            __MSG__NO_GROUPS_FOUND__
+                            __MSG__NO_GROUPS_FOUND_CATEGORY__
                         </div>
                     {/if}
                 --></div>
