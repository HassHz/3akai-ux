{
    "enabled": true,
    "i18n": {
        "default": {
            "bundle": "/devwidgets/accountpreferences/bundles/default.properties",
            "description": "Account preferences",
            "name": "Account preferences"
        },
        "es_ES": {
            "bundle": "/devwidgets/accountpreferences/bundles/es_ES.properties"
<<<<<<< HEAD
        },
        "nl_NL": {
            "bundle": "/devwidgets/accountpreferences/bundles/nl_NL.properties"
        }, 
        "fr_FR": {
            "bundle": "/devwidgets/accountpreferences/bundles/fr_FR.properties",
            "description": "préférences du compte",
            "name": "préférences du compte"
=======
>>>>>>> ae332db3
        }
    },
    "id": "accountpreferences",
    "type": "core", 
    "url": "/devwidgets/accountpreferences/accountpreferences.html"
}<|MERGE_RESOLUTION|>--- conflicted
+++ resolved
@@ -8,20 +8,17 @@
         },
         "es_ES": {
             "bundle": "/devwidgets/accountpreferences/bundles/es_ES.properties"
-<<<<<<< HEAD
         },
-        "nl_NL": {
-            "bundle": "/devwidgets/accountpreferences/bundles/nl_NL.properties"
-        }, 
         "fr_FR": {
             "bundle": "/devwidgets/accountpreferences/bundles/fr_FR.properties",
             "description": "préférences du compte",
             "name": "préférences du compte"
-=======
->>>>>>> ae332db3
+        },
+        "nl_NL": {
+            "bundle": "/devwidgets/accountpreferences/bundles/nl_NL.properties"
         }
     },
     "id": "accountpreferences",
-    "type": "core", 
+    "type": "core",
     "url": "/devwidgets/accountpreferences/accountpreferences.html"
 }