--- conflicted
+++ resolved
@@ -79,11 +79,6 @@
                 }
                 // Set the cursor in the username field
                 $("#" + usernameField).focus();
-                
-                // if 403 or 404 pages show user name and password label.
-                if (window.location.pathname.split("/")[2] === "403.html" || window.location.pathname.split("/")[2] === "404.html") {
-                    $(".login_label").show();
-                }
             } else {
                 // loop through and render each external authentication system
                 $.each(sakai.config.Authentication.external, function(index, value) {
@@ -218,12 +213,8 @@
 
         // Check whether we are already logged in
         decideLoggedIn();
-<<<<<<< HEAD
-        
-=======
 
         $(window).trigger("sakai-login-ready");
->>>>>>> bec8b4f9
     };
 
     doInit();
