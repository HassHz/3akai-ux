<!-- CSS -->
<link rel="stylesheet" type="text/css" href="/devwidgets/addarea/css/addarea.css" />

<div class="addarea_widget" id="addarea_widget" style="display:none;">
    <div class="addarea_dropdown">
        <span class="addarea_plus_icon"><!----></span>
        <div class="addarea_dropdown_content">
            <ul class="addarea_contents_list">
                <li id="addarea_contents_list_first_item" class="addarea_contents_list_item" data-context="pages">__MSG__PAGES__</li>
                <li class="addarea_contents_list_item" data-context="sakaidoc">__MSG__CONTENT_AND_SAKAI_DOC__</li>
                <li class="addarea_contents_list_item" data-context="dashboardoverview" style="display:none;">__MSG__DASHBOARD_OVERVIEW__</li>
                <li class="addarea_contents_list_item" data-context="participantlist">__MSG__PARTICIPANT_LIST_PAGE__</li>
                <li class="addarea_contents_list_item" data-context="timetable" style="display:none;">__MSG__TIMETABLE__</li>
                <li class="addarea_contents_list_item" data-context="contentlibrary">__MSG__CONTENT_LIBRARY__</li>
                <li class="addarea_contents_list_item" data-context="widgetpage">__MSG__WIDGET_PAGE__</li>
                <li class="addarea_contents_list_item" data-context="sakaitwotool" style="display:none;">__MSG__SAKAI_2_TOOL__</li>
            </ul>
            <div id="addarea_contents_container">
                <div id="addarea_contents_container_description"><!----></div>
                <div id="addarea_contents_container_form" style="display:none;"><!----></div>
            </div>
            <div id="addarea_action_buttons" style="display:none;">
                <button id="addarea_cancel_new_area" class="s3d-link-button s3d-bold" type="button">__MSG__CANCEL__</button>
                <button type="button" id="addarea_create_new_area" class="s3d-button s3d-overlay-button" >__MSG__CREATE__</button>
            </div>
        </div>
    </div>
</div>

<div id="addarea_existing_sakaidoc_visibility_template"><!--
    {if group["sakai:group-visible"] === "public"}
        {if canManage}
            <option value="public">__MSG__PUBLIC__</option>
            <option value="everyone">__MSG__LOGGED_IN_ONLY__</option>
            <option value="private">__MSG__MEMBERS_ONLY__</option>
        {else}
            <option value="public" disabled="true">__MSG__PUBLIC__ (__MSG__YOU_MUST_MANAGE_DOCUMENT__)</option>
            <option value="everyone" disabled="true">__MSG__LOGGED_IN_ONLY__ (__MSG__YOU_MUST_MANAGE_DOCUMENT__)</option>
            <option value="private" selected="true">__MSG__MEMBERS_ONLY__</option>
        {/if}
    {elseif group["sakai:group-visible"] === "logged-in-only"}
        {if canManage}
            <option value="public" disabled="true">__MSG__PUBLIC__ (__MSG__GROUP_MUST_BE_PUBLIC__)</option>
            <option value="everyone" selected="true">__MSG__LOGGED_IN_ONLY__</option>
            <option value="private">__MSG__MEMBERS_ONLY__</option>
        {else}
            <option value="public" disabled="true">__MSG__PUBLIC__ (__MSG__YOU_MUST_MANAGE_DOCUMENT__)</option>
            <option value="everyone" disabled="true">__MSG__LOGGED_IN_ONLY__ (__MSG__YOU_MUST_MANAGE_DOCUMENT__)</option>
            <option value="private" selected="true">__MSG__MEMBERS_ONLY__</option>
        {/if}
    {else}
        <option value="public" disabled="true">__MSG__PUBLIC__ (__MSG__GROUP_MUST_BE_PUBLIC__)</option>
        <option value="everyone" disabled="true">__MSG__LOGGED_IN_ONLY__ (__MSG__GROUP_MUST_BE_VISIBLE_TO_LOGGED_IN__)</option>
        <option value="private" selected="true">__MSG__MEMBERS_ONLY__</option>
    {/if}
    <option value="advanced">__MSG__ADVANCED__</option> 
--></div>

<div id="addarea_existing_sakaidoc_template"><!--
    <ul>
        {for item in data.results}
<<<<<<< HEAD
            {if item["_mimeType"] && item["_mimeType"] == "x-sakai/document"}
                <li class="addarea_existing_sakaidoc_item" data-sakai-poolid="${item["_path"]}" data-sakai-manage="${item.canManage}"><span class="icon-sakaidoc-sprite s3d-icon-16"></span>${item["sakai:pooled-content-file-name"]}</li>
                {if item_index < data.results.length - 1}
                    <hr class="s3d-split-line">
                {/if}
=======
            <li class="addarea_existing_sakaidoc_item" data-sakai-poolid="${item["_path"]}" data-sakai-manage="${item.canManage}"><span class="icon-sakaidoc-sprite s3d-icon-16"></span>${item["sakai:pooled-content-file-name"]}</li>
            {if item_index < data.results.length - 1}
                <hr class="s3d-split-line">
>>>>>>> 9356a56c
            {/if}
        {/for}
    </ul>    
--></div>

<div id="addarea_contents_container_description_template"><!--
    <img src="/devwidgets/addarea/images/addarea_preview.png" id="addarea_preview_image"/>
    <span id="addarea_preview_description">${areadescription}</span>
    
    <button type="button" class="s3d-button s3d-header-button addarea_select_template" data-context="${context}">__MSG__SELECT__</button>
--></div>

<div id="addarea_pages_form_template"><!--
    <label for="addarea_pages_page_name">__MSG__PAGE_NAME__:</label>
    <input type="text" id="addarea_pages_page_name"/>

    <label for="addarea_pages_permissions">__MSG__WHO_CAN_SEE_IT__:</label>
    <select id="addarea_pages_permissions">
        {if group["sakai:group-visible"] === "public"}
            <option value="public">__MSG__PUBLIC__</option>
            <option value="everyone">__MSG__LOGGED_IN_ONLY__</option>
            <option value="private">__MSG__MEMBERS_ONLY__</option>
        {elseif group["sakai:group-visible"] === "logged-in-only"}
            <option value="public" disabled="true">__MSG__PUBLIC__ (__MSG__GROUP_MUST_BE_PUBLIC__)</option>
            <option value="everyone" selected="true">__MSG__LOGGED_IN_ONLY__</option>
            <option value="private">__MSG__MEMBERS_ONLY__</option>
        {else}
            <option value="public" disabled="true">__MSG__PUBLIC__ (__MSG__GROUP_MUST_BE_PUBLIC__)</option>
            <option value="everyone" disabled="true">__MSG__LOGGED_IN_ONLY__ (__MSG__GROUP_MUST_BE_VISIBLE_TO_LOGGED_IN__)</option>
            <option value="private" selected="true">__MSG__MEMBERS_ONLY__</option>
        {/if}
        <option value="advanced">__MSG__ADVANCED__</option>
    </select>

    <label for="addarea_pages_numberofpages">__MSG__NUMBER_OF_PAGES__:</label>
    <select id ="addarea_pages_numberofpages">
        <option value="1">1</option>
        <option value="2">2</option>
        <option value="3">3</option>
        <option value="4">4</option>
    </select>
    <span class="addarea_form_annotation">__MSG__YOU_CAN_ADD_MORE_AND_NAME_THEM_LATER__</span>
--></div>

<div id="addarea_sakaidoc_form_template"><!--
    <div id="addarea_sakaidoc_existingdocs">
        <div id="addarea_sakaidoc_search">
            <select id="addarea_sakaidoc_existingdocs_sort">
                <option value="asc">__MSG__A_Z__</option>
                <option value="desc">__MSG__Z_A__</option>
            </select>
            <label class="fl-force-right" for="addarea_sakaidoc_existingdocs_sort">__MSG__SORT_BY__</label>
            <label class="fl-force-left" for="addarea_sakaidoc_searchfield">__MSG__SEARCH_EVERYWHERE__</label>
            <input type="text" id="addarea_sakaidoc_searchfield"/>
            <button id="addarea_sakaidoc_search_clear" class="s3d-link-button">__MSG__CLEAR__</button>
        </div>
        <div id="addarea_sakaidoc_existingdocscontainer"></div>
    </div>

    <div class="addarea_divide_container">
        <label for="addarea_sakaidoc_page_name">__MSG__PLACEMENT_TITLE__:</label>
        <input type="text" id="addarea_sakaidoc_page_name"/>
    </div>

    <div class="addarea_divide_container">
        <label for="addarea_sakaidoc_permissions">__MSG__WHO_CAN_SEE_IT__:</label>
        <select id="addarea_sakaidoc_permissions">
            {if group["sakai:group-visible"] === "public"}
                <option value="public">__MSG__PUBLIC__</option>
                <option value="everyone">__MSG__LOGGED_IN_ONLY__</option>
                <option value="private">__MSG__MEMBERS_ONLY__</option>
            {elseif group["sakai:group-visible"] === "logged-in-only"}
                <option value="public" disabled="true">__MSG__PUBLIC__ (__MSG__GROUP_MUST_BE_PUBLIC__)</option>
                <option value="everyone" selected="true">__MSG__LOGGED_IN_ONLY__</option>
                <option value="private">__MSG__MEMBERS_ONLY__</option>
            {else}
                <option value="public" disabled="true">__MSG__PUBLIC__ (__MSG__GROUP_MUST_BE_PUBLIC__)</option>
                <option value="everyone" disabled="true">__MSG__LOGGED_IN_ONLY__ (__MSG__GROUP_MUST_BE_VISIBLE_TO_LOGGED_IN__)</option>
                <option value="private" selected="true">__MSG__MEMBERS_ONLY__</option>
            {/if}
            <option value="advanced">__MSG__ADVANCED__</option>
        </select>
    </div>
--></div>

<div id="addarea_dashboardoverview_form_template"><!--
    <label for="addarea_dashboardoverview_page_name">__MSG__PAGE_NAME__:</label>
    <input type="text" id="addarea_dashboardoverview_page_name"/>

    <label for="addarea_dashboardoverview_permissions">__MSG__WHO_CAN_SEE_IT__:</label>
    <select id="addarea_dashboardoverview_permissions">
        {if group["sakai:group-visible"] === "public"}
            <option value="public">__MSG__PUBLIC__</option>
            <option value="everyone">__MSG__LOGGED_IN_ONLY__</option>
            <option value="private">__MSG__MEMBERS_ONLY__</option>
        {elseif group["sakai:group-visible"] === "logged-in-only"}
            <option value="public" disabled="true">__MSG__PUBLIC__ (__MSG__GROUP_MUST_BE_PUBLIC__)</option>
            <option value="everyone" selected="true">__MSG__LOGGED_IN_ONLY__</option>
            <option value="private">__MSG__MEMBERS_ONLY__</option>
        {else}
            <option value="public" disabled="true">__MSG__PUBLIC__ (__MSG__GROUP_MUST_BE_PUBLIC__)</option>
            <option value="everyone" disabled="true">__MSG__LOGGED_IN_ONLY__ (__MSG__GROUP_MUST_BE_VISIBLE_TO_LOGGED_IN__)</option>
            <option value="private" selected="true">__MSG__MEMBERS_ONLY__</option>
        {/if}
        <option value="advanced">__MSG__ADVANCED__</option>
    </select>
--></div>

<div id="addarea_participantlist_form_template"><!--
    <label for="addarea_participantlist_page_name">__MSG__PAGE_NAME__:</label>
    <input type="text" id="addarea_participantlist_page_name"/>

    <label for="addarea_participantlist_permissions">__MSG__WHO_CAN_SEE_IT__:</label>
    <select id="addarea_participantlist_permissions">
        {if group["sakai:group-visible"] === "public"}
            <option value="public">__MSG__PUBLIC__</option>
            <option value="everyone">__MSG__LOGGED_IN_ONLY__</option>
            <option value="private">__MSG__MEMBERS_ONLY__</option>
        {elseif group["sakai:group-visible"] === "logged-in-only"}
            <option value="public" disabled="true">__MSG__PUBLIC__ (__MSG__GROUP_MUST_BE_PUBLIC__)</option>
            <option value="everyone" selected="true">__MSG__LOGGED_IN_ONLY__</option>
            <option value="private">__MSG__MEMBERS_ONLY__</option>
        {else}
            <option value="public" disabled="true">__MSG__PUBLIC__ (__MSG__GROUP_MUST_BE_PUBLIC__)</option>
            <option value="everyone" disabled="true">__MSG__LOGGED_IN_ONLY__ (__MSG__GROUP_MUST_BE_VISIBLE_TO_LOGGED_IN__)</option>
            <option value="private" selected="true">__MSG__MEMBERS_ONLY__</option>
        {/if}
        <option value="advanced">__MSG__ADVANCED__</option>
    </select>
--></div>

<div id="addarea_timetable_form_template"><!--
    <label for="addarea_timetable_page_name">__MSG__PAGE_NAME__:</label>
    <input type="text" id="addarea_timetable_page_name"/>

    <label for="addarea_timetable_permissions">__MSG__WHO_CAN_SEE_IT__:</label>
    <select id="addarea_timetable_permissions">
        {if group["sakai:group-visible"] === "public"}
            <option value="public">__MSG__PUBLIC__</option>
            <option value="everyone">__MSG__LOGGED_IN_ONLY__</option>
            <option value="private">__MSG__MEMBERS_ONLY__</option>
        {elseif group["sakai:group-visible"] === "logged-in-only"}
            <option value="public" disabled="true">__MSG__PUBLIC__ (__MSG__GROUP_MUST_BE_PUBLIC__)</option>
            <option value="everyone" selected="true">__MSG__LOGGED_IN_ONLY__</option>
            <option value="private">__MSG__MEMBERS_ONLY__</option>
        {else}
            <option value="public" disabled="true">__MSG__PUBLIC__ (__MSG__GROUP_MUST_BE_PUBLIC__)</option>
            <option value="everyone" disabled="true">__MSG__LOGGED_IN_ONLY__ (__MSG__GROUP_MUST_BE_VISIBLE_TO_LOGGED_IN__)</option>
            <option value="private" selected="true">__MSG__MEMBERS_ONLY__</option>
        {/if}
        <option value="advanced">__MSG__ADVANCED__</option>
    </select>
--></div>

<div id="addarea_contentlibrary_form_template"><!--
    <label for="addarea_contentlibrary_page_name">__MSG__PAGE_NAME__:</label>
    <input type="text" id="addarea_contentlibrary_page_name"/>

    <label for="addarea_contentlibrary_permissions">__MSG__WHO_CAN_SEE_IT__:</label>
    <select id="addarea_contentlibrary_permissions">
        {if group["sakai:group-visible"] === "public"}
            <option value="public">__MSG__PUBLIC__</option>
            <option value="everyone">__MSG__LOGGED_IN_ONLY__</option>
            <option value="private">__MSG__MEMBERS_ONLY__</option>
        {elseif group["sakai:group-visible"] === "logged-in-only"}
            <option value="public" disabled="true">__MSG__PUBLIC__ (__MSG__GROUP_MUST_BE_PUBLIC__)</option>
            <option value="everyone" selected="true">__MSG__LOGGED_IN_ONLY__</option>
            <option value="private">__MSG__MEMBERS_ONLY__</option>
        {else}
            <option value="public" disabled="true">__MSG__PUBLIC__ (__MSG__GROUP_MUST_BE_PUBLIC__)</option>
            <option value="everyone" disabled="true">__MSG__LOGGED_IN_ONLY__ (__MSG__GROUP_MUST_BE_VISIBLE_TO_LOGGED_IN__)</option>
            <option value="private" selected="true">__MSG__MEMBERS_ONLY__</option>
        {/if}
        <option value="advanced">__MSG__ADVANCED__</option>
    </select>
--></div>

<div id="addarea_widgetpage_form_template"><!--
    <label for="addarea_widgetpage_page_name">__MSG__PAGE_NAME__:</label>
    <input type="text" id="addarea_widgetpage_page_name"/>

    <label for="addarea_widgetpage_selectwidget">__MSG__SELECT_WIDGET__:</label>
    <select id="addarea_widgetpage_selectwidget">
        {for widget in data}
            <option value="${widget.id}">${widget.name}</option>
        {/for}
    </select>

    <label for="addarea_widgetpage_permissions">__MSG__WHO_CAN_SEE_IT__:</label>
    <select id="addarea_widgetpage_permissions">
        {if group["sakai:group-visible"] === "public"}
            <option value="public">__MSG__PUBLIC__</option>
            <option value="everyone">__MSG__LOGGED_IN_ONLY__</option>
            <option value="private">__MSG__MEMBERS_ONLY__</option>
        {elseif group["sakai:group-visible"] === "logged-in-only"}
            <option value="public" disabled="true">__MSG__PUBLIC__ (__MSG__GROUP_MUST_BE_PUBLIC__)</option>
            <option value="everyone" selected="true">__MSG__LOGGED_IN_ONLY__</option>
            <option value="private">__MSG__MEMBERS_ONLY__</option>
        {else}
            <option value="public" disabled="true">__MSG__PUBLIC__ (__MSG__GROUP_MUST_BE_PUBLIC__)</option>
            <option value="everyone" disabled="true">__MSG__LOGGED_IN_ONLY__ (__MSG__GROUP_MUST_BE_VISIBLE_TO_LOGGED_IN__)</option>
            <option value="private" selected="true">__MSG__MEMBERS_ONLY__</option>
        {/if}
        <option value="advanced">__MSG__ADVANCED__</option>
    </select>
--></div>

<div id="addarea_sakaitwotool_form_template"><!--
    <label for="addarea_sakaitwotool_page_name">__MSG__PAGE_NAME__:</label>
    <input type="text" id="addarea_sakaitwotool_page_name"/>

    <label for="addarea_sakaitwotool_selecttool">__MSG__SELECT_SAKAI_2_TOOL__:</label>
    <select id="addarea_sakaitwotool_selecttool">
        <option value="sakai.announcements">__MSG__ANNOUNCEMENTS__</option>
        <option value="sakai.assignment.grades">__MSG__ASSIGNMENTS__</option>
        <option value="sakai.schedule">__MSG__CALENDAR__</option>
        <option value="sakai.summary.calendar">__MSG__CALENDAR_SUMMARY__</option>
        <option value="sakai.chat">__MSG__CHAT_ROOM__</option>
        <option value="sakai.dropbox">__MSG__DROP_BOX__</option>
        <option value="sakai.mailbox">__MSG__EMAIL_ARCHIVE__</option>
        <option value="sakai.forums">__MSG__FORUMS__</option>
        <option value="sakai.gradebook.tool">__MSG__GRADEBOOK__</option>
        <option value="sakai.messages">__MSG__MESSAGES__</option>
        <option value="sakai.news">__MSG__NEWS__</option>
        <option value="sakai.poll">__MSG__POLLS__</option>
        <option value="sakai.postem">__MSG__POSTEM__</option>
        <option value="sakai.profile">__MSG__PROFILE__</option>
        <option value="sakai.profile2">__MSG__PROFILE2__</option>
        <option value="sakai.resources">__MSG__RESOURCES__</option>
        <option value="sakai.site.roster">__MSG__ROSTER__</option>
        <option value="sakai.rwiki">__MSG__RWIKI__</option>
        <option value="sakai.singleuser">__MSG__SINGLE_USER__</option>
        <option value="sakai.syllabus">__MSG__SYLLABUS__</option>
        <option value="sakai.samigo">__MSG__TESTS_N_QUIZZES__</option>
    </select>

    <label for="addarea_sakaitwotool_permissions">__MSG__WHO_CAN_SEE_IT__:</label>
    <select id="addarea_sakaitwotool_permissions">
        {if group["sakai:group-visible"] === "public"}
            <option value="public">__MSG__PUBLIC__</option>
            <option value="everyone">__MSG__LOGGED_IN_ONLY__</option>
            <option value="private">__MSG__MEMBERS_ONLY__</option>
        {elseif group["sakai:group-visible"] === "logged-in-only"}
            <option value="public" disabled="true">__MSG__PUBLIC__ (__MSG__GROUP_MUST_BE_PUBLIC__)</option>
            <option value="everyone" selected="true">__MSG__LOGGED_IN_ONLY__</option>
            <option value="private">__MSG__MEMBERS_ONLY__</option>
        {else}
            <option value="public" disabled="true">__MSG__PUBLIC__ (__MSG__GROUP_MUST_BE_PUBLIC__)</option>
            <option value="everyone" disabled="true">__MSG__LOGGED_IN_ONLY__ (__MSG__GROUP_MUST_BE_VISIBLE_TO_LOGGED_IN__)</option>
            <option value="private" selected="true">__MSG__MEMBERS_ONLY__</option>
        {/if}
        <option value="advanced">__MSG__ADVANCED__</option>
    </select>


--></div>

<!-- JAVASCRIPT -->
<script type="text/javascript" src="/devwidgets/addarea/javascript/addarea.js"></script><|MERGE_RESOLUTION|>--- conflicted
+++ resolved
@@ -59,17 +59,9 @@
 <div id="addarea_existing_sakaidoc_template"><!--
     <ul>
         {for item in data.results}
-<<<<<<< HEAD
-            {if item["_mimeType"] && item["_mimeType"] == "x-sakai/document"}
-                <li class="addarea_existing_sakaidoc_item" data-sakai-poolid="${item["_path"]}" data-sakai-manage="${item.canManage}"><span class="icon-sakaidoc-sprite s3d-icon-16"></span>${item["sakai:pooled-content-file-name"]}</li>
-                {if item_index < data.results.length - 1}
-                    <hr class="s3d-split-line">
-                {/if}
-=======
             <li class="addarea_existing_sakaidoc_item" data-sakai-poolid="${item["_path"]}" data-sakai-manage="${item.canManage}"><span class="icon-sakaidoc-sprite s3d-icon-16"></span>${item["sakai:pooled-content-file-name"]}</li>
             {if item_index < data.results.length - 1}
                 <hr class="s3d-split-line">
->>>>>>> 9356a56c
             {/if}
         {/for}
     </ul>    
