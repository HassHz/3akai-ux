--- conflicted
+++ resolved
@@ -75,11 +75,7 @@
         // Check if the picture is undefined or not
         // The picture will be undefined if the other user is in process of
         // changing his/her picture
-<<<<<<< HEAD
-        if (profile && $.evalJSON(profile.picture).name) {
-=======
         if (profile && profile.picture && $.evalJSON(profile.picture).name) {
->>>>>>> 84e51f91
             return "/_user" + profile.path + "/public/profile/" + $.evalJSON(profile.picture).name;
         }
         return sakai.config.URL.USER_DEFAULT_ICON_URL;
@@ -114,11 +110,7 @@
 
                     // Parse the picture of the friend
                     friend.photo = parsePicture(friend.profile, friend.target);
-<<<<<<< HEAD
-
-=======
                     
->>>>>>> 84e51f91
                     // Add the friend to the array
                     jsonFriends.items.push(friend);
                 }
