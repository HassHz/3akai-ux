<!-- CSS -->
<link rel="stylesheet" type="text/css" href="/devwidgets/contentpreview/css/contentpreview.css" />

<div id="contentpreview_widget_main_container" class="contentpreview_widget">
    
</div>

<div id="contentpreview_widget_main_template" style="display:none"><!--
    {if type === "default"}
        <div class="contentpreview_default_preview" id="contentpreview_default_preview" style="background-color:#EEF2F5; height:70px; margin-bottom:15px; padding-bottom:20px; padding-left:15px; padding-right:20px; padding-top:20px;">
            <div style="width: 240px; float: right">
<<<<<<< HEAD
                {if sakai.content_profile.content_data.data["jcr:content"]["jcr:mimeType"] === "x-sakai/link"}
                    <a id="contentpreview_download_button" href="${sakai.content_profile.content_data.data["sakai:pooled-content-url"]}" style="text-align:center; width:216px;" class="s3d-button s3d-button-primary" target="_blank"><span class="s3d-button-inner">Open Link</span></a>
=======
                {if sakai_global.content_profile.content_data.data["jcr:content"]["jcr:mimeType"] === "x-sakai/link"}
                    <a id="contentpreview_download_button" href="${sakai_global.content_profile.content_data.data["sakai:pooled-content-url"]}" style="text-align:center; width:216px;" class="s3d-button s3d-button-primary" target="_blank"><span class="s3d-button-inner">Open Link</span></a>
>>>>>>> 10f2f825
                {else}
                    <a id="contentpreview_download_button" href="${sakai_global.content_profile.content_data.path}" style="text-align:center; width:216px;" class="s3d-button s3d-button-primary" target="_blank"><span class="s3d-button-inner">Download</span></a>
                {/if}
                {if sakai_global.content_profile.content_data.isManager}
                    <div id="contentpreview_actions_container">
                        <button type="submit" class="s3d-button s3d-button-secondary" id="content_preview_delete"><span class="s3d-button-inner">Delete</span></button>
                        <button type="submit" class="s3d-button s3d-button-secondary new_version" id="upload_content"><span class="s3d-button-inner">Upload new version</span></button>
                    </div>
                {/if}
            </div>
            <div style="float:left; width:80px;">
            {if sakai.config.MimeTypes[sakai_global.content_profile.content_data.data["jcr:content"]["jcr:mimeType"]]}
              <img id="entity_profile_picture" src="${sakai.config.MimeTypes[sakai_global.content_profile.content_data.data["jcr:content"]["jcr:mimeType"]].URL}" alt="${sakai.config.MimeTypes[sakai_global.content_profile.content_data.data["jcr:content"]["jcr:mimeType"]].description}"/>
            {else}
              <img id="entity_profile_picture" src="${sakai.config.MimeTypes["other"].URL}" alt="${sakai.config.MimeTypes["other"].description}"/>
            {/if}
            </div>
            <div style="width: 280px; float:left; padding-top:7px; font-weight: bold;">
                Created by <a class="s3d-action" href="/~${sakai_global.content_profile.content_data.data["sakai:pool-content-created-for"]}">${sakai_global.content_profile.content_data.creator}</a> <br/>
                ${sakai.api.Util.convertToHumanReadableFileSize(sakai_global.content_profile.content_data.data["jcr:content"]["jcr:data"].split(":")[1])}<br/>
                {if sakai_global.content_profile.content_data.data["jcr:content"]["jcr:mimeType"] !== "x-sakai/link"}
                    ${sakai_global.content_profile.content_data.data["jcr:content"]["jcr:mimeType"]}
                {/if}
            </div>
        </div>
    {else}
        <div class="contentpreview_videoaudio_preview" id="contentpreview_videoaudio_preview" style="width:640px; height: 390px; border: 1px solid #D4DADE; display:none;"></div>
        <div class="contentpreview_flash_preview" id="contentpreview_flash_preview" style="width:640px; height: 390px; border: 1px solid #D4DADE; display:none;"></div>
        <div class="contentpreview_text_preview" id="contentpreview_text_preview" style="font-family: 'Courier New'; padding: 5px; overflow: auto; width:640px; height: 390px; border: 1px solid #D4DADE; display:none; "></div>
        <div class="contentpreview_html_preview" id="contentpreview_html_preview" style="width:640px; height: 390px; border: 1px solid #D4DADE; display:none; "></div>
        <div class="contentpreview_image_preview" id="contentpreview_image_preview" style="padding: 0px; display:none; "></div>
        <div style="padding: 15px 20px 15px 10px; height: 25px;">
            <a id="contentpreview_download_button" href="${sakai_global.content_profile.content_data.path}" class="s3d-button s3d-button-primary" style="float:right" target="_blank"><span class="s3d-button-inner">Download</span></a>
            {if sakai_global.content_profile.content_data.isManager}
                <div id="contentpreview_actions_container">
                    <button type="submit" class="s3d-button s3d-button-secondary" id="content_preview_delete"><span class="s3d-button-inner">Delete</span></button>
                    <button type="submit" class="s3d-button s3d-button-secondary new_version" id="upload_content"><span class="s3d-button-inner">Upload new version</span></button>
                </div>
            {/if}
        </div>
    {/if}
--></div>

<div id="contentpreview_templates">
    <div id="contentpreview_image_template"><!--
        <img src="${contentURL}" id="contentpreview_image_rendered" style="border: 1px solid #D4DADE;" />
    --></div> 
    <div id="contentpreview_html_template"><!--
        <iframe id="contentpreview_html_iframe" style="width: 640px; height: 390px;" border="0"></iframe>
    --></div>
</div>

<div id="contentpreview_image_calculatesize_container" style="position: absolute; left: -10000px; top: -10000px;">
    <div id="contentpreview_image_calculatesize">
        <!-- Image will be pre-loaded here -->
    </div>
</div>

<!-- JAVASCRIPT -->
<script type="text/javascript" src="/devwidgets/contentpreview/javascript/contentpreview.js"></script><|MERGE_RESOLUTION|>--- conflicted
+++ resolved
@@ -9,13 +9,8 @@
     {if type === "default"}
         <div class="contentpreview_default_preview" id="contentpreview_default_preview" style="background-color:#EEF2F5; height:70px; margin-bottom:15px; padding-bottom:20px; padding-left:15px; padding-right:20px; padding-top:20px;">
             <div style="width: 240px; float: right">
-<<<<<<< HEAD
-                {if sakai.content_profile.content_data.data["jcr:content"]["jcr:mimeType"] === "x-sakai/link"}
-                    <a id="contentpreview_download_button" href="${sakai.content_profile.content_data.data["sakai:pooled-content-url"]}" style="text-align:center; width:216px;" class="s3d-button s3d-button-primary" target="_blank"><span class="s3d-button-inner">Open Link</span></a>
-=======
                 {if sakai_global.content_profile.content_data.data["jcr:content"]["jcr:mimeType"] === "x-sakai/link"}
                     <a id="contentpreview_download_button" href="${sakai_global.content_profile.content_data.data["sakai:pooled-content-url"]}" style="text-align:center; width:216px;" class="s3d-button s3d-button-primary" target="_blank"><span class="s3d-button-inner">Open Link</span></a>
->>>>>>> 10f2f825
                 {else}
                     <a id="contentpreview_download_button" href="${sakai_global.content_profile.content_data.path}" style="text-align:center; width:216px;" class="s3d-button s3d-button-primary" target="_blank"><span class="s3d-button-inner">Download</span></a>
                 {/if}
