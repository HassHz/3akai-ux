/*
 * Licensed to the Sakai Foundation (SF) under one
 * or more contributor license agreements. See the NOTICE file
 * distributed with this work for additional information
 * regarding copyright ownership. The SF licenses this file
 * to you under the Apache License, Version 2.0 (the
 * "License"); you may not use this file except in compliance
 * with the License. You may obtain a copy of the License at
 *
 *     http://www.apache.org/licenses/LICENSE-2.0
 *
 * Unless required by applicable law or agreed to in writing,
 * software distributed under the License is distributed on an
 * "AS IS" BASIS, WITHOUT WARRANTIES OR CONDITIONS OF ANY
 * KIND, either express or implied. See the License for the
 * specific language governing permissions and limitations under the License.
 */

/*
 * Dependencies
 *
 * /dev/lib/misc/trimpath.template.js (TrimpathTemplates)
 */

/*global $ */

require(["jquery", "sakai/sakai.api.core"], function($, sakai) {

    /**
     * @name sakai.contentpreview
     *
     * @class contentpreview
     *
     * @description
     * Initialize the contentpreview widget
     *
     * @version 0.0.1
     * @param {String} tuid Unique id of the widget
     * @param {Boolean} showSettings Show the settings of the widget or not
     */
    sakai_global.contentpreview = function(tuid,showSettings){

        var obj = {};
        obj.type = "showpreview";
        
        var qs = new Querystring();

        var isJwPlayerSupportedVideo = function(mimeType) {
            supported = false;
            if (mimeType.substring(0, 6) === "video/" ){
                var mimeSuffix = mimeType.substring(6);
                if (mimeSuffix === "x-flv" || mimeSuffix === "mp4" || mimeSuffix === "3gpp" || mimeSuffix === "quicktime") {
                    supported = true;
                }
            }
            return supported;
        };

        var determineDataType = function(){
            hidePreview();
            obj.type = "showpreview";
            obj.buttons = "default";
            var callback = null;
            var arg = null;
<<<<<<< HEAD
            var mimeType = sakai_global.content_profile.content_data.data["mimeType"] || sakai_global.content_profile.content_data.data["_mimeType"];
            if (qs.get("nopreview") === "true"){
                callback = renderDefaultPreview;
                obj.type = "default";
            } else if (isJwPlayerSupportedVideo(mimeType)){
=======
            var mimeType = sakai_global.content_profile.content_data.data["_mimeType"];
            if (isJwPlayerSupportedVideo(mimeType)){
>>>>>>> 1d6b500a
                callback = renderVideoPlayer;
            } else if (mimeType === "audio/mp3" || mimeType === "audio/x-aac") {
                callback = renderAudioPlayer;
            } else if (mimeType === "application/x-shockwave-flash") {
                callback = renderFlashPlayer;
            } else if (mimeType === "text/plain") {
                callback = renderTextPreview;
            } else if (mimeType === "text/html") {
                callback = renderHTMLPreview;
            } else if (mimeType === "x-sakai/link"){
                obj.buttons = "links";
                if (sakai_global.content_profile.content_data.data["sakai:preview-url"] && sakai_global.content_profile.content_data.data["sakai:preview-type"] === "iframe") {
                    callback = renderExternalHTMLPreview;
                    arg = sakai_global.content_profile.content_data.data["sakai:preview-url"];
                } else if (sakai_global.content_profile.content_data.data["sakai:preview-url"] && sakai_global.content_profile.content_data.data["sakai:preview-type"] === "video") {
                    callback = renderVideoPlayer;
                    arg = sakai_global.content_profile.content_data.data["sakai:preview-url"];
                } else {
                    callback = renderExternalHTMLPreview;
                }
            } else if (mimeType === "image/vnd.adobe.photoshop") {
                callback = renderStoredPreview;
            } else  if (mimeType.substring(0, 6) === "image/") {
                callback = renderImagePreview;
            } else if (sakai_global.content_profile.content_data.data["sakai:needsprocessing"] === "false") {
                callback = renderStoredPreview;
            } else {
                callback = renderDefaultPreview;
                obj.type = "default";
            }
            obj.sakai = sakai;
            sakai.api.Util.TemplateRenderer("contentpreview_widget_main_template", obj, $("#contentpreview_widget_main_container"));
            callback(arg);
        };

        //TODO: Clean this mess up
        var renderImagePreview = function(contentURL){
            var $contentpreviewImagePreview = $(".contentpreview_image_preview");
            $contentpreviewImagePreview.html("");
            $contentpreviewImagePreview.show();
            var json = {};
            json.contentURL = contentURL || sakai_global.content_profile.content_data.path;
            json.contentURL = json.contentURL + "?_=" + sakai_global.content_profile.content_data.data._bodyLastModified;
            json.sakai = sakai;
            sakai.api.Util.TemplateRenderer("contentpreview_image_template", json, $("#contentpreview_image_calculatesize"));
            $("#contentpreview_image_rendered").bind('load', function(ev){
                var width = $("#contentpreview_image_rendered").width();
                var height = $("#contentpreview_image_rendered").height();
                // Too wide but when scaled to width won't be too tall
                if (width > 920 && height / width * 920 <= 560){
                    $("#contentpreview_image_rendered").addClass("contentpreview_image_preview_width");
                // Too tall but when scaled to height won't be too wide
                } else if (height > 560 && width / height * 560 <= 920){
                    $("#contentpreview_image_rendered").addClass("contentpreview_image_preview_height");
                }
                $("#contentpreview_image_preview").append($("#contentpreview_image_rendered"));
            });
        };

        var renderTextPreview = function(){
            if (sakai_global.content_profile.content_data.data["_length"] > 1500000){
                renderDefaultPreview();
                return;
            }
            $(".contentpreview_text_preview").show();
            $.ajax({
               url: sakai_global.content_profile.content_data.path,
               type: "GET",
               success: function(data){
                   $(".contentpreview_text_preview").html(data.replace(/\n/g, "<br/>"));
               }
            });
        };

        var renderHTMLPreview = function(){
            $(".contentpreview_html_preview").show();
            json.sakai = sakai;
            sakai.api.Util.TemplateRenderer("contentpreview_html_template", json, $("#contentpreview_html_preview"));
            $("#contentpreview_html_iframe").attr("src", sakai_global.content_profile.content_data.path);
            $("#contentpreview_html_iframe").attr("width", "920px");
            $("#contentpreview_html_iframe").attr("height", "560px");
            $("#contentpreview_html_iframe").attr("frameborder", "0");
        };
        
        var renderExternalHTMLPreview = function(url){
            $(".contentpreview_externalhtml_preview").show();
            json.sakai = sakai;
            sakai.api.Util.TemplateRenderer("contentpreview_externalhtml_template", json, $("#contentpreview_externalhtml_preview"));
            url = url || sakai_global.content_profile.content_data.data["sakai:pooled-content-url"];
            $("#contentpreview_externalhtml_iframe").attr("src", url);
            $("#contentpreview_externalhtml_iframe").attr("frameborder", "0");
        };

        var renderVideoPlayer = function(url){
            $(".contentpreview_videoaudio_preview").show();
            var so = createSWFObject(false, {}, {});
            so.addVariable('file', url || sakai_global.content_profile.content_data.path);
            if (sakai_global.content_profile.content_data.data["sakai:preview-avatar"]) {
                so.addVariable('image', sakai_global.content_profile.content_data.data["sakai:preview-avatar"]);
            }
            so.addVariable('stretching','uniform');
            so.write("contentpreview_videoaudio_preview");
        };

        var renderAudioPlayer = function(){
            $(".contentpreview_videoaudio_preview").show();
            var so = createSWFObject(false, {}, {});
            so.addVariable('file', sakai_global.content_profile.content_data.path);
            so.addVariable('image', "/devwidgets/contentpreview/images/content_preview_audio.jpg");
            so.addVariable('stretching','fill');
            so.write("contentpreview_videoaudio_preview");
        };

        var renderFlashPlayer = function(){
            $(".contentpreview_flash_preview").show();
            var so = createSWFObject(sakai_global.content_profile.content_data.path, {'allowscriptaccess':'never'}, {});
            so.addParam('scale','exactfit');
            so.write("contentpreview_flash_preview");
        };

        var createSWFObject = function(url, params, flashvars){
            if (!url){
                url = "/devwidgets/video/jwplayer/player-licensed.swf";
            }
            var so = new SWFObject(url,'ply', '920', '560','9','#ffffff');
            so.addParam('allowfullscreen','true');
            if (params.allowscriptaccess) {
                so.addParam('allowscriptaccess', params.allowscriptaccess);
            } else {
                so.addParam('allowscriptaccess', 'always');
            }
            so.addParam('wmode','opaque');
            return so;
        };

        var renderStoredPreview = function(){
            renderImagePreview("/p/" + sakai_global.content_profile.content_data.data["jcr:name"] + ".preview.jpg");
        };

        var renderDefaultPreview = function(){
            //Nothing really, it's all part of the template
        };

        var hidePreview = function(){
            $("#contentpreview_widget_main_container").html("");
            $("#contentpreview_image_preview").html("");
        };

        var bindButtons = function(){
            $("#content_preview_delete").unbind("click");
            $("#upload_content").unbind("click");
            // Open the delete content pop-up
            $("#content_preview_delete").bind("click", function(){
                window.scrollTo(0,0);
                $(window).trigger('init.deletecontent.sakai', sakai_global.content_profile.content_data);
            });
            $("#upload_content").die("click");
            $("#upload_content").live("click", function() {
                $(window).trigger("init.fileupload.sakai", {
                    newVersion: true,
                    isLink: sakai_global.content_profile.content_data.data["_mimeType"] === "x-sakai/link",
                    contentPath: sakai_global.content_profile.content_data.data["jcr:name"]
                });
            });
            $("#upload_content").bind("click", function(){
                $(window).trigger("init.fileupload.sakai");
            });
        };

        var determineFileCreator = function(){
            $.ajax({
                url: "/~" + sakai_global.content_profile.content_data.data["sakai:pool-content-created-for"] + "/public/authprofile.infinity.json",
                success: function(profile){
                    sakai_global.content_profile.content_data.creator = sakai.api.User.getDisplayName(profile);
                    determineDataType();
                    bindButtons();
                },
                error: function(xhr, textStatus, thrownError){
                    determineDataType();
                    bindButtons();
                }
            });
        };

        $(window).bind("start.contentpreview.sakai", function(){
            determineFileCreator();
        });

        $(window).bind("updated.version.content.sakai",function() {
            determineDataType();
        });

        // Indicate that the widget has finished loading
        sakai_global.contentpreview.isReady = true;
        $(window).trigger("ready.contentpreview.sakai", {});

    };

    sakai.api.Widgets.widgetLoader.informOnLoad("contentpreview");
});<|MERGE_RESOLUTION|>--- conflicted
+++ resolved
@@ -62,16 +62,11 @@
             obj.buttons = "default";
             var callback = null;
             var arg = null;
-<<<<<<< HEAD
             var mimeType = sakai_global.content_profile.content_data.data["mimeType"] || sakai_global.content_profile.content_data.data["_mimeType"];
             if (qs.get("nopreview") === "true"){
                 callback = renderDefaultPreview;
                 obj.type = "default";
             } else if (isJwPlayerSupportedVideo(mimeType)){
-=======
-            var mimeType = sakai_global.content_profile.content_data.data["_mimeType"];
-            if (isJwPlayerSupportedVideo(mimeType)){
->>>>>>> 1d6b500a
                 callback = renderVideoPlayer;
             } else if (mimeType === "audio/mp3" || mimeType === "audio/x-aac") {
                 callback = renderAudioPlayer;
