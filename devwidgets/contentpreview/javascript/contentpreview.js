/*
 * Licensed to the Sakai Foundation (SF) under one
 * or more contributor license agreements. See the NOTICE file
 * distributed with this work for additional information
 * regarding copyright ownership. The SF licenses this file
 * to you under the Apache License, Version 2.0 (the
 * "License"); you may not use this file except in compliance
 * with the License. You may obtain a copy of the License at
 *
 *     http://www.apache.org/licenses/LICENSE-2.0
 *
 * Unless required by applicable law or agreed to in writing,
 * software distributed under the License is distributed on an
 * "AS IS" BASIS, WITHOUT WARRANTIES OR CONDITIONS OF ANY
 * KIND, either express or implied. See the License for the
 * specific language governing permissions and limitations under the License.
 */

/*
 * Dependencies
 *
 * /dev/lib/misc/trimpath.template.js (TrimpathTemplates)
 */

/*global $ */

require(["jquery", "sakai/sakai.api.core"], function($, sakai) {

    /**
     * @name sakai.contenpreview
     *
     * @class contentpreview
     *
     * @description
     * Initialize the contentpreview widget
     *
     * @version 0.0.1
     * @param {String} tuid Unique id of the widget
     * @param {Boolean} showSettings Show the settings of the widget or not
     */
    sakai_global.contentpreview = function(tuid,showSettings){

        var obj = {};
        obj.type = "showpreview";

        var isJwPlayerSupportedVideo = function(mimeType) {
            supported = false;
            if (mimeType.substring(0, 6) === "video/" ){
                var mimeSuffix = mimeType.substring(6);
                if (mimeSuffix === "x-flv" || mimeSuffix === "mp4" || mimeSuffix === "3gpp") {
                    supported = true;
                }
            }
            return supported;
        };

        var determineDataType = function(){
            hidePreview();
            obj.type = "showpreview";
            var callback = null;
            var arg = null;
<<<<<<< HEAD
            var mimeType = sakai_global.content_profile.content_data.data["mimeType"];
            if (mimeType.substring(0, 6) === "video/") {
=======
            var mimeType = sakai_global.content_profile.content_data.data["jcr:content"]["jcr:mimeType"];
            if (isJwPlayerSupportedVideo(mimeType)){
>>>>>>> 6443ed43
                callback = renderVideoPlayer;
            } else if (mimeType === "audio/mp3" || mimeType === "audio/x-aac") {
                callback = renderAudioPlayer;
            } else if (mimeType === "application/x-shockwave-flash") {
                callback = renderFlashPlayer;
            } else if (mimeType === "text/plain") {
                callback = renderTextPreview;
            } else if (mimeType === "text/html") {
                callback = renderHTMLPreview;
            } else if (mimeType === "image/vnd.adobe.photoshop") {
                callback = renderStoredPreview;
            } else  if (mimeType.substring(0, 6) === "image/") {
                callback = renderImagePreview;
            } else if (sakai_global.content_profile.content_data.data["sakai:needsprocessing"] === "false") {
                callback = renderStoredPreview;
            } else {
                callback = renderDefaultPreview;
                obj.type = "default";
            }
            obj.sakai = sakai;
            sakai.api.Util.TemplateRenderer("contentpreview_widget_main_template", obj, $("#contentpreview_widget_main_container"));
            callback(arg);
        };

        //TODO: Clean this mess up
        var renderImagePreview = function(contentURL){
            $(".contentpreview_image_preview").show();
            var json = {};
            json.contentURL = contentURL || sakai_global.content_profile.content_data.path;
            json.sakai = sakai;
            sakai.api.Util.TemplateRenderer("contentpreview_image_template", json, $("#contentpreview_image_calculatesize"));
            $("#contentpreview_image_rendered").bind('load', function(ev){
                var width = $("#contentpreview_image_rendered").width();
                var height = $("#contentpreview_image_rendered").height();
                if (width >= 640 && height / width * 640 > 390){
                    $("#contentpreview_image_rendered").addClass("contentpreview_image_preview_width");
                    $("#contentpreview_image_rendered").addClass("contentpreview_noborder");
                    $("#contentpreview_image_preview").addClass("contentpreview_other_preview");
                    $("#contentpreview_image_preview").addClass("contentpreview_overflowhidden");
                    $("#contentpreview_image_rendered").css("margin-top", - ((height / width * 640) - 390) / 2 + "px");
                } else if (width > 640 && height / width * 640 <= 390){
                    $("#contentpreview_image_rendered").addClass("contentpreview_image_preview_width");
                } else if (height > 390 && width / height * 390 <= 640){
                    $("#contentpreview_image_rendered").addClass("contentpreview_image_preview_height");
                }
                $("#contentpreview_image_preview").append($("#contentpreview_image_rendered"));
            });
        };

        var renderTextPreview = function(){
            if (sakai_global.content_profile.content_data.data["jcr:content"][":jcr:data"] > 1500000){
                renderDefaultPreview();
                return;
            }
            $(".contentpreview_text_preview").show();
            $.ajax({
               url: sakai_global.content_profile.content_data.path,
               type: "GET",
               success: function(data){
                   $(".contentpreview_text_preview").html(data.replace(/\n/g, "<br/>"));
               }
            });
        };

        var renderHTMLPreview = function(){
            $(".contentpreview_html_preview").show();
            json.sakai = sakai;
            sakai.api.Util.TemplateRenderer("contentpreview_html_template", json, $("#contentpreview_html_preview"));
            $("#contentpreview_html_iframe").attr("src", sakai_global.content_profile.content_data.path);
            $("#contentpreview_html_iframe").attr("width", "640px");
            $("#contentpreview_html_iframe").attr("height", "390px");
            $("#contentpreview_html_iframe").attr("frameborder", "0");
        };

        var renderVideoPlayer = function(){
            $(".contentpreview_videoaudio_preview").show();
            var so = createSWFObject(false, {}, {});
            so.addVariable('file', sakai_global.content_profile.content_data.path);
            if (sakai_global.content_profile.content_data.data.previewImage) {
                so.addVariable('image', sakai_global.content_profile.content_data.data.previewImage);
            }
            so.addVariable('stretching','fill');
            so.write("contentpreview_videoaudio_preview");
        };

        var renderAudioPlayer = function(){
            $(".contentpreview_videoaudio_preview").show();
            var so = createSWFObject(false, {}, {});
            so.addVariable('file', sakai_global.content_profile.content_data.path);
            so.addVariable('image', "/devwidgets/contentpreview/images/content_preview_audio.jpg");
            so.addVariable('stretching','fill');
            so.write("contentpreview_videoaudio_preview");
        };

        var renderFlashPlayer = function(){
            $(".contentpreview_flash_preview").show();
            var so = createSWFObject(sakai_global.content_profile.content_data.path, {'allowscriptaccess':'never'}, {});
            so.addParam('scale','exactfit');
            so.write("contentpreview_flash_preview");
        };

        var createSWFObject = function(url, params, flashvars){
            if (!url){
                url = "/devwidgets/video/jwplayer/player-licensed.swf";
            }
            var so = new SWFObject(url,'ply', '100%', '100%','9','#ffffff');
            so.addParam('allowfullscreen','true');
            if (params.allowscriptaccess) {
                so.addParam('allowscriptaccess', params.allowscriptaccess);
            } else {
                so.addParam('allowscriptaccess', 'always');
            }
            so.addParam('wmode','opaque');
            return so;
        };

        var renderStoredPreview = function(){
            renderImagePreview("/p/" + sakai_global.content_profile.content_data.data["jcr:name"] + ".preview.jpg");
        };

        var renderDefaultPreview = function(){
            //Nothing really, it's all part of the template
        };

        var hidePreview = function(){
            $("#contentpreview_widget_main_container").html("");
            $("#contentpreview_image_preview").html("");
        };

        var bindButtons = function(){
            $("#content_preview_delete").unbind("click");
            $("#upload_content").unbind("click");
            // Open the delete content pop-up
            $("#content_preview_delete").bind("click", function(){
                window.scrollTo(0,0);
                sakai.deletecontent.init(sakai_global.content_profile.content_data);
            });
            $("#upload_content").die("click");
            $("#upload_content").live("click", function() {
                $(window).trigger("sakai-fileupload-init", {
                    newVersion: true,
                    isLink: sakai_global.content_profile.content_data.data["mimeType"] === "x-sakai/link",
                    contentPath: sakai_global.content_profile.content_data.data["jcr:name"]
                });
            });
            $("#upload_content").bind("click", function(){
                $(window).trigger("sakai-fileupload-init");
            });
        };

        var determineFileCreator = function(){
            $.ajax({
                url: "/~" + sakai_global.content_profile.content_data.data["sakai:pool-content-created-for"] + "/public/authprofile.infinity.json",
                success: function(profile){
                    sakai_global.content_profile.content_data.creator = sakai.api.User.getDisplayName(profile);
                    determineDataType();
                    bindButtons();
                },
                error: function(xhr, textStatus, thrownError){
                    determineDataType();
                    bindButtons();
                }
            });
        };

        $(window).bind("sakai_global.contentpreview.start", function(){
            determineFileCreator();
        });

        // Indicate that the widget has finished loading
        sakai_global.contentpreview.isReady = true;
        $(window).trigger("sakai_global.contentpreview.ready", {});

    };

    sakai.api.Widgets.widgetLoader.informOnLoad("contentpreview");
});<|MERGE_RESOLUTION|>--- conflicted
+++ resolved
@@ -59,13 +59,8 @@
             obj.type = "showpreview";
             var callback = null;
             var arg = null;
-<<<<<<< HEAD
             var mimeType = sakai_global.content_profile.content_data.data["mimeType"];
-            if (mimeType.substring(0, 6) === "video/") {
-=======
-            var mimeType = sakai_global.content_profile.content_data.data["jcr:content"]["jcr:mimeType"];
             if (isJwPlayerSupportedVideo(mimeType)){
->>>>>>> 6443ed43
                 callback = renderVideoPlayer;
             } else if (mimeType === "audio/mp3" || mimeType === "audio/x-aac") {
                 callback = renderAudioPlayer;
