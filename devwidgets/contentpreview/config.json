--- conflicted
+++ resolved
@@ -4,16 +4,11 @@
     "i18n": {
         "default": {
             "bundle": "/devwidgets/contentpreview/bundles/default.properties",
-<<<<<<< HEAD
-            "name":"Content preview",
-            "description":"Content preview"
+            "description": "Content preview",
+            "name": "Content preview"
         },
         "fr_FR": {
             "bundle": "/devwidgets/contentpreview/bundles/fr_FR.properties"
-=======
-            "description": "Content preview",
-            "name": "Content preview"
->>>>>>> ae332db3
         }
     },
     "id": "contentpreview",
