<!-- CSS -->
<link rel="stylesheet" type="text/css" href="/devwidgets/allcategories/css/allcategories.css" />

<div class="allcategories_widget">
    <div id="allcategories_items_container"><!----></div>
</div>

<div id="allcategories_items_template"><!--
    <div id="allcategories_items_content">
        <ul>
            {for item in directory}
                <li>
                    <div class="allcategories_item">
<<<<<<< HEAD
                        <a href="/dev/category.html#tag=${item.id}">
                            <div class="allcategories_item_header">
                                <div class="allcategories_item_raquo"></div>
                                <div class="allcategories_item_header_link s3d-regular-links s3d-bold">${item.title}</div>
                                <span class="allcategories_item_header_meta">${total} content items</span>
                            </div>
                        </a>
=======
                        <div class="allcategories_item_header">
                            <div class="allcategories_item_raquo"></div>
                            <a href="/dev/category.html#tag=${item.id}" class="s3d-regular-links allcategories_item_header_link s3d-bold">${item.title}</a>
                            <span class="allcategories_item_header_meta">${item.count} content items</span>
                        </div>
>>>>>>> ee4985b4
                        {if item.featuredcontent}
                            {if item.featuredcontent.image}
                                <img src="/p/${item.featuredcontent["jcr:name"]}" class="allcategories_item_content_preview" alt="${item.featuredcontent["sakai:pooled-content-file-name"]}"/>
                            {elseif item.featuredcontent["sakai:custom-mimetype"]}
                                <img src="${sakai.api.Content.getMimeTypeData(item.featuredcontent["sakai:custom-mimetype"]).URL}" class="allcategories_item_content_preview"/>
                            {elseif item.featuredcontent.haspreview}
                                <img src="/p/${item.featuredcontent["jcr:name"]}.page1-small.png" class="allcategories_item_content_preview" alt="${item.featuredcontent["sakai:pooled-content-file-name"]}"/>
                            {else}
                                <img src="${sakai.api.Content.getMimeTypeData(item.featuredcontent["_mimeType"]).URL}" class="allcategories_item_content_preview"/>
                            {/if}
                            <a href="/content#p=${item.featuredcontent["jcr:path"]}/${item.featuredcontent["sakai:pooled-content-file-name"]}" class="s3d-regular-links s3d-bold">${item.featuredcontent["sakai:pooled-content-file-name"]}</a>
                            <span class="allcategories_item_descriptive_text">__MSG__BY__</span> <a href="/~${item.featuredcontent["sakai:pool-content-created-for"]}" class="s3d-regular-links s3d-bold">${item.featuredcontent["sakai:pool-content-created-for"]}</a>
                        {/if}
                        <hr class="fl-push fl-hidden"/>
                    </div>
                </li>
            {/for}
        </ul>
    </div>
--></div>

<!-- JAVASCRIPT -->
<script type="text/javascript" src="/devwidgets/allcategories/javascript/allcategories.js"></script><|MERGE_RESOLUTION|>--- conflicted
+++ resolved
@@ -11,33 +11,42 @@
             {for item in directory}
                 <li>
                     <div class="allcategories_item">
-<<<<<<< HEAD
                         <a href="/dev/category.html#tag=${item.id}">
                             <div class="allcategories_item_header">
                                 <div class="allcategories_item_raquo"></div>
                                 <div class="allcategories_item_header_link s3d-regular-links s3d-bold">${item.title}</div>
-                                <span class="allcategories_item_header_meta">${total} content items</span>
+                                <span class="allcategories_item_header_meta">${item.count} content items</span>
                             </div>
                         </a>
-=======
-                        <div class="allcategories_item_header">
-                            <div class="allcategories_item_raquo"></div>
-                            <a href="/dev/category.html#tag=${item.id}" class="s3d-regular-links allcategories_item_header_link s3d-bold">${item.title}</a>
-                            <span class="allcategories_item_header_meta">${item.count} content items</span>
-                        </div>
->>>>>>> ee4985b4
-                        {if item.featuredcontent}
-                            {if item.featuredcontent.image}
-                                <img src="/p/${item.featuredcontent["jcr:name"]}" class="allcategories_item_content_preview" alt="${item.featuredcontent["sakai:pooled-content-file-name"]}"/>
-                            {elseif item.featuredcontent["sakai:custom-mimetype"]}
-                                <img src="${sakai.api.Content.getMimeTypeData(item.featuredcontent["sakai:custom-mimetype"]).URL}" class="allcategories_item_content_preview"/>
-                            {elseif item.featuredcontent.haspreview}
-                                <img src="/p/${item.featuredcontent["jcr:name"]}.page1-small.png" class="allcategories_item_content_preview" alt="${item.featuredcontent["sakai:pooled-content-file-name"]}"/>
-                            {else}
-                                <img src="${sakai.api.Content.getMimeTypeData(item.featuredcontent["_mimeType"]).URL}" class="allcategories_item_content_preview"/>
+                        {if item.content}
+                            {if item.content["sakai:pooled-content-file-name"]}
+                                {if item.content.image}
+                                    <img src="/p/${item.content["jcr:name"]}" class="allcategories_item_content_preview" alt="${item.content["sakai:pooled-content-file-name"]}"/>
+                                {elseif item.content["sakai:custom-mimetype"]}
+                                    <img src="${sakai.api.Content.getMimeTypeData(item.content["sakai:custom-mimetype"]).URL}" class="allcategories_item_content_preview"/>
+                                {elseif item.content.haspreview}
+                                    <img src="/p/${item.content["jcr:name"]}.page1-small.png" class="allcategories_item_content_preview" alt="${item.content["sakai:pooled-content-file-name"]}"/>
+                                {else}
+                                    <img src="${sakai.api.Content.getMimeTypeData(item.content["_mimeType"]).URL}" class="allcategories_item_content_preview"/>
+                                {/if}
+                                <a href="/content#p=${item.content["jcr:path"]}/${item.content["sakai:pooled-content-file-name"]}" class="s3d-regular-links s3d-bold">${item.content["sakai:pooled-content-file-name"]}</a>
+                                <span style="display:none"><span class="allcategories_item_descriptive_text">__MSG__BY__</span> <a href="/~${item.content["sakai:pool-content-created-for"]}" class="s3d-regular-links s3d-bold">${item.content["sakai:pool-content-created-for"]}</a></span>
+                                {if item.content["sakai:description"]}
+                                    {var size = 125}
+                                    <span class="allcategories_content_description">${sakai.api.Util.applyThreeDots(item.content["sakai:description"], size)}</span>
+                                {/if}
+                                <span class="allcategories_content_category_description"><span class="allcategories_content_usedin_icon allcategories_content_icon"></span>__MSG__USED_IN__ ${item.content.usedin} {if item.content.usedin == 1} __MSG__PLACE__{else} __MSG__PLACES__{/if}</span>
+                                {if item.content.commentcount}<span class="allcategories_content_category_description"><span class="allcategories_content_comments_icon allcategories_content_icon"></span><a href="/content#p=${item.content["jcr:name"]}/${item.content["sakai:pooled-content-file-name"]}" title="${item.content.commentcount} {if item.content.commentcount == 1} __MSG__COMMENT__{else} __MSG__COMMENTS__{/if}" class="s3d-bold s3d-regular-links">${item.content.commentcount} {if item.content.commentcount == 1} __MSG__COMMENT__{else} __MSG__COMMENTS__{/if}</a></span>{/if}
+                                {if item.content["sakai:tags"]}
+                                    <span class="allcategories_content_tags">
+                                        {for tag in item.content["sakai:tags"]}
+                                            {if tag_index < 2}
+                                                <a href="/search#tag=/tags/${tag}" class="s3d-action">${tag}</a>{if tag_index < item.content["sakai:tags"].length-1 && tag_index < 1}, {/if}
+                                            {/if}
+                                        {/for}
+                                    </span>
+                                {/if}
                             {/if}
-                            <a href="/content#p=${item.featuredcontent["jcr:path"]}/${item.featuredcontent["sakai:pooled-content-file-name"]}" class="s3d-regular-links s3d-bold">${item.featuredcontent["sakai:pooled-content-file-name"]}</a>
-                            <span class="allcategories_item_descriptive_text">__MSG__BY__</span> <a href="/~${item.featuredcontent["sakai:pool-content-created-for"]}" class="s3d-regular-links s3d-bold">${item.featuredcontent["sakai:pool-content-created-for"]}</a>
                         {/if}
                         <hr class="fl-push fl-hidden"/>
                     </div>
