--- conflicted
+++ resolved
@@ -152,21 +152,14 @@
                     window.location = '/~' + groupid;
                 }
             } else {
-<<<<<<< HEAD
-                var errorMessage = sakai.api.i18n.getValueForKey("GROUP_NOT_SUCCESSFULLY_CREATED", "newcreategroup").replace(/\$\{title\}/, grouptitle);
+                var errorMessage = sakai.api.i18n.getValueForKey('GROUP_NOT_SUCCESSFULLY_CREATED', 'newcreategroup').replace(/\$\{title\}/, grouptitle);
                 if (groupData.errorMessage) {
-                    errorMessage = errorMessage + sakai.api.i18n.getValueForKey(groupData.errorMessage, "newcreategroup");
-                }
-                $newcreategroupContainer.find("select, input, textarea:not([class*='as-input']), button").removeAttr("disabled");
-                sakai.api.Util.progressIndicator.hideProgressIndicator();
-                sakai.api.Util.notification.show(sakai.api.i18n.getValueForKey("AN_ERROR_OCCURRED", "newcreategroup"),
-                    errorMessage,
-=======
+                    errorMessage = errorMessage + sakai.api.i18n.getValueForKey(groupData.errorMessage, 'newcreategroup');
+                }
                 $newcreategroupContainer.find('select, input, textarea:not([class*="as-input"]), button').removeAttr('disabled');
                 sakai.api.Util.progressIndicator.hideProgressIndicator();
                 sakai.api.Util.notification.show(sakai.api.i18n.getValueForKey('AN_ERROR_OCCURRED', 'newcreategroup'),
-                    sakai.api.i18n.getValueForKey('GROUP_NOT_SUCCESSFULLY_CREATED', 'newcreategroup').replace(/\$\{title\}/, grouptitle),
->>>>>>> 0d3af6f8
+                    errorMessage,
                     sakai.api.Util.notification.type.ERROR);
             }
         });
