--- conflicted
+++ resolved
@@ -369,14 +369,10 @@
      */
     var doInit = function(){
         currentTemplate = sakai.api.Groups.getTemplate(widgetData.category, widgetData.id);
-<<<<<<< HEAD
         $(".newcreategroup_template_name", $rootel).text(sakai.api.i18n.General.process(currentTemplate.title));
-=======
-        $(".newcreategroup_template_name", $rootel).text(currentTemplate.title);
-        if(widgetData.numTemplates === 1){
+        if(widgetData.singleTemplate === true){
             $newcreategroupCancelCreateButton.hide();
         }
->>>>>>> b590d4a0
         $newcreategroupSuggestedURLBase.text(sakai.api.Util.applyThreeDots(window.location.protocol + "//" + window.location.host + "/~", 105, {"middledots": true}, null, true));
         $newcreategroupSuggestedURLBase.attr("title", window.location.protocol + "//" + window.location.host + "/~");
         if (sakai.config.Permissions.Groups.defaultaccess){
