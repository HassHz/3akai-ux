/*
 * Licensed to the Sakai Foundation (SF) under one
 * or more contributor license agreements. See the NOTICE file
 * distributed with this work for additional information
 * regarding copyright ownership. The SF licenses this file
 * to you under the Apache License, Version 2.0 (the
 * "License"); you may not use this file except in compliance
 * with the License. You may obtain a copy of the License at
 *
 *     http://www.apache.org/licenses/LICENSE-2.0
 *
 * Unless required by applicable law or agreed to in writing,
 * software distributed under the License is distributed on an
 * "AS IS" BASIS, WITHOUT WARRANTIES OR CONDITIONS OF ANY
 * KIND, either express or implied. See the License for the
 * specific language governing permissions and limitations under the License.
 */

.sites_error {font-size:0.95em; padding:10px 20px !important;}

#createsitecontainer, createsitecontainer>div {width:100%;}

<<<<<<< HEAD
.my_course_sites_widget .fl-widget-content ul li {list-style: none; padding: 5px 5px 5px 40px; margin: 0; border-bottom: 1px solid #CCC; background: url('/dev/images/folder_icon.png') 11px 5px no-repeat;}
.my_course_sites_widget .fl-widget-content ul li a {color: #006E96; font-size: 1em; font-weight: bold; display: block;}
=======
.my_course_sites_widget .fl-widget-content ul li {list-style: none; padding: 5px 5px 5px 40px; margin: 0; border-bottom: 1px solid #CCC; background: url('/dev/images/folder_icon.png') 11px 5px no-repeat; display:block;}
>>>>>>> bbfea088
<|MERGE_RESOLUTION|>--- conflicted
+++ resolved
@@ -20,9 +20,4 @@
 
 #createsitecontainer, createsitecontainer>div {width:100%;}
 
-<<<<<<< HEAD
-.my_course_sites_widget .fl-widget-content ul li {list-style: none; padding: 5px 5px 5px 40px; margin: 0; border-bottom: 1px solid #CCC; background: url('/dev/images/folder_icon.png') 11px 5px no-repeat;}
-.my_course_sites_widget .fl-widget-content ul li a {color: #006E96; font-size: 1em; font-weight: bold; display: block;}
-=======
-.my_course_sites_widget .fl-widget-content ul li {list-style: none; padding: 5px 5px 5px 40px; margin: 0; border-bottom: 1px solid #CCC; background: url('/dev/images/folder_icon.png') 11px 5px no-repeat; display:block;}
->>>>>>> bbfea088
+.my_course_sites_widget .fl-widget-content ul li {list-style: none; padding: 5px 5px 5px 40px; margin: 0; border-bottom: 1px solid #CCC; background: url('/dev/images/folder_icon.png') 11px 5px no-repeat; display:block;}