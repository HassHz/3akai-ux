--- conflicted
+++ resolved
@@ -124,11 +124,7 @@
     {/if}
     </div>
     {if sakai.profile.main.mode.value === 'edit'}
-<<<<<<< HEAD
         <a href="javascript:;" class="profilesection_add_location_section s3d-regular-links s3d-bold"><span class="s3d-add_another_location"></span><span>Add or remove locations</span></a>
-=======
-        <a href="javascript:;" class="profilesection_add_location_section s3d-add_another_location"><span>__MSG__ADD_REMOVE_LOCATIONS__</span></a>
->>>>>>> c29313e9
     {/if}
 --></div>
 
