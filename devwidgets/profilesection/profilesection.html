<!-- CSS -->
<link href="/devwidgets/profilesection/css/profilesection.css" type="text/css" />

<!-- GENERAL INFO -->
<div id="profilesection_generalinfo" class="fl-push"><!-- --></div>

<!-- GENERAL INFO TEMPLATE -->
<div id="profilesection_generalinfo_template"><!--
    {var i_count = 0}
    {for i in config}
        <div class="profilesection_generalinfo_header{if i_count === 0} profilesection_generalinfo_header_first{/if}">
            <h2 class="fl-force-left">${i.label}</h2>

            {if (mode.value === "viewmy" || mode.value === "edit") && config.modifyacl !== false}
                {var _access = "everybody"}
                {if sakai.profile.main.data[i_index].access}
                    {var _access = sakai.profile.main.data[i_index].access}
                {/if}
                <div class="profilesection_generalinfo_acl fl-force-right">
                    {if mode.value === "viewmy"}
                        <span>__MSG__WHO_CAN_VIEW_OR_SEARCH_THIS__</span>
                        <a href="profile_edit.html">${sakai.profile.main.acls.options[_access].label}</a>
                    {else}
                        <label for="profilesection_generalinfo_access_${i_index}">__MSG__WHO_CAN_VIEW_OR_SEARCH_THIS__</label>
                        <select id="profilesection_generalinfo_access_${i_index}" name="profilesection_generalinfo_access_${i_index}" class="profilesection_generalinfo_access">
                            {for ace in sakai.profile.main.acls.options}
                                <option{if _access === ace_index} selected="selected"{/if}>${ace.label}</option>
                            {/for}
                        </select>
                    {/if}
                </div>
            {/if}

        </div>

        {for element in i.elements}

            {var _elements = sakai.profile.main.data[i_index].elements}
            {var _element = _elements[element_index]}
            {var isarray = $.isArray(_elements)}

            <div class="profilesection_generalinfo_subcontainer">
                <span class="profilesection_generalinfo_label">${element.label}:</span>
                <div class="profilesection_generalinfo_content">
                    {if !isarray}
                        ${_element.value}
                    {else}
                        {for _subelement in _elements}
                            ${_subelement[element_index]}
                        {/for}
                    {/if}
                </div>
            </div>
        {/for}
        ${i_count++ |eat}
    {/for}
--></div>

<!-- SECTION TEMPLATES -->
<div id="profilesection_default_template"><!--
    {var mode = sakai.profile.main.mode}
    {if fields}
        {if config && config.label}
            <div class="profilesection_generalinfo_header">
                <h2 class="fl-force-left">${config.label}</h2>

                {if (mode.value === "viewmy" || mode.value === "edit") && config.modifyacl !== false}
                        {var _access = "everybody"}
                    {if data && data.access}
                        {var _access = data.access}
                    {/if}
                    <div class="profilesection_generalinfo_acl fl-force-right">
                        {if mode.value === "viewmy"}
                            <span>__MSG__WHO_CAN_VIEW_OR_SEARCH_THIS__</span>
                            <a href="profile_edit.html">${sakai.profile.main.acls.options[_access].label}</a>
                        {else}
                            <label for="profilesection_generalinfo_access_${currentsection}">__MSG__WHO_CAN_VIEW_OR_SEARCH_THIS__</label>
                            <select id="profilesection_generalinfo_${currentsection}_access" name="profilesection_generalinfo_access_${currentsection}" class="profilesection_generalinfo_access">
                                {for ace in sakai.profile.main.acls.options}
                                    <option{if _access === ace_index} selected="selected"{/if} value="${ace_index}">${ace.label}</option>
                                {/for}
                            </select>
                        {/if}
                    </div>
                {/if}
            </div>
        {/if}

        ${fields}
    {/if}
--></div>

<!-- MULTIPLE INSTANCE ADD ANOTHER TEMPLATE -->
<div id="profilesection_add_section_template"><!--
    <a href="javascript:;" class="profilesection_add_section s3d-regular-links s3d-bold" id="profilesection_add_link_${parentid}"><span class="s3d-add_another_location"></span><span>Add another ${config.multipleLabel}</span></a>
--></div>

<!-- MULTIPLE INSTANCE REMOVE SECTION TEMPLATE -->
<div id="profilesection_remove_section_template"><!--
    <a href="javascript:;" class="profilesection_remove_section" id="profilesection_remove_link_${parentid}"><span>Remove this ${config.multipleLabel}</span></a>
    <hr/>
--></div>

<!-- MULTIPLE INSTANCE SECTION DIVIDER TEMPLATE -->
<div id="profilesection_section_divider_template"><!--
    <hr/>
--></div>

<!-- ADD LOCATIONS TEMPLATE -->
<div id="profilesection_add_locations_template"><!--
    
--></div>

<!-- LOCATION TEMPLATE -->
<div id="profilesection_field_location_template"><!--
    <div class="profilesection_generalinfo_subcontainer">
    {if data.elements.length > 0}
        <label class="profilesection_generalinfo_label" for="profilesection_generalinfo_locations}">__MSG__LOCATIONS__:</label>
        <ul class="{if sakai.profile.main.mode.value !== 'edit'}profilesection_generalinfo_locations_rendered{/if}  profilesection_generalinfo_content" id="profilesection_generalinfo_locations">
        {for i in data.elements}
            <li>${i.locationtitle.title}</li>
        {/for}
        </ul>
    {/if}
    </div>
<<<<<<< HEAD
    {if sakai.profile.main.mode.value === 'edit'}
        <a href="javascript:;" class="profilesection_add_location_section s3d-regular-links s3d-bold"><span class="s3d-add_another_location"></span><span>Add or remove locations</span></a>
    {/if}
=======
    <div class="profilesection_section">
        {if sakai.profile.main.mode.value === 'edit'}
            <a href="javascript:;" class="profilesection_add_location_section s3d-add_another_location"><span>__MSG__ADD_REMOVE_LOCATIONS__</span></a>
        {/if}
    </div>
>>>>>>> a19530ba
--></div>

<!-- FIELD TEMPLATES -->
<div id="profilesection_field_default_template"><!--
    {var mode = sakai.profile.main.mode}
    {var stringtypes = ["string", "date", "email", "oldDate"]}
    {if mode.value === "edit"}
        {if data}
            <div class="profilesection_generalinfo_subcontainer">
                {if !config.nolabel}
                    <label class="profilesection_generalinfo_label" for="profilesection_generalinfo_${path.replace(/\./g,"_")}">${config.label}:</label>
                {/if}
                {if config.editable === false}
                    <span class="profilesection_generalinfo_content">${data.value}</span>
                {else}
                    {if !config.type || $.inArray(config.type, stringtypes) >= 0}
                        <input type="text"
                    {elseif config.type === "textarea"}
                        <textarea rows="3" 
                    {elseif config.type === "select"}
                        <select
                    {else}
                        <span
                    {/if}
                        class="profilesection_generalinfo_content
                        {if config.required} required{/if}
                        {if config.validation} ${config.validation}
                        {elseif config.type} ${config.type}
                        {/if}"
                    {if !config.type || $.inArray(config.type, stringtypes) >= 0}
                        {if config.type === "date" || config.type === "oldDate"}
                            value="{if data.value}${sakai.api.l10n.transformDate(new Date(data.value))}{/if}"
                        {else}
                            value="{if data.value}${data.value.replace(/\"/g, "&quot;")}{/if}"
                        {/if}
                    {/if}
                        id="profilesection_generalinfo_${path.replace(/\./g,"_")}" name="${config.label}" title="${config.label}"
                    {if !config.type || $.inArray(config.type, stringtypes) >= 0}
                        />
                    {elseif config.type === "select"}
                        >
                        <option value=""></option>
                        {for i in config.select_elements}
                            <option value="${i_index}"{if i_index === data.value} selected="selected"{/if}>${i}</option>
                        {/for}
                        </select>
                    {elseif config.type === "textarea"}
                        >${data.value}</textarea>
                    {else}
                        />${data.value}
                        </span>
                    {/if}
                    {if config.example}
                        <p class="profilesection_generalinfo_example">
                            ${config.example}
                        </p>
                    {/if}
                {/if}
            </div>
        {/if}
    {else}
        {if data && data.value}
            <div class="profilesection_generalinfo_subcontainer">
                <span class="profilesection_generalinfo_label">${config.label}:</span>
                <div class="profilesection_generalinfo_content">
                {if config.tagField}
                    {var tagsArray = data.value.split(",")}
                    {for tag in tagsArray}
                        <a href="/dev/search.html#tag=/tags/${escape(tag)}" class="s3d-action">${tag}</a>{if tag_index < tagsArray.length-1},{/if}
                    {/for}
                {elseif config.type !== "select"}
                    {if config.limitDisplayLength}
                        ${sakai.api.Util.shortenString(data.value, config.limitDisplayLength)}
                    {else}
                        {if config.type === "date" || config.type === "oldDate"}
                        ${sakai.api.l10n.transformDate(new Date(data.value))}
                        {else}
                        ${data.value}
                        {/if}
                    {/if}
                {else}
                    ${config.select_elements[data.value]}
                {/if}
                </div>
            </div>
        {/if}
    {/if}
--></div>

<!-- JAVASCRIPT -->
<script src="/devwidgets/profilesection/javascript/profilesection.js" type="application/javascript"></script><|MERGE_RESOLUTION|>--- conflicted
+++ resolved
@@ -92,7 +92,7 @@
 
 <!-- MULTIPLE INSTANCE ADD ANOTHER TEMPLATE -->
 <div id="profilesection_add_section_template"><!--
-    <a href="javascript:;" class="profilesection_add_section s3d-regular-links s3d-bold" id="profilesection_add_link_${parentid}"><span class="s3d-add_another_location"></span><span>Add another ${config.multipleLabel}</span></a>
+    <a href="javascript:;" class="profilesection_add_section s3d-add_another_location" id="profilesection_add_link_${parentid}"><span>Add another ${config.multipleLabel}</span></a>
 --></div>
 
 <!-- MULTIPLE INSTANCE REMOVE SECTION TEMPLATE -->
@@ -123,17 +123,11 @@
         </ul>
     {/if}
     </div>
-<<<<<<< HEAD
-    {if sakai.profile.main.mode.value === 'edit'}
-        <a href="javascript:;" class="profilesection_add_location_section s3d-regular-links s3d-bold"><span class="s3d-add_another_location"></span><span>Add or remove locations</span></a>
-    {/if}
-=======
     <div class="profilesection_section">
         {if sakai.profile.main.mode.value === 'edit'}
             <a href="javascript:;" class="profilesection_add_location_section s3d-add_another_location"><span>__MSG__ADD_REMOVE_LOCATIONS__</span></a>
         {/if}
     </div>
->>>>>>> a19530ba
 --></div>
 
 <!-- FIELD TEMPLATES -->
