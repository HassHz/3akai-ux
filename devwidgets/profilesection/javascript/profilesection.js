--- conflicted
+++ resolved
@@ -310,11 +310,7 @@
                 $profilesection_generalinfo.html(sakai.api.Security.saneHTML(sakai.api.i18n.General.process(generalinfo, sakai.data.me)));
                 $(".profile-section-save-button", $rootel).hide();
             }
-<<<<<<< HEAD
-            $(window).trigger("ready.profilesection.sakai");
-=======
             $(window).trigger("ready.profilesection.sakai", $rootel.attr("id"));
->>>>>>> dbaec1ca
         };
 
         var renderAdditionalTemplateEditSection = function(profilesection, $parentSection, addLink, value) {
@@ -555,19 +551,6 @@
                     $(window).trigger($rootel.selector.replace("#", "") + ".sakai", renderTemplateGeneralInfo);
                 });
             }
-<<<<<<< HEAD
-
-            $(window).bind("save.profile.sakai", saveValues);
-
-            // Bind to the global update location
-            $(window).bind("renderlocations.contentmetadata.sakai", function(ev, data){
-                ev.stopImmediatePropagation();
-                // render location in profile Section
-                renderLocation(data);
-            });
-
-=======
->>>>>>> dbaec1ca
         };
         $(window).bind(tuid + ".shown.sakai", handleShown);
         init();
