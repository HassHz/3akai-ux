/*
 * Licensed to the Sakai Foundation (SF) under one
 * or more contributor license agreements. See the NOTICE file
 * distributed with this work for additional information
 * regarding copyright ownership. The SF licenses this file
 * to you under the Apache License, Version 2.0 (the
 * "License"); you may not use this file except in compliance
 * with the License. You may obtain a copy of the License at
 *
 *     http://www.apache.org/licenses/LICENSE-2.0
 *
 * Unless required by applicable law or agreed to in writing,
 * software distributed under the License is distributed on an
 * "AS IS" BASIS, WITHOUT WARRANTIES OR CONDITIONS OF ANY
 * KIND, either express or implied. See the License for the
 * specific language governing permissions and limitations under the License.
 */
/*
 * Dependencies
 *
 * /dev/lib/jquery/plugins/jqmodal.sakai-edited.js
 * /dev/lib/misc/trimpath.template.js (TrimpathTemplates)
 */
require(["jquery", "sakai/sakai.api.core"], function($, sakai) {

    /**
     * @name sakai_global.profilesection
     *
     * @class profilesection
     *
     * @description
     * Initialize the profilesection widget
     *
     * @version 0.0.1
     * @param {String} tuid Unique id of the widget
     * @param {Boolean} showSettings Show the settings of the widget or not
     */
    sakai_global.profilesection = function(tuid, showSettings){


        /////////////////////////////
        // Configuration variables //
        /////////////////////////////

        var currentsection;
        var assignlocationLoaded = false;

        ///////////////////
        // CSS Selectors //
        ///////////////////

        var $rootel = $("#" + tuid);

        var $profilesection_default_template = $("#profilesection_default_template", $rootel);
        var $profilesection_add_section_template = $("#profilesection_add_section_template", $rootel);
        var $profilesection_add_locations_template = $("#profilesection_add_locations_template", $rootel);
        var $profilesection_field_location_template = $("#profilesection_field_location_template", $rootel);
        var profilesection_add_location_section = ".profilesection_add_location_section";
        var $profilesection_remove_section_template = $("#profilesection_remove_section_template", $rootel);
        var $profilesection_section_divider_template = $("#profilesection_section_divider_template", $rootel);
        var $profilesection_field_default_template = $("#profilesection_field_default_template", $rootel);
        var $profilesection_generalinfo = $("#profilesection_generalinfo", $rootel);
        var $profilesection_generalinfo_access_items = $(".profilesection_generalinfo_access", $rootel);
        var $profilesection_generalinfo_content_items = $(".profilesection_generalinfo_content", $rootel);
        var $profilesection_generalinfo_template = $("#profilesection_generalinfo_template", $rootel);

        var $profilesection_save_items = $($profilesection_generalinfo_access_items.selector + ", " + $profilesection_generalinfo_content_items.selector);

        var $profilesection_add_section = $(".profilesection_add_section", $rootel);
        var $profilesection_remove_section = $(".profilesection_remove_section", $rootel);

        ////////////////////
        // Util functions //
        ////////////////////

        /**
         * Get the property for a deep selection in a JavaScript object
         * Since we can't do something like obj["test.test"]
         * @param {Object} obj The object you want to get the property from
         * @param {String} nodename The nodename you want to select
         * @return {String|Object|Boolean} The value of the property
         */
        var getProperty = function(obj, nodename) {

            nodename = nodename.split('.');
            while (obj && nodename[0]){
                obj = obj[nodename.shift()];
            }

            return obj;

        };

        var getParentProperty = function (obj, nodename) {

            nodename = nodename.split('.');

            while (obj && nodename[1]){
                obj = obj[nodename.shift()];
            }

            return obj;
        };

        //////////////////////
        // Render functions //
        //////////////////////

        /**
         * Render the template for a field
         * @param {Object} fieldTemplate JSON selector object containing the field template
         * @param {String} fieldName The name of a field
         * @param {Boolean} multi If this section is a section that can have multiple instances of itself
         * @param {String} id If multi is true, id needs to be passed to assign the element to its appropriate place in the data structure
         */
        var renderTemplateField = function(fieldTemplate, fieldName, multi, id) {
            var json_config = {};
            json_config.data = {};
            json_config.config = sakai_global.profile.main.config[currentsection].elements[fieldName];

            if (multi) {
                json_config.path = currentsection + ".elements." + id + "." + fieldName;
                // set the data if it exists
                if (sakai_global.profile.main.data[currentsection] &&
                    sakai_global.profile.main.data[currentsection].elements &&
                    sakai_global.profile.main.data[currentsection].elements.length) {
                    $(sakai_global.profile.main.data[currentsection].elements).each(function(i, elts) {
                        if (elts.id.value === id) {
                            json_config.data = elts[fieldName];
                            return;
                        }
                    });
                }
            } else {
                if (sakai_global.profile.main.data[currentsection] &&
                    sakai_global.profile.main.data[currentsection].elements &&
                    sakai_global.profile.main.data[currentsection].elements[fieldName]) {
                    var value = unescape(sakai_global.profile.main.data[currentsection].elements[fieldName].value);

                    // if it is tag filter the directory
                    if (fieldName === "tags") {
                        var splitDir = value.split(",");
                        var tagList = [];
                        $.each(splitDir, function(i, tag){
                            if(tag.split("/")[0] !== "directory"){
                                tagList.push(tag);
                            }
                        });
                        value = tagList.toString();
                    }
                    sakai_global.profile.main.data[currentsection].elements[fieldName].value = value;
                    json_config.data = sakai_global.profile.main.data[currentsection].elements[fieldName];
                }
                json_config.path = currentsection + ".elements." + fieldName;
            }
            json_config.sakai = sakai;
            var ret = sakai.api.Util.TemplateRenderer(fieldTemplate, json_config);
            var localDateString = sakai.api.l10n.getDateFormatString();
            ret = ret.replace("MM/DD/YYYY", localDateString);
            return ret;

        };

        /**
         * Render the template for the section
         * @param {Object} sectionTemplate jQuery object that contains the template you want to render for the section
         * @param {Object} sectionObject The object you need to pass into the template
         */
        var renderTemplateSection = function(sectionTemplate, sectionObject) {
            var sections = "";
            var lastID = "";
            if (sectionObject.multiple) {
                // first time through, hasn't been made an array yet
                if (sakai_global.profile.main.mode.value === "edit") {
                    if (sakai_global.profile.main.data[currentsection] === undefined) {
                        sakai_global.profile.main.data[currentsection] = {};
                    }
                }
                if (sectionObject.directory) {
                    sakai_global.profile.main.directory = sakai.api.User.parseDirectory(sakai_global.profile);
                    sakai_global.profile.main.data["locations"] = sakai_global.profile.main.directory;
                    sections += sakai.api.Util.TemplateRenderer($profilesection_field_location_template, {
                        "config": sectionObject,
                        "data": sakai_global.profile.main.directory,
                        "parentid": "0",
                        sakai: sakai
                    });
                } else if (sakai_global.profile.main.data[currentsection] === undefined || sakai_global.profile.main.data[currentsection].elements === undefined || sakai_global.profile.main.data[currentsection].elements.length === 0) {
                   if (sakai_global.profile.main.mode.value === "edit") {
                       sections = "<div class='profilesection_section' id='profilesection_section_0'>";
                       sakai_global.profile.main.data[currentsection].elements = [];
                       if (currentsection !== "locations") {
                           sections += sakai.api.Util.TemplateRenderer($profilesection_add_section_template, {
                               "config": sectionObject,
                               "parentid": "0",
                               sakai: sakai
                           });
                       } else {
                           sections += sakai.api.Util.TemplateRenderer($profilesection_add_locations_template, {
                               "config": sectionObject,
                               "parentid": "0",
                               sakai: sakai
                           });
                       }
                       sections += "</div>";
                   }
                } else {
                    $(sakai_global.profile.main.data[currentsection].elements).each(function(i, elts) {
                        // add an ID if there isn't one
                        if (elts.id === undefined) {
                            elts.id = {};
                            elts.id.display = false;
                            elts.id.value = "" + Math.round(Math.random() * 1000000000);
                        }
                        sections += "<div class='profilesection_section' id='profilesection_section_" + elts.id.value + "'>";
                        // merge config with the data
                        // NOTE: it must extend in this way (sectionObject.elements, elts) and not (elts, sectionObject.elements)
                        //       or else the order will be unreliable
                        $.extend(true, sectionObject.elements, elts);
                        for(var j in sectionObject.elements){
                            if(sectionObject.elements.hasOwnProperty(j) && sectionObject.elements[j].display){

                                // Set the field template, if there is no template defined, use the default one
                                var fieldTemplate = sectionObject.elements[j].template ? $("#" + sectionObject.elements[j].template, $rootel) : $profilesection_field_default_template;

                                // Render the template field
                                sections += unescape(renderTemplateField(fieldTemplate, j, true, sectionObject.elements.id.value));
                            }
                        }

                        // only need to do the following on edit
                        // in the case of location we do not need divider like publications
                        if (sakai_global.profile.main.mode.value === "edit" && currentsection !== "locations") {
                            sections += sakai.api.Util.TemplateRenderer($profilesection_remove_section_template, {"config": sectionObject, "parentid": elts.id.value, sakai: sakai});
                            sections += "</div>";
                            if (i === sakai_global.profile.main.data[currentsection].elements.length-1) {
                                sections += sakai.api.Util.TemplateRenderer($profilesection_add_section_template, {"config": sectionObject, "parentid": elts.id.value, sakai: sakai});
                            }
                        } else if (i !== sakai_global.profile.main.data[currentsection].elements.length-1) {
                            sections += "</div>";
                            sections += sakai.api.Util.TemplateRenderer($profilesection_section_divider_template, {});
                        }

                    });
                }
            } else {
                for(var i in sectionObject.elements){
                    if(sectionObject.elements.hasOwnProperty(i) && sectionObject.elements[i].display){

                        // Set the field template, if there is no template defined, use the default one
                        var fieldTemplate = sectionObject.elements[i].template ? $("#" + sectionObject.elements[i].template, $rootel) : $profilesection_field_default_template;

                        // Render the template field
                        sections += renderTemplateField(fieldTemplate, i, false);
                    }
                }
            }

            var json_config = {
                "data" : sakai_global.profile.main.data[currentsection],
                "config" : sakai_global.profile.main.config[currentsection],
                "fields" : $.trim(sections),
                "currentsection": currentsection,
                sakai: sakai
            };

            return sakai.api.Util.TemplateRenderer(sectionTemplate, json_config);

        };

        /**
         * Render function for the profile section widget
         * @param {String} profilesection
         * @param {Boolean} isLocation boolean value for location or not
         *  The name of the profile section you want to render in this widget
         */
        var renderTemplateGeneralInfo = function(profilesection , isLocation) {
            // Variable that contains the rendered output for a section
            var generalinfo = "";

            // Set the currentsection variable so this can be used in other methods as well
            currentsection = profilesection;
            setTags();

            // Set the section template, if there is no template defined, user the default one
            var sectionTemplate = sakai_global.profile.main.config[currentsection].template ? $("#" + sakai_global.profile.main.config[currentsection].template, $rootel) : $profilesection_default_template;

            // Copy the config so we don't write into it ever
            var sectionConfig = $.extend(true, {}, sakai_global.profile.main.config[currentsection]);

            // Render the template section
            generalinfo += renderTemplateSection(sectionTemplate, sectionConfig);

            if (!isLocation) {
                // Render the General info
                $profilesection_generalinfo.html(sakai.api.Security.saneHTML(sakai.api.i18n.General.process(generalinfo, null, null, sakai.data.me)));
            } else {
                $("#profilesection-locations").children().children(":first").append(sakai.api.Security.saneHTML(sakai.api.i18n.General.process(generalinfo, null, null, sakai.data.me)));
                $profilesection_generalinfo.html(sakai.api.Security.saneHTML(sakai.api.i18n.General.process(generalinfo, null, null, sakai.data.me)));
            }

        };

        var renderAdditionalTemplateEditSection = function(profilesection, $parentSection, addLink, value) {
            // setup new sub-section
            var elt = {};
            elt.id = {};
            elt.id.display = false;
            elt.id.value = "" + Math.round(Math.random() * 1000000000);

            // grab the config and set up the sections to add
            var sectionObject = sakai_global.profile.main.config[currentsection];
            var sections = "<div class='profilesection_section' id='profilesection_section_" + elt.id.value + "'>";

            $(addLink).remove();

            // merge this element with the config elements
            $.extend(true, elt, sectionObject.elements);

            sakai_global.profile.main.data[currentsection].elements.push(elt);
            for(var j in elt){
                if(elt.hasOwnProperty(j) && elt[j].display){

                    // Set the field template, if there is no template defined, use the default one
                    var fieldTemplate = elt[j].template ? $("#" + elt[j].template, $rootel) : $profilesection_field_default_template;

                    // Render the template field
                    sections += renderTemplateField(fieldTemplate, j, true, elt.id.value);
                }
            }
            if (currentsection !== "locations") {
                sections += sakai.api.Util.TemplateRenderer($profilesection_remove_section_template, {
                    "config": sectionObject,
                    "parentid": elt.id.value,
                    sakai: sakai
                });
            } 
            sections += "</div>";
            $parentSection.append(sakai.api.i18n.General.process(sections, sakai.data.i18n.localBundle, sakai.data.i18n.defaultBundle));
            var dataForTemplate = {
                "config": sectionObject, 
                "parentid": elt.id.value,
                sakai: sakai
            }
            $parentSection.append(sakai.api.i18n.General.process(sakai.api.Util.TemplateRenderer($profilesection_add_section_template, dataForTemplate), sakai.data.i18n.localBundle, sakai.data.i18n.defaultBundle));
        };

        var removeSection = function($parentSection, sectionIDToRemove) {
          var newData = [];
          $(sakai_global.profile.main.data[currentsection].elements).each(function(i, elts) {
              if (elts.id.value !== sectionIDToRemove) {
                  newData.push(elts);
              }
          });
          sakai_global.profile.main.data[currentsection].elements = newData;
          if (!newData.length) {
              $parentSection.parent().find(".profilesection_add_section").remove();
              var sections = "<div class='profilesection_section' id='profilesection_section_0'>";
              if (sakai_global.profile.main.mode.value === "edit") {
                  sakai_global.profile.main.data[currentsection].elements = [];
                  var dataForTemplate = {
                      "config": sakai_global.profile.main.config[currentsection], 
                      "parentid": "0",
                      sakai: sakai
                  }
                  sections += sakai.api.i18n.General.process(sakai.api.Util.TemplateRenderer($profilesection_add_section_template, dataForTemplate), sakai.data.i18n.localBundle, sakai.data.i18n.defaultBundle);
              }
              sections += "</div>";
              $parentSection.parent("div").append(sections);
          }
          $parentSection.remove();
        };

        $profilesection_add_section.live("click", function(e) {
            var parentSelector = "#profilesection_section_" + $(this).attr("id").split("profilesection_add_link_")[1];
            // Check to see if a previous element has been created
            var $parentSection = $(this).parent();
            renderAdditionalTemplateEditSection(currentsection, $parentSection, this);
        });

        $(profilesection_add_location_section).live("click", function(){
            $("#assignlocation_container").jqmShow();
        });

        $profilesection_remove_section.live("click", function(e) {
            var $parentSection = $(this).parent("div");
            var sectionID = $(this).attr("id").split("profilesection_remove_link_")[1];
            removeSection($parentSection, sectionID);
        });


        ////////////////////////
        // Save functionality //
        ////////////////////////

        /**
         * Save the values to the main sakai_global.profile object
         */
        var saveValues = function() {

                // Reinitialize the jQuery selector
                $profilesection_generalinfo_content_items = $($profilesection_generalinfo_content_items.selector);
                $profilesection_generalinfo_access_items = $($profilesection_generalinfo_access_items.selector);
                $profilesection_save_items = $($profilesection_save_items.selector);

                // Run over all the items where we need to set the values for
                $profilesection_save_items.each(function(index, element){

                    // Cache the element so we don't select it multiple times
                    var $selected_element = $(element);

                    // Get the attribute that contains the path
                    var title = $selected_element.attr("id").split("profilesection_generalinfo_")[1].replace(/\_/g, ".");
                    // Check whether the element has a correct attribute
                    // TODO replace title by data-path as soon as the sanitizer allows it SAKIII-543

                    if (title === "basic.elements.tags") { // tags are special, we save them differently than the rest of the data
                        var currentTags = sakai_global.profile.main.data["sakai:tags"] || [];
                        var tagsArray = [];
                        $($selected_element.val().split(",")).each(function(i, tag){
                            tagsArray.push(tag.replace(/\\/g, ""));
                        });
                        for (var i = 0; i < sakai_global.profile.main.directory.elements.length; i++){
                            tagsArray.push(sakai_global.profile.main.directory.elements[i].locationtitle.value);                        
                        }
                        var profileURL = "/~" + sakai_global.profile.main.data["rep:userId"] + "/public/authprofile";
                        sakai.api.Util.tagEntity(profileURL, tagsArray, currentTags, function(){
                            debug.info("user tags saved");
                        });
                    }
                    else 
                        if (title) {

                            // Get the property if it exists
                            var prop = getProperty(sakai_global.profile.main.data, title);
                            var parentProp = getParentProperty(sakai_global.profile.main.data, title);
                            var propName = title.split(".")[title.split(".").length - 1];
                            var nodeName = title.split(".")[0];
                            if ($selected_element.val()) {
                                // This is a multiple-assigned section if there are 3 .'s in the title
                                if (title.split(".").length == 4) {
                                    $(sakai_global.profile.main.data[nodeName].elements).each(function(i, elts){
                                        if (elts.id.value === title.split(".")[2]) {
                                            prop = elts[propName];
                                            return;
                                        }
                                    });
                                // when trying to add data into a new section that doesn't currently have any data,
                                // we have to create the section's data object
                                }
                                else 
                                    if (!parentProp) {
                                        sakai_global.profile.main.data[nodeName] = {};
                                        sakai_global.profile.main.data[nodeName].elements = {};
                                        sakai_global.profile.main.data[nodeName].elements["jcr:name"] = "elements";
                                    }

                                // add the property in if it doesn't already exist
                                if (parentProp && parentProp["jcr:name"] == "elements" && prop === undefined) {
                                    parentProp[propName] = {};
                                    parentProp[propName].value = escape($selected_element.val());
                                }
                                else 
                                    if (prop) { // it exists, just change its value
                                        var val = $selected_element.val();
                                        if ($(element).hasClass("date") || $(element).hasClass("oldDate")) { // localize dates
                                            // convert the date into a Date object for storage
                                            val = Globalization.parseDate(val);
                                        }
                                        if ($.isPlainObject(prop)) {
                                            // Set the correct value
                                            prop.value = sakai.api.Security.saneHTML(escape(val));
                                        }
                                        else {
                                            // This is an access attribute
                                            sakai_global.profile.main.data[title.split(".")[0]].access = val;
                                        }
                                    }
                                    else {
                                        sakai_global.profile.main.data[title.split(".")[0]].access = escape($selected_element.val());
                                    }
                            }
                            else {
                                if (prop && $.isPlainObject(prop) && parentProp) {
                                    delete parentProp[prop["jcr:name"]];
                                }
                            }

                        }
                        else {
                            debug.warn("sakai_global.profilesection - saveValues - the specificied element doesn't have the correct attribute: " + $selected_element.selector);
                        }

                });

            // tell the profile that this section has finished saving its data
            $(window).trigger("sakai-profile-data-ready", currentsection);

        };

        // temporary tag fix, revisit this when we do directory tagging for users
        var setTags = function() {
            if (sakai_global.profile.main.data["sakai:tags"]) {
                if (!sakai_global.profile.main.data.basic.elements.tags) {
                    sakai_global.profile.main.data.basic.elements.tags = {};
                }
                sakai_global.profile.main.data.basic.elements.tags.value = sakai_global.profile.main.data["sakai:tags"];
            }
        };

<<<<<<< HEAD
    var renderLocation = function(data){
        
        sakai.profile.main.data["sakai:tags"] = data.tags;
        sakai.profile.main.directory = sakai.api.User.parseDirectory();

        // remove exisiting elements in the locations
        $("#profilesection-locations").children().children(":first").children().remove();

        // Set the section template, if there is no template defined, user the default one
        var sectionTemplate = $profilesection_default_template;
        // Copy the config so we don't write into it ever
        var sectionConfig = $.extend(true, {}, sakai.profile.main.config["locations"]);
        // Render the template section for location
        var generalinfo = renderTemplateSection(sectionTemplate, sectionConfig);
        
        // add access for the object
        sakai.profile.main.data["locations"].access = {};
        sakai.profile.main.data["locations"].access = sectionConfig.access;
        // Render append the location div to the UI.
        $("#profilesection-locations").children().children(":first").html(sakai.api.Security.saneHTML(sakai.api.i18n.General.process(generalinfo, null, null)));
        //$(window).trigger("sakai-" + $rootel.selector.replace("#", ""), renderTemplateGeneralInfo, true);
    };
=======
        var renderLocation = function(data){
>>>>>>> ac70c218

            sakai_global.profile.main.data["sakai:tags"] = data.tags;
            sakai_global.profile.main.directory = sakai.api.User.parseDirectory(sakai_global.profile);

            // remove exisiting elements in the locations
            $("#profilesection-locations").children().children(":first").children().remove();

            // Set the section template, if there is no template defined, user the default one
            var sectionTemplate = $profilesection_default_template;
            // Copy the config so we don't write into it ever
            var sectionConfig = $.extend(true, {}, sakai_global.profile.main.config["locations"]);
            // Render the template section for location
            var generalinfo = renderTemplateSection(sectionTemplate, sectionConfig);

            // Render append the location div to the UI.
            $("#profilesection-locations").children().children(":first").html(sakai.api.Security.saneHTML(sakai.api.i18n.General.process(generalinfo, null, null)));
        };

        ////////////////////
        // Initialization //
        ////////////////////

        /**
         * Initialization function
         */
        var init = function() {

            currentsection = $rootel.selector.replace("#", "").replace("profilesection-", "");

            // Trigger the profile section event, so we let the container know that the widget is loaded
            $(window).trigger("sakai-" + $rootel.selector.replace("#", ""), renderTemplateGeneralInfo);

            // Bind to the global save function
            $(window).bind("sakai-profile-save", function(){
                // Save the values to the global object
                saveValues();

            });

            // Bind to the global update location
            $(window).bind("sakai-contentmetadata-renderlocations", function(ev, data){
                ev.stopImmediatePropagation();
                // render location in profile Section
                renderLocation(data);

            });

        };

        init();
    };

    sakai.api.Widgets.widgetLoader.informOnLoad("profilesection");    
});<|MERGE_RESOLUTION|>--- conflicted
+++ resolved
@@ -334,14 +334,14 @@
                     "parentid": elt.id.value,
                     sakai: sakai
                 });
-            } 
+            }
             sections += "</div>";
             $parentSection.append(sakai.api.i18n.General.process(sections, sakai.data.i18n.localBundle, sakai.data.i18n.defaultBundle));
             var dataForTemplate = {
-                "config": sectionObject, 
+                "config": sectionObject,
                 "parentid": elt.id.value,
                 sakai: sakai
-            }
+            };
             $parentSection.append(sakai.api.i18n.General.process(sakai.api.Util.TemplateRenderer($profilesection_add_section_template, dataForTemplate), sakai.data.i18n.localBundle, sakai.data.i18n.defaultBundle));
         };
 
@@ -359,10 +359,10 @@
               if (sakai_global.profile.main.mode.value === "edit") {
                   sakai_global.profile.main.data[currentsection].elements = [];
                   var dataForTemplate = {
-                      "config": sakai_global.profile.main.config[currentsection], 
+                      "config": sakai_global.profile.main.config[currentsection],
                       "parentid": "0",
                       sakai: sakai
-                  }
+                  };
                   sections += sakai.api.i18n.General.process(sakai.api.Util.TemplateRenderer($profilesection_add_section_template, dataForTemplate), sakai.data.i18n.localBundle, sakai.data.i18n.defaultBundle);
               }
               sections += "</div>";
@@ -421,14 +421,14 @@
                             tagsArray.push(tag.replace(/\\/g, ""));
                         });
                         for (var i = 0; i < sakai_global.profile.main.directory.elements.length; i++){
-                            tagsArray.push(sakai_global.profile.main.directory.elements[i].locationtitle.value);                        
+                            tagsArray.push(sakai_global.profile.main.directory.elements[i].locationtitle.value);
                         }
                         var profileURL = "/~" + sakai_global.profile.main.data["rep:userId"] + "/public/authprofile";
                         sakai.api.Util.tagEntity(profileURL, tagsArray, currentTags, function(){
                             debug.info("user tags saved");
                         });
                     }
-                    else 
+                    else
                         if (title) {
 
                             // Get the property if it exists
@@ -448,7 +448,7 @@
                                 // when trying to add data into a new section that doesn't currently have any data,
                                 // we have to create the section's data object
                                 }
-                                else 
+                                else
                                     if (!parentProp) {
                                         sakai_global.profile.main.data[nodeName] = {};
                                         sakai_global.profile.main.data[nodeName].elements = {};
@@ -460,7 +460,7 @@
                                     parentProp[propName] = {};
                                     parentProp[propName].value = escape($selected_element.val());
                                 }
-                                else 
+                                else
                                     if (prop) { // it exists, just change its value
                                         var val = $selected_element.val();
                                         if ($(element).hasClass("date") || $(element).hasClass("oldDate")) { // localize dates
@@ -508,32 +508,7 @@
             }
         };
 
-<<<<<<< HEAD
-    var renderLocation = function(data){
-        
-        sakai.profile.main.data["sakai:tags"] = data.tags;
-        sakai.profile.main.directory = sakai.api.User.parseDirectory();
-
-        // remove exisiting elements in the locations
-        $("#profilesection-locations").children().children(":first").children().remove();
-
-        // Set the section template, if there is no template defined, user the default one
-        var sectionTemplate = $profilesection_default_template;
-        // Copy the config so we don't write into it ever
-        var sectionConfig = $.extend(true, {}, sakai.profile.main.config["locations"]);
-        // Render the template section for location
-        var generalinfo = renderTemplateSection(sectionTemplate, sectionConfig);
-        
-        // add access for the object
-        sakai.profile.main.data["locations"].access = {};
-        sakai.profile.main.data["locations"].access = sectionConfig.access;
-        // Render append the location div to the UI.
-        $("#profilesection-locations").children().children(":first").html(sakai.api.Security.saneHTML(sakai.api.i18n.General.process(generalinfo, null, null)));
-        //$(window).trigger("sakai-" + $rootel.selector.replace("#", ""), renderTemplateGeneralInfo, true);
-    };
-=======
         var renderLocation = function(data){
->>>>>>> ac70c218
 
             sakai_global.profile.main.data["sakai:tags"] = data.tags;
             sakai_global.profile.main.directory = sakai.api.User.parseDirectory(sakai_global.profile);
@@ -548,6 +523,10 @@
             // Render the template section for location
             var generalinfo = renderTemplateSection(sectionTemplate, sectionConfig);
 
+            // add access for the object
+            sakai_global.profile.main.data["locations"].access = {};
+            sakai_global.profile.main.data["locations"].access = sectionConfig.access;
+
             // Render append the location div to the UI.
             $("#profilesection-locations").children().children(":first").html(sakai.api.Security.saneHTML(sakai.api.i18n.General.process(generalinfo, null, null)));
         };
@@ -586,5 +565,5 @@
         init();
     };
 
-    sakai.api.Widgets.widgetLoader.informOnLoad("profilesection");    
+    sakai.api.Widgets.widgetLoader.informOnLoad("profilesection");
 });