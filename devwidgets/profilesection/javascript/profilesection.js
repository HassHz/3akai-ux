/*
 * Licensed to the Sakai Foundation (SF) under one
 * or more contributor license agreements. See the NOTICE file
 * distributed with this work for additional information
 * regarding copyright ownership. The SF licenses this file
 * to you under the Apache License, Version 2.0 (the
 * "License"); you may not use this file except in compliance
 * with the License. You may obtain a copy of the License at
 *
 *     http://www.apache.org/licenses/LICENSE-2.0
 *
 * Unless required by applicable law or agreed to in writing,
 * software distributed under the License is distributed on an
 * "AS IS" BASIS, WITHOUT WARRANTIES OR CONDITIONS OF ANY
 * KIND, either express or implied. See the License for the
 * specific language governing permissions and limitations under the License.
 */
/*
 * Dependencies
 *
 * /dev/lib/jquery/plugins/jqmodal.sakai-edited.js
 * /dev/lib/misc/trimpath.template.js (TrimpathTemplates)
 */
require(["jquery", "sakai/sakai.api.core"], function($, sakai) {

    /**
     * @name sakai_global.profilesection
     *
     * @class profilesection
     *
     * @description
     * Initialize the profilesection widget
     *
     * @version 0.0.1
     * @param {String} tuid Unique id of the widget
     * @param {Boolean} showSettings Show the settings of the widget or not
     */
    sakai_global.profilesection = function(tuid, showSettings){


        /////////////////////////////
        // Configuration variables //
        /////////////////////////////

        var currentsection;
        var assignlocationLoaded = false;

        ///////////////////
        // CSS Selectors //
        ///////////////////

        var $rootel = $("#" + tuid);

        var $profilesection_default_template = $("#profilesection_default_template", $rootel);
        var $profilesection_add_section_template = $("#profilesection_add_section_template", $rootel);
        var $profilesection_add_locations_template = $("#profilesection_add_locations_template", $rootel);
        var $profilesection_field_location_template = $("#profilesection_field_location_template", $rootel);
        var profilesection_add_location_section = ".profilesection_add_location_section";
        var $profilesection_remove_section_template = $("#profilesection_remove_section_template", $rootel);
        var $profilesection_section_divider_template = $("#profilesection_section_divider_template", $rootel);
        var $profilesection_field_default_template = $("#profilesection_field_default_template", $rootel);
        var $profilesection_generalinfo = $("#profilesection_generalinfo", $rootel);
        var $profilesection_generalinfo_access_items = $(".profilesection_generalinfo_access", $rootel);
        var $profilesection_generalinfo_content_items = $(".profilesection_generalinfo_content", $rootel);
        var $profilesection_generalinfo_template = $("#profilesection_generalinfo_template", $rootel);

        var $profilesection_save_items = $($profilesection_generalinfo_access_items.selector + ", " + $profilesection_generalinfo_content_items.selector);

        var $profilesection_add_section = $(".profilesection_add_section", $rootel);
        var $profilesection_remove_section = $(".profilesection_remove_section", $rootel);

        ////////////////////
        // Util functions //
        ////////////////////

        /**
         * Get the property for a deep selection in a JavaScript object
         * Since we can't do something like obj["test.test"]
         * @param {Object} obj The object you want to get the property from
         * @param {String} nodename The nodename you want to select
         * @return {String|Object|Boolean} The value of the property
         */
        var getProperty = function(obj, nodename) {

            nodename = nodename.split('.');
            while (obj && nodename[0]){
                obj = obj[nodename.shift()];
            }

            return obj;

        };

        var getParentProperty = function (obj, nodename) {

            nodename = nodename.split('.');

            var objCopy = $.extend(true, {}, obj);
            var middleName = "";
            if (nodename[1]) {
                middleName = nodename[1];
            }
            while (obj && nodename[1]){
                obj = obj[nodename.shift()];
            }
            if (middleName !== "") {
                objCopy["jcr:name"] = middleName;
            }

            return [obj, objCopy];
        };

        //////////////////////
        // Render functions //
        //////////////////////

        /**
         * Render the template for a field
         * @param {Object} fieldTemplate JSON selector object containing the field template
         * @param {String} fieldName The name of a field
         * @param {Boolean} multi If this section is a section that can have multiple instances of itself
         * @param {String} id If multi is true, id needs to be passed to assign the element to its appropriate place in the data structure
         */
        var renderTemplateField = function(fieldTemplate, fieldName, multi, id) {
            var json_config = {};
            json_config.data = {};
            json_config.config = sakai_global.profile.main.config[currentsection].elements[fieldName];

            if (multi) {
                json_config.path = currentsection + ".elements." + id + "." + fieldName;
                // set the data if it exists
                if (sakai_global.profile.main.data[currentsection] &&
                    sakai_global.profile.main.data[currentsection].elements &&
                    sakai_global.profile.main.data[currentsection].elements.length) {
                    $(sakai_global.profile.main.data[currentsection].elements).each(function(i, elts) {
                        if (elts.id.value === id) {
                            json_config.data = elts[fieldName];
                            return;
                        }
                    });
                }
            } else {
                if (sakai_global.profile.main.data[currentsection] &&
                    sakai_global.profile.main.data[currentsection].elements &&
                    sakai_global.profile.main.data[currentsection].elements[fieldName]) {
                    var value = unescape(sakai_global.profile.main.data[currentsection].elements[fieldName].value);

                    // if it is tag filter the directory
                    if (fieldName === "tags") {
                        var splitDir = value.split(",");
                        var tagList = [];
                        $.each(splitDir, function(i, tag){
                            if($.trim(tag.split("/")[0]) !== "directory"){
                                tagList.push(tag);
                            }
                        });
                        value = tagList.toString();
                    }
                    sakai_global.profile.main.data[currentsection].elements[fieldName].value = value;
                    json_config.data = sakai_global.profile.main.data[currentsection].elements[fieldName];
                }
                json_config.path = currentsection + ".elements." + fieldName;
            }
            json_config.sakai = sakai;
            var ret = sakai.api.Util.TemplateRenderer(fieldTemplate, json_config);
            var localDateString = sakai.api.l10n.getDateFormatString();
            ret = ret.replace("MM/DD/YYYY", localDateString);
            return ret;

        };

        /**
         * Render the template for the section
         * @param {Object} sectionTemplate jQuery object that contains the template you want to render for the section
         * @param {Object} sectionObject The object you need to pass into the template
         */
        var renderTemplateSection = function(sectionTemplate, sectionObject) {
            var sections = "";
            var lastID = "";
            if (sectionObject.multiple) {
                // first time through, hasn't been made an array yet
                if (sakai_global.profile.main.mode.value === "edit") {
                    if (sakai_global.profile.main.data[currentsection] === undefined) {
                        sakai_global.profile.main.data[currentsection] = {};
                    }
                }
                if (sectionObject.directory) {
                    sakai_global.profile.main.directory = sakai.api.User.parseDirectory(sakai_global.profile);
                    sakai_global.profile.main.data["locations"] = sakai_global.profile.main.directory;
                    if (sakai_global.profile.main.mode.value === "edit" || (sakai_global.profile.main.data["locations"].elements && sakai_global.profile.main.data["locations"].elements.length)){
                        sections += sakai.api.Util.TemplateRenderer($profilesection_field_location_template, {
                            "config": sectionObject,
                            "data": sakai_global.profile.main.directory,
                            "parentid": "0",
                            sakai: sakai
                        });
                    }
                } else if (sakai_global.profile.main.data[currentsection] === undefined || sakai_global.profile.main.data[currentsection].elements === undefined || sakai_global.profile.main.data[currentsection].elements.length === 0) {
                   if (sakai_global.profile.main.mode.value === "edit") {
                       sections = "<div class='profilesection_section' id='profilesection_section_0'>";
                       sakai_global.profile.main.data[currentsection].elements = [];
                       if (currentsection !== "locations") {
                           sections += sakai.api.Util.TemplateRenderer($profilesection_add_section_template, {
                               "config": sectionObject,
                               "parentid": "0",
                               sakai: sakai
                           });
                       } else {
                           sections += sakai.api.Util.TemplateRenderer($profilesection_add_locations_template, {
                               "config": sectionObject,
                               "parentid": "0",
                               sakai: sakai
                           });
                       }
                       sections += "</div>";
                   }
                } else {
                    $(sakai_global.profile.main.data[currentsection].elements).each(function(i, elts) {
                        // add an ID if there isn't one
                        if (elts.id === undefined) {
                            elts.id = {};
                            elts.id.display = false;
                            elts.id.value = "" + Math.round(Math.random() * 1000000000);
                        }
                        sections += "<div class='profilesection_section' id='profilesection_section_" + elts.id.value + "'>";
                        // merge config with the data
                        // NOTE: it must extend in this way (sectionObject.elements, elts) and not (elts, sectionObject.elements)
                        //       or else the order will be unreliable
                        $.extend(true, sectionObject.elements, elts);
                        for(var j in sectionObject.elements){
                            if(sectionObject.elements.hasOwnProperty(j) && sectionObject.elements[j].display){

                                // Set the field template, if there is no template defined, use the default one
                                var fieldTemplate = sectionObject.elements[j].template ? $("#" + sectionObject.elements[j].template, $rootel) : $profilesection_field_default_template;

                                // Render the template field
                                sections += unescape(renderTemplateField(fieldTemplate, j, true, sectionObject.elements.id.value));
                            }
                        }

                        // only need to do the following on edit
                        // in the case of location we do not need divider like publications
                        if (sakai_global.profile.main.mode.value === "edit" && currentsection !== "locations") {
                            sections += sakai.api.Util.TemplateRenderer($profilesection_remove_section_template, {"config": sectionObject, "parentid": elts.id.value, sakai: sakai});
                            sections += "</div>";
                            if (i === sakai_global.profile.main.data[currentsection].elements.length-1) {
                                sections += sakai.api.Util.TemplateRenderer($profilesection_add_section_template, {"config": sectionObject, "parentid": elts.id.value, sakai: sakai});
                            }
                        } else if (i !== sakai_global.profile.main.data[currentsection].elements.length-1) {
                            sections += "</div>";
                            sections += sakai.api.Util.TemplateRenderer($profilesection_section_divider_template, {});
                        }

                    });
                }
            } else {
                for(var i in sectionObject.elements){
                    if(sectionObject.elements.hasOwnProperty(i) && sectionObject.elements[i].display){

                        // Set the field template, if there is no template defined, use the default one
                        var fieldTemplate = sectionObject.elements[i].template ? $("#" + sectionObject.elements[i].template, $rootel) : $profilesection_field_default_template;

                        // Render the template field
                        sections += renderTemplateField(fieldTemplate, i, false);
                    }
                }
            }

            var json_config = {
                "data" : sakai_global.profile.main.data[currentsection],
                "config" : sakai_global.profile.main.config[currentsection],
                "fields" : $.trim(sections),
                "currentsection": currentsection,
                sakai: sakai
            };

            return sakai.api.Util.TemplateRenderer(sectionTemplate, json_config);

        };

        /**
         * Render function for the profile section widget
         * @param {String} profilesection
         * @param {Boolean} isLocation boolean value for location or not
         *  The name of the profile section you want to render in this widget
         */
        var renderTemplateGeneralInfo = function(profilesection , isLocation) {
            // Variable that contains the rendered output for a section
            var generalinfo = "";

            // Set the currentsection variable so this can be used in other methods as well
            currentsection = profilesection;
            setTags();

            // Set the section template, if there is no template defined, user the default one
            var sectionTemplate = sakai_global.profile.main.config[currentsection].template ? $("#" + sakai_global.profile.main.config[currentsection].template, $rootel) : $profilesection_default_template;

            // Copy the config so we don't write into it ever
            var sectionConfig = $.extend(true, {}, sakai_global.profile.main.config[currentsection]);

            // Render the template section
            generalinfo += renderTemplateSection(sectionTemplate, sectionConfig);

            if (!isLocation) {
                // Render the General info
                $profilesection_generalinfo.html(sakai.api.Security.saneHTML(sakai.api.i18n.General.process(generalinfo, sakai.data.me)));
            } else {
                $("#profilesection-locations").children().children(":first").append(sakai.api.Security.saneHTML(sakai.api.i18n.General.process(generalinfo, sakai.data.me)));
                $profilesection_generalinfo.html(sakai.api.Security.saneHTML(sakai.api.i18n.General.process(generalinfo, sakai.data.me)));
            }

        };

        var renderAdditionalTemplateEditSection = function(profilesection, $parentSection, addLink, value) {
            // setup new sub-section
            var elt = {};
            elt.id = {};
            elt.id.display = false;
            elt.id.value = "" + Math.round(Math.random() * 1000000000);

            // grab the config and set up the sections to add
            var sectionObject = sakai_global.profile.main.config[currentsection];
            var sections = "<div class='profilesection_section' id='profilesection_section_" + elt.id.value + "'>";

            $(addLink).remove();

            // merge this element with the config elements
            $.extend(true, elt, sectionObject.elements);

            sakai_global.profile.main.data[currentsection].elements.push(elt);
            for(var j in elt){
                if(elt.hasOwnProperty(j) && elt[j].display){

                    // Set the field template, if there is no template defined, use the default one
                    var fieldTemplate = elt[j].template ? $("#" + elt[j].template, $rootel) : $profilesection_field_default_template;

                    // Render the template field
                    sections += renderTemplateField(fieldTemplate, j, true, elt.id.value);
                }
            }
            if (currentsection !== "locations") {
                sections += sakai.api.Util.TemplateRenderer($profilesection_remove_section_template, {
                    "config": sectionObject,
                    "parentid": elt.id.value,
                    sakai: sakai
                });
            }
            sections += "</div>";
            $parentSection.append(sakai.api.i18n.General.process(sections, sakai.data.me));
            var dataForTemplate = {
                "config": sectionObject,
                "parentid": elt.id.value,
                sakai: sakai
            };
            $parentSection.append(sakai.api.i18n.General.process(sakai.api.Util.TemplateRenderer($profilesection_add_section_template, dataForTemplate), sakai.data.me));
        };

        var removeSection = function($parentSection, sectionIDToRemove) {
          var newData = [];
          $(sakai_global.profile.main.data[currentsection].elements).each(function(i, elts) {
              if (elts.id.value !== sectionIDToRemove) {
                  newData.push(elts);
              }
          });
          sakai_global.profile.main.data[currentsection].elements = newData;
          if (!newData.length) {
              $parentSection.parent().find(".profilesection_add_section").remove();
              var sections = "<div class='profilesection_section' id='profilesection_section_0'>";
              if (sakai_global.profile.main.mode.value === "edit") {
                  sakai_global.profile.main.data[currentsection].elements = [];
                  var dataForTemplate = {
                      "config": sakai_global.profile.main.config[currentsection],
                      "parentid": "0",
                      sakai: sakai
                  };
                  sections += sakai.api.i18n.General.process(sakai.api.Util.TemplateRenderer($profilesection_add_section_template, dataForTemplate), sakai.data.me);
              }
              sections += "</div>";
              $parentSection.parent("div").append(sections);
          }
          $parentSection.remove();
        };

        $profilesection_add_section.live("click", function(e) {
            var parentSelector = "#profilesection_section_" + $(this).attr("id").split("profilesection_add_link_")[1];
            // Check to see if a previous element has been created
            var $parentSection = $(this).parent();
            renderAdditionalTemplateEditSection(currentsection, $parentSection, this);
        });

        $(profilesection_add_location_section).live("click", function(){
            $("#assignlocation_container").jqmShow();
        });

        $profilesection_remove_section.live("click", function(e) {
            var $parentSection = $(this).parent("div");
            var sectionID = $(this).attr("id").split("profilesection_remove_link_")[1];
            removeSection($parentSection, sectionID);
        });


        ////////////////////////
        // Save functionality //
        ////////////////////////

        /**
         * Save the values to the main sakai_global.profile object
         */
        var saveValues = function() {

                // Reinitialize the jQuery selector
                $profilesection_generalinfo_content_items = $($profilesection_generalinfo_content_items.selector);
                $profilesection_generalinfo_access_items = $($profilesection_generalinfo_access_items.selector);
                $profilesection_save_items = $($profilesection_save_items.selector);

                // Run over all the items where we need to set the values for
                $profilesection_save_items.each(function(index, element){

                    // Cache the element so we don't select it multiple times
                    var $selected_element = $(element);

                    // Get the attribute that contains the path
                    var title = $selected_element.attr("id").split("profilesection_generalinfo_")[1].replace(/\_/g, ".");
                    // Check whether the element has a correct attribute
                    // TODO replace title by data-path as soon as the sanitizer allows it SAKIII-543

                    if (title === "basic.elements.tags") { // tags are special, we save them differently than the rest of the data
                        var currentTags = sakai_global.profile.main.data["sakai:tags"] || [];
                        var tagsArray = [];
                        $($selected_element.val().split(",")).each(function(i, tag){
                            tagsArray.push($.trim(tag.replace(/\\/g, "").replace(/\s+/g, " ")));
                        });
                        for (var i = 0; i < sakai_global.profile.main.directory.elements.length; i++){
                            tagsArray.push(sakai_global.profile.main.directory.elements[i].locationtitle.value);
                        }
                        var profileURL = "/~" + sakai_global.profile.main.data["rep:userId"] + "/public/authprofile";
<<<<<<< HEAD
                        sakai.api.Util.tagEntity(profileURL, tagsArray, currentTags, function(){
                            var tagList = [];
                            // clear tags in sakai_global
                            sakai_global.profile.main.data.basic.elements.tags = [];
                            $.each(tagsArray, function(i, tag){
                                if ($.trim(tag.split("/")[0]) !== "directory" && tag !== "") {
                                    tagList.push(tag);
                                }
                            });
                            // copy all the new tags in sakai_global
                            sakai_global.profile.main.data.basic.elements.tags = tagList;
                            $selected_element.val(tagList.toString().replace(/,/g, ", "));
=======
                        sakai.api.Util.tagEntity(profileURL, tagsArray, currentTags, function(success, newtags) {
                            sakai_global.profile.main.data["sakai:tags"] = sakai_global.profile.main.data.basic.elements.tags = newtags;
                            $selected_element.val($selected_element.val().toString().replace(/\s+/g, " "));
>>>>>>> 0608cce9
                        });
                    } else if (title) {
                            // Get the property if it exists
                            var prop = getProperty(sakai_global.profile.main.data, title);
                            var parentProp = getParentProperty(sakai_global.profile.main.data, title);
                            var propName = title.split(".")[title.split(".").length - 1];
                            var nodeName = title.split(".")[0];
                            if ($selected_element.val()) {
                                // This is a multiple-assigned section if there are 3 .'s in the title
                                if (title.split(".").length == 4) {
                                    $(sakai_global.profile.main.data[nodeName].elements).each(function(i, elts){
                                        if (elts.id.value === title.split(".")[2]) {
                                            prop = elts[propName];
                                            return;
                                        }
                                    });
                                // when trying to add data into a new section that doesn't currently have any data,
                                // we have to create the section's data object
                                } else if (!parentProp[0]) {
                                    sakai_global.profile.main.data[nodeName] = {};
                                    sakai_global.profile.main.data[nodeName].elements = {};
                                }

                                // add the property in if it doesn't already exist
                                if (parentProp[0] && parentProp[1]["jcr:name"] == "elements" && prop === undefined) {
                                    parentProp[0][propName] = {};
                                    parentProp[0][propName].value = $selected_element.val();
                                } else if (prop) { // it exists, just change its value
                                    var val = $selected_element.val();
                                    if ($(element).hasClass("date") || $(element).hasClass("oldDate")) { // localize dates
                                        // convert the date into a Date object for storage
                                        val = Globalization.parseDate(val);
                                    }
                                    if ($.isPlainObject(prop)) {
                                        // Set the correct value
                                        prop.value = sakai.api.Security.saneHTML(val);
                                    } else {
                                        // This is an access attribute
                                        sakai_global.profile.main.data[title.split(".")[0]].access = val;
                                    }
                                } else if ($selected_element.hasClass("profilesection_generalinfo_access")){
                                    sakai_global.profile.main.data[title.split(".")[0]].access = $selected_element.val();
                                }
                            } else {
                                if (prop && $.isPlainObject(prop) && parentProp[0]) {
                                    delete parentProp[0][prop["jcr:name"]];
                                }
                            }

                        } else {
                            debug.warn("sakai_global.profilesection - saveValues - the specificied element doesn't have the correct attribute: " + $selected_element.selector);
                        }

                });
            // tell the profile that this section has finished saving its data
            $(window).trigger("ready.data.profile.sakai", currentsection);

        };

        // temporary tag fix, revisit this when we do directory tagging for users
        var setTags = function() {
            if (sakai_global.profile.main.data["sakai:tags"]) {
                if (!sakai_global.profile.main.data.basic.elements.tags) {
                    sakai_global.profile.main.data.basic.elements.tags = {};
                }
                sakai_global.profile.main.data.basic.elements.tags.value = sakai_global.profile.main.data["sakai:tags"].toString().replace(/,/g, ", ");
            }
        };

        var renderLocation = function(data){

            sakai_global.profile.main.data["sakai:tags"] = data.tags;
            sakai_global.profile.main.directory = sakai.api.User.parseDirectory(sakai_global.profile);

            // remove exisiting elements in the locations
            $("#profilesection-locations").children().children(":first").children().remove();

            // Set the section template, if there is no template defined, user the default one
            var sectionTemplate = $profilesection_default_template;
            // Copy the config so we don't write into it ever
            var sectionConfig = $.extend(true, {}, sakai_global.profile.main.config["locations"]);
            // Render the template section for location
            var generalinfo = renderTemplateSection(sectionTemplate, sectionConfig);

            // add access for the object
            sakai_global.profile.main.data["locations"].access = {};
            sakai_global.profile.main.data["locations"].access = sectionConfig.access;

            // Render append the location div to the UI.
            $("#profilesection-locations").children().children(":first").html(sakai.api.Security.saneHTML(sakai.api.i18n.General.process(generalinfo, sakai.data.me)));
        };

        ////////////////////
        // Initialization //
        ////////////////////

        /**
         * Initialization function
         */
        var init = function() {

            currentsection = $rootel.selector.replace("#", "").replace("profilesection-", "");

            // Trigger the profile section event, so we let the container know that the widget is loaded
            $(window).trigger($rootel.selector.replace("#", "") + ".sakai", renderTemplateGeneralInfo);

            // Bind to the global save function
            $(window).bind("save.profile.sakai", function(){
                // Save the values to the global object
                saveValues();

            });

            // Bind to the global update location
            $(window).bind("renderlocations.contentmetadata.sakai", function(ev, data){
                ev.stopImmediatePropagation();
                // render location in profile Section
                renderLocation(data);

            });

        };

        init();
    };

    sakai.api.Widgets.widgetLoader.informOnLoad("profilesection");
});<|MERGE_RESOLUTION|>--- conflicted
+++ resolved
@@ -434,24 +434,9 @@
                             tagsArray.push(sakai_global.profile.main.directory.elements[i].locationtitle.value);
                         }
                         var profileURL = "/~" + sakai_global.profile.main.data["rep:userId"] + "/public/authprofile";
-<<<<<<< HEAD
-                        sakai.api.Util.tagEntity(profileURL, tagsArray, currentTags, function(){
-                            var tagList = [];
-                            // clear tags in sakai_global
-                            sakai_global.profile.main.data.basic.elements.tags = [];
-                            $.each(tagsArray, function(i, tag){
-                                if ($.trim(tag.split("/")[0]) !== "directory" && tag !== "") {
-                                    tagList.push(tag);
-                                }
-                            });
-                            // copy all the new tags in sakai_global
-                            sakai_global.profile.main.data.basic.elements.tags = tagList;
-                            $selected_element.val(tagList.toString().replace(/,/g, ", "));
-=======
                         sakai.api.Util.tagEntity(profileURL, tagsArray, currentTags, function(success, newtags) {
                             sakai_global.profile.main.data["sakai:tags"] = sakai_global.profile.main.data.basic.elements.tags = newtags;
                             $selected_element.val($selected_element.val().toString().replace(/\s+/g, " "));
->>>>>>> 0608cce9
                         });
                     } else if (title) {
                             // Get the property if it exists
