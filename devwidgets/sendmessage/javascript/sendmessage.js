/*
 * Licensed to the Sakai Foundation (SF) under one
 * or more contributor license agreements. See the NOTICE file
 * distributed with this work for additional information
 * regarding copyright ownership. The SF licenses this file
 * to you under the Apache License, Version 2.0 (the
 * "License"); you may not use this file except in compliance
 * with the License. You may obtain a copy of the License at
 *
 *     http://www.apache.org/licenses/LICENSE-2.0
 *
 * Unless required by applicable law or agreed to in writing,
 * software distributed under the License is distributed on an
 * "AS IS" BASIS, WITHOUT WARRANTIES OR CONDITIONS OF ANY
 * KIND, either express or implied. See the License for the
 * specific language governing permissions and limitations under the License.
 */

/*
 * Dependencies
 *
 * /dev/lib/jquery/plugins/jqmodal.sakai-edited.js
 * /dev/lib/jquery/plugins/jquery.autoSuggest.sakai-edited.js (autoSuggest)
 */

/*global $, opensocial, Config */

require(["jquery", "sakai/sakai.api.core"], function($, sakai) {
    if (!sakai_global.sendmessage){

        /**
         * @name sakai_global.sendmessage
         *
         * @class sendmessage
         *
         * @description
         * Initialize the sendmessage widget
         *
         * @version 0.0.1
         * @param {String} tuid Unique id of the widget
         * @param {Boolean} showSettings Show the settings of the widget or not
         */
        sakai_global.sendmessage = function(tuid, showSettings) {


            /////////////////////////////
            // CONFIGURATION VARIABLES //
            /////////////////////////////

            var $rootel = $("#"+tuid);

            var toUser = false;  // configurable user to include as a message recipient
            var layover = true;        //    Will this widget be in a popup or inside another element.
            var callbackWhenDone = null;    //    Callback function for when the message gets sent
            var replyMessageID = null;

            // CSS IDs
            var dialogBoxContainer = "#sendmessage_dialog_box";
            var dialogFooterContainer = "#sendmessage_dialog_footer";
            var dialogFooterInner = "dialog_footer_inner";

            var messageDialogContainer = '.message_dialog';
            var messageForm = "#message_form";

            var messageFieldSubject = "#comp-subject";
            var messageFieldBody = "#comp-body";

            var buttonSendMessage = "#send_message";

            var invalidClass = "sendmessage_invalid";
            var errorClass = "sendmessage_error_message";
            var normalClass = "sendmessage_normal_message";
            var dialogBoxClass = "dialogue_box";
            var dialogFooterClass = "dialog_footer";
            var dialogHeaderClass = ".dialog_header";
            var dialogClass = ".dialog";

            var notificationSuccess = "#sendmessage_message_sent";
            var notificationError = "#sendmessage_message_error";

            var autoSuggestContainer = "#as-selections-sendmessage_to_autoSuggest";
            var autoSuggestResults = "#as-results-sendmessage_to_autoSuggest";
            var autoSuggestInput = "#sendmessage_to_autoSuggest";
            var autoSuggestValues = "#as-values-sendmessage_to_autoSuggest";
            var sendmessage_to = "#sendmessage_to",
                sendmessage_subject = "#sendmessage_subject",
                sendmessage_body = "#sendmessage_body",
                send_message_cancel = "#send_message_cancel";


            ///////////////////////
            // UTILITY FUNCTIONS //
            ///////////////////////

            /**
             * This method will check if there are any required fields that are not filled in.
             * If a field is not filled in the invalidClass will be added to that field.
             * @return true = no errors, false = error
             */
            var checkFieldsForErrors = function(recipients) {
                var subjectEl = $(messageFieldSubject);
                var bodyEl = $(messageFieldBody);
                var valid = true;
                var subject = subjectEl.val();
                var body = bodyEl.val();

                subjectEl.removeClass(invalidClass);
                bodyEl.removeClass(invalidClass);

                if (!subject) {
                    valid = false;
                    subjectEl.addClass(invalidClass);
                }
                if (!body) {
                    valid = false;
                    bodyEl.addClass(invalidClass);
                }
                // check if there are recipients
                if((recipients.length === 0 && !toUser.length) ||
                    recipients.length === 1 && recipients[0] === "") {
                    // no recipients are selected
                    valid = false;
                    // in the event allowOthers is false, the following will not be seen
                    $(autoSuggestContainer).addClass(invalidClass);
                    $(autoSuggestInput).addClass(invalidClass);
                }

                return valid;
            };

            /**
             * This will reset the whole widget to its default state.
             * It will clear any values or texts that might have been entered.
             */
            var resetView = function() {
                $(dialogHeaderClass).show();
                $(dialogBoxContainer).addClass(dialogBoxClass);
                $(dialogFooterContainer).addClass(dialogFooterClass);
                $(".sendmessage_dialog_footer_inner").addClass(dialogFooterInner);
                $(messageDialogContainer).addClass(dialogClass.replace(/\./,''));
                $(messageDialogContainer).show();
                $(sendmessage_to).show();
                $(sendmessage_subject).show();
                $(sendmessage_body).find("label").show();
                $(messageForm).addClass('dialog_content');
                // Clear the input fields
                $(messageFieldSubject + ", " + messageFieldBody).val('');

                // remove autoSuggest if it exists
                if($(autoSuggestContainer).length) {
                    $(autoSuggestContainer).remove();
                    $(autoSuggestResults).remove();
                    $("#sendmessage_to_autoSuggest").remove();
                    // replace original input
                    $("<input/>", {
                        "id": "sendmessage_to_autoSuggest",
                        "type": "text"
                    }).insertAfter("#sendmessage_label_to_autoSuggest");
                }

                // Remove error status styling classes
                $(messageFieldSubject).removeClass(invalidClass);
                $(messageFieldBody).removeClass(invalidClass);
            };

            /**
             * Called when the request to the server has been answered
             * @param {Boolean} succes    If the request failed or succeeded.
             */
            var showMessageSent = function(success) {
                // Depending on success we add the correct class and show the appropriate message.
                if (success) {
                    var successMsg = $(notificationSuccess).text();
                    sakai.api.Util.notification.show("", successMsg, sakai.api.Util.notification.type.INFORMATION);
                }
                else {
                    var errorMsg = $(notificationError).text();
                    sakai.api.Util.notification.show("", errorMsg, sakai.api.Util.notification.type.ERROR);
                }
                if ($(messageDialogContainer).hasClass('dialog')) {
                    $(messageDialogContainer).jqmHide();
                }

                // If we have a valid callback function we call that
                // and dont show the message
                // If we dont have a callback we show a default message and fade out the layover.
                if (success && callbackWhenDone !== null) {
                    callbackWhenDone(true);
                }

                // Reset all the instance variables
                toUser = false;
                layover = true;
                callbackWhenDone = null;
                replyMessageID = null;
            };


            ///////////////////////////////////
            // CONTACTS, GROUPS, AUTOSUGGEST //
            ///////////////////////////////////

            /**
             * Initiates the 'To' field autoSuggest plugin with contact and group data
             * @return None
             */
            var initAutoSuggest = function() {
                var preFill = [];
<<<<<<< HEAD
                if (toUser) {
                    if ($.isPlainObject(toUser) && toUser.uuid) {
                        preFill.push({
                            "name": toUser.username,
                            "value": toUser.uuid,
                            "type": usr.type
                        });
                    } else if (_.isArray(toUser)) {
                        $.each(toUser, function(i,usr) {
                            preFill.push({
                                "name": usr.username,
                                "value": usr.uuid,
                                "type": usr.type
                            });
                        });
                    }


=======
                if (toUser){
                    for (var i = 0; i < toUser.length; i++) {
                        preFill.push({
                            "name": toUser[i].username,
                            "value": toUser[i].uuid
                        });
                    }
>>>>>>> ab1abc82
                }
                $("#sendmessage_to_autoSuggest").autoSuggest("", {
                    asHtmlID: "sendmessage_to_autoSuggest",
                    startText: "Enter contact or group names",
                    searchObjProps: "name",
                    selectedItemProp: "name",
                    keyDelay: "200",
                    retrieveLimit: 10,
                    preFill: preFill,
                    formatList: function(data, elem) {
                        // formats each line to be presented in autosuggest list
                        // add the correct image, wrap name in a class
                        var imgSrc = "/dev/images/user_avatar_icon_32x32.png";
                        if(data.type === "group") {
                            imgSrc = "/dev/images/group_avatar_icon_32x32.png";
                        }
                        var line_item = elem.html(
                            '<img class="sm_suggestion_img" src="' + imgSrc + '" />' +
                            '<span class="sm_suggestion_name">' + data.name + '</span>');
                        return line_item;
                    },
                    source: function(query, add) {
                        var q = sakai.api.Server.createSearchString(query);
                        var options = {"page": 0, "items": 15};
                        var searchUrl = sakai.config.URL.SEARCH_USERS_GROUPS;
                        if (q === '*' || q === '**') {
                            searchUrl = sakai.config.URL.SEARCH_USERS_GROUPS_ALL;
                        } else {
                            options['q'] = q;
                        }
                        sakai.api.Server.loadJSON(searchUrl.replace(".json", ""), function(success, data){
                            if (success) {
                                var suggestions = [];
                                $.each(data.results, function(i) {
                                    if (data.results[i]["rep:userId"] && data.results[i]["rep:userId"] !== sakai.data.me.user.userid) {
                                        suggestions.push({"value": data.results[i]["rep:userId"], "name": sakai.api.Security.saneHTML(sakai.api.User.getDisplayName(data.results[i])), "type": "user"});
                                    } else if (data.results[i]["sakai:group-id"]) {
                                        suggestions.push({"value": data.results[i]["sakai:group-id"], "name": data.results[i]["sakai:group-title"], "type": "group"});
                                    }
                                });
                                add(suggestions);
                            }
                        }, options);
                    }
                });
            };

            ///////////////////////////
            // INITIALISE FUNCTION   //
            ///////////////////////////

            /**
             * Initializes the sendmessage widget, optionally preloading the message
             * with a recipient, subject and body. By default, the widget appears as
             * a modal dialog. This function can be called from other widgets or pages.
             * @param {Object|Array} userObj The user object containing the nescecary information {uuid:  "user1", username: "John Doe", type: "user"}, or a user profile
             * @param {jQuery} $insertInId Insert the HTML into another element instead of showing it as a popup (String ID or jQuery)
             * @param {Object} callback When the message is sent this function will be called. If no callback is provided a standard message will be shown that fades out.
             * @param {String} subject The subject
             * @param {String} body The body
             * @param {Boolean} replyOnly hide the to: and subject: fields
             * @param {String} replyID The ID of the message you're replying to
             */
            var initialize = function(userObj, $insertInId, callback, subject, body, replyOnly, replyID, buttonText) {
                layover = true;
                // Make sure that everything is standard.
                resetView();
                // The user we are sending a message to.
<<<<<<< HEAD
                if (userObj && (($.isPlainObject(userObj) && userObj.username) || _.isArray(userObj))) {
=======
                if (userObj.length) {
>>>>>>> ab1abc82
                    toUser = userObj;
                } else {
                    toUser = false;
                }

                // Putting the subject and body which have been send in the textboxes
                if(body) {
                    $(messageFieldBody).val(sakai.api.Security.saneHTML(body));
                }
                if(subject) {
                    $(messageFieldSubject).val(sakai.api.Security.saneHTML(subject));
                }

                if (replyOnly) {
                    $(sendmessage_to).find("label").hide();
                    $(sendmessage_subject).hide();
                    $(sendmessage_body).find("label").hide();
                }
                if (replyID) {
                    replyMessageID = replyID;
                }

                if (buttonText) {
                    $("#send_message span").text(buttonText);
                } else {
                    $("#send_message span").text($("#sendmessage_default_button_text").text());
                }

                // Maybe we dont want to display a popup but instead want to add it in another div.
                if ($insertInId) {
                    if (!($insertInId instanceof jQuery)) {
                        $insertInId = $(insertInId);
                    }
                    // Make sure this id exists.
                    if ($insertInId.length > 0) {
                        // The id exists!
                        layover = false;

                        // Remove the dialog stuff.
                        $(dialogHeaderClass).hide();
                        $(messageDialogContainer).removeClass(dialogClass.replace(/\./,''));
                        $(dialogBoxContainer).removeClass(dialogBoxClass);
                        $(dialogFooterContainer).removeClass(dialogFooterClass).find(".sendmessage_dialog_footer_inner").removeClass(dialogFooterInner);
                        $(messageForm).removeClass('dialog_content');
                        // Altough this isnt strictly nescecary it is cleaner.
                        $rootel = $insertInId;
                        $rootel.append($(messageDialogContainer));
                        bindEvents();
                    }
                } else {
                    $rootel = $("#"+tuid);
                    bindEvents();
                }

                initAutoSuggest();
                // Store the callback
                if (callback) {
                    callbackWhenDone = callback;
                }

                // show popup
                if (layover) {
                    $(messageDialogContainer).jqm({
                        modal: true,
                        overlay: 20,
                        toTop: true
                    });
                    $(messageDialogContainer).jqmShow();
                }

            };



            ////////////////////
            // EVENT HANDLING //
            ////////////////////

            /**
             * Callback function called after a call to send a message has completed
             * @param {Boolean} success Status of the 'sendMessage' AJAX call
             * @param {Object} data Data returned from the 'sendMessage' AJAX call
             * @return None
             */
            var handleSentMessage = function(success, data) {
                if(success) {
                    showMessageSent(success);
                } else {
                    sakai.api.Util.notification.show(sakai.api.i18n.General.getValueForKey("YOUR_MESSAGE_FAILED_DELIVERED"),"",sakai.api.Util.notification.type.ERROR);
                }
                $(buttonSendMessage).removeAttr("disabled");
            };

            var bindEvents = function() {

                /**
                 * Event handler to respond when the Send Message button is clicked.
                 * Checks that user input is valid and initiates a 'sendMessage' AJAX
                 * call to the server for the selected recipients.
                 */
                $(buttonSendMessage).die("click");
                $(buttonSendMessage).live("click", function(ev) {
                    // disable the button to prevent clicking button repeatedly
                    $(buttonSendMessage).attr("disabled", "disabled");
                    var recipients = [];
                    // fetch list of selected recipients
                    var recipientsString = $(autoSuggestValues).val();
                    // autoSuggest adds unnecessary commas to the beginning and end
                    // of the values string; remove them
                    if(recipientsString[0] === ",") {
                        recipientsString = recipientsString.slice(1);
                    }
                    if(recipientsString[recipientsString.length - 1] === ",") {
                    recipientsString = recipientsString.slice(0, -1);
                    }
                    recipients = recipientsString.split(",");

                    // Check the fields if there are any required fields that are not filled in.
                    if(checkFieldsForErrors(recipients)) {
                        sakai.api.Communication.sendMessage(recipients, sakai.data.me,
                            $(messageFieldSubject).val(), $(messageFieldBody).val(),
                            "message", replyMessageID, handleSentMessage, true, "new_message");
                    } else {
                        $(buttonSendMessage).removeAttr("disabled");
                        sakai.api.Util.notification.show("All fields are required.","All fields are required",sakai.api.Util.notification.type.ERROR);
                    }
                });
                ////////////////////////
                // jqModal functions  //
                ////////////////////////

                $(send_message_cancel).die("click");
                $(send_message_cancel).live("click", function() {
                    if ($(messageDialogContainer).hasClass('dialog')) {
                        $(messageDialogContainer).jqmHide();
                    }
                    if ($.isFunction(callbackWhenDone)) {
                        callbackWhenDone(false);
                    }
                });
                ////////////////////
                // Initialization //
                ////////////////////
                $(window).unbind("initialize.sendmessage.sakai");
                $(window).bind("initialize.sendmessage.sakai", function(e, userObj, insertInId, callback, subject, body, replyOnly, replyID, buttonText) {
                    initialize(userObj, insertInId, callback, subject, body, replyOnly, replyID, buttonText);
                });
            };

            var init = function() {
                bindEvents();
                $(window).trigger("ready.sendmessage.sakai");
            };

            init();
        };
    }
    sakai.api.Widgets.widgetLoader.informOnLoad("sendmessage");
});<|MERGE_RESOLUTION|>--- conflicted
+++ resolved
@@ -206,34 +206,20 @@
              */
             var initAutoSuggest = function() {
                 var preFill = [];
-<<<<<<< HEAD
                 if (toUser) {
                     if ($.isPlainObject(toUser) && toUser.uuid) {
                         preFill.push({
                             "name": toUser.username,
-                            "value": toUser.uuid,
-                            "type": usr.type
+                            "value": toUser.uuid
                         });
                     } else if (_.isArray(toUser)) {
                         $.each(toUser, function(i,usr) {
                             preFill.push({
                                 "name": usr.username,
-                                "value": usr.uuid,
-                                "type": usr.type
+                                "value": usr.uuid
                             });
                         });
                     }
-
-
-=======
-                if (toUser){
-                    for (var i = 0; i < toUser.length; i++) {
-                        preFill.push({
-                            "name": toUser[i].username,
-                            "value": toUser[i].uuid
-                        });
-                    }
->>>>>>> ab1abc82
                 }
                 $("#sendmessage_to_autoSuggest").autoSuggest("", {
                     asHtmlID: "sendmessage_to_autoSuggest",
@@ -302,11 +288,7 @@
                 // Make sure that everything is standard.
                 resetView();
                 // The user we are sending a message to.
-<<<<<<< HEAD
                 if (userObj && (($.isPlainObject(userObj) && userObj.username) || _.isArray(userObj))) {
-=======
-                if (userObj.length) {
->>>>>>> ab1abc82
                     toUser = userObj;
                 } else {
                     toUser = false;
