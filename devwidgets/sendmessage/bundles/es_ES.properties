--- conflicted
+++ resolved
@@ -7,11 +7,4 @@
 FAILED_TO_RETRIEVE_DATA = Failed to retrieve contacts or groups you may message at this time. Please try again later or contact your administrator for further assistance.
 MESSAGE_COULD_NOT_BE_SENT = Su mensaje no pudo ser enviado
 PLEASE_FILL_IN_ALL_FIELDS = Por favor complete todos los campos
-<<<<<<< HEAD
-SEND_MESSAGE = Enviar mensaje
-SEND_MESSAGE_TO = Redactar mensaje a:
-TO = A
-WIDGET_TITLE = Enviar mensaje
-=======
->>>>>>> 209eeb02
 YOUR_MESSAGE_FAILED_DELIVERED = Your message failed to be delivered.