--- conflicted
+++ resolved
@@ -33,7 +33,7 @@
             <input id="mymemberships_livefilter" type="text" title="__MSG__SEARCH_THROUGH_MY_MEMBERSHIP__" class="s3d-search-inputfield"/>
             <button type="button" id="mymemberships_search_button" class="s3d-button s3d-overlay-button s3d-search-button">
                 <img src="/dev/images/search_icon.png" alt="__MSG__SEARCH_THROUGH_MY_MEMBERSHIP__"/>
-            </button
+            </button>
         </div>
     </div>
     <div class="mymemberships_top_row" id="mymemberships_top_second_row">
@@ -51,6 +51,11 @@
     <!-- Empty/Error messages -->
     <p id="mymemberships_nodata" style="display:none;">__MSG__SORRY_WIP__</p>
     <p id="mymemberships_nogroups" style="display:none;" class="fl-fix"><!-- No groups message renders here --></p>
+    <div class="s3d-no-results-container" id="mymemberships_nosearchresults" style="display:none;">
+        <div class="s3d-no-results-arrow-up"></div>
+        <div class="s3d-no-results-icon s3d-no-results-search-world less-margin"></div>
+        <h1>__MSG__YOUR_SEARCH_DID_NOT_RETURN_ANY_RESULTS__</h1>
+    </div>
 
     <div id="mymemberships_nogroups_template" style="display:none"><!--
         {if isMe}
@@ -80,24 +85,17 @@
         {var count = 0}
         {for group in groups}
             {var count = count + 1}
-<<<<<<< HEAD
             <li id="mymemberships_item_${group.id}" class="fl-container fl-fix searchgroups_result s3d-search-result-group s3d-search-result mymemberships_item {if count == 1} mymemberships_item_first s3d-search-resultfirst{/if}">
                 <span class="mymemberships_item_user_functions s3d-search-result-user-functions" style="display:none;">
-                    <div class="mymemberships_item_left_filler s3d-action-icon s3d-actions-addtolibrary sakai_joingroup_overlay" data-groupid="${group.id}"></div>
-                    <input type="checkbox" class="mymemberships_item_left_filler mymemberships_select_group_checkbox" data-groupid="${group.id}" data-grouptitle="${group.title|safeOutput}"/>
-                    <button class="s3d-link-button s3d-action-icon s3d-actions-message mymemberships_item_message_icon sakai_sendmessage_overlay" sakai-entityid="${group.id}" sakai-entityname="${group.title|safeOutput}" sakai-entitytype="group"></button>
-=======
-            <li id="mymemberships_item_${group.id}" class="mymemberships_item fl-push{if count == 1} mymemberships_item_first{/if}">
-                <span class="mymemberships_item_user_functions" style="display:none;">
                     {if isOwnerViewing}
                         <div class="mymemberships_item_left_filler"><button title="__MSG__REMOVE_MEMBERSHIP__ ${group.title|safeOutput}" type="button" class="s3d-link-button s3d-action-icon s3d-actions-delete" data-sakai-entityid="${group.id}" data-sakai-entityname="${group.title|safeOutput}"></button></div>
                     {elseif}
                         <div class="mymemberships_item_left_filler {if !group.userMember && group.joinable !== "no"} s3d-action-icon s3d-actions-addtolibrary searchgroups_result_plus {/if}" data-group-joinable="${group.joinable}" data-groupid="${group.id}"><img src="/dev/images/accept.png" id="searchgroups_memberimage_${group.id}" {if !group.userMember}style="display:none;" {/if}></div>
                     {/if}
+                    <input type="checkbox" class="mymemberships_item_left_filler mymemberships_select_group_checkbox" data-groupid="${group.id}" data-grouptitle="${group.title|safeOutput}" {if !isOwnerViewing}style="display:none;"{/if}/>
                     <span class="mymemberships_item_right_buttons">
                         <button class="s3d-link-button s3d-action-icon s3d-actions-message mymemberships_item_message_icon sakai_sendmessage_overlay" sakai-entityid="${group.id}" sakai-entityname="${group.title|safeOutput}" sakai-entitytype="group"></button>
                     </span>
->>>>>>> f103b7b8
                 </span>
                 <span class="mymemberships_item_anonuser"></span>
                 <a href="${group.url|safeOutput}" title="__MSG__VIEW_GROUP__">
