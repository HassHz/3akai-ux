--- conflicted
+++ resolved
@@ -241,58 +241,6 @@
                     } else {
                         group.seeAll = false;
                     }
-<<<<<<< HEAD
-                });
-            }
-        };
-
-        var openTooltip = function (groupid, $item) {
-            $(window).trigger("init.tooltip.sakai", {
-                tooltipHTML: sakai.api.Util.TemplateRenderer($mymemberships_hover_template, mymemberships.cache[groupid]),
-                tooltipAutoClose: true,
-                tooltipArrow: "top",
-                tooltipTop: $item.offset().top + $item.height() + 5,
-                tooltipLeft: $item.offset().left + $item.width() - 241,
-                onShow: function () {
-                    $(window).trigger("init.joinrequestbuttons.sakai", [
-                        groupid,
-                        mymemberships.cache[groupid].joinability,
-                        mymemberships.cache[groupid].managerCount,
-                        function (renderedButtons) {
-                            // onShow
-                            $("#mymemberships_joinrequestbuttons").html(
-                                renderedButtons.html());
-                        },
-                        function (success, id) {
-                            // requestCallback
-                            if (success) {
-                                // reset joinrequest data
-                                mymemberships.cache[groupid].joinrequests = false;
-                            }
-                        },
-                        function (success, id) {
-                            // joinCallback
-                            if (success) {
-                                // re-render tooltip
-                                resetTooltip(groupid, $item);
-                            }
-                        },
-                        function (success, id) {
-                            // leaveCallback
-                            if (success) {
-                                if (mymemberships.isOwnerViewing) {
-                                    $(window).trigger("done.tooltip.sakai");
-                                    // remove this group from sakai.data.me.groups cache
-                                    // and re-render mymemberships
-                                    $.each(sakai.data.me.groups, function (i, group) {
-                                        if (group.groupid === id) {
-                                            sakai.data.me.groups.splice(i, 1);
-                                            return false;
-                                        }
-                                    });
-                                    doInit();
-                                } else {
-=======
                     group.participants = participants;
                     if ($.isFunction(callback)){
                         callback(group);
@@ -333,7 +281,6 @@
                             function (success, id) {
                                 // joinCallback
                                 if (success) {
->>>>>>> 91813823
                                     // re-render tooltip
                                     resetTooltip(groupid, $item);
                                 }
