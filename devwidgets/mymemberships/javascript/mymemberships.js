/*
 * Licensed to the Sakai Foundation (SF) under one
 * or more contributor license agreements. See the NOTICE file
 * distributed with this work for additional information
 * regarding copyright ownership. The SF licenses this file
 * to you under the Apache License, Version 2.0 (the
 * "License"); you may not use this file except in compliance
 * with the License. You may obtain a copy of the License at
 *
 *     http://www.apache.org/licenses/LICENSE-2.0
 *
 * Unless required by applicable law or agreed to in writing,
 * software distributed under the License is distributed on an
 * "AS IS" BASIS, WITHOUT WARRANTIES OR CONDITIONS OF ANY
 * KIND, either express or implied. See the License for the
 * specific language governing permissions and limitations under the License.
 */

// load the master sakai object to access all Sakai OAE API methods
require(["jquery", "sakai/sakai.api.core"], function($, sakai) {

    /**
     * @name sakai_global.mymemberships
     *
     * @class mymemberships
     *
     * @description
     * My Memberships lists the groups and worlds that a member is affiliated with
     *
     * @version 0.0.1
     * @param {String} tuid Unique id of the widget
     * @param {Boolean} showSettings Show the settings of the widget or not
     */
    sakai_global.mymemberships = function (tuid, showSettings) {

        /////////////////////////////
        // Configuration variables //
        /////////////////////////////

        var mymemberships = {  // global widget data
            isOwnerViewing: false,
            sortOrder: "asc",
            cache: [],
            hovering: false
        };

        // DOM jQuery Objects
        var $rootel = $("#" + tuid);  // unique container for each widget instance
        var $mymemberships_items = $("#mymemberships_items", $rootel);
        var $mymemberships_nodata = $("#mymemberships_nodata", $rootel);
        var $mymemberships_nogroups = $("#mymemberships_nogroups", $rootel);
        var $mymemberships_actionbar = $("#mymemberships_actionbar", $rootel);
        var $mymemberships_sortby = $("#mymemberships_sortby", $rootel);
        var $mymemberships_item = $(".mymemberships_item", $rootel);
        var $mymemberships_show_grid = $("#mymemberships_show_grid");
        var $mymemberships_show_list = $("#mymemberships_show_list");

        var currentQuery = "";

        ///////////////////////
        // Utility Functions //
        ///////////////////////

        /**
         * Reset the current my memberships view
         *
         * @param {String} query  optional query string to limit search results
         */
        var reset = function (query) {
            // placeholder...
        };

        /**
         * Show the given page of membership items.
         *
         * @param {int} pagenum The page number you want to display (not 0-indexed)
         */
        var showPage = function (pagenum) {
            // placeholder...
        };

        /**
         * Show the pager at the bottom of the page.
         *
         * @param {int} pagenum The number of the current page (not 0-indexed)
         */
        var showPager = function (pagenum) {
            // placeholder...
        };

        /**
         * Get personalized text for the given message bundle key based on
         * whether this list is owned by the viewer, or belongs to someone else.
         * The message should contain a '${firstname}' variable to replace with
         * and be located in this widget's properties files.
         *
         * @param {String} bundleKey The message bundle key
         */
        var getPersonalizedText = function (bundleKey) {
            // placeholder...
        };

        /**
         * Compare the modification date of 2 group objects
         *
         * @param {Object} a
         * @param {Object} b
         * @return 1, 0 or -1
         */
        var groupSortModified = function (a, b) {
            if (a["lastModified"] > b["lastModified"]) {
                return 1;
            } else {
                if (a["lastModified"] === b["lastModified"]) {
                    return 0;
                } else {
                    return -1;
                }
            }
        };

        /**
         * Compare the names of 2 group objects
         *
         * @param {Object} a
         * @param {Object} b
         * @return 1, 0 or -1
         */
        var groupSortName = function (a, b) {
            if (a["sakai:group-title"] > b["sakai:group-title"]) {
                return 1;
            } else {
                if (a["sakai:group-title"] === b["sakai:group-title"]) {
                    return 0;
                } else {
                    return -1;
                }
            }
        };

        ////////////////////
        // Event Handlers //
        ////////////////////

        $mymemberships_sortby.change(function () {
            var sortSelection = this.options[this.selectedIndex].value;
            if (sortSelection === "desc") {
                mymemberships.sortOrder = "desc";
                $.bbq.pushState({"mso": "desc"});
            } else if (sortSelection === "asc") {
                mymemberships.sortOrder = "asc";
                $.bbq.pushState({"mso": "asc"});
            } else {
                mymemberships.sortOrder = "modified";
                $.bbq.pushState({"mso": "modified"});
            }
            doInit();
        });

        ////////////////////////////////////////////
        // Data retrieval and rendering functions //
        ////////////////////////////////////////////

        /**
         * Renders the given groups
         *
         * @param {Object} groups  JSON containing group data
         */
        var render = function (groups) {
            if (!groups) {
                $mymemberships_actionbar.hide();
                $mymemberships_nogroups.hide();
                $mymemberships_nodata.show();
                return;
            }
            if (groups.entry && groups.entry.length) {
                if(mymemberships.sortOrder === "modified"){
                    groups.entry = groups.entry.sort(groupSortModified);
                    groups.entry.reverse();
                } else {
                    groups.entry = groups.entry.sort(groupSortName);
                    if(mymemberships.sortOrder === "desc"){
                        groups.entry.reverse();
                    }
                }
                var groupData = [];
                $.each(groups.entry, function (i, group) {
                    var titleMatch = group["sakai:group-title"] && group["sakai:group-title"].toLowerCase().indexOf(currentQuery.toLowerCase()) >= 0;
                    var descriptionMatch = group["sakai:group-description"] && group["sakai:group-description"].toLowerCase().indexOf(currentQuery.toLowerCase()) >= 0;
                    var idMatch = group.groupid.toLowerCase().indexOf(currentQuery.toLowerCase()) >= 0;
                    if(titleMatch || descriptionMatch || idMatch){
                        var titleShort = sakai.api.Util.applyThreeDots(
                            group["sakai:group-title"],
                            550,  // width of .mymemberships_info div (not yet rendered)
                            {max_rows: 1, whole_word: false},
                            "s3d-bold"
                        );
                        var desc = group["sakai:group-description"] &&
                            $.trim(group["sakai:group-description"]) ?
                                sakai.api.Util.applyThreeDots(
                                    group["sakai:group-description"],
                                    600,  // width of .mymemberships_info div (not yet rendered)
                                    {max_rows: 3, whole_word: false},
                                    "s3d-bold mymemberships_item_description"
                                ) : false;
                        var groupType = sakai.api.i18n.getValueForKey("OTHER");
                        if (group["sakai:category"]){
                            for (var c = 0; c < sakai.config.worldTemplates.length; c++) {
                                if (sakai.config.worldTemplates[c].id === group["sakai:category"]){
                                    groupType = sakai.api.i18n.getValueForKey(sakai.config.worldTemplates[c].titleSing);
                                }
                            }
                        }

                        var tags = sakai.api.Util.formatTagsExcludeLocation(group["sakai:tags"]);
                        if (!tags || tags.length === 0){
                            if (group.basic && group.basic.elements && group.basic.elements["sakai:tags"]){
                                tags = sakai.api.Util.formatTagsExcludeLocation(group.basic.elements["sakai:tags"].value);
                            }
                        }

                        var pic = "";
                        if(group.basic.elements.picture){
                            pic = sakai.api.Groups.getProfilePicture(group)
                        } else {
                            pic = false;
                        }

<<<<<<< HEAD
                        groupData.push({
                            id: group.groupid,
                            url: "/~" + sakai.api.Util.makeSafeURL(group.groupid),
                            picsrc: pic,
                            edit_url: "/dev/group_edit2.html?id=" + group.groupid,
                            title: group["sakai:group-title"],
                            titleShort: titleShort,
                            desc: desc,
                            type: groupType,
                            lastModified: group.lastModified,
                            contentCount: group.counts.contentCount,
                            membersCount: group.counts.membersCount,
                            tags: tags
                        });
                    }
=======
                    groupData.push({
                        id: group.groupid,
                        url: "/~" + sakai.api.Util.makeSafeURL(group.groupid),
                        picsrc: sakai.api.Groups.getProfilePicture(group),
                        edit_url: "/dev/group_edit2.html?id=" + group.groupid,
                        title: group["sakai:group-title"],
                        titleShort: titleShort,
                        desc: desc,
                        type: groupType,
                        lastModified: group.lastModified,
                        contentCount: group.counts.contentCount,
                        membersCount: group.counts.membersCount,
                        tags: tags,
                        userMember: sakai.api.Groups.isCurrentUserAMember(group.groupid,sakai.data.me),
                        joinable: group["sakai:group-joinable"]
                    });
>>>>>>> f103b7b8
                });
                var json = {
                    groups: groupData,
                    isOwnerViewing: mymemberships.isOwnerViewing,
                    user_manages: function (group) {
                        if (!group) { return false; }
                        return sakai.api.Groups.isCurrentUserAManager(group.id, sakai.data.me);
                    },
                    sakai: sakai
                };
                $mymemberships_nodata.hide();
                $mymemberships_nogroups.hide();
                $("#mymemberships_sortarea", $rootel).show();
                $mymemberships_items.show();
                $("#mymemberships_items", $rootel).html(sakai.api.Util.TemplateRenderer(
                    $("#mymemberships_items_template", $rootel), json));

                // display functions available to logged in users
                if (!sakai.data.me.user.anon) {
                    $(".mymemberships_item_anonuser").hide();
                    $(".mymemberships_item_user_functions").show();
                }
            } else {
                $mymemberships_nodata.hide();
                $mymemberships_actionbar.hide();
                $mymemberships_items.hide();
                sakai.api.Util.TemplateRenderer("mymemberships_nogroups_template", {isMe: mymemberships.isOwnerViewing}, $mymemberships_nogroups);
                $mymemberships_nogroups.show();
            }
        };

<<<<<<< HEAD
        var checkAddingEnabled = function(){
            if($(".mymemberships_select_group_checkbox:checked")[0]){
                $("#mymemberships_addpeople_button").removeAttr("disabled");
                $("#mymemberships_message_button").removeAttr("disabled");
            } else {
                $("#mymemberships_addpeople_button").attr("disabled", true);
                $("#mymemberships_message_button").attr("disabled", true);
                $("#mymemberships_select_checkbox").removeAttr("checked");
            }
        };

        var updateMessageData = function(){
            var idArr = [];
            var titleArr = [];
            $.each($(".mymemberships_select_group_checkbox:checked"), function(i, group){
                idArr.push($(group).data("groupid"));
                titleArr.push($(group).data("grouptitle"));
            });
            $("#mymemberships_message_button").attr("sakai-entityid", idArr);
            $("#mymemberships_message_button").attr("sakai-entityname", titleArr);
        };
=======
        var removeMembership = function(groupid,groupname){
            sakai.api.Groups.getRole(sakai.data.me.user.userid,groupid,function(success,role) {
                sakai.api.Groups.leave(groupid,role,sakai.data.me,function(success) {
                    if (success) {
                        $(window).trigger("lhnav.updateCount", ["memberships", -1]);
                        $("#mymemberships_delete_membership_dialog").jqmHide();
                        $("#mymemberships_item_"+groupid).remove();
                        sakai.api.Util.notification.show(sakai.api.i18n.getValueForKey("MY_MEMBERSHIPS","mymemberships"),
                                sakai.api.i18n.getValueForKey("YOU_HAVE_LEFT_GROUP","mymemberships").replace("{groupname}",groupname),
                                sakai.api.Util.notification.type.INFORMATION);
                    }
                    else {
                        $("#mymemberships_delete_membership_dialog").jqmHide();
                        sakai.api.Util.notification.show(sakai.api.i18n.getValueForKey("MY_MEMBERSHIPS","mymemberships"),
                                sakai.api.i18n.getValueForKey("ERROR_LEAVING_GROUP","mymemberships").replace("{groupname}",groupname),
                                sakai.api.Util.notification.type.ERROR);
                    }
                });
            });
        };

        var bindEvents = function(){
            $("#mymemberships_delete_membership_dialog").jqm({
                modal: true,
                overlay: 20,
                toTop: true,
            });

            $(".s3d-actions-delete", $rootel).live("click", function() {
                var msg = sakai.api.i18n.getValueForKey("ARE_YOU_SURE_YOU_WANT_TO_LEAVE","mymemberships").replace("{groupname}",'<span class="s3d-bold">'+$(this).data("sakai-entityname")+'</span>');
                $("#mymemberships_are_you_sure").html(msg);
                $("#mymemberships_delete_membership_confirm").data("sakai-entityid", $(this).data("sakai-entityid"));
                $("#mymemberships_delete_membership_confirm").data("sakai-entityname", $(this).data("sakai-entityname"));
                $("#mymemberships_delete_membership_dialog").jqmShow();
            });

            $("#mymemberships_delete_membership_confirm").live("click", function(){
                removeMembership($(this).data("sakai-entityid"),$(this).data("sakai-entityname"));
            });

            if (sakai_global.profile.main.data.userid !== sakai.data.me.user.userid) {
                    $('.searchgroups_result_plus',$rootel).live("click", function(ev) {
                    var joinable = $(this).data("group-joinable");
                    var groupid = $(this).data("groupid");
                    var itemdiv = $(this);
                    sakai.api.Groups.addJoinRequest(sakai.data.me, groupid, false, true, function (success) {
                        if (success) {
                            if (joinable === "withauth") {
                                // Don't add green tick yet because they need to be approved.
                                var notimsg = sakai.api.i18n.getValueForKey("YOUR_REQUEST_HAS_BEEN_SENT");
                            } 
                            else  { // Everything else should be regular success
                                $("#searchgroups_memberimage_"+groupid).show();
                                var notimsg = sakai.api.i18n.getValueForKey("SUCCESSFULLY_ADDED_TO_GROUP");
                            }
                            sakai.api.Util.notification.show(sakai.api.i18n.getValueForKey("GROUP_MEMBERSHIP"),
                                notimsg, sakai.api.Util.notification.type.INFORMATION);
                            itemdiv.removeClass("s3d-action-icon s3d-actions-addtolibrary searchgroups_result_plus");
                        } else {
                            sakai.api.Util.notification.show(sakai.api.i18n.getValueForKey("GROUP_MEMBERSHIP"),
                                sakai.api.i18n.getValueForKey("PROBLEM_ADDING_TO_GROUP"),
                                sakai.api.Util.notification.type.ERROR);
                        }
                    });
                });
            }
        };

>>>>>>> f103b7b8

        /////////////////////////////
        // Initialization function //
        /////////////////////////////

        var addBinding = function(){
            $(window).bind("hashchanged.mymemberships.sakai", function(){
                render(sakai.api.Groups.getMemberships(sakai.data.me.groups));
            });

            $("#mymemberships_search_button").click(function(){
                var q = $.trim($("#mymemberships_livefilter").val());
                if (q !== currentQuery) {
                    $.bbq.pushState({"mq": q, "mp": 1});
                    currentQuery = q;
                }
            });

            $mymemberships_show_list.click(function(){
                $("#mymemberships_items").removeClass("s3d-search-results-grid");
                $("#mymemberships_listview_options").find("div").removeClass("selected");
                $(this).addClass("selected");
                $(this).children().addClass("selected");
            });

            $mymemberships_show_grid.click(function(){
                $("#mymemberships_items").addClass("s3d-search-results-grid");
                $("#mymemberships_listview_options").find("div").removeClass("selected");
                $(this).addClass("selected");
                $(this).children().addClass("selected");
            });

            $("#mymemberships_livefilter").keyup(function(ev){
                var q = $.trim($("#mymemberships_livefilter").val());
                if (q !== currentQuery && ev.keyCode === 13) {
                    $.bbq.pushState({"mq": q, "mp": 1});
                    currentQuery = q;
                }
                return false;
            });

            $("#mymemberships_select_checkbox").change(function(){
                if($(this).is(":checked")){
                    $("#mymemberships_addpeople_button").removeAttr("disabled");
                    $(".mymemberships_select_group_checkbox").attr("checked", true);
                } else{
                    $("#mymemberships_addpeople_button").attr("disabled", true);
                    $(".mymemberships_select_group_checkbox").removeAttr("checked");
                }
                checkAddingEnabled();
                updateMessageData();
            });

            $(".mymemberships_select_group_checkbox").live("change", function(){
                checkAddingEnabled();
                updateMessageData();
            });
        };

        /**
         * Initialization function that is run when the widget is loaded. Determines
         * which mode the widget is in (settings or main), loads the necessary data
         * and shows the correct view.
         */
        var doInit = function () {
            addBinding();
            currentQuery = $.bbq.getState("mq") || "";
            $("#mymemberships_sortby").val($.bbq.getState("mso") || "asc");
            mymemberships.sortOrder = $.bbq.getState("mso") || "asc";
            $("#mymemberships_livefilter").val(currentQuery);
            if (sakai_global.profile.main.data.userid ===
                sakai.data.me.user.userid) {
                mymemberships.isOwnerViewing = true;
                render(sakai.api.Groups.getMemberships(sakai.data.me.groups));
            } else {
                sakai.api.Server.loadJSON("/system/me", function(success, data){
                    mymemberships.isOwnerViewing = false;
                    render(sakai.api.Groups.getMemberships(data.groups));
                }, { uid: sakai_global.profile.main.data.userid });
            }
            sakai.api.Util.TemplateRenderer("mymemberships_title_template", {
                isMe: mymemberships.isOwnerViewing,
                user: sakai_global.profile.main.data.basic.elements.firstName.value
            }, $("#mymemberships_title_container", $rootel));
            bindEvents();
        };

        // run the initialization function when the widget object loads
        doInit();

    };

    // inform Sakai OAE that this widget has loaded and is ready to run
    sakai.api.Widgets.widgetLoader.informOnLoad("mymemberships");
});<|MERGE_RESOLUTION|>--- conflicted
+++ resolved
@@ -54,6 +54,7 @@
         var $mymemberships_item = $(".mymemberships_item", $rootel);
         var $mymemberships_show_grid = $("#mymemberships_show_grid");
         var $mymemberships_show_list = $("#mymemberships_show_list");
+        var $mymemberships_nosearchresults = $("#mymemberships_nosearchresults");
 
         var currentQuery = "";
 
@@ -167,13 +168,16 @@
          * @param {Object} groups  JSON containing group data
          */
         var render = function (groups) {
-            if (!groups) {
-                $mymemberships_actionbar.hide();
-                $mymemberships_nogroups.hide();
-                $mymemberships_nodata.show();
+            if (!groups.entry.length) {
+                $mymemberships_items.hide();
+                sakai.api.Util.TemplateRenderer("mymemberships_nogroups_template", {isMe: mymemberships.isOwnerViewing}, $mymemberships_nogroups);
+                $mymemberships_nogroups.show();
+                $(".mymemberships_top_row").hide();
                 return;
-            }
-            if (groups.entry && groups.entry.length) {
+            } else {
+                if(!mymemberships.isOwnerViewing){
+                    $("#mymemberships_top_second_row").hide();
+                }
                 if(mymemberships.sortOrder === "modified"){
                     groups.entry = groups.entry.sort(groupSortModified);
                     groups.entry.reverse();
@@ -226,7 +230,6 @@
                             pic = false;
                         }
 
-<<<<<<< HEAD
                         groupData.push({
                             id: group.groupid,
                             url: "/~" + sakai.api.Util.makeSafeURL(group.groupid),
@@ -239,27 +242,11 @@
                             lastModified: group.lastModified,
                             contentCount: group.counts.contentCount,
                             membersCount: group.counts.membersCount,
-                            tags: tags
+                            tags: tags,
+                            userMember: sakai.api.Groups.isCurrentUserAMember(group.groupid,sakai.data.me),
+                            joinable: group["sakai:group-joinable"]
                         });
                     }
-=======
-                    groupData.push({
-                        id: group.groupid,
-                        url: "/~" + sakai.api.Util.makeSafeURL(group.groupid),
-                        picsrc: sakai.api.Groups.getProfilePicture(group),
-                        edit_url: "/dev/group_edit2.html?id=" + group.groupid,
-                        title: group["sakai:group-title"],
-                        titleShort: titleShort,
-                        desc: desc,
-                        type: groupType,
-                        lastModified: group.lastModified,
-                        contentCount: group.counts.contentCount,
-                        membersCount: group.counts.membersCount,
-                        tags: tags,
-                        userMember: sakai.api.Groups.isCurrentUserAMember(group.groupid,sakai.data.me),
-                        joinable: group["sakai:group-joinable"]
-                    });
->>>>>>> f103b7b8
                 });
                 var json = {
                     groups: groupData,
@@ -272,26 +259,27 @@
                 };
                 $mymemberships_nodata.hide();
                 $mymemberships_nogroups.hide();
-                $("#mymemberships_sortarea", $rootel).show();
-                $mymemberships_items.show();
-                $("#mymemberships_items", $rootel).html(sakai.api.Util.TemplateRenderer(
-                    $("#mymemberships_items_template", $rootel), json));
+                // Show message that no search results where returned.
+                if(!json.groups.length){
+                    $mymemberships_nosearchresults.show();
+                    $mymemberships_items.hide();
+                } else {
+                    $mymemberships_nosearchresults.hide();
+                    $mymemberships_items.show();
+                    $("#mymemberships_sortarea", $rootel).show();
+                    $("#mymemberships_items", $rootel).html(sakai.api.Util.TemplateRenderer(
+                        $("#mymemberships_items_template", $rootel), json));
+                }
 
                 // display functions available to logged in users
                 if (!sakai.data.me.user.anon) {
                     $(".mymemberships_item_anonuser").hide();
                     $(".mymemberships_item_user_functions").show();
                 }
-            } else {
-                $mymemberships_nodata.hide();
-                $mymemberships_actionbar.hide();
-                $mymemberships_items.hide();
-                sakai.api.Util.TemplateRenderer("mymemberships_nogroups_template", {isMe: mymemberships.isOwnerViewing}, $mymemberships_nogroups);
-                $mymemberships_nogroups.show();
-            }
-        };
-
-<<<<<<< HEAD
+            }
+        };
+
+
         var checkAddingEnabled = function(){
             if($(".mymemberships_select_group_checkbox:checked")[0]){
                 $("#mymemberships_addpeople_button").removeAttr("disabled");
@@ -313,7 +301,7 @@
             $("#mymemberships_message_button").attr("sakai-entityid", idArr);
             $("#mymemberships_message_button").attr("sakai-entityname", titleArr);
         };
-=======
+
         var removeMembership = function(groupid,groupname){
             sakai.api.Groups.getRole(sakai.data.me.user.userid,groupid,function(success,role) {
                 sakai.api.Groups.leave(groupid,role,sakai.data.me,function(success) {
@@ -335,7 +323,63 @@
             });
         };
 
-        var bindEvents = function(){
+        /////////////////////////////
+        // Initialization function //
+        /////////////////////////////
+
+        var addBinding = function(){
+            $(window).bind("hashchanged.mymemberships.sakai", function(){
+                render(sakai.api.Groups.getMemberships(sakai.data.me.groups));
+            });
+
+            $("#mymemberships_search_button").click(function(){
+                var q = $.trim($("#mymemberships_livefilter").val());
+                if (q !== currentQuery) {
+                    $.bbq.pushState({"mq": q, "mp": 1});
+                    currentQuery = q;
+                }
+            });
+
+            $mymemberships_show_list.click(function(){
+                $("#mymemberships_items").removeClass("s3d-search-results-grid");
+                $("#mymemberships_listview_options").find("div").removeClass("selected");
+                $(this).addClass("selected");
+                $(this).children().addClass("selected");
+            });
+
+            $mymemberships_show_grid.click(function(){
+                $("#mymemberships_items").addClass("s3d-search-results-grid");
+                $("#mymemberships_listview_options").find("div").removeClass("selected");
+                $(this).addClass("selected");
+                $(this).children().addClass("selected");
+            });
+
+            $("#mymemberships_livefilter").keyup(function(ev){
+                var q = $.trim($("#mymemberships_livefilter").val());
+                if (q !== currentQuery && ev.keyCode === 13) {
+                    $.bbq.pushState({"mq": q, "mp": 1});
+                    currentQuery = q;
+                }
+                return false;
+            });
+
+            $("#mymemberships_select_checkbox").change(function(){
+                if($(this).is(":checked")){
+                    $("#mymemberships_addpeople_button").removeAttr("disabled");
+                    $(".mymemberships_select_group_checkbox").attr("checked", true);
+                } else{
+                    $("#mymemberships_addpeople_button").attr("disabled", true);
+                    $(".mymemberships_select_group_checkbox").removeAttr("checked");
+                }
+                checkAddingEnabled();
+                updateMessageData();
+            });
+
+            $(".mymemberships_select_group_checkbox").live("change", function(){
+                checkAddingEnabled();
+                updateMessageData();
+            });
+
             $("#mymemberships_delete_membership_dialog").jqm({
                 modal: true,
                 overlay: 20,
@@ -382,73 +426,12 @@
             }
         };
 
->>>>>>> f103b7b8
-
-        /////////////////////////////
-        // Initialization function //
-        /////////////////////////////
-
-        var addBinding = function(){
-            $(window).bind("hashchanged.mymemberships.sakai", function(){
-                render(sakai.api.Groups.getMemberships(sakai.data.me.groups));
-            });
-
-            $("#mymemberships_search_button").click(function(){
-                var q = $.trim($("#mymemberships_livefilter").val());
-                if (q !== currentQuery) {
-                    $.bbq.pushState({"mq": q, "mp": 1});
-                    currentQuery = q;
-                }
-            });
-
-            $mymemberships_show_list.click(function(){
-                $("#mymemberships_items").removeClass("s3d-search-results-grid");
-                $("#mymemberships_listview_options").find("div").removeClass("selected");
-                $(this).addClass("selected");
-                $(this).children().addClass("selected");
-            });
-
-            $mymemberships_show_grid.click(function(){
-                $("#mymemberships_items").addClass("s3d-search-results-grid");
-                $("#mymemberships_listview_options").find("div").removeClass("selected");
-                $(this).addClass("selected");
-                $(this).children().addClass("selected");
-            });
-
-            $("#mymemberships_livefilter").keyup(function(ev){
-                var q = $.trim($("#mymemberships_livefilter").val());
-                if (q !== currentQuery && ev.keyCode === 13) {
-                    $.bbq.pushState({"mq": q, "mp": 1});
-                    currentQuery = q;
-                }
-                return false;
-            });
-
-            $("#mymemberships_select_checkbox").change(function(){
-                if($(this).is(":checked")){
-                    $("#mymemberships_addpeople_button").removeAttr("disabled");
-                    $(".mymemberships_select_group_checkbox").attr("checked", true);
-                } else{
-                    $("#mymemberships_addpeople_button").attr("disabled", true);
-                    $(".mymemberships_select_group_checkbox").removeAttr("checked");
-                }
-                checkAddingEnabled();
-                updateMessageData();
-            });
-
-            $(".mymemberships_select_group_checkbox").live("change", function(){
-                checkAddingEnabled();
-                updateMessageData();
-            });
-        };
-
         /**
          * Initialization function that is run when the widget is loaded. Determines
          * which mode the widget is in (settings or main), loads the necessary data
          * and shows the correct view.
          */
         var doInit = function () {
-            addBinding();
             currentQuery = $.bbq.getState("mq") || "";
             $("#mymemberships_sortby").val($.bbq.getState("mso") || "asc");
             mymemberships.sortOrder = $.bbq.getState("mso") || "asc";
@@ -467,7 +450,7 @@
                 isMe: mymemberships.isOwnerViewing,
                 user: sakai_global.profile.main.data.basic.elements.firstName.value
             }, $("#mymemberships_title_container", $rootel));
-            bindEvents();
+            addBinding();
         };
 
         // run the initialization function when the widget object loads
