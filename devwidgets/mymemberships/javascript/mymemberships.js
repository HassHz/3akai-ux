--- conflicted
+++ resolved
@@ -173,31 +173,6 @@
         };
 
         var setupTooltip = function (groupid, $item) {
-<<<<<<< HEAD
-            // check local cache for data on this group
-            if (mymemberships.cache[groupid] && mymemberships.cache[groupid].participants) {
-                // data is cached
-                openTooltip(groupid, $item);
-            } else {
-                // get batch group data for this group
-                var batchRequests = [
-                    {
-                        url: "/system/userManager/group/" + groupid + ".members.json",
-                        method: "GET"
-                    },
-                    {
-                        url: "/system/userManager/group/" + groupid + ".managers.json",
-                        method: "GET"
-                    },
-                    {
-                        url: "/var/joinrequests/list.json?groupId=" + groupid,
-                        method: "GET"
-                    },
-                    {
-                        url: "/~" + groupid + "/public.1.json",
-                        method: "GET"
-=======
-            $item.addClass("mymemberships_item_hovered");
             openTooltip(groupid, $item);
         };
 
@@ -232,7 +207,6 @@
                         $.each(managers, function (i, manager) {
                             push_member_to_list(manager, participants, true);
                         });
->>>>>>> 4a7b5bbf
                     }
                     // members
                     if (data.results[1].body) {
@@ -453,15 +427,6 @@
                         membersCount: "4",
                         tags: []
                     });
-<<<<<<< HEAD
-                    mymemberships.cache[group.groupid] = {
-                        title: group["sakai:group-title"],
-                        id: group.groupid,
-                        seeAll: false,
-                        managerCount: 1
-                    };
-=======
->>>>>>> 4a7b5bbf
                 });
                 var json = {
                     groups: groupData,
