--- conflicted
+++ resolved
@@ -229,12 +229,7 @@
             var directorystructure = link.split("#")[1];
             // open the selected node
             $browsedirectoryTree.jstree("open_node");
-<<<<<<< HEAD
-            selectedPageUrl = link.split("#")[1];
-            $(window).trigger("sakai-directory-selected", selectedPageUrl);
-=======
             $(window).trigger("sakai-directory-selected", directorystructure);
->>>>>>> 3fa0dba6
         });
     };
 
