--- conflicted
+++ resolved
@@ -223,11 +223,11 @@
         var doInit = function(){
             var id = $.bbq.getState("location");
             renderDirectories(id);
-<<<<<<< HEAD
-            $(window).trigger("hashchange", initiallySelect);
-=======
+//<<<<<<< HEAD
+//            $(window).trigger("hashchange", initiallySelect);
+//=======
             $(window).trigger("hashchange", id);
->>>>>>> 0608cce9
+//>>>>>>> 0608cce984c3eb4d1781d218b2196771b5cba4bd
         };
 
         doInit();
