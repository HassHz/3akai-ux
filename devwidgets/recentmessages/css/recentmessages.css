--- conflicted
+++ resolved
@@ -25,24 +25,7 @@
 #recentmessages_container ul li{color:#333;}
 
 /* List items */
-<<<<<<< HEAD
 #recentmessages_container ul li{border-bottom:1px solid #ccc;list-style:none;padding:5px 15px;margin:0;}
 #recentmessages_container .recentmessages_alterrow{background-color:#f5f6f6;}
 #recentmessages_container ul li .recentmessages_notread{color:#000;font-weight:bold;}
-=======
-#recentmessages_container ul li {
-    border-bottom: 1px solid #ccc;
-    list-style: none;
-    padding: 5px 15px;
-    margin: 0;
-}
-#recentmessages_container .recentmessages_alterrow {
-    background-color: #f5f6f6;
-}
-#recentmessages_container ul li .recentmessages_notread {
-    color: #000;
-    font-weight: bold;
-}
-
-.recentmessages_ellipsis_container {word-wrap:break-word!important; width:300px;}
->>>>>>> a19530ba
+.recentmessages_ellipsis_container {word-wrap:break-word!important; width:300px;}