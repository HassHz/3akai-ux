--- conflicted
+++ resolved
@@ -75,16 +75,7 @@
             var permissionsBatch = [];
             var atLeastOneManager = false;
             var savePermissions = false;
-<<<<<<< HEAD
             $(contentPermissionsEditList).each(function(index, item){
-=======
-            var originalPermissions = sakai_global.content_profile.content_data.data["sakai:permissions"];
-            if ($(contentpermissionsGlobalPermissions).val() !== originalPermissions){
-                sakai_global.content_profile.content_data.data["sakai:permissions"] = $(contentpermissionsGlobalPermissions).val();
-                savePermissions = true;
-            }
-            $(contentpermissionsMembersList + " li").each(function(index, item){
->>>>>>> 9a5a9a37
                 var newPermission = $(item).children(contentpermissionsMemberPermissions).val();
                 var userId = item.id.split("_")[1];
                 if (newPermission == "manager") {
