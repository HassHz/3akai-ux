--- conflicted
+++ resolved
@@ -283,22 +283,12 @@
          * Renders the list of members and their permissions in the widget
          */
         var renderMemberList = function(){
-<<<<<<< HEAD
-            $("#contentpermissions_content_container").html(
                 sakai.api.Util.TemplateRenderer("contentpermissions_content_template", {
                     title: sakai_global.content_profile.content_data.data["sakai:pooled-content-file-name"],
                     contentData: removeDuplicateUsersGroups(contentData),
                     sakai: sakai,
                     defaultPermission: defaultPermissionPassed
-                })
-            );
-=======
-            sakai.api.Util.TemplateRenderer("contentpermissions_content_template", {
-                title: sakai_global.content_profile.content_data.data["sakai:pooled-content-file-name"],
-                contentData: removeDuplicateUsersGroups(contentData),
-                sakai: sakai
-            }, $("#contentpermissions_content_container"));
->>>>>>> 763af5b1
+                }, $("#contentpermissions_content_container"));
         };
 
         /**
@@ -360,7 +350,7 @@
                 modal: true,
                 overlay: 20,
                 toTop: true,
-                zIndex: 3000
+                zIndex: 11000
             });
             $("#contentpermissions_container").jqmShow();
         };
