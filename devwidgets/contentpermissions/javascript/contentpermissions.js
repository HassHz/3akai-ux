--- conflicted
+++ resolved
@@ -383,24 +383,11 @@
                 zIndex: 3000
             });
             
-<<<<<<< HEAD
 			$(window).bind("init.contentpermissions.sakai", function(e, config, callbackFn){
 				$contentpermissionsContainer.jqmShow();
 				setWidgetTitleAndRender();
 			});
-=======
-            $(window).bind("init.contentpermissions.sakai", function(e, config, callbackFn){
-                $contentpermissionsContainer.jqmShow();
-                setWidgetTitleAndRender();
-            });
-            /*
-            $('#ew_permissions>a').click(function(){
-                $contentpermissionsContainer.jqmShow();
-                setWidgetTitleAndRender();
-                $('#newentitywidget_widget').jqmHide();
-            });
-*/
->>>>>>> 111ab5c7
+
             $(contentpermissionsCancelButton).live("click", closeOverlay);
             $(contentpermissionsShareButton).live("click", doShare);
             $(contentpermissionsSaveAndCloseButton).live("click", doSave);
