/*
 * Licensed to the Sakai Foundation (SF) under one
 * or more contributor license agreements. See the NOTICE file
 * distributed with this work for additional information
 * regarding copyright ownership. The SF licenses this file
 * to you under the Apache License, Version 2.0 (the
 * "License"); you may not use this file except in compliance
 * with the License. You may obtain a copy of the License at
 *
 *     http://www.apache.org/licenses/LICENSE-2.0
 *
 * Unless required by applicable law or agreed to in writing,
 * software distributed under the License is distributed on an
 * "AS IS" BASIS, WITHOUT WARRANTIES OR CONDITIONS OF ANY
 * KIND, either express or implied. See the License for the
 * specific language governing permissions and limitations under the License.
 */

/*
 * Dependencies
 *
 * /dev/lib/jquery/plugins/jqmodal.sakai-edited.js
 */

/*global, fluid, window, $ */

require(["jquery", "sakai/sakai.api.core"], function($, sakai) {

    /**
     * @name sakai_global.deletegroup
     *
     * @class deletegroup
     *
     * @description
     * Deletegroup widget
     *
     * @version 0.0.1
     * @param {String} tuid Unique id of the widget
     * @param {Boolean} showSettings Show the settings of the widget or not
     */
    sakai_global.deletegroup = function(tuid, showSettings){


        /////////////////////////////
        // Configuration variables //
        /////////////////////////////

        var deletedata = {};


        ///////////////////
        // CSS Selectors //
        ///////////////////

        var $rootel = $("#" + tuid);

        var $deletegroup_action_delete = $("#deletegroup_action_delete", $rootel);
        var $deletegroup_dialog = $("#deletegroup_dialog", $rootel);
        var $deletegroup_title = $(".deletegroup_title", $rootel);
        var $deletegroup_category = $(".deletegroup_category", $rootel);

        // Messages
        var $deletegroup_not_successfully_deleted = $("#deletegroup_not_successfully_deleted", $rootel);
        var $deletegroup_successfully_deleted = $("#deletegroup_successfully_deleted", $rootel);
        var $deletegroup_deleted = $("#deletegroup_deleted", $rootel);
        var $deletegroup_not_deleted = $("#deletegroup_not_deleted", $rootel);


        /////////////
        // Binding //
        /////////////

        /**
         * Add binding to the various element in the delete content widget
         */
        var addBinding = function(callback){
            // Reinitialise the jQuery selector
            $deletegroup_action_delete = $($deletegroup_action_delete.selector);

            // Add binding to the delete button
            $deletegroup_action_delete.unbind("click").bind("click", function () {
                sakai.api.Groups.deleteGroup(deletedata["sakai:group-id"], sakai.data.me, function(success){
                    if (success){
                        sakai.api.Util.notification.show($deletegroup_deleted.html(),
                            $deletegroup_successfully_deleted.html());
                    } else {
                        sakai.api.Util.notification.show($deletegroup_not_deleted.html(),
                            $deletegroup_not_successfully_deleted.html(),
                            sakai.api.Util.notification.type.ERROR);
                    }
                    if ($.isFunction(callback)) {
                        callback(success);
                    }
                    $(window).trigger("done.deletegroup.sakai", [deletedata]);
                    $deletegroup_dialog.jqmHide();
                });

                return false;
            });
        };


        ////////////////////
        // Initialisation //
        ////////////////////

        /**
         * Load the delete content widget with the appropriate data
         * This function can be called from anywhere within Sakai by triggering the
         * 'init.deletegroup.sakai' event
         *
         * @param {Object} data A JSON object containing the necessary information.
         */
        var load = function(data, callback){
            deletedata = $.extend(true, {}, data);
            addBinding(callback);
            currentTemplate = sakai.api.Groups.getTemplate(deletedata["sakai:category"], deletedata["sakai:templateid"]);
            $deletegroup_category.html(sakai.api.i18n.getValueForKey(currentTemplate.title));
            $deletegroup_title.html(sakai.api.Util.Security.safeOutput(data["sakai:group-title"]));
<<<<<<< HEAD
            sakai.api.Util.positionDialogBox($deletegroup_dialog);
=======
            sakai.api.Util.bindDialogFocus($deletegroup_dialog);
>>>>>>> 50b5a669
            $deletegroup_dialog.jqmShow();
        };
        $(window).bind("init.deletegroup.sakai", function (e, data, callback) {
            load(data, callback);
        });

        /**
         * Initialize the delete content widget
         * All the functionality in here is loaded before the widget is actually rendered
         */
        var init = function(){
            // This will make the widget popup as a layover.
            $deletegroup_dialog.jqm({
                modal: true,
                toTop: true
            });
        };

        init();
    };

    sakai.api.Widgets.widgetLoader.informOnLoad("deletegroup");
});<|MERGE_RESOLUTION|>--- conflicted
+++ resolved
@@ -117,11 +117,8 @@
             currentTemplate = sakai.api.Groups.getTemplate(deletedata["sakai:category"], deletedata["sakai:templateid"]);
             $deletegroup_category.html(sakai.api.i18n.getValueForKey(currentTemplate.title));
             $deletegroup_title.html(sakai.api.Util.Security.safeOutput(data["sakai:group-title"]));
-<<<<<<< HEAD
             sakai.api.Util.positionDialogBox($deletegroup_dialog);
-=======
             sakai.api.Util.bindDialogFocus($deletegroup_dialog);
->>>>>>> 50b5a669
             $deletegroup_dialog.jqmShow();
         };
         $(window).bind("init.deletegroup.sakai", function (e, data, callback) {
