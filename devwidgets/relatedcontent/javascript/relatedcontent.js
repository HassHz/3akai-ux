/*
 * Licensed to the Sakai Foundation (SF) under one
 * or more contributor license agreements. See the NOTICE file
 * distributed with this work for additional information
 * regarding copyright ownership. The SF licenses this file
 * to you under the Apache License, Version 2.0 (the
 * "License"); you may not use this file except in compliance
 * with the License. You may obtain a copy of the License at
 *
 *     http://www.apache.org/licenses/LICENSE-2.0
 *
 * Unless required by applicable law or agreed to in writing,
 * software distributed under the License is distributed on an
 * "AS IS" BASIS, WITHOUT WARRANTIES OR CONDITIONS OF ANY
 * KIND, either express or implied. See the License for the
 * specific language governing permissions and limitations under the License.
 */

/*
 * Dependencies
 *
 * /dev/lib/misc/trimpath.template.js (TrimpathTemplates)
 * /dev/lib/jquery/plugins/jquery.threedots.js (ThreeDots)
 */

/*global $ */

require(["jquery", "sakai/sakai.api.core"], function($, sakai) {


    /**
     * @name sakai_global.relatedcontent
     *
     * @class relatedcontent
     *
     * @description
     * Initialize the relatedcontent widget
     *
     * @version 0.0.1
     * @param {String} tuid Unique id of the widget
     * @param {Boolean} showSettings Show the settings of the widget or not
     */
    sakai_global.relatedcontent = function(tuid,showSettings){

        ///////////////////
        // CSS Selectors //
        ///////////////////

        var relatedcontent = "#relatedcontent";
        var relatedcontentContainer = relatedcontent + "_container";
        var relatedcontentDefaultTemplate = relatedcontent + "_default_template";


        //////////////////////
        // Render functions //
        //////////////////////

        var applyThreeDots = function(){
            // make sure the newly added content is properly styled with
            // threedots truncation
            $(".relatedcontent .threedots_text").ThreeDots({
                max_rows: 1,
                text_span_class: "ellipsis_text",
                e_span_class: "threedots_a",
                whole_word: false,
                alt_text_t: true
            });
        };

        /**
         * Render the template
         */
        var renderTemplate = function(relatedcontentData){
            // Render the relatedcontent
            $(relatedcontentContainer).html(sakai.api.Util.TemplateRenderer(relatedcontentDefaultTemplate, relatedcontentData));
            $(relatedcontentContainer).show();
            applyThreeDots();
        };


        ////////////////////
        // Util functions //
        ////////////////////

        /**
         * This function will replace all
         * @param {String} term The search term that needs to be converted.
         */
        var prepSearchTermForURL = function(term) {
            // taken this from search_main until a backend service can get related content
            var urlterm = "";
            var splitted = $.trim(term).split(/\s/);
            if (splitted.length > 1) {
                for (var i = 0; i < splitted.length; i++) {
                    if (splitted[i]) {
                        urlterm += "*" + splitted[i] + "* ";
                        if (i < splitted.length - 1) {
                            urlterm += "OR ";
                        }
                    }
                }
            }
            else {
                urlterm = "*" + term + "*";
            }
            return urlterm;
        };

        /**
         * Fetches the related content
         */
        var getRelatedContent = function(contentData){

            var managersList = "";
            var viewersList = "";

<<<<<<< HEAD
            for (var i = 0; i < contentData.members.managers.length; i++) {
                if (contentData.members.managers[i]) {
                    managersList += " " + contentData.members.managers[i].userid;
                }
            }
            for (var j = 0; j < contentData.members.viewers.length; j++) {
                if (contentData.members.viewers[j]) {
                    viewersList += " " + contentData.members.viewers[j].userid;
                }
=======
        for (var i = 0; i < contentData.members.managers.length; i++) {
            if (contentData.members.managers[i]) {
                managersList += " " + (contentData.members.managers[i]["rep:userId"] || contentData.members.managers[i]["sakai:group-id"]);
            }
        }
        for (var j = 0; j < contentData.members.viewers.length; j++) {
            if (contentData.members.viewers[j]) {
                viewersList += " " + (contentData.members.viewers[j]["rep:userId"] || contentData.members.viewers[j]["sakai:group-id"]);
>>>>>>> 7902200d
            }

            var searchterm = contentData.data["sakai:pooled-content-file-name"] + " " + managersList + " " + viewersList;
            if (contentData.data["sakai:tags"]){
                searchterm = searchterm + " " + contentData.data["sakai:tags"].join(" ");
            }
            searchquery = prepSearchTermForURL(searchterm);

            // get related content for contentData
            // return some search results for now
            $.ajax({
                url: sakai.config.URL.SEARCH_ALL_FILES.replace(".json", ".infinity.json"),
                data: {
                    "q" : searchquery,
                    "items" : "11"
                },
                success: function(data) {
                    var json = {
                        "content": contentData,
                        "relatedContent": data
                    };
                    renderTemplate(json);
                },
                error: function(xhr, textStatus, thrownError) {
                    var json = {};
                    renderTemplate(json);
                }
            });
        };


        //////////////
        // Bindings //
        //////////////

        /**
         * Bind the widget's links
         */
        var addBinding = function(){
            // bind the more link

        };

        ////////////////////
        // Initialization //
        ////////////////////

        /**
         * Render function
         */
       $(window).bind("render.relatedcontent.sakai", function(e, contentData){
            addBinding();
            getRelatedContent(contentData);
        });

        // Indicate that the widget has finished loading
        $(window).trigger("sakai.api.UI.relatedcontent.ready", {});
        sakai_global.relatedcontent.isReady = true;
    };

    sakai.api.Widgets.widgetLoader.informOnLoad("relatedcontent");
});<|MERGE_RESOLUTION|>--- conflicted
+++ resolved
@@ -113,55 +113,45 @@
 
             var managersList = "";
             var viewersList = "";
+            var ajaxSuccess = function(data) {
+                var json = {
+                    "content": contentData,
+                    "relatedContent": data
+                };
+                renderTemplate(json);
+            };
+            var ajaxError = function() {
+                renderTemplate({});
+            };
 
-<<<<<<< HEAD
             for (var i = 0; i < contentData.members.managers.length; i++) {
                 if (contentData.members.managers[i]) {
-                    managersList += " " + contentData.members.managers[i].userid;
+                    managersList += " " + (contentData.members.managers[i]["rep:userId"] || contentData.members.managers[i]["sakai:group-id"]);
                 }
             }
             for (var j = 0; j < contentData.members.viewers.length; j++) {
                 if (contentData.members.viewers[j]) {
-                    viewersList += " " + contentData.members.viewers[j].userid;
+                    viewersList += " " + (contentData.members.viewers[j]["rep:userId"] || contentData.members.viewers[j]["sakai:group-id"]);
                 }
-=======
-        for (var i = 0; i < contentData.members.managers.length; i++) {
-            if (contentData.members.managers[i]) {
-                managersList += " " + (contentData.members.managers[i]["rep:userId"] || contentData.members.managers[i]["sakai:group-id"]);
+
+                var searchterm = contentData.data["sakai:pooled-content-file-name"] + " " + managersList + " " + viewersList;
+                if (contentData.data["sakai:tags"]){
+                    searchterm = searchterm + " " + contentData.data["sakai:tags"].join(" ");
+                }
+                searchquery = prepSearchTermForURL(searchterm);
+
+                // get related content for contentData
+                // return some search results for now
+                $.ajax({
+                    url: sakai.config.URL.SEARCH_ALL_FILES.replace(".json", ".infinity.json"),
+                    data: {
+                        "q" : searchquery,
+                        "items" : "11"
+                    },
+                    success: ajaxSuccess,
+                    error: ajaxError
+                });
             }
-        }
-        for (var j = 0; j < contentData.members.viewers.length; j++) {
-            if (contentData.members.viewers[j]) {
-                viewersList += " " + (contentData.members.viewers[j]["rep:userId"] || contentData.members.viewers[j]["sakai:group-id"]);
->>>>>>> 7902200d
-            }
-
-            var searchterm = contentData.data["sakai:pooled-content-file-name"] + " " + managersList + " " + viewersList;
-            if (contentData.data["sakai:tags"]){
-                searchterm = searchterm + " " + contentData.data["sakai:tags"].join(" ");
-            }
-            searchquery = prepSearchTermForURL(searchterm);
-
-            // get related content for contentData
-            // return some search results for now
-            $.ajax({
-                url: sakai.config.URL.SEARCH_ALL_FILES.replace(".json", ".infinity.json"),
-                data: {
-                    "q" : searchquery,
-                    "items" : "11"
-                },
-                success: function(data) {
-                    var json = {
-                        "content": contentData,
-                        "relatedContent": data
-                    };
-                    renderTemplate(json);
-                },
-                error: function(xhr, textStatus, thrownError) {
-                    var json = {};
-                    renderTemplate(json);
-                }
-            });
         };
 
 
