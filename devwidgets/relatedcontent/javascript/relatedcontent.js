--- conflicted
+++ resolved
@@ -156,12 +156,8 @@
 
         };
 
-<<<<<<< HEAD
-        var showMore = function(){
+        var showMore = function() {
             $(relatedcontentShowMore).attr('disabled','disabled');
-=======
-        var showMore = function() {
->>>>>>> 0d3af6f8
             page++;
             getRelatedContent();
         };
