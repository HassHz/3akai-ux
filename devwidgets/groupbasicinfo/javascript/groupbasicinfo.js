/*
 * Licensed to the Sakai Foundation (SF) under one
 * or more contributor license agreements. See the NOTICE file
 * distributed with this work for additional information
 * regarding copyright ownership. The SF licenses this file
 * to you under the Apache License, Version 2.0 (the
 * "License"); you may not use this file except in compliance
 * with the License. You may obtain a copy of the License at
 *
 *     http://www.apache.org/licenses/LICENSE-2.0
 *
 * Unless required by applicable law or agreed to in writing,
 * software distributed under the License is distributed on an
 * "AS IS" BASIS, WITHOUT WARRANTIES OR CONDITIONS OF ANY
 * KIND, either express or implied. See the License for the
 * specific language governing permissions and limitations under the License.
 */
/*
 * Dependencies
 *
 * /dev/lib/jquery/plugins/jqmodal.sakai-edited.js
 * /dev/lib/misc/trimpath.template.js (TrimpathTemplates)
 */
/*global $ */


require(["jquery", "sakai/sakai.api.core"], function($, sakai) {

    /**
     * @name sakai_global.groupbasicinfo
     *
     * @class groupbasicinfo
     *
     * @description
     * Initialize the groupbasicinfo widget
     *
     * @version 0.0.1
     * @param {String} tuid Unique id of the widget
     * @param {Boolean} showSettings Show the settings of the widget or not
     */
    sakai_global.groupbasicinfo = function(tuid, showSettings){

        ///////////////////
        // CSS Selectors //
        ///////////////////

        var $rootel = $("#" + tuid);
        var $groupbasicinfo_generalinfo = $("#groupbasicinfo_generalinfo", $rootel);
        var groupbasicinfo_buttons = "#groupbasicinfo_editing";
        var groupbasicinfo_dontupdate = "#groupbasicinfo_editing_button_dontupdate";
        var groupbasicinfo_update = "#groupbasicinfo_editing_button_update";

        // Fields that will contain the group data
        var groupBasicInfoGroup = "#groupbasicinfo_generalinfo_group";
        var groupBasicInfoGroupTitle = groupBasicInfoGroup + "_title";
        var groupBasicInfoGroupKind = groupBasicInfoGroup + "_kind";
        var groupBasicInfoGroupTags = groupBasicInfoGroup + "_tags";
        var groupBasicInfoGroupDesc = groupBasicInfoGroup + "_description";
        var groupBasicInfoGroupJoinable = groupBasicInfoGroup + "_joinable";
        var groupBasicInfoGroupVisible = groupBasicInfoGroup + "_visible";

        var directoryJSON = [];
        var json = {};

        var groupBasicInfoAddAnotherLocation = "#groupbasicinfo_add_another_location";
        var groupBasicInfoAddAnotherLocationtext = "#groupbasicinfo_add_another_location_text";
        var groupBasicInfoAddAnotherLocationLink = groupBasicInfoAddAnotherLocation + "_link";

        var groupBasicInfoSavedInfo = ".groupbasicinfo_saveddirectory";

        var groupId = sakai_global.currentgroup.id;
        var groupStoragePrefix = sakai_global.currentgroup.data.authprofile.path;
        var tagsPath = "/~" + groupId + "/public/tags/";
        var tagsPathForLinking = "/_group" + groupStoragePrefix + "/public/tags/";
        var groupProfileURL = "";

        /**
         * Bind the widget's internal Cancel and Save Settings button
         */
        var addBinding = function(){

            $(groupbasicinfo_dontupdate, $rootel).unbind("click");
            $(groupbasicinfo_dontupdate, $rootel).bind("click", function(){
                sakai.api.Widgets.Container.informCancel(tuid, "groupbasicinfo");
            });

            $(groupbasicinfo_update, $rootel).unbind("click");
            $(groupbasicinfo_update, $rootel).bind("click", function(){
                // disable all basic info input elements while update is processed
                sakai_global.groupbasicinfo.disableInputElements();
                updateGroup();
            });

            $(groupBasicInfoAddAnotherLocation).die("click");
            $(groupBasicInfoAddAnotherLocation).live("click", function(){
                //addAnotherLocation();
                $("#assignlocation_container").jqmShow();
            });

        };


        //////////////////////
        // Render functions //
        //////////////////////

        /**
         * Render the template for group basic info
         */
        var renderTemplateBasicInfo = function(){

            var mode = '';
            // Show in Edit mode
            if (showSettings) {
                mode = 'edit';
            }
            var json = processTagsAndDirectory(mode);
            json.sakai = sakai;
            $groupbasicinfo_generalinfo.html(sakai.api.Util.TemplateRenderer("#groupbasicinfo_default_template", json));
            $(groupBasicInfoSavedInfo).html(sakai.api.Util.TemplateRenderer("#groupbasicinfo_generalinfo_directory_list_template", json));

            if (mode === "edit") {
                addBinding();
            }

            // If this widget is not shown on the group profile (i.e. when rendered inside a page)
            // we show the widget's own update button
            if (!sakai_global.currentgroup.profileView){
                $(groupbasicinfo_buttons, $rootel).show();
            }
        };

        /**
         * Fetch group data
         */
        var getGroupData = function(){
            sakai.api.Groups.getGroupData(groupid, function(success, data) {
                if (success) {
                    sakai_global.currentgroup.id = groupId;
                    sakai_global.currentgroup.data = data;
                    if (data.authprofile['rep:policy']) {
                        sakai_global.currentgroup.manager = true;
                    }
                    renderTemplateBasicInfo();
                }
            });
        };

        //////////////////////////////
        // Update Group Information //
        //////////////////////////////

        /**
         * Update group data
         */
        var updateGroup = function(){

            // --- validate data ---

            // group title (cannot be blank)
            var groupTitle = $.trim($(groupBasicInfoGroupTitle, $rootel).val());
            if (!groupTitle) {
                groupTitle = sakai_global.currentgroup.data.authprofile["sakai:group-title"];
            }

            // group kind (should be preset values)
            var groupKind = $(groupBasicInfoGroupKind, $rootel).val();

            // group tags
            var currentTags = [];
            if (sakai_global.currentgroup.data.authprofile["sakai:tags"]) {
                currentTags = sakai_global.currentgroup.data.authprofile["sakai:tags"].slice(0);
            }
            var enteredTags = $.trim($(groupBasicInfoGroupTags).val()).split(",");
            // user has changed tags
            sakai_global.currentgroup.data.authprofile["sakai:tags"] = [];
            $(enteredTags).each(function(i, tag) {
<<<<<<< HEAD
            tag = tag.replace(/\s+/g, " ");
            if (sakai.api.Security.escapeHTML(tag) === tag && tag.replace(/\\/g,"").length) {
                if ($.inArray(tag, sakai_global.currentgroup.data.authprofile["sakai:tags"]) < 0) {
                    sakai_global.currentgroup.data.authprofile["sakai:tags"].push(tag.replace(/\\/g,""));
=======
                tag = tag.replace(/\s+/g, " ");
                if (sakai.api.Security.escapeHTML(tag) === tag && tag.replace(/\\/g,"").length) {
                    if ($.inArray(tag, sakai_global.currentgroup.data.authprofile["sakai:tags"]) < 0) {
                        sakai_global.currentgroup.data.authprofile["sakai:tags"].push(tag.replace(/\\/g,""));
>>>>>>> 0608cce9
                    }
                }
            });

            // Create tags for the directory structure
            // For every groupbasicinfo_added_directory we create tags
            $("#groupbasicinfo_directory li").each(function(ev, value){
                var directory = $(value).attr("class");
                sakai_global.currentgroup.data.authprofile["sakai:tags"].push(directory);
            });

            // group description (can be blank)
            var groupDesc = $.trim($(groupBasicInfoGroupDesc, $rootel).val());

            // group permissions settings
            var joinable = $(groupBasicInfoGroupJoinable).val();
            var visible = $(groupBasicInfoGroupVisible).val();
            sakai_global.currentgroup.data.authprofile["sakai:group-joinable"] = joinable;
            sakai_global.currentgroup.data.authprofile["sakai:group-visible"] = visible;
            sakai.api.Groups.setPermissions(sakai_global.currentgroup.id, joinable, visible);

            // Update the group object
            sakai_global.currentgroup.data.authprofile["sakai:group-title"] = sakai.api.Security.escapeHTML(groupTitle);
            sakai_global.currentgroup.data.authprofile["sakai:group-kind"] = groupKind;
            sakai_global.currentgroup.data.authprofile["sakai:group-description"] = sakai.api.Security.escapeHTML(groupDesc);

            sakai.api.Groups.updateGroupInfo(sakai_global.currentgroup.id, groupTitle, groupDesc, groupKind, function(success) {
                if (success) {
                    groupProfileURL = "/~" + sakai_global.currentgroup.id + "/public/authprofile";
                    sakai.api.Util.tagEntity(groupProfileURL, sakai_global.currentgroup.data.authprofile["sakai:tags"], currentTags, function(success, newtags) {
                        sakai_global.currentgroup.data.authprofile["sakai:tags"] = newtags;
                        $(groupBasicInfoGroupTags).val($(groupBasicInfoGroupTags).val().replace(/\s+/g, " "));
                    });
                }
                sakai.api.Widgets.Container.informFinish(tuid, "groupbasicinfo");
                $(window).trigger("updateFinished.groupbasicinfo.sakai");
            });
        };

        var addAnotherLocation = function(){
            $("#assignlocation_container").jqmShow();
        };

        var processTagsAndDirectory = function(mode){
            // Extract tags that start with "directory:"
            var directory = [];
            var tags = [];
            $(sakai_global.currentgroup.data.authprofile["sakai:tags"]).each(function(i){
                var splitDir = sakai_global.currentgroup.data.authprofile["sakai:tags"][i].split("/");
                if (splitDir[0] === "directory") {
                    var title = "";
                    var curLocation = [];
                    for (var j = 1; j < splitDir.length; j++) {
                        if (splitDir.hasOwnProperty(j)) {
                            title += sakai.api.Util.getValueForDirectoryKey(splitDir[j]);
                            curLocation.push(splitDir[j]);
                        }
                        if (j < splitDir.length - 1){
                            title += "<span class='groupbasicinfo_location_divider'>&raquo;</span>";
                        }
                    }
                    directoryJSON.push(curLocation);
                    directory.push({
                        "locationtitle": {
                            "value": sakai_global.currentgroup.data.authprofile["sakai:tags"][i],
                            "title": title
                        },
                        "id": {
                            "display": false,
                            "value": "" + Math.round(Math.random() * 1000000000)
                        }
                    });
                } else {
                    tags.push(sakai_global.currentgroup.data.authprofile["sakai:tags"][i]);
                }
            });
            sakai_global.currentgroup.data.authprofile.directory = directory;
            sakai_global.currentgroup.data.authprofile.saveddirectory = directoryJSON;
            // Get the group information out of the global group info object
            json = {
                "groupid" : sakai_global.currentgroup.id,
                "url" : document.location.protocol + "//" + document.location.host + "/~" + sakai_global.currentgroup.id,
                "data" : sakai_global.currentgroup.data.authprofile,
                "mode" : mode,
                "tags" : tags,
                "directory" : directory,
                //"saveddirectory" : directoryJSON,
                /* the following perSectionPermissions switch is used to turn off
                   the "Who can view or search this?" permissions dropdown for now.
                   The dropdown will need to be enabled and fully implemented later
                   on and the following switch can be removed. */
                "perSectionPermissions" : false
            };
            return json;
        };

        var renderLocations = function(data){
            sakai_global.currentgroup.data.authprofile["sakai:tags"] = data.tags;
            var mode = '';
            // Show in Edit mode
            if (showSettings) {
                mode = 'edit';
            }
            var json = processTagsAndDirectory(mode);
            $(groupBasicInfoSavedInfo).html(sakai.api.Util.TemplateRenderer("#groupbasicinfo_generalinfo_directory_list_template", json));
        };

        //////////////////////
        // Public Functions //
        //////////////////////

        /**
         * Disable all Group Basic Info input elements (i.e. while processing an update)
         */
        sakai_global.groupbasicinfo.disableInputElements = function () {
            // disable all input elements
            $("#groupbasicinfo_generalinfo input", $rootel).attr("disabled","disabled");
            // disable all textarea elements
            $("#groupbasicinfo_generalinfo textarea", $rootel).attr("disabled","disabled");
            // disable all select dropdowns
            $("#groupbasicinfo_generalinfo select", $rootel).attr("disabled","disabled");
            // disable all buttons
            $("#groupbasicinfo_generalinfo button", $rootel).attr("disabled","disabled");
        };


        /**
         * Enable all Group Basic Info input elements (i.e. after processing an update)
         */
        sakai_global.groupbasicinfo.enableInputElements = function () {
            // enable all input elements
            $("#groupbasicinfo_generalinfo input", $rootel).removeAttr("disabled");
            // enable all textarea elements
            $("#groupbasicinfo_generalinfo textarea", $rootel).removeAttr("disabled");
            // enable all select dropdowns
            $("#groupbasicinfo_generalinfo select", $rootel).removeAttr("disabled");
            // enable all buttons
            $("#groupbasicinfo_generalinfo button", $rootel).removeAttr("disabled");
        };


        ////////////////////
        // Initialization //
        ////////////////////

        /**
         * Render function
         */
        sakai_global.groupbasicinfo.render = function(){
            renderTemplateBasicInfo();
        };

        // Indicate that the widget has finished loading
        $(window).trigger("ready.groupbasicinfo.sakai", {});

        // Bind to the global update location
        $(window).bind("renderlocations.contentmetadata.sakai", function(ev, data){
            ev.stopImmediatePropagation();
            // render location in profile Section
            renderLocations(data);
        });

        sakai.api.Widgets.widgetLoader.insertWidgets(tuid);
        renderTemplateBasicInfo();
    };

    sakai.api.Widgets.widgetLoader.informOnLoad("groupbasicinfo");
});<|MERGE_RESOLUTION|>--- conflicted
+++ resolved
@@ -175,17 +175,10 @@
             // user has changed tags
             sakai_global.currentgroup.data.authprofile["sakai:tags"] = [];
             $(enteredTags).each(function(i, tag) {
-<<<<<<< HEAD
-            tag = tag.replace(/\s+/g, " ");
-            if (sakai.api.Security.escapeHTML(tag) === tag && tag.replace(/\\/g,"").length) {
-                if ($.inArray(tag, sakai_global.currentgroup.data.authprofile["sakai:tags"]) < 0) {
-                    sakai_global.currentgroup.data.authprofile["sakai:tags"].push(tag.replace(/\\/g,""));
-=======
                 tag = tag.replace(/\s+/g, " ");
                 if (sakai.api.Security.escapeHTML(tag) === tag && tag.replace(/\\/g,"").length) {
                     if ($.inArray(tag, sakai_global.currentgroup.data.authprofile["sakai:tags"]) < 0) {
                         sakai_global.currentgroup.data.authprofile["sakai:tags"].push(tag.replace(/\\/g,""));
->>>>>>> 0608cce9
                     }
                 }
             });
