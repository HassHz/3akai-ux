{
<<<<<<< HEAD
"SELECT_AT_LEAST_ONE_DIRECTORY":"Select at least the first level in the directory where this resource can be found",
"SELECT_DIRECTORY":"Select directory location",
"PLEASE_SELECT":"Please select"
=======
    "JOINABLE_LABEL": "How do people join",
    "JOIN_ADD_INFO": "Managers can add members at any time regardless of how people can join.",
    "JOIN_MANAGER_ADD": "Managers add people",
    "JOIN_USER_DIRECT": "People can automatically join",
    "JOIN_USER_REQUEST": "People request to join",
    "VISIBLE_LABEL": "Who can see this group",
    "LOGGED_IN_USERS": "Logged in users",
    "MANAGERS_AND_MEMBERS": "Managers and members",
    "PUBLIC": "Public",
    "SELECT_AT_LEAST_ONE_DIRECTORY":"Select at least the first level in the directory where this resource can be found",
    "SELECT_DIRECTORY":"Select directory location"
>>>>>>> 915517c2
}<|MERGE_RESOLUTION|>--- conflicted
+++ resolved
@@ -1,9 +1,4 @@
 {
-<<<<<<< HEAD
-"SELECT_AT_LEAST_ONE_DIRECTORY":"Select at least the first level in the directory where this resource can be found",
-"SELECT_DIRECTORY":"Select directory location",
-"PLEASE_SELECT":"Please select"
-=======
     "JOINABLE_LABEL": "How do people join",
     "JOIN_ADD_INFO": "Managers can add members at any time regardless of how people can join.",
     "JOIN_MANAGER_ADD": "Managers add people",
@@ -12,8 +7,8 @@
     "VISIBLE_LABEL": "Who can see this group",
     "LOGGED_IN_USERS": "Logged in users",
     "MANAGERS_AND_MEMBERS": "Managers and members",
+    "PLEASE_SELECT":"Please select",
     "PUBLIC": "Public",
     "SELECT_AT_LEAST_ONE_DIRECTORY":"Select at least the first level in the directory where this resource can be found",
     "SELECT_DIRECTORY":"Select directory location"
->>>>>>> 915517c2
 }