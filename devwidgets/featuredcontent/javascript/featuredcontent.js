--- conflicted
+++ resolved
@@ -52,24 +52,16 @@
             } else {
                 $featuredcontentContentContainer.html(sakai.api.Util.TemplateRenderer(featuredcontentContentTemplate, {
                     "data": featuredContentArr,
-<<<<<<< HEAD
-                    "sakai": sakai
-=======
                     "sakai": sakai,
                     "category": pageData.category
->>>>>>> 52fd58bb
                 }));
                 if(sakai_global.category){
                     if (featuredCategoryContentArr.length) {
                         $(featuredcontentCategoryContentContainer, $rootel).html(sakai.api.Util.TemplateRenderer(featuredcontentCategoryContentTemplate, {
                             "data": featuredCategoryContentArr,
                             "sakai": sakai,
-<<<<<<< HEAD
-                            "total": total
-=======
                             "total": total,
                             "category": pageData.category
->>>>>>> 52fd58bb
                         }));
                     }
                 }
@@ -131,11 +123,8 @@
                         if (data.results[0]["sakai:tags"]) {
                             data.results[0]["sakai:tags"] = sakai.api.Util.formatTagsExcludeLocation(data.results[0]["sakai:tags"].toString());
                         }
-<<<<<<< HEAD
-=======
                         item.usedin = sakai.api.Content.getPlaceCount(item);
                         item.commentcount = sakai.api.Content.getCommentCount(item);
->>>>>>> 52fd58bb
                         candidate = data.results[0];
                     }
                     if(candidate){
@@ -151,12 +140,9 @@
                             if (item["sakai:tags"]) {
                                 item["sakai:tags"] = sakai.api.Util.formatTagsExcludeLocation(item["sakai:tags"].toString());
                             }
-<<<<<<< HEAD
-=======
                             if (item["_mimeType"] && item["_mimeType"].split("/")[0] == "image") {
                                 item.image = true;
                             }
->>>>>>> 52fd58bb
                             item.usedin = sakai.api.Content.getPlaceCount(item);
                             item.commentcount = sakai.api.Content.getCommentCount(item);
                             featuredCategoryContentArr.push(item);
