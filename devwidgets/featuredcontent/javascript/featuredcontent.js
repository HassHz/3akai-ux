--- conflicted
+++ resolved
@@ -191,27 +191,18 @@
         };
 
         var getFeaturedContent = function(){
-<<<<<<< HEAD
             var items = 10;
             var q = "";
-            var url = "/var/search/pool/all-all.json";
+            var url = "/var/search/public/random-content.json";
             if(sakai_global.category){
                 items = 7;
-                q = pageData.category;;
+                q = pageData.category;
                 url = "/var/search/pool/all.json"
             }
             sakai.api.Server.loadJSON(url, parseFeaturedContent, {
                 page: 0,
                 items: items,
-                sortOn: "_lastModified",
-                sortOrder: "desc",
                 q: q
-=======
-            sakai.api.Server.loadJSON("/var/search/public/random-content.json", parseFeaturedContent, {
-                page: 0,
-                items: 10,
-                q: "*"
->>>>>>> ee4985b4
             });
         };
 
