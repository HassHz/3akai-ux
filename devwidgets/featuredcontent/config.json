{
    "enabled": false,
    "hasSettings": true,
    "i18n": {
        "default": {
<<<<<<< HEAD
            "bundle":     "/devwidgets/featuredcontent/bundles/default.properties",
            "name":       "Featured content widget",
            "description":"Featured content widget"
        },
        "fr_FR": {
            "bundle":     "/devwidgets/featuredcontent/bundles/fr_FR.properties"
=======
            "bundle": "/devwidgets/featuredcontent/bundles/default.properties",
            "description": "Featured content widget",
            "name": "Featured content widget"
>>>>>>> ae332db3
        }
    },
    "id": "featuredcontent",
    "personalportal": false,
    "type": "sakai",
    "url": "/devwidgets/featuredcontent/featuredcontent.html"
}<|MERGE_RESOLUTION|>--- conflicted
+++ resolved
@@ -3,18 +3,12 @@
     "hasSettings": true,
     "i18n": {
         "default": {
-<<<<<<< HEAD
-            "bundle":     "/devwidgets/featuredcontent/bundles/default.properties",
-            "name":       "Featured content widget",
-            "description":"Featured content widget"
-        },
-        "fr_FR": {
-            "bundle":     "/devwidgets/featuredcontent/bundles/fr_FR.properties"
-=======
             "bundle": "/devwidgets/featuredcontent/bundles/default.properties",
             "description": "Featured content widget",
             "name": "Featured content widget"
->>>>>>> ae332db3
+        },
+        "fr_FR": {
+            "bundle": "/devwidgets/featuredcontent/bundles/fr_FR.properties"
         }
     },
     "id": "featuredcontent",
