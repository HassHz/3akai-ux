--- conflicted
+++ resolved
@@ -2,11 +2,7 @@
 <link rel="stylesheet" type="text/css" href="/devwidgets/featuredcontent/css/featuredcontent.css" />
 
 <div class="featuredcontent_widget" style="display:none;">
-<<<<<<< HEAD
-    <div id="featuredcontent_content_container">__MSG__NO_FEATURED_CONTENT__</div>
-=======
     <div id="featuredcontent_content_container"><!----></div>
->>>>>>> 52fd58bb
 </div>
 
 <div id="featuredcontent_content_template"><!--
@@ -67,14 +63,6 @@
                     {if item.mode == "medium"}
                         <img src="${sakai.api.Content.getMimeTypeData(item["_mimeType"]).URL}" class="featuredcontent_thumbnail_image"/>
                     {/if}
-<<<<<<< HEAD
-                    {if item.mode == "large"} {var size = 125} {else} {var size = 50} {/if}
-                    <a href="/content#content_path=/p/${item["jcr:name"]}" title="${item["sakai:pooled-content-file-name"]}" class="s3d-bold s3d-regular-links featuredcontent_content_title">${sakai.api.Util.applyThreeDots(item["sakai:pooled-content-file-name"], size)}</a>
-                    {if item["sakai:description"] && item.mode != "small"}
-                        {if item.mode == "large"} {var size = 500} {else} {var size = 125} {/if}
-                        <span class="featuredcontent_content_description">${sakai.api.Util.applyThreeDots(item["sakai:description"], size)}</span>
-                    {/if}
-=======
                     {if item.mode == "large"} {if sakai_global.category} {var size = 190} {else} {var size = 125} {/if} {else} {var size = 50} {/if}
                     <a href="/content#content_path=/p/${item["jcr:name"]}" title="${item["sakai:pooled-content-file-name"]}" class="s3d-bold s3d-regular-links featuredcontent_content_title">${sakai.api.Util.applyThreeDots(item["sakai:pooled-content-file-name"], size)}</a>
                     {if item["sakai:description"] && item.mode != "small"}
@@ -83,7 +71,6 @@
                     {/if}
                     <span class="featuredcontent_content_category_description"><span class="featuredcontent_content_usedin_icon featuredcontent_content_icon"></span>__MSG__USED_IN__ ${item.usedin} {if item.usedin == 1} __MSG__PLACE__{else} __MSG__PLACES__{/if}</span>
                     {if item.commentcount}<span class="featuredcontent_content_category_description"><span class="featuredcontent_content_comments_icon featuredcontent_content_icon"></span><a href="/content#content_path=/p/${item["jcr:name"]}" title="${item.commentcount} {if item.commentcount == 1} __MSG__COMMENT__{else} __MSG__COMMENTS__{/if}" class="s3d-bold s3d-regular-links">${item.commentcount} {if item.commentcount == 1} __MSG__COMMENT__{else} __MSG__COMMENTS__{/if}</a></span>{/if}
->>>>>>> 52fd58bb
                     {if item["sakai:tags"]}
                         <span class="featuredcontent_content_tags">
                             {for tag in item["sakai:tags"]}
@@ -101,11 +88,7 @@
         {/for}
         {if !sakai_global.category}
             <div id="featuredcontent_show_more_container">
-<<<<<<< HEAD
                 <a href="/dev/allcategories.html" title="__MSG__SHOW_MORE__">
-=======
-                <a href="/search#l=content" title="__MSG__SHOW_MORE__">
->>>>>>> 52fd58bb
                     <button type="button" id="featuredcontent_show_more" class="s3d-button s3d-button-link-2-state">
                         <span class="s3d-button-inner s3d-button-link-2-state-inner">__MSG__SHOW_MORE__</span>
                     </button>
@@ -131,11 +114,7 @@
 --></div>
 
 <div id="featuredcontent_category_content_template"><!--
-<<<<<<< HEAD
-    <div class="s3d-contentpage-title">__MSG__CONTENT__ (<a href="/dev/search2.html#l=people" title="__MSG__VIEW_ALL_CONTENT__" class="s3d-bold s3d-regular-links">${total}</a>)</div>
-=======
     <div class="s3d-contentpage-title"><a href="/dev/search2.html#l=content&q=${category}" title="__MSG__VIEW_ALL_CONTENT__" class="s3d-bold s3d-regular-links">__MSG__CONTENT__</a> (<a href="/dev/search2.html#l=content&q=${category}" title="__MSG__VIEW_ALL_CONTENT__" class="s3d-bold s3d-regular-links">${total}</a>)</div>
->>>>>>> 52fd58bb
     {for small in data}
         <div class="featuredcontent_content featuredcontent_content_small">
             <div class="featuredcontent_content_actions">
@@ -145,12 +124,6 @@
                 {/if}
                 <div class="personinfo_trigger_click featuredcontent_content_actions_authorinfo" data-userid="${small["sakai:pool-content-created-for"]}"></div>
             </div>
-<<<<<<< HEAD
-            <img src="${sakai.api.Content.getMimeTypeData(small["_mimeType"]).URL}" class="featuredcontent_thumbnail_image"/>
-            <a href="/content#content_path=/p/${small["jcr:name"]}" title="${small["sakai:pooled-content-file-name"]}" class="s3d-bold s3d-regular-links featuredcontent_content_title">${sakai.api.Util.applyThreeDots(small["sakai:pooled-content-file-name"], 50)}</a>
-            <span class="featuredcontent_content_description"><span class="featuredcontent_content_usedin_icon featuredcontent_content_icon"></span>__MSG__USED_IN__ ${small.usedin} {if small.usedin == 1} __MSG__PLACE__{else} __MSG__PLACES__{/if}</span>
-            <span class="featuredcontent_content_description"><span class="featuredcontent_content_comments_icon featuredcontent_content_icon"></span><a href="/content#content_path=/p/${small["jcr:name"]}" title="${small.commentcount} {if small.commentcount == 1} __MSG__COMMENT__{else} __MSG__COMMENTS__{/if}" class="s3d-bold s3d-regular-links">${small.commentcount} {if small.commentcount == 1} __MSG__COMMENT__{else} __MSG__COMMENTS__{/if}</a></span>
-=======
             {if small.image}
                 <img src="/p/${small["jcr:name"]}" class="featuredcontent_thumbnail_image"/>
             {else}
@@ -159,7 +132,6 @@
             <a href="/content#content_path=/p/${small["jcr:name"]}" title="${small["sakai:pooled-content-file-name"]}" class="s3d-bold s3d-regular-links featuredcontent_content_title">${sakai.api.Util.applyThreeDots(small["sakai:pooled-content-file-name"], 90)}</a>
             <span class="featuredcontent_content_category_description"><span class="featuredcontent_content_usedin_icon featuredcontent_content_icon"></span>__MSG__USED_IN__ ${small.usedin} {if small.usedin == 1} __MSG__PLACE__{else} __MSG__PLACES__{/if}</span>
             {if small.commentcount}<span class="featuredcontent_content_category_description"><span class="featuredcontent_content_comments_icon featuredcontent_content_icon"></span><a href="/content#content_path=/p/${small["jcr:name"]}" title="${small.commentcount} {if small.commentcount == 1} __MSG__COMMENT__{else} __MSG__COMMENTS__{/if}" class="s3d-bold s3d-regular-links">${small.commentcount} {if small.commentcount == 1} __MSG__COMMENT__{else} __MSG__COMMENTS__{/if}</a></span>{/if}
->>>>>>> 52fd58bb
         </div>
         {if small_index == 2 && data.length > 3}
             <hr class="s3d-split-line fl-push ">
