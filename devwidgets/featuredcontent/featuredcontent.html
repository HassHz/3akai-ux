<!-- CSS -->
<link rel="stylesheet" type="text/css" href="/devwidgets/featuredcontent/css/featuredcontent.css" />

<<<<<<< HEAD
<div class="featuredcontent_widget" style="display:none;">
    <div id="featuredcontent_content_container"><!----></div>
=======
<div class="featuredcontent_widget">
    <div id="featuredcontent_content_container"><!----></div>
    <div id="featuredcontent_category_content_container"><!----></div>
>>>>>>> cfc912a7
</div>

<div id="featuredcontent_content_template"><!--
    {if !sakai_global.category}
        <div class="s3d-contentpage-title">__MSG__ALL_CATEGORIES__</div>
    {/if}
    {if data && data.length}
        {for item in data}
            {if $.isArray(item)}
                {for small in item}
                    {if small_index %2 == 0}
                        <div class="featuredcontent_content_small_container">
                    {/if}
                    <div class="featuredcontent_content featuredcontent_content_small">
                        <div class="featuredcontent_content_actions">
                            <div class="featuredcontent_content_actions_share share_trigger_click" data-entityid="${small["jcr:name"]}"></div>
                            {if !sakai.data.me.user.anon}
                                <div class="featuredcontent_content_actions_addtolibrary savecontent_trigger" data-entityid="${small["jcr:name"]}"></div>
                            {/if}
                            <div class="personinfo_trigger_click featuredcontent_content_actions_authorinfo" data-userid="${small["sakai:pool-content-created-for"]}"></div>
                        </div>
                        <a href="/content#content_path=/p/${small["jcr:name"]}" title="${small["sakai:pooled-content-file-name"]}" class="s3d-bold s3d-regular-links featuredcontent_content_title">${sakai.api.Util.applyThreeDots(small["sakai:pooled-content-file-name"], 50)}</a>
                        {if small["sakai:tags"]}
                            <span class="featuredcontent_content_tags">
                                {for tag in small["sakai:tags"]}
                                    {if tag_index < 2}
                                        <a href="/search#tag=/tags/${tag}" class="s3d-action">${tag}</a>{if tag_index < small["sakai:tags"].length-1 && tag_index < 1}, {/if}
                                    {/if}
                                {/for}
                            </span>
                        {/if}
                    </div>
                    {if small_index %2 != 0}
                        </div>
                    {/if}
                {/for}
            {else}
                <div class="featuredcontent_content featuredcontent_content_${item.mode} {if sakai_global.category} featuredcontent_category_content_large{/if}">
                    <div class="featuredcontent_content_actions">
                        <div class="featuredcontent_content_actions_share share_trigger_click" data-entityid="${item["jcr:name"]}"></div>
                        {if !sakai.data.me.user.anon}
                            <div class="featuredcontent_content_actions_addtolibrary savecontent_trigger" data-entityid="${item["jcr:name"]}"></div>
                        {/if}
                        <div class="personinfo_trigger_click featuredcontent_content_actions_authorinfo" data-userid="${item["sakai:pool-content-created-for"]}"></div>
                    </div>
                    {if item.mode == "large"}
                        <div id="featuredcontent_large_preview">
                            {if item.image}
                                <img src="/p/${item["jcr:name"]}"/>
                            {else}
                                <img src="/p/${item["jcr:name"]}.page1-small.png"/>
                            {/if}
                        </div>
                    {/if}
                    {if item.mode == "large"}
                        <div class="featuredcontent_content_right_description">
                    {/if}
                    {if item.mode == "medium"}
                        <img src="${sakai.api.Content.getMimeTypeData(item["_mimeType"]).URL}" class="featuredcontent_thumbnail_image"/>
                    {/if}
                    {if item.mode == "large"} {if sakai_global.category} {var size = 190} {else} {var size = 125} {/if} {else} {var size = 50} {/if}
                    <a href="/content#content_path=/p/${item["jcr:name"]}" title="${item["sakai:pooled-content-file-name"]}" class="s3d-bold s3d-regular-links featuredcontent_content_title">${sakai.api.Util.applyThreeDots(item["sakai:pooled-content-file-name"], size)}</a>
                    {if item["sakai:description"] && item.mode != "small"}
                        {if item.mode == "large"} {if sakai_global.category} {var size = 1000} {else} {var size = 500} {/if} {else} {var size = 125} {/if}
                        <span class="featuredcontent_content_description">${sakai.api.Util.applyThreeDots(item["sakai:description"], size)}</span>
                    {/if}
                    <span class="featuredcontent_content_category_description"><span class="featuredcontent_content_usedin_icon featuredcontent_content_icon"></span>__MSG__USED_IN__ ${item.usedin} {if item.usedin == 1} __MSG__PLACE__{else} __MSG__PLACES__{/if}</span>
                    {if item.commentcount}<span class="featuredcontent_content_category_description"><span class="featuredcontent_content_comments_icon featuredcontent_content_icon"></span><a href="/content#content_path=/p/${item["jcr:name"]}" title="${item.commentcount} {if item.commentcount == 1} __MSG__COMMENT__{else} __MSG__COMMENTS__{/if}" class="s3d-bold s3d-regular-links">${item.commentcount} {if item.commentcount == 1} __MSG__COMMENT__{else} __MSG__COMMENTS__{/if}</a></span>{/if}
                    {if item["sakai:tags"]}
                        <span class="featuredcontent_content_tags">
                            {for tag in item["sakai:tags"]}
                                {if tag_index < 2}
                                    <a href="/search#tag=/tags/${tag}" class="s3d-action">${tag}</a>{if tag_index < item["sakai:tags"].length-1 && tag_index < 1}, {/if}
                                {/if}
                            {/for}
                        </span>
                    {/if}
                    {if item.mode == "large"}
                        </div>
                    {/if}
                </div>
            {/if}
        {/for}
        {if !sakai_global.category}
            <div id="featuredcontent_show_more_container">
<<<<<<< HEAD
                <a href="/dev/allcategories.html" title="__MSG__SHOW_MORE__">
=======
                <a href="/search#l=content" title="__MSG__SHOW_MORE__">
>>>>>>> cfc912a7
                    <button type="button" id="featuredcontent_show_more" class="s3d-button s3d-button-link-2-state">
                        <span class="s3d-button-inner s3d-button-link-2-state-inner">__MSG__SHOW_MORE__</span>
                    </button>
                <a/>
            </div>
<<<<<<< HEAD
        {else}
            <div id="featuredcontent_category_content_container"></div>
=======
>>>>>>> cfc912a7
        {/if}
    {else}
        {if sakai_global.category}
            <div id="featuredcontent_category_content_container">
                <div class="s3d-contentpage-title"><a href="/dev/search2.html#l=content&q=${category}" title="__MSG__VIEW_ALL_CONTENT__" class="s3d-bold s3d-regular-links">__MSG__CONTENT__</a> (<a href="/dev/search2.html#l=content&q=${category}" title="__MSG__VIEW_ALL_CONTENT__" class="s3d-bold s3d-regular-links">0</a>)</div>
                <span class="featuredcontent_no_content">__MSG__NO_FEATURED_CONTENT__</span>
                <div id="featuredcontent_category_content_footer"></div>
            </div>
        {else}
            __MSG__NO_FEATURED_CONTENT__
        {/if}
    {/if}
    {if !sakai_global.category}
        <div id="featuredcontent_footer" class="fl-push"></div>
    {/if}
--></div>

<div id="featuredcontent_category_content_template"><!--
    <div class="s3d-contentpage-title"><a href="/dev/search2.html#l=content&q=${category}" title="__MSG__VIEW_ALL_CONTENT__" class="s3d-bold s3d-regular-links">__MSG__CONTENT__</a> (<a href="/dev/search2.html#l=content&q=${category}" title="__MSG__VIEW_ALL_CONTENT__" class="s3d-bold s3d-regular-links">${total}</a>)</div>
    {for small in data}
        <div class="featuredcontent_content featuredcontent_content_small">
            <div class="featuredcontent_content_actions">
                <div class="featuredcontent_content_actions_share share_trigger_click" data-entityid="${small["jcr:name"]}"></div>
                {if !sakai.data.me.user.anon}
                    <div class="featuredcontent_content_actions_addtolibrary savecontent_trigger" data-entityid="${small["jcr:name"]}"></div>
                {/if}
                <div class="personinfo_trigger_click featuredcontent_content_actions_authorinfo" data-userid="${small["sakai:pool-content-created-for"]}"></div>
            </div>
            {if small.image}
                <img src="/p/${small["jcr:name"]}" class="featuredcontent_thumbnail_image"/>
            {else}
                <img src="${sakai.api.Content.getMimeTypeData(small["_mimeType"]).URL}" class="featuredcontent_thumbnail_image"/>
            {/if}
            <a href="/content#content_path=/p/${small["jcr:name"]}" title="${small["sakai:pooled-content-file-name"]}" class="s3d-bold s3d-regular-links featuredcontent_content_title">${sakai.api.Util.applyThreeDots(small["sakai:pooled-content-file-name"], 90)}</a>
            <span class="featuredcontent_content_category_description"><span class="featuredcontent_content_usedin_icon featuredcontent_content_icon"></span>__MSG__USED_IN__ ${small.usedin} {if small.usedin == 1} __MSG__PLACE__{else} __MSG__PLACES__{/if}</span>
            {if small.commentcount}<span class="featuredcontent_content_category_description"><span class="featuredcontent_content_comments_icon featuredcontent_content_icon"></span><a href="/content#content_path=/p/${small["jcr:name"]}" title="${small.commentcount} {if small.commentcount == 1} __MSG__COMMENT__{else} __MSG__COMMENTS__{/if}" class="s3d-bold s3d-regular-links">${small.commentcount} {if small.commentcount == 1} __MSG__COMMENT__{else} __MSG__COMMENTS__{/if}</a></span>{/if}
        </div>
        {if small_index == 2 && data.length > 3}
            <hr class="s3d-split-line fl-push ">
        {/if}
    {/for}
    <hr class="fl-push fl-hidden"/>
    <div id="featuredcontent_category_content_footer"></div>
--></div>

<!-- JAVASCRIPT -->
<script type="text/javascript" src="/devwidgets/featuredcontent/javascript/featuredcontent.js"></script><|MERGE_RESOLUTION|>--- conflicted
+++ resolved
@@ -1,14 +1,9 @@
 <!-- CSS -->
 <link rel="stylesheet" type="text/css" href="/devwidgets/featuredcontent/css/featuredcontent.css" />
 
-<<<<<<< HEAD
-<div class="featuredcontent_widget" style="display:none;">
-    <div id="featuredcontent_content_container"><!----></div>
-=======
 <div class="featuredcontent_widget">
     <div id="featuredcontent_content_container"><!----></div>
     <div id="featuredcontent_category_content_container"><!----></div>
->>>>>>> cfc912a7
 </div>
 
 <div id="featuredcontent_content_template"><!--
@@ -94,21 +89,12 @@
         {/for}
         {if !sakai_global.category}
             <div id="featuredcontent_show_more_container">
-<<<<<<< HEAD
                 <a href="/dev/allcategories.html" title="__MSG__SHOW_MORE__">
-=======
-                <a href="/search#l=content" title="__MSG__SHOW_MORE__">
->>>>>>> cfc912a7
                     <button type="button" id="featuredcontent_show_more" class="s3d-button s3d-button-link-2-state">
                         <span class="s3d-button-inner s3d-button-link-2-state-inner">__MSG__SHOW_MORE__</span>
                     </button>
                 <a/>
             </div>
-<<<<<<< HEAD
-        {else}
-            <div id="featuredcontent_category_content_container"></div>
-=======
->>>>>>> cfc912a7
         {/if}
     {else}
         {if sakai_global.category}
