--- conflicted
+++ resolved
@@ -84,10 +84,9 @@
                 </div>
             {/if}
         {/for}
-<<<<<<< HEAD
         {if !sakai_global.category}
             <div id="featuredcontent_show_more_container">
-                <a href="/search#l=content" title="__MSG__SHOW_MORE__">
+                <a href="/dev/allcategories.html" title="__MSG__SHOW_MORE__">
                     <button type="button" id="featuredcontent_show_more" class="s3d-button s3d-button-link-2-state">
                         <span class="s3d-button-inner s3d-button-link-2-state-inner">__MSG__SHOW_MORE__</span>
                     </button>
@@ -96,15 +95,6 @@
         {else}
             <div id="featuredcontent_category_content_container"></div>
         {/if}
-=======
-        <div id="featuredcontent_show_more_container">
-            <a href="/dev/allcategories.html" title="__MSG__SHOW_MORE__">
-                <button type="button" id="featuredcontent_show_more" class="s3d-button s3d-button-link-2-state">
-                    <span class="s3d-button-inner s3d-button-link-2-state-inner">__MSG__SHOW_MORE__</span>
-                </button>
-            <a/>
-        </div>
->>>>>>> 72bd6fa2
     {else}
         __MSG__NO_FEATURED_CONTENT__
     {/if}
