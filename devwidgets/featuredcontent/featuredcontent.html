--- conflicted
+++ resolved
@@ -25,7 +25,7 @@
                             {/if}
                             <div class="personinfo_trigger_click featuredcontent_content_actions_authorinfo" data-userid="${small["sakai:pool-content-created-for"]}"></div>
                         </div>
-                        <a href="/contentp=${small["jcr:name"]}/${small["sakai:pooled-content-file-name"]}" title="${small["sakai:pooled-content-file-name"]}" class="s3d-bold s3d-regular-links featuredcontent_content_title">${sakai.api.Util.applyThreeDots(small["sakai:pooled-content-file-name"], 50)}</a>
+                        <a href="/content#p=${small["jcr:name"]}/${small["sakai:pooled-content-file-name"]}" title="${small["sakai:pooled-content-file-name"]}" class="s3d-bold s3d-regular-links featuredcontent_content_title">${sakai.api.Util.applyThreeDots(small["sakai:pooled-content-file-name"], 50)}</a>
                         {if small["sakai:tags"]}
                             <span class="featuredcontent_content_tags">
                                 {for tag in small["sakai:tags"]}
@@ -65,11 +65,7 @@
                         <img src="${sakai.api.Content.getMimeTypeData(item["_mimeType"]).URL}" class="featuredcontent_thumbnail_image"/>
                     {/if}
                     {if item.mode == "large"} {if sakai_global.category} {var size = 190} {else} {var size = 125} {/if} {else} {var size = 50} {/if}
-<<<<<<< HEAD
-                    <a href="/content#p=${item["jcr:name"]}/${item["sakai:pooled-content-file-name"]}" title="${item["sakai:pooled-content-file-name"]}" class="s3d-bold s3d-regular-links featuredcontent_content_title">${sakai.api.Util.applyThreeDots(item["sakai:pooled-content-file-name"], size)}</a>
-=======
                     <a href="/content#content_path=/p/${item["jcr:name"]}" title="${item["sakai:pooled-content-file-name"]}" class="s3d-bold s3d-regular-links featuredcontent_content_title">${sakai.api.Util.applyThreeDots(item["sakai:pooled-content-file-name"], size)}</a>
->>>>>>> ea8800a2
                     {if item["sakai:description"] && item.mode != "small"}
                         {if item.mode == "large"} {if sakai_global.category} {var size = 1000} {else} {var size = 500} {/if} {else} {var size = 125} {/if}
                         <span class="featuredcontent_content_description">${sakai.api.Util.applyThreeDots(item["sakai:description"], size)}</span>
