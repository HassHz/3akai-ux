--- conflicted
+++ resolved
@@ -3,16 +3,11 @@
     "i18n": {
         "default": {
             "bundle": "/devwidgets/uploadcontent/bundles/default.properties",
-<<<<<<< HEAD
-            "name": "Upload content",
-            "description": "Upload content to Sakai OAE"
+            "description": "Upload content to Sakai OAE",
+            "name": "Upload content"
         },
         "fr_FR": {
             "bundle": "/devwidgets/uploadcontent/bundles/fr_FR.properties"
-=======
-            "description": "Upload content to Sakai OAE",
-            "name": "Upload content"
->>>>>>> ae332db3
         }
     },
     "id": "uploadcontent",
