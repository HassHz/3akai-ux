{
    "enabled": false,
    "hasSettings": true,
    "i18n": {
        "default": {
<<<<<<< HEAD
            "bundle":     "/devwidgets/featuredworlds/bundles/default.properties",
            "name":       "Featured worlds widget",
            "description":"Featured worlds widget"
        },
        "fr_FR": {
            "bundle":     "/devwidgets/featuredworlds/bundles/fr_FR.properties"
=======
            "bundle": "/devwidgets/featuredworlds/bundles/default.properties",
            "description": "Featured worlds widget",
            "name": "Featured worlds widget"
>>>>>>> ae332db3
        }
    },
    "id": "featuredworlds",
    "personalportal": false,
    "type": "sakai",
    "url": "/devwidgets/featuredworlds/featuredworlds.html"
}<|MERGE_RESOLUTION|>--- conflicted
+++ resolved
@@ -3,18 +3,12 @@
     "hasSettings": true,
     "i18n": {
         "default": {
-<<<<<<< HEAD
-            "bundle":     "/devwidgets/featuredworlds/bundles/default.properties",
-            "name":       "Featured worlds widget",
-            "description":"Featured worlds widget"
-        },
-        "fr_FR": {
-            "bundle":     "/devwidgets/featuredworlds/bundles/fr_FR.properties"
-=======
             "bundle": "/devwidgets/featuredworlds/bundles/default.properties",
             "description": "Featured worlds widget",
             "name": "Featured worlds widget"
->>>>>>> ae332db3
+        },
+        "fr_FR": {
+            "bundle": "/devwidgets/featuredworlds/bundles/fr_FR.properties"
         }
     },
     "id": "featuredworlds",
