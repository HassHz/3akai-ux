/*
 * Licensed to the Sakai Foundation (SF) under one
 * or more contributor license agreements. See the NOTICE file
 * distributed with this work for additional information
 * regarding copyright ownership. The SF licenses this file
 * to you under the Apache License, Version 2.0 (the
 * "License"); you may not use this file except in compliance
 * with the License. You may obtain a copy of the License at
 *
 *     http://www.apache.org/licenses/LICENSE-2.0
 *
 * Unless required by applicable law or agreed to in writing,
 * software distributed under the License is distributed on an
 * "AS IS" BASIS, WITHOUT WARRANTIES OR CONDITIONS OF ANY
 * KIND, either express or implied. See the License for the
 * specific language governing permissions and limitations under the License.
 */
// load the master sakai object to access all Sakai OAE API methods
require(['jquery', 'sakai/sakai.api.core'], function($, sakai) {

    /**
     * @name sakai_global.featuredworlds
     *
     * @class featuredworlds
     *
     * @version 0.0.1
     * @param {String} tuid Unique id of the widget
     * @param {Boolean} showSettings Show the settings of the widget or not
     */
    sakai_global.featuredworlds = function(tuid, showSettings, pageData) {

        var $rootel = $('#'+tuid);

        // Containers
        var $featuredworldsContainer = $('#featuredworlds_container', $rootel);
        var featuredworldsWorldsContentContainer = '#featuredworlds_worlds_content_container';

        // Templates
        var featuredworldsTemplate = 'featuredworlds_template';
        var featuredworldsWorldsContentTemplate = 'featuredworlds_worlds_content_template';

        // Classes
        var featuredworldsWorldsContent = 'featuredworlds_worlds_content_';

        var tabs = [];
        var world = '';

        var renderWorlds = function(data) {
            $(featuredworldsWorldsContentContainer, $rootel).html(sakai.api.Util.TemplateRenderer(featuredworldsWorldsContentTemplate, {
                'data': data,
                'tabs': tabs,
                'sakai':sakai
            }));
        };

        var renderWorldTabs = function(data) {
            $featuredworldsContainer.html(sakai.api.Util.TemplateRenderer(featuredworldsTemplate, {
                'tabs': tabs,
                'category':pageData.category,
                'title': pageData.title,
                'data': data
            }));
            for (var d in data) {
                if (data.hasOwnProperty(d) && data[d].total > data[d].results.length) {
                    $('#featuredworlds_showall_' + d, $rootel).show();
                }
            }
        };

        renderWidget = function(success, data) {
            if (success) {
                var worldData = {};
                $(tabs).each(function(i, tab) {
                    worldData[tab.id] = $.parseJSON(data.results[i].body);
                });
                renderWorldTabs(worldData);
                renderWorlds(worldData);
            }
        };

        var fetchWorldData = function(worldId, worldTitle) {
            var requests = [];
            $(tabs).each(function(i, tab) {
                requests.push({
                    'url': '/var/search/bytag.json',
                    'method': 'GET',
                    'parameters': {
                        page: 0,
                        items: 3,
                        tag: 'directory/' + pageData.category.replace('-', '/'),
                        category: tab.id,
                        type: 'g'
                    }
                });
            });
            sakai.api.Server.batch(requests, renderWidget);
        };

        var constructWorlds = function(success, templates) {
            if (success) {
                $.each(templates, function(index, item) {
                    tabs.push({
                        id: item.id,
                        title: sakai.api.i18n.getValueForKey(item.titlePlural)
                    });
                });
                fetchWorldData();
            } else {
                debug.error('Could not get the group templates');
            }
        };

<<<<<<< HEAD
        var addBinding = function() {
            $rootel.on('click', '.featuredworlds_tab', function() {
                if (!$(this).hasClass('featuredworlds_tab_selected')) {
                    var worldId = $(this).data('sakai-worldid');
                    $('.featuredworlds_content_container', $rootel).hide();
                    $('#featuredworlds_' + worldId, $rootel).show();
                    $('.featuredworlds_tab_selected', $rootel).removeClass('featuredworlds_tab_selected');
                    $(this).addClass('featuredworlds_tab_selected');
=======
        var addBinding = function(){
            $(".featuredworlds_tab", $rootel).live("click", function(){
                if(!$(this).hasClass("featuredworlds_tab_selected")){
                    var worldId = $(this).attr('data-sakai-worldid');
                    $(".featuredworlds_content_container", $rootel).hide();
                    $("#featuredworlds_" + worldId, $rootel).show();
                    $(".featuredworlds_tab_selected", $rootel).removeClass("featuredworlds_tab_selected");
                    $(this).addClass("featuredworlds_tab_selected");
>>>>>>> 3036cf77
                }
            });
        };

        var doInit = function() {
            addBinding();
            sakai.api.Util.getTemplates(constructWorlds);
        };

        doInit();

    };

    sakai.api.Widgets.widgetLoader.informOnLoad('featuredworlds');
});<|MERGE_RESOLUTION|>--- conflicted
+++ resolved
@@ -110,25 +110,14 @@
             }
         };
 
-<<<<<<< HEAD
         var addBinding = function() {
             $rootel.on('click', '.featuredworlds_tab', function() {
                 if (!$(this).hasClass('featuredworlds_tab_selected')) {
-                    var worldId = $(this).data('sakai-worldid');
+                    var worldId = $(this).attr('data-sakai-worldid');
                     $('.featuredworlds_content_container', $rootel).hide();
                     $('#featuredworlds_' + worldId, $rootel).show();
                     $('.featuredworlds_tab_selected', $rootel).removeClass('featuredworlds_tab_selected');
                     $(this).addClass('featuredworlds_tab_selected');
-=======
-        var addBinding = function(){
-            $(".featuredworlds_tab", $rootel).live("click", function(){
-                if(!$(this).hasClass("featuredworlds_tab_selected")){
-                    var worldId = $(this).attr('data-sakai-worldid');
-                    $(".featuredworlds_content_container", $rootel).hide();
-                    $("#featuredworlds_" + worldId, $rootel).show();
-                    $(".featuredworlds_tab_selected", $rootel).removeClass("featuredworlds_tab_selected");
-                    $(this).addClass("featuredworlds_tab_selected");
->>>>>>> 3036cf77
                 }
             });
         };
