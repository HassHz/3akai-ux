<!-- CSS -->
<link rel="stylesheet" type="text/css" href="/devwidgets/inserterbar/css/inserterbar.css" />

<div id="inserterbar_widget_container">
    <div id="inserterbar_widget" class="sakaiSkin">
        <!-- <div id="inserterbar_grabber" class="fl-force-left"></div> -->
        <div class="fl-force-left">
            <div id="inserterbar_view_container">
                <div class="inserterbar_widget_container fl-force-left">
                    <ul>
<<<<<<< HEAD
                        <li><button id="inserterbar_action_add_page" class="s3d-link-button inserterbar_action_link">Add page</button></li>
=======
                        <li><a class="s3d-regular-link s3d-link-button inserterbar_action_link" title="__MSG__ADD_PAGE__" href="#" tabindex="0">__MSG__ADD_PAGE__</a></li>
>>>>>>> f67a121e
                    </ul>
                </div>
                 <div class="inserterbar_widget_container fl-force-left">
                    <ul>
                        <li><a id="inserterbar_action_revision_history" title="__MSG__PAGE_REVISIONS__" class="s3d-regular-link s3d-link-button inserterbar_action_link" href="#" tabindex="0">__MSG__PAGE_REVISIONS__</a></li>
                    </ul>
                </div>
                <div class="inserterbar_widget_container fl-force-left">
                    <ul>
                        <li><a id="inserterbar_action_edit_page" title="__MSG__EDIT_PAGE__" class="s3d-regular-link s3d-link-button inserterbar_action_link" href="#" tabindex="0">__MSG__EDIT_PAGE__</a></li>
                    </ul>
                </div>
            </div>
            <div id="inserterbar_default_widgets_container" style="display: none;">
                <div class="inserterbar_label fl-force-left" style="display:none;">
                    <div class="inserterbar_arrow_right fl-force-right"></div>__MSG__FORMAT__
                </div>
                <div class="inserterbar_widget_container fl-force-left">
                    <ul>
                        <li><a href="#" tabindex="0" class="inserterbar_widget_draggable inserterbar_text_widget inserterbar_standard_icon" data-element-type="htmlblock" title="Insert text block"></a></li>
                        <li><a href="#" tabindex="0" class="inserterbar_widget_draggable inserterbar_title_widget inserterbar_standard_icon" data-element-type="pagetitle" title="Insert title"></a></li>
                    </ul>
                </div>
                <div class="inserterbar_widget_container fl-force-left">
                    <ul>
                        <li><a href="#" tabindex="0" class="inserterbar_widget_draggable inserterbar_image_widget inserterbar_standard_icon" data-element-type="embedcontent" title="Insert image"></a></li>
                        <li><a href="#" tabindex="0" class="inserterbar_widget_draggable inserterbar_video_widget inserterbar_standard_icon" data-element-type="embedcontent" title="Insert video"></a></li>
                        <li><a href="#" tabindex="0" class="inserterbar_widget_draggable inserterbar_link_widget inserterbar_standard_icon" data-element-type="embedcontent" title="Insert web page"></a></li>
                        <li><a href="#" tabindex="0" class="inserterbar_widget_draggable inserterbar_filelist_widget inserterbar_standard_icon" data-element-type="embedcontent" title="Insert file list"></a></li>
                    </ul>
                </div>
                <div class="inserterbar_widget_container fl-force-left">
                    <ul>
                        <li><a href="#" tabindex="0" class="inserterbar_widget_draggable inserterbar_discussion_widget inserterbar_standard_icon" data-element-type="discussion" title="Insert discussion forum"></a></li>
                        <li><a href="#" tabindex="0" class="inserterbar_widget_draggable inserterbar_comments_widget inserterbar_standard_icon" data-element-type="comments" title="Insert comment stream"></a></li>
                        <li><a href="#" tabindex="0" class="inserterbar_widget_draggable inserterbar_googlemaps_widget inserterbar_standard_icon" data-element-type="googlemaps" title="Insert map"></a></li>
                    </ul>
                </div>
                <div class="inserterbar_widget_container fl-force-left">
                    <ul>
                        <li><a href="#" tabindex="0" id="inserterbar_cancel_edit_page" title="__MSG__CANCEL__" class="s3d-link-button inserterbar_action_link">__MSG__CANCEL__</a></li>
                        <li><a href="#" tabindex="0" id="inserterbar_save_edit_page" title="__MSG__SAVE_CHANGES__" class="s3d-link-button inserterbar_action_link">__MSG__SAVE_CHANGES__</a></li>
                    </ul>
                </div>
                <div class="inserterbar_label fl-force-left">
                    <button type="button" id="inserterbar_more_widgets" class="s3d-link-button" title="View more widgets">
                        <div class="inserterbar_expand_widget inserterbar_standard_icon fl-force-right"></div>
                    </button>
                </div>
            </div>
            <div id="inserterbar_more_widgets_container" style="display:none;">
                <div class="inserterbar_widget_container fl-force-left">
                    <div id="inserterbar_carousel_right" class="inserterbar_carousel_arrow fl-force-right"></div>
                    <div id="inserterbar_carousel_left" class="inserterbar_carousel_arrow fl-force-left"></div>
                    <div class="s3d-outer-shadow-container jcarousel-skin-tango">
                        <ul id="inserterbar_dynamic_widget_list"><!----></ul>
                    </div>
                </div>
                <hr class="fl-push fl-hidden"/>
            </div>
        </div>
        <div id="inserterbar_tinymce_container" class="inserterbar_widget_container fl-push" style="display:none;"></div>
        <hr class="fl-push fl-hidden"/>
    </div>
</div>

<div id="inserterbar_dynamic_widget_list_template"><!--
{macro insertWidget(widget)}
    <a href="#" class="inserterbar_carousel_item inserterbar_widget_draggable" data-element-type="${widget.id}" title="${widget.id}" tabindex="0">
        <img src="${widget.img}" alt="${widget.id}" class="s3d-icon-25 fl-force-left"/>
        <span class="s3d-regular-links s3d-bold">${widget.id}</span>
        <hr class="fl-push fl-hidden"/>
    </a>
{/macro}

{for widget in goodies.items}
    {if !(widget_index % 2)}
        <li>
    {/if}
        ${insertWidget(widget)}
    {if !widget_index % 2}
        <li>
    {/if}
{/for}
--></div>

<!-- JAVASCRIPT -->
<script type="text/javascript" src="/devwidgets/inserterbar/javascript/inserterbar.js"></script><|MERGE_RESOLUTION|>--- conflicted
+++ resolved
@@ -8,11 +8,7 @@
             <div id="inserterbar_view_container">
                 <div class="inserterbar_widget_container fl-force-left">
                     <ul>
-<<<<<<< HEAD
-                        <li><button id="inserterbar_action_add_page" class="s3d-link-button inserterbar_action_link">Add page</button></li>
-=======
-                        <li><a class="s3d-regular-link s3d-link-button inserterbar_action_link" title="__MSG__ADD_PAGE__" href="#" tabindex="0">__MSG__ADD_PAGE__</a></li>
->>>>>>> f67a121e
+                        <li><a id="inserterbar_action_add_page" class="s3d-regular-link s3d-link-button inserterbar_action_link" title="__MSG__ADD_PAGE__" href="#" tabindex="0">__MSG__ADD_PAGE__</a></li>
                     </ul>
                 </div>
                  <div class="inserterbar_widget_container fl-force-left">
