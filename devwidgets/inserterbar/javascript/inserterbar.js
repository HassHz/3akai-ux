/*
 * Licensed to the Sakai Foundation (SF) under one
 * or more contributor license agreements. See the NOTICE file
 * distributed with this work for additional information
 * regarding copyright ownership. The SF licenses this file
 * to you under the Apache License, Version 2.0 (the
 * "License"); you may not use this file except in compliance
 * with the License. You may obtain a copy of the License at
 *
 *     http://www.apache.org/licenses/LICENSE-2.0
 *
 * Unless required by applicable law or agreed to in writing,
 * software distributed under the License is distributed on an
 * "AS IS" BASIS, WITHOUT WARRANTIES OR CONDITIONS OF ANY
 * KIND, either express or implied. See the License for the
 * specific language governing permissions and limitations under the License.
 */

// load the master sakai object to access all Sakai OAE API methods
require(['jquery', 'sakai/sakai.api.core'], function($, sakai) {

    /**
     * @name sakai_global.inserterbar
     *
     * @class inserterbar
     *
     * @description
     * The inserter bar enables users to drag and drop widgets/labels/paragraphs,...
     * on the content authoring pages.
     *
     * @version 0.0.1
     * @param {String} tuid Unique id of the widget
     * @param {Boolean} showSettings Show the settings of the widget or not
     */
    sakai_global.inserterbar = function (tuid, showSettings) {


        /////////////////////////////
        // Configuration variables //
        /////////////////////////////

        var $rootel = $('#' + tuid);

        // Containers
        var $contentauthoringWidget = $('#contentauthoring_widget');
        var $inserterbarWidget = $('#inserterbar_widget', $rootel);
        var $inserterbarMoreWidgets = $('#inserterbar_more_widgets', $rootel);
        var $inserterbarDynamicWidgetList = $('#inserterbar_dynamic_widget_list', $rootel);
        var $inserterbarWidgetContainer = $('#inserterbar_widget_container', $rootel);

        // Templates
        var inserterbarDynamicWidgetListTemplate = 'inserterbar_dynamic_widget_list_template';

        // Elements
        var $inserterbarCarouselLeft = $('#inserterbar_carousel_left', $rootel);
        var $inserterbarCarouselRight = $('#inserterbar_carousel_right', $rootel);
        var $inserterbarMoreWidgetsContainer = $('#inserterbar_more_widgets_container', $rootel);


        ///////////////////////
        // Utility Functions //
        ///////////////////////

        /**
         * Animates the widget in place when the width changes
         * @param width {int} The width of the widget to take into account while animating
         */
        var editPosition = function(width) {
            $inserterbarWidget.css('left', $('.s3d-page-header,.s3d-page-noheader').position().left + $('.s3d-page-header').width() - $inserterbarWidget.width() - 12);
        };

        /**
         * Shows/Hides more widgets that can be inserted into the page
         */
        var showHideMoreWidgets = function() {
            $(this).children('span').toggle();
            $('#inserterbar_more_widgets_container', $rootel).toggle();
            editPosition();
        };

        /**
         * Renders more widgets that can be inserted into the page
         */
        var renderWidgets = function() {
            // Vars for media and goodies
            var media = {
                'items': []
            };
            var goodies = {
                'items': []
            };

            // Fill in media and goodies
            for (var i in sakai.widgets) {
                if (sakai.widgets.hasOwnProperty(i) && i) {
                    var widget = sakai.widgets[i];
                    if (widget['sakaidocs'] && widget.showinmedia) {
                        media.items.push(widget);
                    }
                    if (widget['sakaidocs'] && widget.showinsakaigoodies) {
                        goodies.items.push(widget);
                    }
                }
            }

            sakai.api.Util.TemplateRenderer(inserterbarDynamicWidgetListTemplate, {
                'sakai': sakai,
                'media': media,
                'goodies': goodies
            }, $inserterbarDynamicWidgetList);

            if (goodies.items.length > 8) {
                setupCarousel();
            } else {
                $('#inserterbar_more_widgets_container', $rootel).hide();
                $('#inserterbar_carousel_left', $rootel).addClass('disabled');
                $('#inserterbar_carousel_right', $rootel).addClass('disabled');
            }

            setupSortables();
            editPosition();
        };


        ////////////////////
        // Initialization //
        ////////////////////

        /**
         * Sets the widgets up as sortables so they can be dragged into the page
         */
        var setupSortables = function() {
<<<<<<< HEAD
            $('#inserterbar_widget .inserterbar_widget_draggable', $rootel).draggable({
=======
            $( '#inserterbar_widget .inserterbar_widget_draggable', $rootel ).draggable({
>>>>>>> 3d5d97f1
                connectToSortable: '.contentauthoring_cell_content',
                helper: 'clone',
                revert: 'invalid',
                opacity: 0.4,
                start: function() {
                    $(window).trigger("start.drag.sakai");
                    sakai.api.Util.Draggable.setIFrameFix();
                },
                stop: function() {
                    $(window).trigger("stop.drag.sakai");
                    sakai.api.Util.Draggable.removeIFrameFix();
                }
            });
        };

        /**
         * Adds binding to the carousel that contains more widgets
         * @param carousel {Object} Carousel object (jcarousel)
         */
        var carouselBinding = function(carousel) {
            $inserterbarCarouselLeft.live('click',function() {
                carousel.prev();
            });
            $inserterbarCarouselRight.live('click',function() {
                carousel.next();
            });
        };

        /**
         * Sets up the carousel that contains more widgets
         */
        var setupCarousel = function() {
            $('#inserterbar_more_widgets_container .s3d-outer-shadow-container', $rootel).jcarousel({
                animation: 'slow',
                easing: 'swing',
                scroll: 4,
                itemFirstInCallback: carouselBinding,
                itemFallbackDimension: 4
            });

            $inserterbarMoreWidgetsContainer.hide();
        };

        /**
         * Handles the edit context of the widget by showing the widgets that are available
         */
        var handleEditContentAuthoring = function() {
            $('#inserterbar_view_container', $rootel).hide();
            $('#inserterbar_default_widgets_container', $rootel).show();
            $inserterbarWidget.css('left', 0);
            editPosition();
        };

        /**
         * Handles the completion of the content authoring render functions
         * @param ev {Object} Event object sent out by the content authoring widget on completion of rendering the widget
         */
        var handleContentAuthoringRendered = function(ev) {
            $('#inserterbar_more_widgets_container:visible', $rootel).hide();
            $('#inserterbar_tinymce_container', $rootel).hide();
            $('#inserterbar_default_widgets_container').hide();
            $('#inserterbar_view_container', $rootel).show();
            editPosition();
        };

        /**
         * Handles the window's scroll event by repositioning the widget if necessary
         * @param ev {Object} Event object sent out by the scroll event
         */
        var handleWindowScroll = function(ev) {
            var top = $inserterbarWidgetContainer.position().top;
            var scroll = $.browser.msie ? $('html').scrollTop() : $(window).scrollTop();
            if (scroll > top) {
                if (scroll >= ($contentauthoringWidget.height() + $contentauthoringWidget.position().top -
                              ($inserterbarWidget.height() / 2))) {
                    $('.sakaiSkin[role="listbox"]').css('position', 'absolute');
                    $inserterbarWidget.css('position', 'absolute');
                } else {
                    var left = $inserterbarWidget.position();
                    $('.sakaiSkin[role="listbox"]').css('position', 'fixed');
                    $inserterbarWidget.css('position', 'fixed');
                    $inserterbarWidget.css('top', '0px');
                    $inserterbarWidget.css('left', left + 'px');
                }
            } else {
                $('.sakaiSkin[role="listbox"]').css('position', 'absolute');
                $inserterbarWidget.css('position', 'absolute');
                $inserterbarWidget.css('top', top + 'px');
            }
        };

        /**
        * Handles the window's resize event by repositioning the widget
        * @param ev {Object} Event object sent out by the resize event
        */
        var handleWindowResize = function(ev) {
            var left = $contentauthoringWidget.position().left +
                       $contentauthoringWidget.width() - $inserterbarWidget.width() + 8;
            $inserterbarWidget.css('left', left + 'px');
        };

        /**
         * Adds bindings to the widget elements
         */
        var addBinding = function() {
            $inserterbarMoreWidgets.click(showHideMoreWidgets);
            $(window).on('edit.contentauthoring.sakai', handleEditContentAuthoring);
            $(window).on('render.contentauthoring.sakai', handleContentAuthoringRendered);
            $(window).on('scroll', handleWindowScroll);
            $(window).on('resize', handleWindowResize);
        };

        /**
         * Initializes the widget
         */
        var doInit = function() {
            var top = 130;
            if (sakai.config.enableBranding) {
                top = top + $('.branding_widget').height();
            }
            $inserterbarWidget.css({
                'left': $('.s3d-page-header,.s3d-page-noheader').position().left +
                        $('.s3d-page-header').width() - $inserterbarWidget.width() - 12,
                'top': top
            });
            addBinding();
            renderWidgets();
        };

        doInit();

    };

    sakai.api.Widgets.widgetLoader.informOnLoad('inserterbar');
});<|MERGE_RESOLUTION|>--- conflicted
+++ resolved
@@ -130,11 +130,7 @@
          * Sets the widgets up as sortables so they can be dragged into the page
          */
         var setupSortables = function() {
-<<<<<<< HEAD
             $('#inserterbar_widget .inserterbar_widget_draggable', $rootel).draggable({
-=======
-            $( '#inserterbar_widget .inserterbar_widget_draggable', $rootel ).draggable({
->>>>>>> 3d5d97f1
                 connectToSortable: '.contentauthoring_cell_content',
                 helper: 'clone',
                 revert: 'invalid',
