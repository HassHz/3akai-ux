--- conflicted
+++ resolved
@@ -4,16 +4,11 @@
     "i18n": {
         "default": {
             "bundle": "/devwidgets/listpeopleinnode/bundles/default.properties",
-<<<<<<< HEAD
-            "name": "listpeopleinnode",
-            "description": "Browsing people in this node of the directory"
+            "description": "Browsing people in this node of the directory",
+            "name": "listpeopleinnode"
         },
         "fr_FR": {
             "bundle": "/devwidgets/listpeopleinnode/bundles/fr_FR.properties"
-=======
-            "description": "Browsing people in this node of the directory",
-            "name": "listpeopleinnode"
->>>>>>> ae332db3
         }
     },
     "id": "listpeopleinnode",
