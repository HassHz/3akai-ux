/*
 * Licensed to the Sakai Foundation (SF) under one
 * or more contributor license agreements. See the NOTICE file
 * distributed with this work for additional information
 * regarding copyright ownership. The SF licenses this file
 * to you under the Apache License, Version 2.0 (the
 * "License"); you may not use this file except in compliance
 * with the License. You may obtain a copy of the License at
 *
 *     http://www.apache.org/licenses/LICENSE-2.0
 *
 * Unless required by applicable law or agreed to in writing,
 * software distributed under the License is distributed on an
 * "AS IS" BASIS, WITHOUT WARRANTIES OR CONDITIONS OF ANY
 * KIND, either express or implied. See the License for the
 * specific language governing permissions and limitations under the License.
 */

/*
 * Dependencies
 *
 * /dev/lib/misc/trimpath.template.js (TrimpathTemplates)
 * /dev/lib/jquery/plugins/jquery.threedots.js (ThreeDots)
 */

require(['jquery', 'sakai/sakai.api.core'], function($, sakai) {

    /**
     * @name sakai_global.recentcontactsnew
     *
     * @class recentcontactsnew
     *
     * @description
     * The 'recentcontactsnew' widget shows the most recent contact,
     * including its latest content and connection.
     *
     * @version 0.0.1
     * @param {String} tuid Unique id of the widget
     * @param {Boolean} showSettings Show the settings of the widget or not
     */
    sakai_global.recentcontactsnew = function(tuid, showSettings) {

        /////////////////////////////
        // Configuration variables //
        /////////////////////////////

        // DOM identifiers
        var rootel = $('#' + tuid);
        var recentcontactsnewItemTemplate = '#recentcontactsnew_item_template';
        var recentcontactsnewItem = '.recentcontactsnew_item';

        ///////////////////////
        // Utility functions //
        ///////////////////////

        /**
         * Parses an individual JSON search result to be displayed in recentcontactsnew.html
         *
         * @param {Object} result - individual result object from JSON data feed
         * @return {Object} object containing item.name, item.path, item.type (mimetype)
         *   and item.type_img_url (URL for mimetype icon) for the given result
         */
        var parseDataResult = function(result) {
            // initialize parsed item with default values
            var item = {
                name: result['sakai:pooled-content-file-name'],
                commentCount: sakai.api.Content.getCommentCount(result),
                placeCount: sakai.api.Content.getPlaceCount(result),
                path: '/p/' + result['_path'],
                type: sakai.api.i18n.getValueForKey(sakai.config.MimeTypes.other.description),
                type_img_url: sakai.config.MimeTypes.other.URL,
                thumbnail: sakai.api.Content.getThumbnail(result),
                size: '',
                _mimeType: sakai.api.Content.getMimeType(result),
                '_mimeType/page1-small': result['_mimeType/page1-small'],
                '_path': result['_path'],
                canShare: sakai.api.Content.canCurrentUserShareContent(result)
            };
            // set the mimetype and corresponding image
            if (item._mimeType && sakai.config.MimeTypes[item._mimeType]) {
                // we have a recognized file type - set the description and img URL
                item.type = sakai.api.i18n.getValueForKey(sakai.config.MimeTypes[item._mimeType].description);
                item.type_img_url = sakai.config.MimeTypes[item._mimeType].URL;
            }

<<<<<<< HEAD
            item.nameShort = sakai.api.Util.applyThreeDots(item.name, $(".mycreatecontent_widget .s3d-widget-createcontent").width() - 80, {max_rows: 1,whole_word: false}, "s3d-bold");
=======
            item.name = sakai.api.Util.applyThreeDots(item.name, $('.mycreatecontent_widget .s3d-widget-createcontent').width() - 80, {max_rows: 1,whole_word: false}, 's3d-bold');
>>>>>>> 0d3af6f8

            // set the file size
            if (result.hasOwnProperty('_length') && result['_length']) {
                item.size = '(' + sakai.api.Util.convertToHumanReadableFileSize(result['_length']) + ')';
            }

            return item;
        };

        /**
         * Callback function to sort contacts
         */
        var sortContacts = function(a, b) {
            return a.details._lastModified > b.details._lastModified ? -1 : 1;
        };

        /**
         * Gets a contact and displays info
         * @param {Object} data - contact data
         */
        var handleRecentContactsData = function(data) {
            if (data && data.length > 0) {
                $('#recentcontactsnew_no_results_container').hide();
                var contactArray = [];
                for (var i in data) {
                    if (data.hasOwnProperty(i) && data[i].details && data[i].details['sakai:state'] === 'ACCEPTED') {
                        contactArray.push(data[i]);
                    }
                }
                // sort contacts to get the most recent
                contactArray.sort(sortContacts);
                if (contactArray.length > 0) {
                    getContactInfo(contactArray[0]);
                } else {
                    $('.recentcontactsnew_main').hide();
                    $('#recentcontactsnew_no_results_container').show();
                }
            } else {
                $('#recentcontactsnew_no_results_container').show();
                $('.recentcontactsnew_main').hide();
            }
        };

        /**
         * Retrieve the recent connection render it.
         */
        var getRecentConnection = function(newjson) {
            sakai.api.Server.loadJSON('/system/me', function(success, data) {
                for (var i = 0; i < data.groups.length; i++) {
                    if (!data.groups[i]['sakai:excludeSearch'] && data.groups[i]['sakai:group-title']) {
                        var connection = data.groups[i];
                        var id;
                        var linkTitle;
                        var name;
                        var namePossessive;
                        var picture;
                        if (connection.userid) {
                            id = connection.userid;
                            name = sakai.api.User.getDisplayName(connection);
                            linkTitle = sakai.api.i18n.getValueForKey('VIEW_USERS_PROFILE').replace('{user}', name);
                            picture = sakai.api.User.getProfilePicture(connection);
                        } else if (connection.groupid) {
                            id = connection.groupid;
                            name = sakai.api.Security.safeOutput(connection['sakai:group-title']);
                            linkTitle = sakai.api.i18n.getValueForKey('VIEW_USERS_PROFILE').replace('{user}', name);
                            picture = sakai.api.Groups.getProfilePicture(connection);
                        }
                        newjson.connection = {
                            connectionId: id,
                            connectionName: name,
                            connectionNameLinkTitle: linkTitle,
                            connectionPicture: picture
                        };
                        sakai.api.Util.TemplateRenderer('#recentcontactsnew_recent_connection_template', newjson, $('#recentcontactsnew_recent_connection_container'));
                        break;
                    }
                }
            }, {uid: newjson.profile.userid});
        };

        /**
         * Fetches the related content
         */
        var getContactInfo = function(newjson) {
            newjson.displayName = sakai.api.User.getDisplayName(newjson.profile);
            newjson.displayNameLinkTitle = sakai.api.i18n.getValueForKey('VIEW_USERS_PROFILE').replace('{user}', newjson.displayName);
            newjson.profilePicture = sakai.api.User.getProfilePicture(newjson.profile);
            var fname = sakai.api.User.getFirstName(newjson.profile);
            if (fname.substring(fname.length-1, fname.length).toLowerCase() === 's') {
                fname = fname + '\'';
            } else {
                fname = fname + '\'s';
            }
            newjson.firstName = fname;
            sakai.api.Util.TemplateRenderer(recentcontactsnewItemTemplate,newjson, $(recentcontactsnewItem, rootel));

            // get related content for group
            var params = {
                'userid' : newjson.profile.userid,
                'page' : 0,
                'items' : 1,
                'sortOn' :'_lastModified',
                'sortOrder':'desc'
            };
            $.ajax({
                url: sakai.config.URL.POOLED_CONTENT_SPECIFIC_USER,
                data: params,
                success: function(latestContent) {
                    if (latestContent.results.length > 0) {
                        newjson.latestContent = parseDataResult(latestContent.results[0]);
                        // render latest content template
                        var item = {
                            author: {
                                authorId: newjson.profile.userid,
                                authorName: newjson.firstName
                            },
                            content: newjson.latestContent,
                            sakai: sakai
                        };

                        sakai.api.Util.TemplateRenderer('#recentcontactsnew_latest_content_template',item, $('#recentcontactsnew_latest_content_container'));
                    }
                }
            });

            // get connection information and render recent connection template
            getRecentConnection(newjson);
        };

        /////////////////////////////
        // Initialization function //
        /////////////////////////////

        /**
         * Initiates fetching recentcontactsnew data to be displayed in the My recentcontactsnew widget
         * @return None
         */
        var init = function() {
            var params = {
                'state': 'ACCEPTED',
                'items': '1'
            };
            $.ajax({
                url: sakai.config.URL.CONTACTS_FIND_STATE,
                data: params,
                success: function(data) {
                    handleRecentContactsData(data.results);
                },
                error: function() {
                    handleRecentContactsData(false);
                }
            });
        };

        // run init() function when sakai.recentcontactsnew object loads
        init();
    };

    sakai.api.Widgets.widgetLoader.informOnLoad('recentcontactsnew');
});<|MERGE_RESOLUTION|>--- conflicted
+++ resolved
@@ -83,11 +83,10 @@
                 item.type_img_url = sakai.config.MimeTypes[item._mimeType].URL;
             }
 
-<<<<<<< HEAD
-            item.nameShort = sakai.api.Util.applyThreeDots(item.name, $(".mycreatecontent_widget .s3d-widget-createcontent").width() - 80, {max_rows: 1,whole_word: false}, "s3d-bold");
-=======
-            item.name = sakai.api.Util.applyThreeDots(item.name, $('.mycreatecontent_widget .s3d-widget-createcontent').width() - 80, {max_rows: 1,whole_word: false}, 's3d-bold');
->>>>>>> 0d3af6f8
+            item.nameShort = sakai.api.Util.applyThreeDots(item.name, $('.mycreatecontent_widget .s3d-widget-createcontent').width() - 80, {
+                max_rows: 1,
+                whole_word: false
+            }, 's3d-bold');
 
             // set the file size
             if (result.hasOwnProperty('_length') && result['_length']) {
