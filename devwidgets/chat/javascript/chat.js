/*
 * Licensed to the Sakai Foundation (SF) under one
 * or more contributor license agreements. See the NOTICE file
 * distributed with this work for additional information
 * regarding copyright ownership. The SF licenses this file
 * to you under the Apache License, Version 2.0 (the
 * "License"); you may not use this file except in compliance
 * with the License. You may obtain a copy of the License at
 *
 *     http://www.apache.org/licenses/LICENSE-2.0
 *
 * Unless required by applicable law or agreed to in writing,
 * software distributed under the License is distributed on an
 * "AS IS" BASIS, WITHOUT WARRANTIES OR CONDITIONS OF ANY
 * KIND, either express or implied. See the License for the
 * specific language governing permissions and limitations under the License.
 */

/*global $, sakai */

/**
 * @name sakai.chat
 *
 * @class chat
 *
 * @description
 * Initialize the chat widget
 *
 * @version 0.0.1
 * @param {String} tuid Unique id of the widget
 * @param {Boolean} showSettings Show the settings of the widget or not
 */
sakai.chat = function(tuid, showSettings){

    ///////////////////////////
    // Configuration Options //
    ///////////////////////////

    var loadOnlineContactsInterval = 20000;
    var loadNewMessagesInterval = 5000;

    ////////////////////
    // Timer Pointers //
    ////////////////////

    var loadOnlineContactsTimer = false;
    var loadNewMessagesTimer = false;

    ////////////////
    // Data Cache //
    ////////////////

    var globalOnlineContacts = [];
    var globalOnlineContactsLookup = {};
    var globalChatWindows = [];
    var globalMessages = []; // globalMessages include saved messages
    var allMessages = {}; // allMessages are messages from this refresh - to keep track of read/unread
    var supportsSessionStorage = false;

    ///////////////////////
    ///////////////////////
    // Chat Working Code //
    ///////////////////////
    ///////////////////////

    /**
     * Make the chat bar visible after we have
     * detected that the current user is logged in
     */
    var showChatBar = function(){
        $("#chat_main_container").show();
    };

    /////////////////////////////
    // List of online contacts //
    /////////////////////////////

    /**
     * Load the list of your online contacts
     * @param {Object} initial Whether or not this is the first time
     * the online friends are requested
     */
    var loadOnlineContacts = function(callback){
        $.ajax({
            url: sakai.config.URL.PRESENCE_CONTACTS_SERVICE,
            cache: false,
            dataType: "json",
            success: function(data){
                // Render the list of your online friends
                renderOnlineContacts(data);
                // Start polling regurarly to get your online friends
                if (!loadOnlineContactsTimer) {
                    loadOnlineContactsTimer = setInterval(loadOnlineContacts, loadOnlineContactsInterval);
                    checkNewMessages();
                }
                $(window).trigger("sakai-chat-update");
            },
            complete: function() {
                if ($.isFunction(callback)) {
                    callback();
                }
            }
        });
    };

    /**
     * Transform the JSON object received from the online contacts
     * service into a trimmed down version that will be used to store
     * and retrieve the chatwindows
     * @param {Object} onlineContacts   Object received from the online
     * contacts service
     */
    var transformContactsObject = function(onlineContacts){
        var contactList = [];
        for (var i = 0; i < onlineContacts.contacts.length; i++){
            if (onlineContacts.contacts[i]["sakai:status"] !== "offline" && onlineContacts.contacts[i].profile.chatstatus !== "offline") {
                var contact = {};
                contact.profile = {
                    "userid": onlineContacts.contacts[i].user,
                    "name": sakai.api.User.getDisplayName(onlineContacts.contacts[i].profile),
                    "status": onlineContacts.contacts[i].profile.status,
                    "chatstatus": onlineContacts.contacts[i].profile.chatstatus || onlineContacts.contacts[i]["sakai:status"]
                };
                if (onlineContacts.contacts[i].profile.picture && $.parseJSON(onlineContacts.contacts[i].profile.picture).name) {
                    contact.profile.picture = "/~" + onlineContacts.contacts[i].user + "/public/profile/" + $.parseJSON(onlineContacts.contacts[i].profile.picture).name;
                }
                contactList.push(contact);
                globalOnlineContactsLookup[contact.profile.userid] = contact.profile;
            }
        }
        globalOnlineContacts = {"contacts": contactList, "sakaistatus": sakai.data.me.profile.chatstatus || onlineContacts["sakai:status"]};
        return globalOnlineContacts;
    };

    /**
     * Render the list of your online friends if it has changed
     * since the last time
     * @param {Object} onlineContacts  JSON Object containing the list
     * of your online contacts
     */
    var renderOnlineContacts = function(onlineContacts){
        // Prepare the online contacts for template rendering
        onlineContacts = transformContactsObject(onlineContacts);

        $("#chat_online").text("(" + onlineContacts.contacts.length + ")");
        updateChatWindows();

        var renderedContacts = $.TemplateRenderer("chat_available_template", onlineContacts).replace(/\r/g, '');
        var renderedDiv = $(document.createElement("div"));
        renderedDiv.html(renderedContacts);

        // We only render the template when it has changed since the last time
        if ($("#chat_available").html() !== renderedDiv.html()) {
            $("#chat_available").html(renderedContacts);
            var onlineWindow = $("#chat_show_online");
            onlineWindow.css("bottom", 31 + onlineWindow.height() + "px");
        }
    };

    /**
     * Hide or show the list of online contacts depending on whether
     * it's currently shown or not
     */
    var toggleOnlineContactsList = function(){
        $("#chat_show_online").toggle();
        var onlineListActivator = $("#chat_online_button");
        if (onlineListActivator.hasClass("chat_show_online_visible")){
            onlineListActivator.removeClass("chat_show_online_visible");
        } else {
            onlineListActivator.addClass("chat_show_online_visible");
        }
    };

    /**
     * Hide the list of online contacts
     */
    var closeOnlineContactsList = function(){
        $("#chat_show_online").hide();
        $("#chat_online_button").removeClass("chat_show_online_visible");
    };

    /**
     * Get an online contact and his profile details
     * @param {Object} userid   User id of the requested contact
     */
    var getOnlineContact = function(userid){
        for (var i = 0; i < globalOnlineContacts.contacts.length; i++){
            if (globalOnlineContacts.contacts[i].profile.userid === userid){
                return globalOnlineContacts.contacts[i];
            }
        }
        return false;
    };

    //////////////////////////
    // Chat window handling //
    //////////////////////////

    /**
     * Get the reduced object with the necessary profile
     * information for an online contact
     * @param {Object} userid   The user id from the requested user
     */
    var getOnlineContactObject = function(userid){
        for (var i = 0; i < globalOnlineContacts.contacts.length; i++){
            if (globalOnlineContacts.contacts[i].profile.userid === userid){
                return globalOnlineContacts.contacts[i];
            }
        }
        return false;
    };

    /**
     * Check whether a chat window already exists for a given
     * user and return its profile object
     * @param {Object} userid    User we are checking for
     */
    var getChatWindow = function(userid){
        for (var i = 0; i < globalChatWindows.length; i++){
            if (globalChatWindows[i].profile.userid === userid){
                return globalChatWindows[i];
            }
        }
        return false;
    };

    /**
     * Keep the object that keeps the current chat window state
     * up to date. This will be used to save the current layout
     * to a persistent cookie
     * @param {Object} userid    Userid of the window that is currently open
     */
    var setOpenWindows = function(userid){
        for (var i = 0; i < globalChatWindows.length; i++) {
            globalChatWindows[i].open = false;
        }
        if (userid){
            var window = getChatWindow(userid);
            window.open = true;
        }
    };

    /**
     * Close all chat windows
     */
    var closeAllChatWindows = function(){
        setOpenWindows();
        $(".user_chat").removeClass("chat_online_button_visible");
        $(".chat_with_user").hide();
    };

    /**
     * Public method to return a contact
     */
    sakai.chat.getOnlineContact = function(userid){
        return getOnlineContactObject(userid);
    };

    /**
     * Public method to open contact list
     */
    sakai.chat.openContactsList = function(){
        closeAllChatWindows();
        toggleOnlineContactsList();
    };

    /**
     * Open the chat window for a given user that already has a chat
     * window open
     * @param {Object} userid    Userid of the user for which a
     * chat window should be opened
     */
    var openChatWindow = function(userid){
        setOpenWindows(userid);
        $("#chat_online_button_" + userid).addClass("chat_online_button_visible");
        $("#chat_with_" + userid).show();
        $("#chat_with_" + userid + "_txt").focus();
        if (allMessages[userid] && allMessages[userid].length) {
            var bulkRequests = [];
            for (var i=0, j=allMessages[userid].length; i<j; i++) {
                var message = allMessages[userid][i];
                if (message["sakai:read"] === false) {
                    bulkRequests.push(createBatchReadObject(message));
                }
            }
            for (var k=0, m=globalMessages.length; k<m; k++) {
                var msg = globalMessages[k];
                if (msg["userFrom"][0].userid === userid) {
                    msg["sakai:read"] = true;
                }
            }
            sendBatchReadRequests(bulkRequests);
        }
    };

    /**
     * Add a new chat window to the list of existing ones
     * @param {Object} contactObject    Object describing the user for which we want a new chat window
     * @param {Boolean} openWindow       Whether to open the newly created window or not
     */
    var appendChatWindow = function(contactObject, openWindow){
        // Check whether there already is a chat window for the current user
        var chatWindowExists = getChatWindow(contactObject.profile.userid);
        if (chatWindowExists && openWindow){
            openChatWindow(contactObject.profile.userid);
        } else if (!chatWindowExists) {
            var window = contactObject;
            window.open = openWindow;
            window.index = globalChatWindows.length;
            globalChatWindows.push(window);
            $("#chat_windows").append($.TemplateRenderer("chat_windows_template", window));
            $("#chat_windows_container").append($.TemplateRenderer("chat_windows_windows_template", window));
            // Position the chat window as the last chat window in the row
            $("#chat_with_" + window.profile.userid).css("left", (window.index * 150) + "px");
            if (openWindow) {
                closeAllChatWindows();
                openChatWindow(contactObject.profile.userid);
            }
        }
    };

    /**
     * Remove a chat window and its corresponding button in the
     * bottom bar
     * @param {Object} userid    Userid of the user for which
     * we want to remove the chat window
     */
    var removeChatWindow = function(userid){
        var toremoveIndex = -1;
        for (var i = 0; i < globalChatWindows.length; i++){
            if (globalChatWindows[i].profile.userid === userid){
                $("#chat_online_button_" + userid).remove();
                $("#chat_with_" + userid).remove();
                toremoveIndex = i;
            } else if (toremoveIndex >= 0){
                $("#chat_with_" + globalChatWindows[i].profile.userid).css("left", (150 * (i - 1)) + "px");
            }
        }
        globalChatWindows.splice(toremoveIndex, 1);
    };

    /**
     * Update the chat windows so that the chat status and status
     * message of their contacts is up to date. Also, disable all
     * chat windows for which the contact is not online
     */
    var updateChatWindows = function(){
        for (var i = 0; i < globalChatWindows.length; i++){
            var contact = getOnlineContact(globalChatWindows[i].profile.userid);
            var chatInputBox = $("#chat_with_" + globalChatWindows[i].profile.userid + "_txt");
            // The contact is offline. Disable the chat window and update the chat status
            if (!contact || contact.profile.chatstatus === "offline"){
                // Set the chat status to offline
                setWindowChatStatus(globalChatWindows[i].profile.userid, "offline");
                // Disable the input box
                chatInputBox.attr("disabled", true);
                chatInputBox.val(globalChatWindows[i].profile.name + " is offline");
            } else {
                // Check whether the chat status changed
                if (globalChatWindows[i].profile.chatstatus != contact.profile.chatstatus){
                    // Make sure the input box is enabled
                    if (globalChatWindows[i].profile.chatstatus === "offline") {
                        chatInputBox.removeAttr("disabled").val("");
                    }
                    setWindowChatStatus(globalChatWindows[i].profile.userid, contact.profile.chatstatus);
                }
                // Check whether the statusmessage changed
                if (globalChatWindows[i].profile.status != contact.profile.status){
                    setWindowStatusmessage(globalChatWindows[i].profile.userid, contact.profile.status);
                }
            }
        }
    };

    /**
     * Update the chat availability icon for a given chat window
     * @param {Object} userid   User id of the contact the icon should be adjusted for
     * @param {Object} chatstatus   Chat status (online, busy, offline) to be changed to
     */
    var setWindowChatStatus = function(userid, chatstatus){
        var bottomName = $("#chat_window_chatstatus_" + userid);
        // Remove the current chat status
        bottomName.removeClass("chat_available_status_online");
        bottomName.removeClass("chat_available_status_busy");
        bottomName.removeClass("chat_available_status_offline");
        // Add the new chat status
        bottomName.addClass("chat_available_status_" + chatstatus);
        // Update the global chat window object
        getChatWindow(userid).profile.chatstatus = chatstatus;
    };

    /**
     * Update the status message for a given chat window
     * @param {Object} userid  User id of the contact the message should be adjusted for
     * @param {Object} status  Status message to be changed to
     */
    var setWindowStatusmessage = function(userid, status){
        getChatWindow(userid).profile.status = status;
        if (!status){
            status = "No status message";
        }
        var windowStatusMessage = $("#chat_window_statusmessage_" + userid);
        windowStatusMessage.text(sakai.api.Util.shortenString(status, 20));
    };

    ///////////////////////////
    // Chat message handling //
    ///////////////////////////

    /**
     * Create an object indicating the message has been read
     * @param {Object} message The message
     * @return {Object} request object for BATCH
     */
    var createBatchReadObject = function(message) {
        return {
            "url": message["jcr:path"],
            "method": "POST",
            "parameters": {
                "sakai:read": true
            }
        };
    };

    /**
     * Send the batch request saying these messages have been read
     * @param {Array} batchRequests List of requests to send out
     */
    var sendBatchReadRequests = function(batchRequests) {
        // send the 'this message has been read' requests
        if (batchRequests && batchRequests.length > 0) {
            $.ajax({
                url: sakai.config.URL.BATCH,
                type: "POST",
                data: {
                    requests: $.toJSON(batchRequests)
                }
            });
        }
    };

    /**
     * Detect when a user wants to send a message to a user
     * @param {Object} event
     */
    $(".chat_with_txt").live("keypress", function(event){
        // Has the user pressed enter
        if (event.keyCode == '13') {
            var messageField = $(this);
            var message = $.trim(messageField.val());
            // Check whether the user is trying to send a valid message
            if (message){
                var userid = messageField.attr("id").substring(10);
                userid = userid.substring(0, userid.length - 4);
                sendMessage(userid, message);
                messageField.val("");
            }
        }
    });

    /**
     * Send a chat message to a given contact
     * @param {Object} to    User id of the contact you are sending to
     * @param {Object} messageText    Text of the message being sent
     */
    var sendMessage = function(to, messageText){
        // Send a message to the other user
        var message = {
            "sakai:type": "chat",
            "sakai:sendstate": "pending",
            "sakai:messagebox": "outbox",
            "sakai:to": "chat:" + to,
            "sakai:from": sakai.data.me.user.userid,
            "sakai:subject": "",
            "sakai:body": messageText,
            "sakai:category": "chat",
            "_charset_": "utf-8"
        };
        $.ajax({
            url: "/~" + sakai.data.me.user.userid + "/message.create.html",
            data: message,
            type: "POST"
        });
        // Append my message to the chat window
        var sentDate = new Date();
        // Localize date
        sentDate.setTime(sentDate.getTime() + sentDate.getTimezoneOffset() * 60 * 1000);
        sentDate.setTime(sentDate.getTime() + sakai.data.me.user.locale.timezone.GMT*60*60*1000);
        appendMessage(sakai.data.me.user.userid, to, messageText, sentDate);

        // save the message data
        message["userFrom"] = [];
        message["userFrom"].push(sakai.data.me.profile);
        message["userTo"] = [];
        message["userTo"].push(globalOnlineContactsLookup[to]);
        message["sentDate"] = sentDate;
        globalMessages.push(message);
    };

    /**
     * Append a message to a given chatwindow
     * @param {Object} from    User id from the person sending the message
     * @param {Object} window  User id of the user in which chat window the
     * message should be appended
     * @param {Object} messageText   Body text of the message
     * @param {Object} sentDate      Date in which the message was sent (localized)
     */
    var appendMessage = function(from, window, messageText, sentDate){
        var message = {};
        if (from === sakai.data.me.user.userid){
            message.name = "Me";
        } else {
            message.name = getChatWindow(window).profile.name;
        }
        message.time = parseToAMPM(sentDate);
        message.message = messageText;
        var chatwindow = $("#chat_with_" + window + "_content");
        chatwindow.append($.TemplateRenderer("chat_content_template", message));
        // Scroll to the bottom
        chatwindow.attr("scrollTop", chatwindow.attr("scrollHeight"));
    };

    /**
     * Function that will initiate the check for new messages at regular
     * intervals
     */
    var checkNewMessages = function(){
        // Only check for new messages when you have online contacts
        if (globalOnlineContacts.contacts.length > 0){
            loadNewMessages();
        }
        // Start polling regurarly to get new messages
        if (!loadNewMessagesTimer) {
	        loadNewMessagesTimer = setInterval(checkNewMessages, loadNewMessagesInterval);
        }
    };

    // Variable that keeps track of when we last checked for new messages
    var lastCheckDate = new Date().getTime();

    /**
     * Check whether there are new unread chat messages waiting
     */
    var loadNewMessages = function(){
        $.ajax({
            url: "/~" + sakai.data.me.user.userid + "/message.chatupdate.json",
            cache: false,
            data: {
                "t": lastCheckDate
            },
            success: function(resp1){
                // If there are new messages waiting, retrieve them
                if (resp1.update) {
                    $.ajax({
                        url: sakai.config.URL.CHAT_GET_SERVICE.replace(/__KIND__/, "unread"),
                        data: {
                            "_from": "*",
                            "items": 1000,
                            "t": resp1.pulltime,
                            "sortOn": "sakai:created",
                            "sortOrder": "descending"
                        },
                        cache: false,
                        success: function(data){
                            // Add the messages to the appropriate windows
                            insertNewMessages(data);
                            lastCheckDate = resp1.time;
                        }
                    });
                }
            }
        });
    };

    /**
     * Once we know that there are new messages, we add them into
     * the appropriate chat windows
     * @param {Object} messages    List of new chat messages
     */
    var insertNewMessages = function(messages){
        if (messages.results) {
            var bulkRequests = [];
            for (var i = 0; i < messages.results.length; i++) {
                var message = messages.results[i];
                var from = message.userFrom[0];
                // We don't add in our own messages as they are already in there.
                if (from.userid !== sakai.data.me.user.userid){
                    // Check whether there is already a chatwindow for it
                    var chatWindow = getChatWindow(from.userid);
                    var sentDate = sakai.api.l10n.parseDateString(message["sakai:created"]);
                    var messageText = message["sakai:body"];
                    if (!chatWindow) {
                        // If not, create a new chat window
                        var contact = {};
                        contact.profile = {
                            "userid": from.userid,
                            "name": sakai.api.User.getDisplayName(from),
                            "status": from.status,
                            "chatstatus": from.chatstatus || from["sakai:status"]
                        };
                        if (from.picture && $.parseJSON(from.picture).name) {
                            from.picture = "/~" + from.userid + "/public/profile/" + $.parseJSON(from.picture).name;
                        }
                        appendChatWindow(contact, false);
                    }
                    // Append the message
                    appendMessage(from.userid, from.userid, messageText, sentDate);
                    // Pulse if it is not currently open
                    chatWindow = getChatWindow(from.userid);
                    if (!chatWindow.open && message["sakai:read"] === false) {
                        $("#chat_online_button_" + from.userid).effect("pulsate", {times: 5}, 500);
                    } else if (message["sakai:read"] !== true) {
                        // the window is open, lets mark the message as read
                        message["sakai:read"] = true;
                        bulkRequests.push(createBatchReadObject(message));
                    }
                    allMessages[from.userid] = allMessages[from.userid] || [];
                    allMessages[from.userid].push(message);
                }
                globalMessages.push(message);
            }
            // sent out the batch request saying the read messages are read
            sendBatchReadRequests(bulkRequests);
        }
    };

<<<<<<< HEAD
    var updateChatStatusMessage = function(chatStatusMessage){
        $("#chat_mystatusmessage").html(chatStatusMessage);
    };     
=======
    /**
     * Insert saved messages for this chat session, so they can persist across refreshes
     * @param {Array} messages  the saved messages to insert into the chat windows
     * @param {Array} validWindows  a list of windows to open if messages exist for them.
     *                              if insertOwn === true and validWindows is present it'll only insert messages for the valid windows
     */
    var insertSavedMessages = function(messages, validWindows) {
        for (var i = 0; i < messages.length; i++) {
            var message = messages[i];
            var from = message.userFrom[0];
            if (from["rep:userId"] === sakai.data.me.user.userid) {
                from = message["userTo"][0];
                messageFrom = sakai.data.me.user.userid;
            }
            var chatWindow = getChatWindow(from.userid);
            var sentDate;
            if (message["sakai:created"]) {
                sentDate = sakai.api.l10n.parseDateString(message["sakai:created"]);
            } else if (message["sentDate"]) {
                sentDate = new Date(message["sentDate"]);
            }
            if (validWindows && validWindows.length && $.inArray(from.userid, validWindows) > -1) {
                if (!chatWindow) {
                    // If not, create a new chat window
                    var contact = {};
                    contact.profile = {
                        "userid": from.userid,
                        "name": from.name || sakai.api.User.getDisplayName(from),
                        "status": from.status,
                        "chatstatus": from.chatstatus || from["sakai:status"]
                    };
                    if (from.picture && $.parseJSON(from.picture).name) {
                        from.picture = "/~" + from.userid + "/public/profile/" + $.parseJSON(from.picture).name;
                    }
                    appendChatWindow(contact, false);
                }
                // Append the message
                var messageText = message["sakai:body"];
                appendMessage(from.userid, from.userid, messageText, sentDate);
                // Pulse if it is not currently open
                chatWindow = getChatWindow(from.userid);
                if (!chatWindow.open && message["sakai:read"] === false) {
                    $("#chat_online_button_" + from.userid).effect("pulsate", {times: 5}, 500);
                } else if (message["sakai:read"] !== true) {
                    // the window is open, lets mark the message as read
                    message["sakai:read"] = true;
                }
                globalMessages.push(message); // only push if this window is valid, so once they close it, its gone
            }
        }
    };

    var updateChatStatusMessage = function(chatStatusMessage){
        $("#chat_mystatusmessage").html(chatStatusMessage);
    };
>>>>>>> 80869f08

    ////////////////////////
    // Cookie Persistency //
    ////////////////////////

    /**
     * Write a cookie with the current active windows when you go to another page
     */
    $(window).bind("unload", function(ev){
        if (! sakai.data.me.user.anon) {
            $.cookie('sakai_chat', $.toJSON({"windows": globalChatWindows}));
            // if the browser supports html5 local sessionStorage, utilize it and save the messages from this session
            if (supportsSessionStorage) {
                sessionStorage.setItem('messages', $.toJSON(globalMessages));
            }
        }
    });

    /**
     * Restore the state from the chat windows as specified in the persistent
     * cookie
     */
    var restoreChatWindows = function(){
        if ($.cookie('sakai_chat') && $.parseJSON($.cookie('sakai_chat'))) {
            var storedState = $.parseJSON($.cookie('sakai_chat'));
            var chatWindows = storedState.windows;
            var validWindows = [];
            for (var i = 0; i < chatWindows.length; i++) {
	            appendChatWindow({"profile": chatWindows[i].profile}, chatWindows[i].open);
	            validWindows.push(chatWindows[i].profile.userid);
            }
            // grab the session's saved chat messages if they exist
            if (supportsSessionStorage) {
                var messages = $.parseJSON(sessionStorage.getItem('messages'));
                if (messages && messages.length) {
                    insertSavedMessages(messages, validWindows);
                }
            }
        }
    };

    ////////////////////
    // Util Functions //
    ////////////////////

    /**
     * Format the input date to a AM/PM Date
     * @param {Date} d Date that needs to be formatted
     */
    var parseToAMPM = function(d){
        var current_hour = d.getHours();
        var am_or_pm = "";
        if (current_hour < 12) {
            am_or_pm = "AM";
        }
        else {
            am_or_pm = "PM";
        }
        if (current_hour === 0) {
            current_hour = 12;
        }
        if (current_hour > 12) {
            current_hour = current_hour - 12;
        }

        var current_minutes = d.getMinutes() + "";
        if (current_minutes.length === 1) {
            current_minutes = "0" + current_minutes;
        }

        return current_hour + ":" + current_minutes + am_or_pm;
    };

    ////////////////////
    // Event Handlers //
    ////////////////////

    $("#chat_online_list_activator").live("click", function(){
        closeAllChatWindows();
        toggleOnlineContactsList();
    });

    $("#chat_available_minimize").live("click", function(){
        closeOnlineContactsList();
    });

    $(".chat_available_friend").live("click", function(){
        var clicked = $(this).attr("id").substring(22);
        appendChatWindow(getOnlineContactObject(clicked), true);
        closeOnlineContactsList();
    });
<<<<<<< HEAD
    
    $(window).bind("chat_status_message_change", function(event,newChatStatusMessage){
        updateChatStatusMessage(newChatStatusMessage);   
=======

    $(window).bind("chat_status_message_change", function(event,newChatStatusMessage){
        updateChatStatusMessage(newChatStatusMessage);
>>>>>>> 80869f08
    });

    $(".user_chat").live("click", function(){
        var clicked = $(this).attr("id").substring(19);
        var active = $(this).hasClass("chat_online_button_visible");
        closeOnlineContactsList();
        closeAllChatWindows();
        if (active) {
            closeAllChatWindows();
        } else {
            openChatWindow(clicked);
        }
    });

    $(".chat_minimize").live("click", function(){
        closeAllChatWindows();
    });

    $(".chat_close").live("click", function(){
        var clicked = $(this).attr("id").substring(11);
        removeChatWindow(clicked);
    });

    ////////////////////
    // Initialisation //
    ////////////////////

    /**
     * Initialisation code. Only load the list of online
     * contacts and show the chat bar if the user is
     * authenticated
     */
    if (!sakai.data.me.user.anon){
        showChatBar();
        // the following line is from Modernizr http://www.modernizr.com/, licensed under a dual MIT-BSD license
        supportsSessionStorage = ('sessionStorage' in window) && window['sessionStorage'] !== null;
        loadOnlineContacts(function() {
            restoreChatWindows();
        });
    }

};

sakai.api.Widgets.widgetLoader.informOnLoad("chat");<|MERGE_RESOLUTION|>--- conflicted
+++ resolved
@@ -624,11 +624,6 @@
         }
     };
 
-<<<<<<< HEAD
-    var updateChatStatusMessage = function(chatStatusMessage){
-        $("#chat_mystatusmessage").html(chatStatusMessage);
-    };     
-=======
     /**
      * Insert saved messages for this chat session, so they can persist across refreshes
      * @param {Array} messages  the saved messages to insert into the chat windows
@@ -684,7 +679,6 @@
     var updateChatStatusMessage = function(chatStatusMessage){
         $("#chat_mystatusmessage").html(chatStatusMessage);
     };
->>>>>>> 80869f08
 
     ////////////////////////
     // Cookie Persistency //
@@ -776,15 +770,9 @@
         appendChatWindow(getOnlineContactObject(clicked), true);
         closeOnlineContactsList();
     });
-<<<<<<< HEAD
-    
-    $(window).bind("chat_status_message_change", function(event,newChatStatusMessage){
-        updateChatStatusMessage(newChatStatusMessage);   
-=======
 
     $(window).bind("chat_status_message_change", function(event,newChatStatusMessage){
         updateChatStatusMessage(newChatStatusMessage);
->>>>>>> 80869f08
     });
 
     $(".user_chat").live("click", function(){
