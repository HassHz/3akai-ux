/*
 * Licensed to the Sakai Foundation (SF) under one
 * or more contributor license agreements. See the NOTICE file
 * distributed with this work for additional information
 * regarding copyright ownership. The SF licenses this file
 * to you under the Apache License, Version 2.0 (the
 * "License"); you may not use this file except in compliance
 * with the License. You may obtain a copy of the License at
 *
 *     http://www.apache.org/licenses/LICENSE-2.0
 *
 * Unless required by applicable law or agreed to in writing,
 * software distributed under the License is distributed on an
 * "AS IS" BASIS, WITHOUT WARRANTIES OR CONDITIONS OF ANY
 * KIND, either express or implied. See the License for the
 * specific language governing permissions and limitations under the License.
 */

/*global $, sakai */

/**
 * @name sakai.chat
 *
 * @class chat
 *
 * @description
 * Initialize the chat widget
 *
 * @version 0.0.1
 * @param {String} tuid Unique id of the widget
 * @param {Boolean} showSettings Show the settings of the widget or not
 */
sakai.chat = function(tuid, showSettings){

    ///////////////////////////
    // Configuration Options //
    ///////////////////////////

    var loadOnlineContactsInterval = 20000;
    var loadNewMessagesInterval = 5000;

    ////////////////////
    // Timer Pointers //
    ////////////////////

    var loadOnlineContactsTimer = false;
    var loadNewMessagesTimer = false;

    ////////////////
    // Data Cache //
    ////////////////

    var globalOnlineContacts = [];
    var globalOnlineContactsLookup = {};
    var globalChatWindows = [];
    var globalMessages = []; // globalMessages include saved messages
    var allMessages = {}; // allMessages are messages from this refresh - to keep track of read/unread
    var supportsSessionStorage = false;

    var acceptedContactList = false; // to store accepted contact list

    ///////////////////////
    ///////////////////////
    // Chat Working Code //
    ///////////////////////
    ///////////////////////

    /**
     * Make the chat bar visible after we have
     * detected that the current user is logged in
     */
    var showChatBar = function(){
        $("#chat_main_container").show();
    };

    /////////////////////////////
    // List of online contacts //
    /////////////////////////////

    /**
     * Load the list of your online contacts
     * make batch request for accepted friend and presence online
     * and close the chat window if contact has been deleted.
     * @param {Object} initial Whether or not this is the first time
     * the online friends are requested
     */
    var loadOnlineContacts = function(callback){
        var batchRequests = [];
        
        // accepted contacts
        var acceptedContacts = {
            "url":sakai.config.URL.CONTACTS_ACCEPTED + "?page=0&items=6",
            "method":"GET",
            "cache":false,
            "dataType":"json" 
        };

        // contacts online
        var contactsOnline = {
            "url":sakai.config.URL.PRESENCE_CONTACTS_SERVICE,
            "method":"GET",
            "cache":false,
            "dataType":"json" 
        };
        
        batchRequests.push(acceptedContacts);
        batchRequests.push(contactsOnline);

        $.ajax({
        url: sakai.config.URL.BATCH,
            type: "POST",
            data: {
                requests: $.toJSON(batchRequests)
            },
            success: function(data){
                // contact list
                if (data.results.hasOwnProperty(0)) {
                    acceptedContactList = $.parseJSON(data.results[0].body);
                }

                // presence contacts
                if (data.results.hasOwnProperty(1)) {
                    // load the list of contact onlines
                    loadContactFinished($.parseJSON(data.results[1].body));
                }
            },
            complete: function(){
                if ($.isFunction(callback)) {
                    callback();
                }
            }
        });

    };

    /**
     * Load the list of your online contacts
     * @param {Object} initial Whether or not this is the first time
     * the online friends are requested
     */
    var loadContactFinished = function(data) {
        // Render the list of your online friends
        renderOnlineContacts(data);
        // Start polling regurarly to get your online friends
        if (!loadOnlineContactsTimer) {
            loadOnlineContactsTimer = setInterval(loadOnlineContacts, loadOnlineContactsInterval);
            checkNewMessages();
        }
        $(window).trigger("sakai-chat-update");
        
    };

    /**
     * Transform the JSON object received from the online contacts
     * service into a trimmed down version that will be used to store
     * and retrieve the chatwindows
     * @param {Object} onlineContacts   Object received from the online
     * contacts service
     */
    var transformContactsObject = function(onlineContacts){
        var contactList = [];
        for (var i = 0; i < onlineContacts.contacts.length; i++){
            if (onlineContacts.contacts[i]["sakai:status"] !== "offline" && onlineContacts.contacts[i].profile.chatstatus !== "offline") {
                var contact = {};
                contact.profile = {
                    "userid": onlineContacts.contacts[i].user,
                    "name": sakai.api.User.getDisplayName(onlineContacts.contacts[i].profile),
                    "status": onlineContacts.contacts[i].profile.status,
                    "chatstatus": onlineContacts.contacts[i].profile.chatstatus || onlineContacts.contacts[i]["sakai:status"]
                };
                if (onlineContacts.contacts[i].profile.picture && $.parseJSON(onlineContacts.contacts[i].profile.picture).name) {
                    contact.profile.picture = "/~" + onlineContacts.contacts[i].user + "/public/profile/" + $.parseJSON(onlineContacts.contacts[i].profile.picture).name;
                }
                contactList.push(contact);
                globalOnlineContactsLookup[contact.profile.userid] = contact.profile;
            }
        }
        globalOnlineContacts = {"contacts": contactList, "sakaistatus": sakai.data.me.profile.chatstatus || onlineContacts["sakai:status"]};
        return globalOnlineContacts;
    };

    /**
     * Render the list of your online friends if it has changed
     * since the last time
     * @param {Object} onlineContacts  JSON Object containing the list
     * of your online contacts
     */
    var renderOnlineContacts = function(onlineContacts){
        // Prepare the online contacts for template rendering
        onlineContacts = transformContactsObject(onlineContacts);

        $("#chat_online").text("(" + onlineContacts.contacts.length + ")");
        updateChatWindows();

        var renderedContacts = $.TemplateRenderer("chat_available_template", onlineContacts).replace(/\r/g, '');
        var renderedDiv = $(document.createElement("div"));
        renderedDiv.html(renderedContacts);

        // We only render the template when it has changed since the last time
        if ($("#chat_available").html() !== renderedDiv.html()) {
            $("#chat_available").html(renderedContacts);
            var onlineWindow = $("#chat_show_online");
            onlineWindow.css("bottom", 31 + onlineWindow.height() + "px");
        }
    };

    /**
     * Hide or show the list of online contacts depending on whether
     * it's currently shown or not
     */
    var toggleOnlineContactsList = function(){
        $("#chat_show_online").toggle();
        var onlineListActivator = $("#chat_online_button");
        if (onlineListActivator.hasClass("chat_show_online_visible")){
            onlineListActivator.removeClass("chat_show_online_visible");
        } else {
            onlineListActivator.addClass("chat_show_online_visible");
        }
    };

    /**
     * Hide the list of online contacts
     */
    var closeOnlineContactsList = function(){
        $("#chat_show_online").hide();
        $("#chat_online_button").removeClass("chat_show_online_visible");
    };

    /**
     * Get an online contact and his profile details
     * @param {Object} userid   User id of the requested contact
     */
    var getOnlineContact = function(userid){
        for (var i = 0; i < globalOnlineContacts.contacts.length; i++){
            if (globalOnlineContacts.contacts[i].profile.userid === userid){
                return globalOnlineContacts.contacts[i];
            }
        }
        return false;
    };

    //////////////////////////
    // Chat window handling //
    //////////////////////////

    /**
     * Get the reduced object with the necessary profile
     * information for an online contact
     * @param {Object} userid   The user id from the requested user
     */
    var getOnlineContactObject = function(userid){
        for (var i = 0; i < globalOnlineContacts.contacts.length; i++){
            if (globalOnlineContacts.contacts[i].profile.userid === userid){
                return globalOnlineContacts.contacts[i];
            }
        }
        return false;
    };

    /**
     * Check whether a chat window already exists for a given
     * user and return its profile object
     * @param {Object} userid    User we are checking for
     */
    var getChatWindow = function(userid){
        for (var i = 0; i < globalChatWindows.length; i++){
            if (globalChatWindows[i].profile.userid === userid){
                return globalChatWindows[i];
            }
        }
        return false;
    };

    /**
     * Keep the object that keeps the current chat window state
     * up to date. This will be used to save the current layout
     * to a persistent cookie
     * @param {Object} userid    Userid of the window that is currently open
     */
    var setOpenWindows = function(userid){
        for (var i = 0; i < globalChatWindows.length; i++) {
            globalChatWindows[i].open = false;
        }
        if (userid){
            var window = getChatWindow(userid);
            window.open = true;
        }
    };

    /**
     * Close all chat windows
     */
    var closeAllChatWindows = function(){
        setOpenWindows();
        $(".user_chat").removeClass("chat_online_button_visible");
        $(".chat_with_user").hide();
    };

    /**
     * Public method to return a contact
     */
    sakai.chat.getOnlineContact = function(userid){
        return getOnlineContactObject(userid);
    };

    /**
     * Public method to open contact list
     */
    sakai.chat.openContactsList = function(){
        closeAllChatWindows();
        toggleOnlineContactsList();
    };

    /**
     * Open the chat window for a given user that already has a chat
     * window open
     * @param {Object} userid    Userid of the user for which a
     * chat window should be opened
     */
    var openChatWindow = function(userid){
        setOpenWindows(userid);
        $("#chat_online_button_" + userid).addClass("chat_online_button_visible");
        $("#chat_with_" + userid).show();
        $("#chat_with_" + userid + "_txt").focus();
        // Scroll to the bottom
        var chatwindow = $("#chat_with_" + userid + "_content");
        chatwindow.attr("scrollTop", chatwindow.attr("scrollHeight"));
        if (allMessages[userid] && allMessages[userid].length) {
            var bulkRequests = [];
            for (var i=0, j=allMessages[userid].length; i<j; i++) {
                var message = allMessages[userid][i];
                if (message["sakai:read"] === false) {
                    bulkRequests.push(createBatchReadObject(message));
                }
            }
            for (var k=0, m=globalMessages.length; k<m; k++) {
                var msg = globalMessages[k];
                if (msg["userFrom"][0].userid === userid) {
                    msg["sakai:read"] = true;
                }
            }
            sendBatchReadRequests(bulkRequests);
        }
    };

    /**
     * Add a new chat window to the list of existing ones
     * @param {Object} contactObject    Object describing the user for which we want a new chat window
     * @param {Boolean} openWindow       Whether to open the newly created window or not
     */
    var appendChatWindow = function(contactObject, openWindow){
        // Check whether there already is a chat window for the current user
        var chatWindowExists = getChatWindow(contactObject.profile.userid);
        if (chatWindowExists && openWindow){
            openChatWindow(contactObject.profile.userid);
        } else if (!chatWindowExists) {
            var window = contactObject;
            window.open = openWindow;
            window.index = globalChatWindows.length;
            globalChatWindows.push(window);
            $("#chat_windows").append($.TemplateRenderer("chat_windows_template", window));
            $("#chat_windows_container").append($.TemplateRenderer("chat_windows_windows_template", window));
            // Position the chat window as the last chat window in the row
            $("#chat_with_" + window.profile.userid).css("left", (window.index * 150) + "px");
            if (openWindow) {
                closeAllChatWindows();
                openChatWindow(contactObject.profile.userid);
            }
        }
    };

    /**
     * Remove a chat window and its corresponding button in the
     * bottom bar
     * @param {Object} userid    Userid of the user for which
     * we want to remove the chat window
     */
    var removeChatWindow = function(userid){
        var toremoveIndex = -1;
        for (var i = 0; i < globalChatWindows.length; i++){
            if (globalChatWindows[i].profile.userid === userid){
                $("#chat_online_button_" + userid).remove();
                $("#chat_with_" + userid).remove();
                toremoveIndex = i;
            } else if (toremoveIndex >= 0){
                $("#chat_with_" + globalChatWindows[i].profile.userid).css("left", (150 * (i - 1)) + "px");
            }
        }
        globalChatWindows.splice(toremoveIndex, 1);
    };

    /**
     *  Check if user is still in contact list
     * @param {Object} userId  User id of the contact the icon should be adjusted for
     */
    var isContactExists = function(userId) {
        // check to see if user is still in contact list
        for (var i = 0; i<acceptedContactList.results.length; i++){
            if(acceptedContactList.results[i].profile['rep:userId'] === userId){
                return true;
            }    
        }
        return false;
    };

    /**
     * Update the chat windows so that the chat status and status
     * message of their contacts is up to date. Also, disable all
     * chat windows for which the contact is not online
     */
    var updateChatWindows = function(){
        for (var i = 0; i < globalChatWindows.length; i++){
            var contact = getOnlineContact(globalChatWindows[i].profile.userid);
            var chatInputBox = $("#chat_with_" + globalChatWindows[i].profile.userid + "_txt");
            // if contact has been deleted remove the chat window
            if(!isContactExists(globalChatWindows[i].profile.userid)){
                removeChatWindow(globalChatWindows[i].profile.userid);
            // The contact is offline. Disable the chat window and update the chat status
            }else if (!contact || contact.profile.chatstatus === "offline"){
                // Set the chat status to offline
                setWindowChatStatus(globalChatWindows[i].profile.userid, "offline");
                // Disable the input box
                chatInputBox.attr("disabled", true);
                chatInputBox.val(globalChatWindows[i].profile.name + " is offline");
            } else {
                // Check whether the chat status changed
                if (globalChatWindows[i].profile.chatstatus != contact.profile.chatstatus){
                    // Make sure the input box is enabled
                    if (globalChatWindows[i].profile.chatstatus === "offline") {
                        chatInputBox.removeAttr("disabled").val("");
                    }
                    setWindowChatStatus(globalChatWindows[i].profile.userid, contact.profile.chatstatus);
                }
                // Check whether the statusmessage changed
                if (globalChatWindows[i].profile.status != contact.profile.status){
                    setWindowStatusmessage(globalChatWindows[i].profile.userid, contact.profile.status);
                }
            }
        }
    };

    /**
     * Update the chat availability icon for a given chat window
     * @param {Object} userid   User id of the contact the icon should be adjusted for
     * @param {Object} chatstatus   Chat status (online, busy, offline) to be changed to
     */
    var setWindowChatStatus = function(userid, chatstatus){
        var bottomName = $("#chat_window_chatstatus_" + userid);
        // Add the new chat status
        sakai.api.Util.updateChatStatusElement(bottomName, "chat_available_status_" + chatstatus);
        // Update the global chat window object
        getChatWindow(userid).profile.chatstatus = chatstatus;
    };

    /**
     * Update the status message for a given chat window
     * @param {Object} userid  User id of the contact the message should be adjusted for
     * @param {Object} status  Status message to be changed to
     */
    var setWindowStatusmessage = function(userid, status){
        getChatWindow(userid).profile.status = status;
        if (!status){
            status = i18n.General.getValueForKey("NO_STATUS_MESSAGE");
        }
        var windowStatusMessage = $("#chat_window_statusmessage_" + userid);
        windowStatusMessage.text(sakai.api.Util.shortenString(status, 20));
    };

    ///////////////////////////
    // Chat message handling //
    ///////////////////////////

    /**
     * Create an object indicating the message has been read
     * @param {Object} message The message
     * @return {Object} request object for BATCH
     */
    var createBatchReadObject = function(message) {
        return {
            "url": message["jcr:path"],
            "method": "POST",
            "parameters": {
                "sakai:read": true
            }
        };
    };

    /**
     * Send the batch request saying these messages have been read
     * @param {Array} batchRequests List of requests to send out
     */
    var sendBatchReadRequests = function(batchRequests) {
        // send the 'this message has been read' requests
        if (batchRequests && batchRequests.length > 0) {
            $.ajax({
                url: sakai.config.URL.BATCH,
                type: "POST",
                data: {
                    requests: $.toJSON(batchRequests)
                }
            });
        }
    };

    /**
     * Detect when a user wants to send a message to a user
     * @param {Object} event
     */
    $(".chat_with_txt").live("keypress", function(event){
        // Has the user pressed enter
        if (event.keyCode == '13') {
            var messageField = $(this);
            var message = $.trim(messageField.val());
            // Check whether the user is trying to send a valid message
            if (message){
                var userid = messageField.attr("id").substring(10);
                userid = userid.substring(0, userid.length - 4);
                message = replaceURL(message); 
                sendMessage(userid, message);
                messageField.val("");
            }
        }
    });

    /**
     * Represent URL if any in an anchor tag.
     * @param {Object} message Message that user has entered.
     */
    var replaceURL = function(message){
        // get the regex code from
        // http://www.codeproject.com/KB/scripting/replace_url_in_ajax_chat.aspx
        return message.replace(/(\w+):\/\/[\S]+(\b|$)/gim,'<a href="$&" class="my_link" target="_blank">$&</a>');
    };

    /**
     * Send a chat message to a given contact
     * @param {Object} to    User id of the contact you are sending to
     * @param {Object} messageText    Text of the message being sent
     */
    var sendMessage = function(to, messageText){
        var date = new Date( );
        var timestamp = date.getTime();
        // Send a message to the other user
        var message = {
            "sakai:type": "chat",
            "sakai:sendstate": "pending",
            "sakai:messagebox": "outbox",
            "sakai:to": "chat:" + to,
            "sakai:from": sakai.data.me.user.userid,
            "sakai:subject": "",
            "sakai:body": messageText,
            "sakai:category": "chat",
            "sakai:timestamp": timestamp,
            "_charset_": "utf-8"
        };
        $.ajax({
            url: "/~" + sakai.data.me.user.userid + "/message.create.html",
            data: message,
            type: "POST"
        });
        // Append my message to the chat window
        var sentDate = new Date();
        // Localize date
        sentDate.setTime(sentDate.getTime() + sentDate.getTimezoneOffset() * 60 * 1000);
        sentDate.setTime(sentDate.getTime() + sakai.data.me.user.locale.timezone.GMT*60*60*1000);
        appendMessage(sakai.data.me.user.userid, to, messageText, sentDate);

        // save the message data
        message["userFrom"] = [];
        message["userFrom"].push(sakai.data.me.profile);
        message["userTo"] = [];
        message["userTo"].push(globalOnlineContactsLookup[to]);
        message["sentDate"] = sentDate;
        globalMessages.push(message);
    };

    /**
     * Append a message to a given chatwindow
     * @param {Object} from    User id from the person sending the message
     * @param {Object} window  User id of the user in which chat window the
     * message should be appended
     * @param {Object} messageText   Body text of the message
     * @param {Object} sentDate      Date in which the message was sent (localized)
     */
    var appendMessage = function(from, window, messageText, sentDate){
        var message = {};
        if (from === sakai.data.me.user.userid){
            message.name = "Me";
        } else {
            message.name = getChatWindow(window).profile.name;
        }
        message.time = sakai.api.l10n.transformTime(sentDate);
        message.message = messageText;
        var chatwindow = $("#chat_with_" + window + "_content");
        chatwindow.append($.TemplateRenderer("chat_content_template", message));
        // Scroll to the bottom
        chatwindow.attr("scrollTop", chatwindow.attr("scrollHeight"));
    };

    /**
     * Function that will initiate the check for new messages at regular
     * intervals
     */
    var checkNewMessages = function(){
        // Only check for new messages when you have online contacts
        if (globalOnlineContacts.contacts.length > 0){
            loadNewMessages();
        }
        // Start polling regurarly to get new messages
        if (!loadNewMessagesTimer) {
            loadNewMessagesTimer = setInterval(checkNewMessages, loadNewMessagesInterval);
        }
    };

    // Variable that keeps track of when we last checked for new messages
    var lastCheckDate = new Date().getTime();

    /**
     * Check whether there are new unread chat messages waiting
     */
    var loadNewMessages = function(){
        $.ajax({
            url: "/~" + sakai.data.me.user.userid + "/message.chatupdate.json",
            cache: false,
            data: {
                "t": lastCheckDate
            },
            success: function(resp1){
                // If there are new messages waiting, retrieve them
                if (resp1.update) {
                    $.ajax({
                        url: sakai.config.URL.CHAT_GET_SERVICE.replace(/__KIND__/, "unread"),
                        data: {
                            "_from": "*",
                            "items": 1000,
                            "t": resp1.pulltime,
                            "sortOn": "sakai:created",
                            "sortOrder": "descending"
                        },
                        cache: false,
                        success: function(data){
                            // Add the messages to the appropriate windows
                            insertNewMessages(data);
                            lastCheckDate = resp1.time;
                        }
                    });
                }
            }
        });
    };

    /**
     * Callback function to sort messages based on timestamp
     */
<<<<<<< HEAD
    function sortMessages(a, b){
=======
    var sortMessages = function(a, b){
>>>>>>> bbfea088
        return a["sakai:timestamp"] > b["sakai:timestamp"] ? 1 : -1;
    };

    /**
     * Once we know that there are new messages, we add them into
     * the appropriate chat windows
     * @param {Object} messages    List of new chat messages
     */
    var insertNewMessages = function(messages){
        if (messages.results) {
            // Sort messages based on timestamp
            messages.results.sort(sortMessages);
            var bulkRequests = [];
            for (var i = 0; i < messages.results.length; i++) {
                var message = messages.results[i];
                var from = message.userFrom[0];
                // We don't add in our own messages as they are already in there.
                if (from.userid !== sakai.data.me.user.userid){
                    // Check whether there is already a chatwindow for it
                    var chatWindow = getChatWindow(from.userid);
                    var sentDate = sakai.api.l10n.parseDateString(message["sakai:created"]);
                    var messageText = message["sakai:body"];
                    if (!chatWindow) {
                        // If not, create a new chat window
                        var contact = {};
                        contact.profile = {
                            "userid": from.userid,
                            "name": sakai.api.User.getDisplayName(from),
                            "status": from.status,
                            "chatstatus": from.chatstatus || from["sakai:status"]
                        };
                        if (from.picture && $.parseJSON(from.picture).name) {
                            from.picture = "/~" + from.userid + "/public/profile/" + $.parseJSON(from.picture).name;
                        }
                        appendChatWindow(contact, false);
                    }
                    // Append the message
                    appendMessage(from.userid, from.userid, messageText, sentDate);
                    // Pulse if it is not currently open
                    chatWindow = getChatWindow(from.userid);
                    if (!chatWindow.open && message["sakai:read"] === false) {
                        $("#chat_online_button_" + from.userid).effect("pulsate", {times: 5}, 500);
                    } else if (message["sakai:read"] !== true) {
                        // the window is open, lets mark the message as read
                        message["sakai:read"] = true;
                        bulkRequests.push(createBatchReadObject(message));
                    }
                    allMessages[from.userid] = allMessages[from.userid] || [];
                    allMessages[from.userid].push(message);
                }
                globalMessages.push(message);
            }
            // sent out the batch request saying the read messages are read
            sendBatchReadRequests(bulkRequests);
        }
    };

    /**
     * Insert saved messages for this chat session, so they can persist across refreshes
     * @param {Array} messages  the saved messages to insert into the chat windows
     * @param {Array} validWindows  a list of windows to open if messages exist for them.
     *                              if insertOwn === true and validWindows is present it'll only insert messages for the valid windows
     */
    var insertSavedMessages = function(messages, validWindows) {
        for (var i = 0; i < messages.length; i++) {
            var message = messages[i];
            var from = message.userFrom[0];
            if (from["rep:userId"] === sakai.data.me.user.userid) {
                from = message["userTo"][0];
                messageFrom = sakai.data.me.user.userid;
            }
            var chatWindow = getChatWindow(from.userid);
            var sentDate;
            if (message["sakai:created"]) {
                sentDate = sakai.api.l10n.parseDateString(message["sakai:created"]);
            } else if (message["sentDate"]) {
                sentDate = new Date(message["sentDate"]);
            }
            if (validWindows && validWindows.length && $.inArray(from.userid, validWindows) > -1) {
                if (!chatWindow) {
                    // If not, create a new chat window
                    var contact = {};
                    contact.profile = {
                        "userid": from.userid,
                        "name": from.name || sakai.api.User.getDisplayName(from),
                        "status": from.status,
                        "chatstatus": from.chatstatus || from["sakai:status"]
                    };
                    if (from.picture && $.parseJSON(from.picture).name) {
                        from.picture = "/~" + from.userid + "/public/profile/" + $.parseJSON(from.picture).name;
                    }
                    appendChatWindow(contact, false);
                }
                // Append the message
                var messageText = message["sakai:body"];
                appendMessage(from.userid, from.userid, messageText, sentDate);
                // Pulse if it is not currently open
                chatWindow = getChatWindow(from.userid);
                if (!chatWindow.open && message["sakai:read"] === false) {
                    $("#chat_online_button_" + from.userid).effect("pulsate", {times: 5}, 500);
                } else if (message["sakai:read"] !== true) {
                    // the window is open, lets mark the message as read
                    message["sakai:read"] = true;
                }
                globalMessages.push(message); // only push if this window is valid, so once they close it, its gone
            }
        }
    };

    var updateChatStatusMessage = function(chatStatusMessage){
        $("#chat_mystatusmessage").html(chatStatusMessage);
    };

    ////////////////////////
    // Cookie Persistency //
    ////////////////////////

    /**
     * Write a cookie with the current active windows when you go to another page
     */
    $(window).bind("unload", function(ev){
        if (! sakai.data.me.user.anon) {
            $.cookie('sakai_chat', $.toJSON({"windows": globalChatWindows}));
            // if the browser supports html5 local sessionStorage, utilize it and save the messages from this session
            if (supportsSessionStorage) {
                sessionStorage.setItem('messages', $.toJSON(globalMessages));
            }
        }
    });

    /**
     * Restore the state from the chat windows as specified in the persistent
     * cookie
     */
    var restoreChatWindows = function(){
        if ($.cookie('sakai_chat') && $.parseJSON($.cookie('sakai_chat'))) {
            var storedState = $.parseJSON($.cookie('sakai_chat'));
            var chatWindows = storedState.windows;
            var validWindows = [];
            for (var i = 0; i < chatWindows.length; i++) {
                appendChatWindow({"profile": chatWindows[i].profile}, chatWindows[i].open);
                validWindows.push(chatWindows[i].profile.userid);
            }
            // grab the session's saved chat messages if they exist
            if (supportsSessionStorage) {
                var messages = $.parseJSON(sessionStorage.getItem('messages'));
                if (messages && messages.length) {
                    insertSavedMessages(messages, validWindows);
                }
            }
        }
    };

<<<<<<< HEAD
=======
    /**
     * Change chat status to the current chat status
     * @param {Object} new chatstatus status
     */
    var updateChatStatusElement = function(chatstatus){
        var chatClass = $(".chat_available_name").attr("class");
        // get current chat status
        var currentStatus = chatClass.substr(str.indexOf("chat_available_status_"),str.length);
        // remove the current chat status class
        $(".chat_available_name").removeClass(currentStatus);
        // add new chat status class
        $(".chat_available_name").addClass("chat_available_status_"+chatstatus);
    };

>>>>>>> bbfea088
    ////////////////////
    // Event Handlers //
    ////////////////////

    $("#chat_online_list_activator").live("click", function(){
        closeAllChatWindows();
        toggleOnlineContactsList();
    });

    $("#chat_available_minimize").live("click", function(){
        closeOnlineContactsList();
    });

    $(".chat_available_friend").live("click", function(){
        var clicked = $(this).attr("id").substring(22);
        appendChatWindow(getOnlineContactObject(clicked), true);
        closeOnlineContactsList();
    });

    $(window).bind("chat_status_message_change", function(event,newChatStatusMessage){
        updateChatStatusMessage(newChatStatusMessage);
    });

    // Add binding to set the status
    $(window).bind("chat_status_change", function(event, currentChatStatus){
<<<<<<< HEAD
        sakai.api.Util.updateChatStatusElement($(".chat_status"), currentChatStatus);
=======
        sakai.api.Util.updateChatStatusElement($(".chat_available_name"), currentChatStatus);
>>>>>>> bbfea088
    });

    $(".user_chat").live("click", function(){
        var clicked = $(this).attr("id").substring(19);
        var active = $(this).hasClass("chat_online_button_visible");
        closeOnlineContactsList();
        closeAllChatWindows();
        if (active) {
            closeAllChatWindows();
        } else {
            openChatWindow(clicked);
        }
    });

    $(".chat_minimize").live("click", function(){
        closeAllChatWindows();
    });

    $(".chat_close").live("click", function(){
        var clicked = $(this).attr("id").substring(11);
        removeChatWindow(clicked);
    });

    // Add binding to set the status
    $(window).bind("chat_status_change", function(event, currentChatStatus){
        updateChatStatusElement(currentChatStatus);
        /*updateChatStatusElement($(profileNameID), currentChatStatus);
        chatStatus = currentChatStatus;*/
    });


    ////////////////////
    // Initialisation //
    ////////////////////

    /**
     * Initialisation code. Only load the list of online
     * contacts and show the chat bar if the user is
     * authenticated
     */
    if (!sakai.data.me.user.anon){
        showChatBar();
        // the following line is from Modernizr http://www.modernizr.com/, licensed under a dual MIT-BSD license
        supportsSessionStorage = ('sessionStorage' in window) && window['sessionStorage'] !== null;
        loadOnlineContacts(function() {
            restoreChatWindows();
        });
    }

};

sakai.api.Widgets.widgetLoader.informOnLoad("chat");<|MERGE_RESOLUTION|>--- conflicted
+++ resolved
@@ -652,11 +652,7 @@
     /**
      * Callback function to sort messages based on timestamp
      */
-<<<<<<< HEAD
-    function sortMessages(a, b){
-=======
     var sortMessages = function(a, b){
->>>>>>> bbfea088
         return a["sakai:timestamp"] > b["sakai:timestamp"] ? 1 : -1;
     };
 
@@ -810,8 +806,6 @@
         }
     };
 
-<<<<<<< HEAD
-=======
     /**
      * Change chat status to the current chat status
      * @param {Object} new chatstatus status
@@ -826,7 +820,6 @@
         $(".chat_available_name").addClass("chat_available_status_"+chatstatus);
     };
 
->>>>>>> bbfea088
     ////////////////////
     // Event Handlers //
     ////////////////////
@@ -852,11 +845,7 @@
 
     // Add binding to set the status
     $(window).bind("chat_status_change", function(event, currentChatStatus){
-<<<<<<< HEAD
         sakai.api.Util.updateChatStatusElement($(".chat_status"), currentChatStatus);
-=======
-        sakai.api.Util.updateChatStatusElement($(".chat_available_name"), currentChatStatus);
->>>>>>> bbfea088
     });
 
     $(".user_chat").live("click", function(){
