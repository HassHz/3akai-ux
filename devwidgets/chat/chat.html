<div id="user_link_menu" style="display:none">
    <div class="user_link_menu_border">
        <ul>
            <li class="insert_more_menu_inactive">__MSG__CHAT_STATUS__</li>
            <li><a id="user_link_chat_status_online" class="user_link_chat_status" href="javascript:;">__MSG__AVAILABLE__</a></li>
            <li><a id="user_link_chat_status_busy" class="user_link_chat_status" href="javascript:;">__MSG__BUSY__</a></li>
            <li><a id="user_link_chat_status_offline" class="user_link_chat_status" href="javascript:;">__MSG__OFFLINE__</a></li>
        </ul>
    </div>
    <div>
        <ul>
            <li><a href="/dev/inbox.html">__MSG__MY_INBOX__</a></li>
            <li><a href="/dev/people.html">__MSG__MY_CONTACTS__</a></li>
            <li><a href="/dev/profile.html">__MSG__MY_PROFILE__</a></li>
            <li><a href="/dev/account_preferences.html">__MSG__MY_ACCOUNT__</a></li>
        </ul>
    </div>
</div>

<!-- EXPLORE NAV CONTAINER -->
<div id="explore_nav_container" style="display:none">
    <div class="fl-container explore_nav">
        <ul class="explore fl-force-left">
            <li id="nav_my_sakai_link"><a href="/dev/my_sakai.html">__MSG__MY_SAKAI__</a></li>
<<<<<<< HEAD
            <li id="nav_content_media_link"><a href="#" style="color: #666;">__MSG__CONTENT_AND_MEDIA__</a></li>
            <li id="nav_people_link" class="chat_has_dropdown nav_people_link"><a href="javascript:;">__MSG__PEOPLE__</a><img src="/dev/_images/white_subnav_arrow.png"/></li>
            <li id="nav_courses_sites_link" class="chat_has_dropdown nav_courses_sites_link"><a href="javascript:;">__MSG__COURSES_AND_SITES__</a><img src="/dev/_images/white_subnav_arrow.png"/></li>
            <li id="nav_search_link"><a href="/dev/search.html">__MSG__SEARCH__</a></li>
=======
            <li id="nav_content_media_link"><a href="javascript:;" style="color: #666;">Content &amp; Media</a></li>
            <li id="nav_people_link" class="chat_has_dropdown nav_people_link"><a href="javascript:;">People</a><img src="/dev/_images/white_subnav_arrow.png"/></li>
            <li id="nav_courses_sites_link" class="chat_has_dropdown nav_courses_sites_link"><a href="javascript:;">Courses &amp; Sites</a><img src="/dev/_images/white_subnav_arrow.png"/></li>
            <li id="nav_search_link"><a href="/dev/search.html">Search</a></li>
>>>>>>> 456e6930
        </ul>

        <div class="personal-container fl-force-right">

            <div class="personal">
                <ul>
                    <!-- CHAT STATUS DROPDOWN -->
                    <li id="user_link_container">
                        <a id="user_link" class="user_link" href="javascript:;">
                            <span id="userid"></span>

                        </a>
                    </li>
                    <li><a class="mail" href="/dev/inbox.html"><img src="/dev/_images/mail_icon.png" alt="Mail Icon" /> (<span id="chat_unreadMessages">0</span>)</a></li>
                    <li><a class="help" href="http://confluence.sakaiproject.org/display/SAKDEV/Sakai+3" target="_blank">__MSG__HELP__</a></li>
                    <li><a class="sign_out" href="/dev/logout.html">__MSG__SIGN_OUT__</a></li>
                </ul>
            </div>
        </div>
    </div>
</div>

<!-- SELECTED PAGE -->
<div id="nav_selected_page_template"><!--
    {if dropdown}
        <div class="explore_nav_selected_dropdown" id="mysites_dropdown_close_link">
    {else}
        <div class="explore_nav_selected">
    {/if}
        <a href="javascript:;">
            <span>${value}</span>
        </a>
        {if dropdown}
            <img src="/dev/_images/white_subnav_arrow_up.png" class="explore_nav_selected_arrow" />
        {/if}
    </div>
--></div>

<!-- DROPDOWN -->
<div class="fl-container-flex fl-col-flex2 fl-fix dropdown" id="people_dropdown_main" style="display:none">
    <div class="fixed-container">
        <!-- MY CONTACTS -->
        <div class="fl-col dropdown_contacts">
            <h2>__MSG__MY_CONTACTS__</h2>
            <div class="fl-container" id="people_dropdown_my_contacts_list">
            </div>
            <div id="people_dropdown_my_contacts_list_template"><!--
                {for i in items}
                    <div class="dropdown_person">
                        {if i.photo}
                            <a href="/dev/profile.html?user=${i.id}" class="dropdown_person_picture"><img src="${i.photo}" style="width:60px;height:60px"/></a>
                        {else}
                            <a href="/dev/profile.html?user=${i.id}" class="dropdown_person_picture"></a>
                        {/if}
                        <a href="/dev/profile.html?user=${i.id}" class="dropdown_person_name">${i.name}</a>
                    </div>
                {forelse}
                    <span style="font-size:0.95em">__MSG__YOU_CURRENTLY_HAVE_NO_CONTACTS__</span>
                {/for}
            --></div>
            <div style="clear:both">
                <a href="/dev/people.html" class="view_all_link">__MSG__VIEW_AND_EDIT_CONTACTS__</a>
            </div>
        </div>
        <!-- SEARCH -->
        <div class="dropdown_search_people">
            <h2>__MSG__SEARCH_FOR_PEOPLE__</h2>
            <div class="fl-fix dropdown_search_container">
                <div>
                    <input type="text" class="dropdown_search_input" id="dropdown_people_search" value="__MSG__TYPE_NAME_OR_KEYWORDS__"/>
            <div class="dropdown_search_button_left fl-force-left">
            <input type="button" id="dropdown_people_search_button" class="dropdown_search_button_right" value="__MSG__SEARCH__"/>
            </div>
                </div>
            </div>
        </div>
    </div>
    <div class="dropdown_bottom_part_left">
        <div class="dropdown_bottom_part_right"></div>
    </div>
</div>

<!-- DROPDOWN -->
<div class="fl-container-flex fl-col-flex3 fl-fix dropdown dropdown_mysites" id="mysites_dropdown_main" style="display:none">
    <div class="fixed-container">
        <!-- MY SITES -->
        <div class="fl-col dropdown_sites">
            <h2>__MSG__MY_SITES__</h2>
            <div id="top_navigation_my_sites_list"></div>
            <div id="top_navigation_my_sites_list_template"><!--
                <ul class="my_site_list">
                    {for i in entry}
                        <li><a href="/sites/${i.location}">${i.name}</a></li>
                    {forelse}
                        <span>__MSG__YOU_ARENT_A_MEMEBER_OF_ANY_SITES_YET__</span>
                    {/for}
                </ul>
            --></div>
            <a href="/dev/sites_edit.html" class="view_all_link hidedev">View &amp; Edit All &raquo;</a>
        </div>

        <!-- RECENTLY VISITED -->
        <div id="chat_dropdown_recent_sites" class="fl-col dropdown_recent_sites">
            <h2>__MSG__RECENT_SITES__</h2>
        </div>
        <div id='chat_dropdown_recent_sites_template'><!--
            {if count == 0}
                <span>__MSG__NO_RECENT_SITES_FOUND__<span>
            {else}
                <ul class="my_site_list">
                    {for i in items}
                        <li><a href="/sites/${i.location}">${i.name}</a></li>
                    {/for}
                </ul>
            {/if}
        --></div>

        <!-- SEARCH -->
        <div class="dropdown_search_course_sites">
            <h2>__MSG__SEARCH_FOR_COURSES_AND_SITES__</h2>
            <div class="fl-fix dropdown_search_container">
            <div>
                <input type="text" id="courses_sites_search" class="dropdown_search_input" value="__MSG__TYPE_NAME_OR_KEYWORDS__"/>
                <div class="dropdown_search_button_left fl-force-left">
                    <input type="button" id="courses_sites_search_button" class="dropdown_search_button_right" value="__MSG__SEARCH__"/>
                </div>
            </div>
            </div>
            <div class="dropdown_create_sakai_site">
                <a href="javascript:;" id="top_navigation_create_site">__MSG__CREATE_A_SAKAI_SITES__</a>
                <img src="/dev/_images/create_new_site_button_rt.png" alt="Close Icon"/>
            </div>
        </div>
    </div>
    <div class="dropdown_bottom_part_left">
        <div class="dropdown_bottom_part_right"></div>
    </div>
</div>

<!-- CREATE A SITE WIDGET -->
<div id="top_navigation_widgets"></div>

<div id="chat_available_template" style="display:none"><!--
    <a href="javascript:;" id="chat_available_minimize">
        <img class="chat_button_image" src="/devwidgets/chat/images/chat_minimize.png" alt="" />
    </a>
    <table>
        <tbody>
            <tr id="chat_available_me" class="chat_top_container">
                {if me}
                <td class="chat_available_image">
                    {if me.photo}
                        <img src="${me.photo}"/>
                    {else}
                        <img src="/dev/_images/person_icon.jpg" />
                    {/if}
                </td>
                <td>
                    <span class="chat_available_name chat_available_status_${me.chatstatus}">${me.name}</span><br />
                    <span class="chat_available_statusmessage">${me.statusmessage}</span>
                </td>
                {/if}
            </tr>
        </tbody>
    </table>
    <div id="chat_available_others" {if totalitems > 4} class="chat_available_others_overflow" {else} class="chat_available_others_nooverflow" {/if}>
        <table>
            <tbody>
                {for i in items}
                    {if i['sakai:status'] == "online" && i.chatstatus != "offline"}
                        <tr class="chat_available_friend">
                            <td class="chat_available_image">
                                {if i.photo}
                                    <img src="${i.photo}" />
                                {else}
                                    <img src="/dev/_images/person_icon.jpg" />
                                {/if}
                            </td>
                            <td>
                                <span class="chat_available_status_${i.chatstatus} initiate_chat_window" id="initiate_chat_window_${i.user}">${i.name}</span><br />
                                <span class="chat_available_statusmessage">${i.statusmessage}</span>
                            </td>
                        </tr>
                    {/if}
                {forelse}
                <tr>
                    <td id="chat_no_online_connections">
                        No online connections found
                    </td>
                </tr>
                {/for}
            </tbody>
        </table>
    </div>
--></div>

<!-- CHAT WINDOW -->
<div style="display:none" id="chat_windows_template"><!--
    {var index = 0}
    {for i in items}
        {if special != false}
            {if special == 0}
            <span class="user_chat_first">
            {else}
            <span>
            {/if}
            <span id="online_button_${i.userid}" class="user_chat">

        {else}
            {if index == 0}
            <span class="user_chat_first">
            {else}
            <span>
            {/if}
            <span id="online_button_${i.userid}" class="user_chat">
        {/if}
        <a id="chat_window_chatstatus_${i.userid}" class="chat_name_link chat_available_status_${i.chatstatus}">${i.name}</a>
        </span>
        </span>

        ${index++|eat}
    {/for}
--></div>

<!-- CHAT WINDOW -->
<div style="display:none" id="chat_windows_windows_template"><!--
    {var index = 0}
    {for i in items}

        {if special != false}
            <div id="chat_with_${i.userid}" class="chat_with_user" style="left: ${(special*150)}px; display:none">
        {else}
            <div id="chat_with_${i.userid}" class="chat_with_user" style="left: ${(index*150)}px; display:none">
        {/if}

                <table class="chat_top_table">
                    <tr class="chat_top_container">
                        <td class="chat_available_image">
                            {if i.photo}
                                <img src="${i.photo}" id="chat_window_photo_${i.userid}" />
                            {else}
                                <img src="_images/person_icon.png" id="chat_window_photo_${i.userid}" />
                            {/if}
                        </td>
                        <td>
                            <a href="javascript:;">
                                <img id="chat_close_${i.userid}" class="chat_user_button_image chat_close" src="/devwidgets/chat/images/chat_close.png" alt="" />
                            </a>
                            <a href="javascript:;">
                                <img id="chat_minimize_${i.userid}" class="chat_user_button_image chat_minimize" src="/devwidgets/chat/images/chat_minimize.png" alt="" />
                            </a>
                            <span id="chat_window_name_${i.userid}" class="chat_window_name">${i.name}</span><br />
                            <span id="chat_window_statusmessage_${i.userid}" class="chat_available_statusmessage">${i.statusmessage}</span>
                        </td>
                    </tr>
                </table>
                <div id="chat_with_${i.userid}_content" class="chat_with_content_nooverflow"></div>
                <input id="chat_with_${i.userid}_txt" class="chat_with_txt" type="text"/>
            </div>

        ${index++|eat}
    {/for}
--></div>

<!-- CHAT MESSAGE -->
<div style="display:none" id="chat_content_template"><!--
    <div class="chat_content_container">
        <span class="chat_content_name">${name}</span><span class="chat_content_time">${time}</span><br />
        <span class="chat_content_message">${message}</span>
    </div>
--></div>

<!-- CHAT BOTTOM CONTAINER -->
<div class="chat_main_container doFixed" id="chat_main_container" style="display:none; left:0px;">
    <div id="chat_container" style="height:30px">
        <table class="chat_main_table" summary="Chat">
            <tr>
                <td id="chat_windows"></td>
                <td id="chat_online_connections_link">
                    <span id="online_button">
                        <img src="/devwidgets/chat/images/people.png" width="16px" class="chat_people_icon" alt="Online"/>
                        <a class="chat_straight_link" id="chat_online"></a>

                        <!-- SHOW ONLINE FRIENDS -->
                        <div id="show_online" style="display:none">
                            <div id="chat_available"></div>
                        </div>

                    </span>
                </td>
            </tr>
        </table>
        <div id="chat_windows_container" style="position:relative"></div>
    </div>
</div>

<!-- JAVASCRIPT -->
<script type="text/javascript" language="JavaScript" src="/devwidgets/chat/javascript/chat.js"></script><|MERGE_RESOLUTION|>--- conflicted
+++ resolved
@@ -22,19 +22,11 @@
     <div class="fl-container explore_nav">
         <ul class="explore fl-force-left">
             <li id="nav_my_sakai_link"><a href="/dev/my_sakai.html">__MSG__MY_SAKAI__</a></li>
-<<<<<<< HEAD
-            <li id="nav_content_media_link"><a href="#" style="color: #666;">__MSG__CONTENT_AND_MEDIA__</a></li>
+            <li id="nav_content_media_link"><a href="javascript:;" style="color: #666;">__MSG__CONTENT_AND_MEDIA__</a></li>
             <li id="nav_people_link" class="chat_has_dropdown nav_people_link"><a href="javascript:;">__MSG__PEOPLE__</a><img src="/dev/_images/white_subnav_arrow.png"/></li>
             <li id="nav_courses_sites_link" class="chat_has_dropdown nav_courses_sites_link"><a href="javascript:;">__MSG__COURSES_AND_SITES__</a><img src="/dev/_images/white_subnav_arrow.png"/></li>
             <li id="nav_search_link"><a href="/dev/search.html">__MSG__SEARCH__</a></li>
-=======
-            <li id="nav_content_media_link"><a href="javascript:;" style="color: #666;">Content &amp; Media</a></li>
-            <li id="nav_people_link" class="chat_has_dropdown nav_people_link"><a href="javascript:;">People</a><img src="/dev/_images/white_subnav_arrow.png"/></li>
-            <li id="nav_courses_sites_link" class="chat_has_dropdown nav_courses_sites_link"><a href="javascript:;">Courses &amp; Sites</a><img src="/dev/_images/white_subnav_arrow.png"/></li>
-            <li id="nav_search_link"><a href="/dev/search.html">Search</a></li>
->>>>>>> 456e6930
         </ul>
-
         <div class="personal-container fl-force-right">
 
             <div class="personal">
