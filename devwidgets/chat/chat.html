--- conflicted
+++ resolved
@@ -145,17 +145,11 @@
         <div class="dropdown_search_course_sites">
             <h2>__MSG__SEARCH_FOR_COURSES_AND_SITES__</h2>
             <div class="fl-fix dropdown_search_container">
-<<<<<<< HEAD
-            <div>
-                <input type="text" id="courses_sites_search" class="dropdown_search_input" value="__MSG__TYPE_NAME_OR_KEYWORDS__"/>
-                <button id="courses_sites_search_button" class="s3d-search-button s3d-button s3d-button-primary"><span class="s3d-button-inner"><span class="s3d-button-icon-right">__MSG__SEARCH__</span></span></button>
-=======
                 <div>
                     <input type="text" id="courses_sites_search" class="dropdown_search_input" value="__MSG__TYPE_NAME_OR_KEYWORDS__"/>
                     <button id="courses_sites_search_button" class="s3d-search-button s3d-button s3d-button-primary"><span class="s3d-button-inner"><span class="s3d-button-icon-right">__MSG__SEARCH__</span></span></button>
                 </div>
                 <button id="top_navigation_create_site" class="s3d-button s3d-create-site-button"><span class="s3d-button-inner"><span class="s3d-button-icon-left">__MSG__CREATE_A_SAKAI_SITES__</span></span></button>
->>>>>>> 36eb4e10
             </div>
             <button id="top_navigation_create_site" class="s3d-button s3d-create-site-button"><span class="s3d-button-inner"><span class="s3d-button-icon-left">__MSG__CREATE_A_SAKAI_SITES__</span></span></button>
         </div>
