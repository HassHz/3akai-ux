--- conflicted
+++ resolved
@@ -1,24 +1,3 @@
-<<<<<<< HEAD
-ADVANCED_SETTINGS = Propiedades avanzadas
-BLACK = Negro
-BLUE = Azul
-BORDER = Borde:
-GREEN = Verde
-GREY = Gris
-KEY = Clave:
-HEIGHT = Altura:
-PLEASE_SPECIFY_A_URL = Por favor ingresa una URL
-PRIVACY = Privacidad:
-PX = px
-RED = Rojo
-RELEASE_EMAIL_ADDRESS = Enviar email:
-RELEASE_NAMES = Enviar nombre:
-RELEASE_USERNAME = Enviar nombre de usuario:
-RESET_TO_ORIGINAL_SIZE = Restaurar tamaño original
-SECRET = Secreto:
-WIDTH = Ancho:
-=======
->>>>>>> 209eeb02
 # Sakai 2 Tool names below these are built from the tool ids by prepending them
 # with CLE, uppercasing the tool id, and replacing periods with underscores.
 CLE_SAKAI_ANNOUNCEMENTS = Anuncios
