--- conflicted
+++ resolved
@@ -1,24 +1,3 @@
-<<<<<<< HEAD
-ADVANCED_SETTINGS = Advanced settings
-BLACK = Black
-BLUE = Blue
-BORDER = Border:
-GREEN = Green
-GREY = Grey
-KEY = Key:
-HEIGHT = Height:
-PLEASE_SPECIFY_A_URL = Please specify a URL
-PRIVACY = Privacy:
-PX = px
-RED = Red
-RELEASE_EMAIL_ADDRESS = Release email address: 
-RELEASE_NAMES = Release names:
-RELEASE_USERNAME = Release username:
-RESET_TO_ORIGINAL_SIZE = Reset to original size
-SECRET = Secret:
-WIDTH = Width:
-=======
->>>>>>> 209eeb02
 # Sakai 2 Tool names below these are built from the tool ids by prepending them
 # with CLE, uppercasing the tool id, and replacing periods with underscores.
 CLE_SAKAI_ANNOUNCEMENTS = Announcements
