{
    "enabled": true,
    "hasSettings": false,
    "i18n": {
        "default": {
            "bundle": "/devwidgets/popularcontent/bundles/default.properties",
<<<<<<< HEAD
            "name": "Most active content",
            "description": "Most active content"
        },
        "fr_FR": {
            "bundle": "/devwidgets/popularcontent/bundles/fr_FR.properties",
            "name": "Contenus les plus actifs",
            "description": "Contenus les plus actifs"
=======
            "description": "Most active content",
            "name": "Most active content"
>>>>>>> ae332db3
        }
    }
    "id": "popularcontent",
    "personalportal": true,
    "type": "sakai",
    "url": "/devwidgets/popularcontent/popularcontent.html"
}<|MERGE_RESOLUTION|>--- conflicted
+++ resolved
@@ -4,20 +4,15 @@
     "i18n": {
         "default": {
             "bundle": "/devwidgets/popularcontent/bundles/default.properties",
-<<<<<<< HEAD
-            "name": "Most active content",
-            "description": "Most active content"
+            "description": "Most active content",
+            "name": "Most active content"
         },
         "fr_FR": {
             "bundle": "/devwidgets/popularcontent/bundles/fr_FR.properties",
-            "name": "Contenus les plus actifs",
-            "description": "Contenus les plus actifs"
-=======
-            "description": "Most active content",
-            "name": "Most active content"
->>>>>>> ae332db3
+            "description": "Contenus les plus actifs",
+            "name": "Contenus les plus actifs"
         }
-    }
+    },
     "id": "popularcontent",
     "personalportal": true,
     "type": "sakai",
