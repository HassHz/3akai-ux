/*
 * Licensed to the Sakai Foundation (SF) under one
 * or more contributor license agreements. See the NOTICE file
 * distributed with this work for additional information
 * regarding copyright ownership. The SF licenses this file
 * to you under the Apache License, Version 2.0 (the
 * "License"); you may not use this file except in compliance
 * with the License. You may obtain a copy of the License at
 *
 *     http://www.apache.org/licenses/LICENSE-2.0
 *
 * Unless required by applicable law or agreed to in writing,
 * software distributed under the License is distributed on an
 * "AS IS" BASIS, WITHOUT WARRANTIES OR CONDITIONS OF ANY
 * KIND, either express or implied. See the License for the
 * specific language governing permissions and limitations under the License.
 */

/*
 * Dependencies
 *
 * /dev/lib/misc/trimpath.template.js (TrimpathTemplates)
 * /dev/lib/jquery/plugins/jqmodal.sakai-edited.js
 */

/*global $, Config, sakai, History, opensocial, Widgets */
require(["jquery", "sakai/sakai.api.core"], function($, sakai) {
    /**
     * This is a widget that can be placed in other pages and widgets.
     * It shows an Add to contacts dialog.
     * All you have to do is provide a user object that contains:
     *  - first name
     *  - last name
     *  - uuid of the person you wish to add.
     *
     *  You can also set the personal note by using the setPersonalNote() method
     *  and select the type by using the setTypes().
     */
    sakai_global.addtocontacts = function(tuid, showSettings){


        /////////////////////////////
        // Configuration variables //
        /////////////////////////////

        // Help variables
        var contactToAdd = false;

        // CSS selectors
        var addToContacts = "#addtocontacts";
        var addToContactsClass = ".addtocontacts";

        var addToContactsDialog = addToContacts + "_dialog";
        var addToContactsDone = addToContacts + "_done";
        var addToContactsDoneContainer = addToContacts + "_done_container";

        // Form elements
        var addToContactsForm = addToContacts + "_form";
        var addToContactsFormButtonInvite = addToContactsForm + "_invite";
        var addToContactsFormButtonCancel = addToContactsForm + "_cancel";
        var addToContactsFormPersonalNote = addToContactsForm + "_personalnote";
        var addToContactsFormPersonalNoteTemplate = addToContactsFormPersonalNote + "_template";
        var addToContactsFormType = addToContactsForm + "_type";
        var addToContactsFormTypeTemplate = addToContactsFormType + "_template";
        // Profile info
        var addToContactsInfoProfilePicture = addToContacts + "_profilepicture";
        var addToContactsInfoTypes = addToContacts + "_types";
        var addToContactsInfoDisplayName = addToContactsClass + "_displayname";

        // Error messages
        var addToContactsError = addToContacts + "_error";
        var addToContactsErrorMessage = addToContactsError + "_message";
        var addToContactsErrorRequest = addToContactsError + "_request";
        var addToContactsErrorNoTypeSelected = addToContactsError + "_noTypeSelected";

        var addToContactsResponse = addToContacts + "_response";

        ///////////////////
        // Functionality //
        ///////////////////

        /**
         * Render the templates that are needed for the add contacts widget.
         * It renders the contacts types and the personal note
         */
        var renderTemplates = function(){
            sakai.api.Util.TemplateRenderer(addToContactsFormTypeTemplate.replace(/#/gi, ""), sakai.config.Relationships, $(addToContactsInfoTypes));
            var json = {
                sakai: sakai,
                me: sakai.data.me
            };
            sakai.api.Util.TemplateRenderer(addToContactsFormPersonalNoteTemplate.replace(/#/gi, ""), json, $(addToContactsFormPersonalNote));
        };

        /**
         * This method will fill in the info for the user.
         * @param {Object} user The JSON object containing the user info. This follows the /rest/me format.
         */
        var fillInUserInfo = function(user){
<<<<<<< HEAD
            $(addToContactsInfoDisplayName).text(user.username);
            // Check for picture
            if (user.picture) {
                $(addToContactsInfoProfilePicture).html('<img alt="' + $("#addtocontacts_profilepicture_alt").html() + '" src="' + user.picture + '" width="60" height="60" />');
            } else {
                $(addToContactsInfoProfilePicture).html('<img alt="' + $("#addtocontacts_profilepicture_alt").html() + '" src="' + sakai.config.URL.USER_DEFAULT_ICON_URL + '" width="60" height="60" />');
=======
            if (user) {

                $(addToContactsInfoDisplayName).text(sakai.api.User.getDisplayName(user));

                user.pictureLink = sakai.api.Util.constructProfilePicture(user);

                // Check for picture
                if (user.pictureLink) {
                    $(addToContactsInfoProfilePicture).html('<img alt="' + $("#addtocontacts_profilepicture_alt").html() + '" src="' + user.pictureLink + '" width="60" height="60" />');
                }
                else {
                    $(addToContactsInfoProfilePicture).html('<img alt="' + $("#addtocontacts_profilepicture_alt").html() + '" src="' + sakai.config.URL.USER_DEFAULT_ICON_URL + '" width="60" height="60" />');
                }
>>>>>>> 88d7ff5b
            }
        };

        /**
         * This function looks up and retrieves relationship information from a set of pre-defined relationships
         * @param {String} relationshipName
         */
        var getDefinedRelationship = function(relationshipName){
            for (var i = 0, j = sakai.config.Relationships.contacts.length; i < j; i++) {
                var definedRelationship = sakai.config.Relationships.contacts[i];
                if (definedRelationship.name === relationshipName) {
                    return definedRelationship;
                }
            }
            return null;
        };

        /**
         * Does the invitation stuff. Will send a request for an invitation and a message to the user.
         * @param {String} userid
         */
        var doInvite = function(userid){
            var formValues = $(addToContactsForm).serializeObject();
            var types = formValues[addToContactsFormType.replace(/#/gi, "")];
            if (!$.isArray(types)) {
                types = [types];
            }
            $(addToContactsResponse).text("");
            if (types.length) {
                var fromRelationshipsToSend = [];
                var toRelationshipsToSend = [];
                for (var i = 0, j = types.length; i < j; i++) {
                    var type = types[i];
                    fromRelationshipsToSend.push(type);
                    var definedRelationshipToSend = getDefinedRelationship(type);
                    if (definedRelationshipToSend && definedRelationshipToSend.inverse) {
                        toRelationshipsToSend.push(definedRelationshipToSend.inverse);
                    }
                    else {
                        toRelationshipsToSend.push(type);
                    }
                }

                var personalnote = formValues[addToContactsFormPersonalNote.replace(/#/gi, '')];

                // send message to other person
                var userstring = sakai.api.User.getDisplayName(sakai.data.me.profile);

                var title = $("#addtocontacts_invitation_title_key").html().replace(/\$\{user\}/g, userstring);
                var message = $("#addtocontacts_invitation_body_key").html().replace(/\$\{user\}/g, userstring).replace(/\$\{comment\}/g, personalnote).replace(/\$\{br\}/g,"\n") + ",";

                // Do the invite and send a message
                $.ajax({
                    url: "/~" + sakai.data.me.user.userid + "/contacts.invite.html",
                    type: "POST",
                    traditional: true,
                    data: {
                        "fromRelationships": fromRelationshipsToSend,
                        "toRelationships": toRelationshipsToSend,
                        "targetUserId": userid
                    },
                    success: function(data){
                        $(addToContactsDialog).jqmHide();
                        sakai.api.Communication.sendMessage(userid, sakai.data.me, title, message, "invitation", false,false,true,"contact_invitation");
                        $(window).trigger("sakai.addToContacts.requested", [contactToAdd]);
                        //reset the form to set original note
                        $(addToContactsForm)[0].reset();
                        sakai.api.Util.notification.show("", $(addToContactsDone).text());
                        // record that user made contact request
                        sakai.api.User.addUserProgress("madeContactRequest");
                        // display tooltip
                        var tooltipData = {
                            "tooltipSelector":"#search_button",
                            "tooltipTitle":"TOOLTIP_ADD_CONTACTS",
                            "tooltipDescription":"TOOLTIP_ADD_CONTACTS_P5",
                            "tooltipTop":-175,
                            "tooltipLeft":0,
                            "tooltipAutoClose":true
                        };
                        $(window).trigger("update.tooltip.sakai", tooltipData);
                    },
                    error: function(xhr, textStatus, thrownError){
                        $(addToContactsResponse).text(sakai.api.Security.saneHTML($(addToContactsErrorRequest).text()));
                    }
                });

            }
            else {
                $(addToContactsResponse).text(sakai.api.Security.saneHTML($(addToContactsErrorNoTypeSelected).text()));
            }
        };

        ///////////////////////
        // jqModal functions //
        ///////////////////////

        /**
         * This will load the overlay to add a new contact.
         * This method will fill in all the user info.
         * @param {Object} hash The layover object we get from jqModal
         */
        var loadDialog = function(hash){
            $("#addtocontacts_dialog_title").html($("#addtocontacts_dialog_title_template").html().replace("${user}", contactToAdd.username));
            hash.w.show();
        };

        /////////////////////////
        // Initialise function //
        /////////////////////////

        /**
         * People should call this function if they want to initiate the widget
         * @param {Object} user The userid or the /rest/me info for this user.
         * @param {Function} callback The callback function that will be executed after the request.
         */
        var initialize = function(user){
            contactToAdd = user;
            fillInUserInfo(contactToAdd);

            // Render the templates
            renderTemplates();

            // Show the layover
            $(addToContactsDialog).jqmShow();

        };

        $(window).bind("initialize.addToContacts.sakai", function(e, userObj) {
            initialize(userObj);
        });

        /////////////////////
        // Event listeners //
        /////////////////////

        // Bind the invite button
        $(addToContactsFormButtonInvite).bind("click", function(){
            // Invite this person.
            doInvite(contactToAdd.uuid);
            return false;
        });

        // Bind the cancel button
        $(addToContactsFormButtonCancel).click(function(){
            $(addToContactsForm)[0].reset();

            // display tooltip
            var tooltipData = {
                "tooltipSelector":"#search_button",
                "tooltipTitle":"TOOLTIP_ADD_CONTACTS",
                "tooltipDescription":"TOOLTIP_ADD_CONTACTS_P3",
                "tooltipTop":-150,
                "tooltipLeft":-200
            };
            $(window).trigger("update.tooltip.sakai", tooltipData);
        });

        $(".jqmClose").bind("click", function(){
            // display tooltip
            var tooltipData = {
                "tooltipSelector":"#search_button",
                "tooltipTitle":"TOOLTIP_ADD_CONTACTS",
                "tooltipDescription":"TOOLTIP_ADD_CONTACTS_P3",
                "tooltipTop":-150,
                "tooltipLeft":-200
            };
            $(window).trigger("update.tooltip.sakai", tooltipData);
        });

        // Bind the jqModal
        $(addToContactsDialog).jqm({
            modal: true,
            overlay: 20,
            toTop: true,
            onShow: loadDialog
        });
    };

    sakai.api.Widgets.widgetLoader.informOnLoad("addtocontacts");
});<|MERGE_RESOLUTION|>--- conflicted
+++ resolved
@@ -97,28 +97,15 @@
          * @param {Object} user The JSON object containing the user info. This follows the /rest/me format.
          */
         var fillInUserInfo = function(user){
-<<<<<<< HEAD
-            $(addToContactsInfoDisplayName).text(user.username);
-            // Check for picture
-            if (user.picture) {
-                $(addToContactsInfoProfilePicture).html('<img alt="' + $("#addtocontacts_profilepicture_alt").html() + '" src="' + user.picture + '" width="60" height="60" />');
-            } else {
-                $(addToContactsInfoProfilePicture).html('<img alt="' + $("#addtocontacts_profilepicture_alt").html() + '" src="' + sakai.config.URL.USER_DEFAULT_ICON_URL + '" width="60" height="60" />');
-=======
             if (user) {
-
                 $(addToContactsInfoDisplayName).text(sakai.api.User.getDisplayName(user));
-
                 user.pictureLink = sakai.api.Util.constructProfilePicture(user);
-
                 // Check for picture
                 if (user.pictureLink) {
                     $(addToContactsInfoProfilePicture).html('<img alt="' + $("#addtocontacts_profilepicture_alt").html() + '" src="' + user.pictureLink + '" width="60" height="60" />');
-                }
-                else {
+                } else {
                     $(addToContactsInfoProfilePicture).html('<img alt="' + $("#addtocontacts_profilepicture_alt").html() + '" src="' + sakai.config.URL.USER_DEFAULT_ICON_URL + '" width="60" height="60" />');
                 }
->>>>>>> 88d7ff5b
             }
         };
 
