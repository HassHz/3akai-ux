--- conflicted
+++ resolved
@@ -252,12 +252,9 @@
             // Render the templates
             renderTemplates();
 
-<<<<<<< HEAD
             // position dialog box at users scroll position
             sakai.api.Util.positionDialogBox(addToContactsDialog);
-=======
             sakai.api.Util.bindDialogFocus(addToContactsDialog);
->>>>>>> 50b5a669
 
             // Show the layover
             $(addToContactsDialog).jqmShow();
