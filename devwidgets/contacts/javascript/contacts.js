--- conflicted
+++ resolved
@@ -329,7 +329,6 @@
         var handleHashChange = function() {
             uncheckAll();
 
-<<<<<<< HEAD
             if (sakai_global.profile.main.data.userid === sakai.data.me.user.userid) {
                 contacts.isOwnerViewing = true;
             } else {
@@ -341,20 +340,12 @@
                 user: sakai.api.User.getFirstName(sakai_global.profile.main.data)
             }, $('#contacts_title_container', $rootel));
 
-            $(".s3d-listview-options", $rootel).find("div").removeClass("selected");
-            contacts.listStyle = $.bbq.getState("ls") || "list";
-            if(contacts.listStyle === "list"){
-                $("#contacts_container div .contacts_list_items", $rootel).removeClass("s3d-search-results-grid");
-                $(contactsShowList, $rootel).addClass("selected");
-                $(contactsShowList, $rootel).children().addClass("selected");
-=======
             $('.s3d-listview-options', $rootel).find('div').removeClass('selected');
             contacts.listStyle = $.bbq.getState('ls') || 'list';
             if (contacts.listStyle === 'list') {
                 $('#contacts_container div .contacts_list_items', $rootel).removeClass('s3d-search-results-grid');
                 $(contactsShowList, $rootel).addClass('selected');
                 $(contactsShowList, $rootel).children().addClass('selected');
->>>>>>> 0d3af6f8
             } else {
                 $('#contacts_container div .contacts_list_items', $rootel).addClass('s3d-search-results-grid');
                 $(contactsShowGrid, $rootel).addClass('selected');
