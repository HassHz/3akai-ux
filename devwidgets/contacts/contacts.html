<!-- CSS -->
<link rel="stylesheet" type="text/css" href="/devwidgets/contacts/css/contacts.css" />

<!-- WIDGET BODY -->
<div class="fl-widget-content s3d-widget-content">
    <div id="contacts_invited_container"></div>
    <div class="s3d-contentpage-title">__MSG__MY_CONTACTS__</div>

    <div class="s3d-page-header-top-row" style="display:none;">
        <div class="s3d-button s3d-header-button s3d-header-smaller-button s3d-listview-options">
            <div class="s3d-listview-grid">
                <div class="s3d-action-icon s3d-search-results-gridview"></div>
            </div>
            <div class="s3d-listview-list selected">
                <div class="s3d-action-icon s3d-search-results-listview selected"></div>
            </div>
        </div>
        <div id="contacts_sortarea" class="s3d-margin-top-5 s3d-page-header-sort-area">
            <label for="contacts_sortby">__MSG__SORT_BY__:</label>
            <select id="contacts_sortby" name="contacts_sortby">
                <option value="asc">__MSG__LAST_NAME__ __MSG__A_Z__</option>
                <option value="desc">__MSG__LAST_NAME__ __MSG__Z_A__</option>
            </select>
        </div>
        <div class="s3d-search-container">
            <input id="contacts_search_input" type="text" title="__MSG__SEARCH_THROUGH_MY_CONTACTS__" class="s3d-search-inputfield"/>
            <button type="button" id="contacts_search_button" class="s3d-button s3d-overlay-button s3d-search-button">
                <img src="/dev/images/search_icon.png" alt="__MSG__SEARCH_THROUGH_MY_CONTACTS__"/>
            </button>
        </div>
    </div>
    <div class="s3d-page-header-bottom-row" style="display:none;">
        <a class="s3d-button s3d-large-button fl-force-right" href="/search#l=people">__MSG__FIND_MORE_PEOPLE__</a>
        <div title="__MSG__SELECT_ALL_CONTACTS__" class="s3d-button s3d-button-no-text s3d-header-smaller-button s3d-header-button s3d-page-header-selectall" id="contacts_select" type="button">
            <input type="checkbox" id="contacts_select_checkbox"/><label for="contacts_select_checkbox" class="s3d-aural-text">__MSG__SELECT_ALL__</label>
        </div>
        <button type="button" class="s3d-button s3d-header-button s3d-header-smaller-button addpeoplegroups_trigger" id="contacts_addpeople_button" disabled="true" data-entityname="" data-entityid="">
            __MSG__ADD_TO__...
            <span class="s3d-page-header-add-to-icon"></span>
        </button>
        <button id="contacts_message_button" sakai-entitytype="user" sakai-entityname="" sakai-entityid="" type="button" class="s3d-button s3d-header-button s3d-header-smaller-button sakai_sendmessage_overlay" disabled="true">__MSG__MESSAGE__
            <div class="s3d-action-icon s3d-actions-message"></div>
        </button>
    </div>

    <div id="contacts_container">
        <div class="contacts_main" id="contacts_accepted">
            <ul id="contacts_container_list" class="contacts_list_items"><!----></ul>
            <div id="contacts_container_list_empty"><!-- --></div>
        </div>
    </div>
</div>

<div class="s3d-widget-no-options">
    <div class="s3d-widget-no-options-inner"><!----></div>
</div>

<div id="contacts_title_template"><!--
    <div class="s3d-contentpage-title">__MSG__CONTACTS__ {if accepted.total} (${accepted.total}){/if}</div>
--></div>

<div id="contacts_invited_template" style="display:none;"><!--
     {if invited.results && invited.results.length}
        <div class="contacts_main" id="contacts_invited">
            <div class="s3d-contentpage-title">__MSG__PENDING_CONTACTS__</div>
            {var count = 0}
            <ul class="contacts_list_items">
                {for i in invited.results}
                    {var count = count + 1}
                    <li class="fl-container fl-fix contacts_item{if count == 1} contacts_item_first{/if} s3d-search-result">
                        <div class="contacts_item_left_filler s3d-search-result-user-functions">
                            <button title="__MSG__ACCEPT_CONNECTION__" class="s3d-link-button s3d-action-icon s3d-actions-addtolibrary contacts_item_plus contacts_add_to_contacts" id="contacts_add_to_contacts_${i.profile.userid}"></button>
                        </div>
                        <a href="/~${i.profile.userid|safeURL}" title="${i.linkTitle}">
                        {if i.profile.basic.elements.picture}
                            <img alt="__MSG__PROFILE_PICTURE_FOR__ ${sakai.api.User.getDisplayName(i.profile)}" src="${sakai.api.Util.constructProfilePicture(i.profile)}">
                        {elseif}
                            <img alt="__MSG__PROFILE_PICTURE_FOR__ ${sakai.api.User.getDisplayName(i.profile)}" class="contacts_list_picture" src="${sakai.api.Util.constructProfilePicture(i.profile)}">
                            <img alt="__MSG__PROFILE_PICTURE_FOR__ ${sakai.api.User.getDisplayName(i.profile)}" class="contacts_grid_picture" style="display:none;" src="/dev/images/default_User_icon_100x100.png">
                        {/if}
                        </a>
                        <div class="contacts_list s3d-search-result-right">
                            <a href="/~${i.profile.userid|safeURL}" class="s3d-bold s3d-regular-light-links" title="${i.linkTitle}">${sakai.api.Util.applyThreeDots(sakai.api.User.getDisplayName(i.profile), 170, null, "s3d-bold", true)}</a>
                            <div class="contacts_item_counts">
                                <a class="s3d-regular-light-links" href="/~${i.profile.userid|safeURL}#l=library">
                                    ${i.profile.counts.contentCount} {if i.profile.counts.contentCount == 1} __MSG__CONTENT_ITEM__{else} __MSG__CONTENT_ITEMS__{/if}
                                </a>
                                <span class="contacts_item_detail_separator s3d-search-result-detail-separator"><span>|</span></span>
                                <a class="s3d-regular-light-links" href="/~${i.profile.userid|safeURL}#l=contacts">
                                    ${i.profile.counts.contactsCount} {if i.profile.counts.contactsCount == 1} __MSG__CONTACT_LC__{else} __MSG__CONTACTS_LC__{/if}
                                </a>
                                <span class="contacts_item_detail_separator s3d-search-result-detail-separator"><span>|</span></span>
                                <a class="s3d-regular-light-links" href="/~${i.profile.userid|safeURL}#l=memberships">
                                    ${i.profile.counts.membershipsCount} {if i.profile.counts.membershipsCount == 1} __MSG__MEMBERSHIP__{else} __MSG__MEMBERSHIPS__{/if}
                                </a>
                            </div>
                            {if i.profile.basic.elements && i.profile.basic.elements.description && i.profile.basic.elements.description.value}
                                <div class="contacts_item_description"><span>${i.profile.basic.elements.description.value}</span></div>
                            {/if}
                            {if i.profile["sakai:tags"] && i.profile["sakai:tags"].length > 0}
                                <div class="contacts_item_tags">
                                    <span class="contacts_item_icon contacts_item_tags_icon"></span>
                                    <p class="contacts_item_tags_list">
                                        {for t in i.profile["sakai:tags"]}{if t.split("/")[0] !== "directory"}{if t_index > 0} <span class="contacts_item_tags_dot"> &bull;</span>{/if} <a class="s3d-regular-light-links" href="/search#q=${t}">${t}</a>{/if}{/for}
                                    </p>
                                </div>
                            {/if}
                            <div style="display:none;">
                                <button type="button" class="s3d-link-button s3d-bold contacts_add_to_contacts" id="contacts_add_to_contacts_${i.profile.userid}">__MSG__ADD_TO_CONTACTS__</button>
                            </div>
                        </div>
                    </li>
                {/for}
            </ul>
            {if count > 0}
                <hr class="fl-push fl-hidden"/>
                <div class="contacts_item_end"></div>
            {/if}
        </div>
    {/if}
--></div>

<div id="contacts_accepted_template" style="display:none;"><!--
        {if results && results.length}
            {for a in results}
                    <li id="${a.id}" data-userid="${a.userid}" class="fl-container fl-fix contacts_item contacts_accepted_items s3d-search-result">
                        <div class="contacts_item_left_filler s3d-search-result-user-functions">
                            {if !sakai.data.me.user.anon && sakai_global.profile.main.mode.value !== "view"}
<<<<<<< HEAD
                                <input type="checkbox" name="checkbox_${a.profile.userid}" class="contacts_select_contact_checkbox" data-userid="${a.profile.userid|safeOutput}" id="contacts_check_${a.profile.userid|safeOutput}" data-username="${sakai.api.User.getDisplayName(a.profile)|safeOutput}"/>
                                <label for="contacts_check_${a.profile.userid|safeOutput}"  class="s3d-aural-text">__MSG__SELECT__ ${sakai.api.User.getDisplayName(a.profile)|safeOutput}</label>                                
                                <button title="__MSG__REMOVE_CONTACT__ ${sakai.api.User.getDisplayName(a.profile)}" type="button" class="s3d-link-button s3d-action-icon s3d-actions-delete" data-sakai-entityid="${a.profile.userid}" data-sakai-entityname="${sakai.api.User.getDisplayName(a.profile)}"></button>
=======
                                <input type="checkbox" name="checkbox_${a.userid}" class="contacts_select_contact_checkbox" data-userid="${a.userid|safeOutput}" data-username="${a.name|safeOutput}"/>
                                <button title="__MSG__REMOVE_CONTACT__ ${a.name}" type="button" class="s3d-link-button s3d-action-icon s3d-actions-delete" data-sakai-entityid="${a.userid}" data-sakai-entityname="${a.name}"></button>
>>>>>>> 8eacf5de
                                <span class="contacts_gridview_items">
                                    <button sakai-entitytype="group" sakai-entityname="${a.name|safeOutput}" sakai-entityid="${a.userid}" class="s3d-link-button s3d-action-icon s3d-actions-message sakai_sendmessage_overlay"></button>
                                </span>
                            {elseif !sakai.data.me.user.anon && sakai_global.profile.main.mode.value == "view"}
                                <input type="checkbox" name="checkbox_${a.userid}" class="contacts_select_contact_checkbox" data-userid="${a.userid|safeOutput}" data-username="${a.name|safeOutput}"/>
                                {if !a.connected}
                                    {if sakai.data.me.user.userid !== a.userid}
                                        <button title="__MSG__REQUEST_CONNECTION__" class="s3d-link-button s3d-action-icon s3d-actions-addtolibrary sakai_addtocontacts_overlay" sakai-entityid="${a.userid}" sakai-entityname="${a.name|safeOutput}" {if a.picture}sakai-entitypicture="${a.picture}"{/if}></button>
                                    {/if}
                                    <div class="left_filler" id="left_filler_${a.userid}" style="display:none;"></div>
                                {else}
                                ${debug.log(a.connected)}
                                    <div class="left_filler"><img src="/dev/images/accept.png" alt="__MSG__USER_IS_A_CONTACT__" /></div>
                                {/if}
                                {if !sakai.data.me.user.anon }
                                    <span class="contacts_gridview_items">
                                        <button sakai-entitytype="group" sakai-entityname="${a.name|safeOutput}" sakai-entityid="${a.userid}" class="s3d-link-button s3d-action-icon s3d-actions-message sakai_sendmessage_overlay"></button>
                                    </span>
                                {/if}
                            {/if}
                        </div>
                        {if !sakai.data.me.user.anon }
                            <span class="contacts_listview_items">
                                <button sakai-entitytype="group" sakai-entityname="${a.name|safeOutput}" sakai-entityid="${a.userid}" class="s3d-link-button s3d-action-icon s3d-actions-message sakai_sendmessage_overlay"></button>
                            </span>
                        {/if}
                        <a href="/~${a.userid|safeURL}" title="${a.linkTitle}">
                            <img alt="__MSG__PROFILE_PICTURE_FOR__ ${a.name}" src="${a.picture}">
                            {if a.pictureLarge}
                                <img alt="__MSG__PROFILE_PICTURE_FOR__ ${a.name}" src="${a.pictureLarge}" class="s3d-search-result-avatar-large">
                            {/if}
                        </a>
                        <div class="contacts_list s3d-search-result-right">
                            <a href="/~${a.userid|safeURL}" class="s3d-bold s3d-regular-light-links" title="${a.linkTitle}">
                                <span class="s3d-search-result-name">${a.nameShort|safeOutput}</span>
                                <span class="s3d-search-result-name-grid">${a.nameShorter|safeOutput}</span>
                            </a>
                            <div class="contacts_item_counts">
                                <a class="s3d-regular-light-links" href="/~${a.userid|safeURL}#l=library">
                                    ${a.counts.contentCount} {if a.counts.contentCount == 1} __MSG__CONTENT_ITEM__{else} __MSG__CONTENT_ITEMS__{/if}
                                </a>
                                <span class="contacts_item_detail_separator s3d-search-result-detail-separator"><span>|</span></span>
                                <a class="s3d-regular-light-links" href="/~${a.userid|safeURL}#l=contacts">
                                    ${a.counts.contactsCount} {if a.counts.contactsCount == 1} __MSG__CONTACT_LC__{else} __MSG__CONTACTS_LC__{/if}
                                </a>
                                <span class="contacts_item_detail_separator s3d-search-result-detail-separator"><span>|</span></span>
                                <a class="s3d-regular-light-links" href="/~${a.userid|safeURL}#l=memberships">
                                    ${a.counts.membershipsCount} {if a.counts.membershipsCount == 1} __MSG__MEMBERSHIP__{else} __MSG__MEMBERSHIPS__{/if}
                                </a>
                            </div>
                            {if a.basic.elements && a.basic.elements.description && a.basic.elements.description.value}
                                <div class="contacts_item_description"><span>${a.basic.elements.description.value}</span></div>
                            {/if}
                            {if !$.isEmptyObject(a.tagsProcessed)}
                                <div class="contacts_item_tags">
                                    <span class="contacts_item_icon contacts_item_tags_icon"></span>
                                    <p class="contacts_item_tags_list">
                                        {for t in a.tagsProcessed}
                                            {if t_index > 0} <span class="contacts_item_tags_dot"> &bull;</span>{/if}
                                            <a class="s3d-regular-light-links" href="/search#q=${t.tag|safeURL}" title="${t.tag|safeOutput}">
                                                <span class="s3d-search-result-tag">${t.tagShort|safeOutput}</span>
                                                <span class="s3d-search-result-tag-grid">${t.tagShorter|safeOutput}</span>
                                            </a>
                                        {/for}
                                    </p>
                                </div>
                            {/if}
                        </div>
                    </li>
            {/for}
        {/if}
--></div>
<div id="contacts_accepted_empty_template"><!--
    {if sakai_global.profile.main.mode.value !== "view"}
        <div class="s3d-no-results-container">
            <div class="s3d-no-results-arrow-up"></div>
            <div class="s3d-no-results-icon s3d-no-results-contacts less-margin"></div>
            <h1>__MSG__NO_RESULTS_DESCRIPTION__ <a class="s3d-regular-links" href="/search#l=people">__MSG__FIND_AND_ADD_PEOPLE__</a></h1>
        </div>
    {else}
        <div class="s3d-no-results-container">
            <div class="s3d-no-results-arrow-up"></div>
            <div class="s3d-no-results-icon s3d-no-results-contacts less-margin"></div>
            <h1>__MSG__NO_RESULTS_DESCRIPTION_NOT_ME__</h1>
        </div>
    {/if}
--></div>

<div class="s3d-dialog s3d-dialog-container" id="contacts_delete_contacts_dialog" style="display:none;">
    <div class="s3d-dialog-close jqmClose"></div>
    <h1 class="s3d-dialog-header">__MSG__REMOVE_CONTACT__</h1>
    <p>__MSG__ARE_YOU_SURE_YOU_WANT_TO_REMOVE__ <span id="contacts_contact_to_delete" class="s3d-bold"></span> __MSG__FROM_YOUR_CONTACTS__</p>
    <div class="dialog_buttons fl-force-right">
        <button type="button" class="s3d-link-button s3d-bold jqmClose">__MSG__CANCEL__</button>
        <button type="button" class="s3d-button s3d-overlay-action-button" id="contacts_delete_contact_confirm" data-sakai-entityid="placeholder">__MSG__REMOVE_CONTACT__</button>
    </div>
</div>

<!-- JAVASCRIPT -->
<script type="text/javascript" src="/devwidgets/contacts/javascript/contacts.js"></script><|MERGE_RESOLUTION|>--- conflicted
+++ resolved
@@ -126,14 +126,9 @@
                     <li id="${a.id}" data-userid="${a.userid}" class="fl-container fl-fix contacts_item contacts_accepted_items s3d-search-result">
                         <div class="contacts_item_left_filler s3d-search-result-user-functions">
                             {if !sakai.data.me.user.anon && sakai_global.profile.main.mode.value !== "view"}
-<<<<<<< HEAD
-                                <input type="checkbox" name="checkbox_${a.profile.userid}" class="contacts_select_contact_checkbox" data-userid="${a.profile.userid|safeOutput}" id="contacts_check_${a.profile.userid|safeOutput}" data-username="${sakai.api.User.getDisplayName(a.profile)|safeOutput}"/>
-                                <label for="contacts_check_${a.profile.userid|safeOutput}"  class="s3d-aural-text">__MSG__SELECT__ ${sakai.api.User.getDisplayName(a.profile)|safeOutput}</label>                                
-                                <button title="__MSG__REMOVE_CONTACT__ ${sakai.api.User.getDisplayName(a.profile)}" type="button" class="s3d-link-button s3d-action-icon s3d-actions-delete" data-sakai-entityid="${a.profile.userid}" data-sakai-entityname="${sakai.api.User.getDisplayName(a.profile)}"></button>
-=======
                                 <input type="checkbox" name="checkbox_${a.userid}" class="contacts_select_contact_checkbox" data-userid="${a.userid|safeOutput}" data-username="${a.name|safeOutput}"/>
+                                <label for="contacts_check_${a.profile.userid|safeOutput}"  class="s3d-aural-text">__MSG__SELECT__ ${sakai.api.User.getDisplayName(a.profile)|safeOutput}</label>
                                 <button title="__MSG__REMOVE_CONTACT__ ${a.name}" type="button" class="s3d-link-button s3d-action-icon s3d-actions-delete" data-sakai-entityid="${a.userid}" data-sakai-entityname="${a.name}"></button>
->>>>>>> 8eacf5de
                                 <span class="contacts_gridview_items">
                                     <button sakai-entitytype="group" sakai-entityname="${a.name|safeOutput}" sakai-entityid="${a.userid}" class="s3d-link-button s3d-action-icon s3d-actions-message sakai_sendmessage_overlay"></button>
                                 </span>
