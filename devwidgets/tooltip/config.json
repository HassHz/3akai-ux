{
    "enabled": true,
    "hasSettings": false,
    "i18n": {
        "default": {
            "bundle": "/devwidgets/tooltip/bundles/default.properties",
<<<<<<< HEAD
            "name":"Tooltip",
            "description":"Displays tooltip help dialog boxes"
        },
        "fr_FRd": {
            "bundle": "/devwidgets/tooltip/bundles/fr_FR.properties"
=======
            "description": "Displays tooltip help dialog boxes",
            "name": "Tooltip"
>>>>>>> ae332db3
        }
    },
    "id": "tooltip",
    "type": "sakai",
    "url": "/devwidgets/tooltip/tooltip.html"
}<|MERGE_RESOLUTION|>--- conflicted
+++ resolved
@@ -4,16 +4,8 @@
     "i18n": {
         "default": {
             "bundle": "/devwidgets/tooltip/bundles/default.properties",
-<<<<<<< HEAD
-            "name":"Tooltip",
-            "description":"Displays tooltip help dialog boxes"
-        },
-        "fr_FRd": {
-            "bundle": "/devwidgets/tooltip/bundles/fr_FR.properties"
-=======
             "description": "Displays tooltip help dialog boxes",
             "name": "Tooltip"
->>>>>>> ae332db3
         }
     },
     "id": "tooltip",
