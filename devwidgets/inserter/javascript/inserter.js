--- conflicted
+++ resolved
@@ -306,18 +306,13 @@
         var createNewCollection = function(title) {
             sakai.api.Util.progressIndicator.showProgressIndicator(sakai.api.i18n.getValueForKey('CREATING_YOUR_COLLECTION', 'inserter'), sakai.api.i18n.getValueForKey('WONT_BE_LONG', 'inserter'));
             title = title || sakai.api.i18n.getValueForKey('UNTITLED_COLLECTION', 'inserter');
-<<<<<<< HEAD
             var permissions = sakai.config.Permissions.Collections.defaultaccess;
-            sakai.api.Content.Collections.createCollection(title, '', permissions, [], contentToAdd, [], function() {
-=======
-            var permissions = 'public';
             sakai.api.Content.Collections.createCollection(title, '', permissions, [], contentToAdd, [], function(success, path) {
                 sakai.api.Server.loadJSON('/p/' + path + '.json', function(success, collection) {
                     if (success) {
                         $(window).trigger('done.newaddcontent.sakai', [[collection], 'user']);
                     }
                 });
->>>>>>> cbc94f72
                 contentToAdd = [];
                 $(window).trigger('sakai.collections.created');
                 sakai.api.Util.progressIndicator.hideProgressIndicator();
