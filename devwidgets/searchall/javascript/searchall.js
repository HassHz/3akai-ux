--- conflicted
+++ resolved
@@ -169,16 +169,9 @@
                 // We hide the pager if we don't have any results or
                 // they are less then the number we should display
                 results.total = Math.abs(results.total);
-<<<<<<< HEAD
-                if (results.total <= resultsToDisplay) {
-                    $(searchConfig.global.pagerClass).hide();
-                }
-                else {
+                if (results.total > resultsToDisplay) {
                     $(searchConfig.global.pagerClass).show();
                 }
-            }
-            else {
-                $(searchConfig.global.pagerClass).hide();
             }
 
             // Make the content items available to other widgets
@@ -188,20 +181,6 @@
             $(searchConfig.results.container).html(sakai.api.Util.TemplateRenderer(searchConfig.results.template, finaljson));
             $(".searchall_results_container").show();
 
-=======
-                if (results.total > resultsToDisplay) {
-                    $(searchConfig.global.pagerClass).show();
-                }
-            }
-
-            // Make the content items available to other widgets
-            sakai_global.searchall.content_items = finaljson.items;
-
-            // Render the results.
-            $(searchConfig.results.container).html(sakai.api.Util.TemplateRenderer(searchConfig.results.template, finaljson));
-            $(".searchall_results_container").show();
-
->>>>>>> dd77b3da
             // display functions available to logged in users
             if (!sakai.data.me.user.anon) {
                 $(".searchall_result_user_functions").show();
