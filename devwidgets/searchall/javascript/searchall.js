/*
 * Licensed to the Sakai Foundation (SF) under one
 * or more contributor license agreements. See the NOTICE file
 * distributed with this work for additional information
 * regarding copyright ownership. The SF licenses this file
 * to you under the Apache License, Version 2.0 (the
 * "License"); you may not use this file except in compliance
 * with the License. You may obtain a copy of the License at
 *
 *     http://www.apache.org/licenses/LICENSE-2.0
 *
 * Unless required by applicable law or agreed to in writing,
 * software distributed under the License is distributed on an
 * "AS IS" BASIS, WITHOUT WARRANTIES OR CONDITIONS OF ANY
 * KIND, either express or implied. See the License for the
 * specific language governing permissions and limitations under the License.
 */

// load the master sakai object to access all Sakai OAE API methods
require(["jquery", "sakai/sakai.api.core", "/dev/javascript/search_util.js"], function($, sakai) {

    /**
     * @name sakai.WIDGET_ID
     *
     * @class WIDGET_ID
     *
     * @description
     * WIDGET DESCRIPTION
     *
     * @version 0.0.1
     * @param {String} tuid Unique id of the widget
     * @param {Boolean} showSettings Show the settings of the widget or not
     */
    sakai_global.searchall = function (tuid, showSettings) {

        /////////////////
        // CONFIG VARS //
        /////////////////

        var peopleToSearch = 6;
        var cmToSearch = 5;
        var groupsToSearch = 5;

        ///////////////
        // HELP VARS //
        ///////////////

        var totalItemsFound = 0;

        /////////////
        // CSS IDs //
        /////////////

        var search = "#searchall";
        var searchConfig = {
            search : "#searchall",
            global : {
                resultTemp : search + "_result_temp",
                thousands : search + "_result_thousands",
                introductionText: "#introduction_text",
                button : search + "_button",
                text : search + '_text',
                numberFound : search + '_numberFound',
                searchTerm : search + "_mysearchterm",
                tagTerm : search + "_mytagterm",
                pagerClass : ".jq_pager",
                messageClass : ".searchall_result_person_link_message",
                messageID : "searchall_result_person_link_message_",
                addToContactsLink : ".link_add_to_contacts",
                addToContactsFiller : "link_add_to_contacts_",
                addToContactsDialog : '#add_to_contacts_dialog',
                sendmessageContainer : "#sendmessagecontainer",
                resultTitle : "#searchall_result_title",
                resultTagTitle : "#searchall_result_tag_title",
                matchingLabel: "#searchall_result_extended_matching"
            },
            people : {
                displayMore : "#display_more_people",
                displayMoreNumber : "#display_more_people_number",
                searchResult : "#people_searchall_result",
                searchResultTemplate : "people_searchall_result_template",
                header : "#people_header"
            },
            sites : {
                displayMore : "#display_more_sites",
                displayMoreNumber : "#display_more_sites_number",
                searchResult : "#sites_searchall_result",
                searchResultTemplate : "sites_searchall_result_template",
                header : "#sites_header"
            },
            cm : {
                displayMore : "#display_more_cm",
                displayMoreNumber : "#display_more_cm_number",
                searchResult : "#cm_searchall_result",
                searchResultTemplate : "cm_searchall_result_template",
                header : "#cm_header"
            }
        };


        ///////////////
        // Functions //
        ///////////////

        var showSearchContent = function(params) {
            // Set searching messages
            $(searchConfig.global.searchTerm).html(sakai.api.Security.saneHTML(sakai.api.Security.escapeHTML(params.q)));
            totalItemsFound = 0;
            $(searchConfig.global.numberFound).text(totalItemsFound);

            // Set search box values
            if (!params.q || (params.q === "*" || params.q === "**")){
                $(searchConfig.global.text).val("");
                $(searchConfig.global.matchingLabel).hide();
            } else {
                $(searchConfig.global.text).val(params.q);
                $(searchConfig.global.matchingLabel).show();
            }

            $(searchConfig.cm.displayMoreNumber).text("0");
            $(searchConfig.people.displayMoreNumber).text("0");
            $(searchConfig.sites.displayMoreNumber).text("0");

            $(searchConfig.cm.searchResult).html($(searchConfig.global.resultTemp).html());
            $(searchConfig.people.searchResult).html($(searchConfig.global.resultTemp).html());
            $(searchConfig.sites.searchResult).html($(searchConfig.global.resultTemp).html());

            // show the blocks
            $(searchConfig.cm.header).show();
            $(searchConfig.people.header).show();
            $(searchConfig.sites.header).show();

            $(searchConfig.global.resultTagTitle).hide();
            $(searchConfig.global.introductionText).hide();
            $(searchConfig.cm.displayMore).hide();
            $(searchConfig.sites.displayMore).hide();
            $(searchConfig.people.displayMore).hide();

            $(searchConfig.global.resultTitle).show();
        };

        /**
         * Updates the total number of search hits, and displays it
         * @param: {Int} hitcount The number of elements found by a particular search
         * @returns void
         */
        var updateTotalHitCount = function(hitcount) {

            // Adjust total search result count
            if (hitcount > 0) {
                totalItemsFound += hitcount;
            }

            // Adjust display global total
            // If number is higher than a configurable threshold show a word instead conveying ther uncountable volume
            if (totalItemsFound <= sakai.config.Search.MAX_CORRECT_SEARCH_RESULT_COUNT) {
                $(searchConfig.global.numberFound).text(""+totalItemsFound);
            } else {
                $(searchConfig.global.numberFound).text($(searchConfig.global.thousands).html());
            }

        };

        /**
         * This will render the results for the found content and media. It will add the nr of results to the total
         * If nessecary it will show the link to display more.
         * @param {Object} results Response from the REST service.
         */
        var renderCM = function(foundCM) {
            var finaljson = {};
            finaljson.items = [];

            // set required fields to default values in case foundCM is empty
            // this can be the case when a search fails
            foundCM.results = foundCM.results || [];
            foundCM.total = foundCM.total || 0;

            // Adjust total search result count
            updateTotalHitCount(foundCM.results.length);

            var params = sakai_global.data.search.getQueryParams();
            $("#cm_header .searchall_results_part_header").html(sakai.api.Util.TemplateRenderer("cm_results_header_template", {"query_href":"#l=content&q=" + params.q + "&page=" + params.page, "show_more":Math.abs(foundCM.total) > cmToSearch}));

            if (foundCM && foundCM.results) {
                finaljson = sakai_global.data.search.prepareCMforRender(foundCM.results, finaljson);
            }
            $(searchConfig.cm.searchResult).html(sakai.api.Util.TemplateRenderer(searchConfig.cm.searchResultTemplate, finaljson));
        };

        /**
         * This will render the results for the found sites. It will add the nr of results to the total
         * If nessecary it will show the link to dispolay more.
         * @param {Object} results Response from the REST service.
         */
        var renderGroups = function(foundGroups) {

            var finaljson = {};
            finaljson.items = [];

            // set required fields to default values in case foundCM is empty
               // this can be the case when a search fails
            foundGroups.results = foundGroups.results || [];
            foundGroups.total = foundGroups.total || 0;

            // Adjust total search result count
            updateTotalHitCount(foundGroups.results.length);

            var params = sakai_global.data.search.getQueryParams();
            $("#sites_header .searchall_results_part_header").html(sakai.api.Util.TemplateRenderer("groups_results_header_template", {"query_href":"#l=groups&q=" + params.q + "&page=" + params.page, "show_more":Math.abs(foundGroups.total) > groupsToSearch}));

            if (foundGroups && foundGroups.results) {
                finaljson = sakai_global.data.search.prepareGroupsForRender(foundGroups.results, finaljson);
            }

            $(searchConfig.sites.searchResult).html(sakai.api.Util.TemplateRenderer(searchConfig.sites.searchResultTemplate, finaljson));

        };


        /**
         * This will render the results for the people. It will add the nr of results to the total
         * If nessecary it will show the link to dispolay more.
         * @param {Object} results Response from the REST service.
         */
        var renderPeople = function(results) {

            var finaljson = {};
            finaljson.items = [];

            // set required fields to default values in case foundCM is empty
            // this can be the case when a search fails
            results.results = results.results || [];
            results.total = results.total || 0;

            // Adjust total search result count
            updateTotalHitCount(results.results.length);

            var params = sakai_global.data.search.getQueryParams();
            $("#people_header .searchall_results_part_header").html(sakai.api.Util.TemplateRenderer("people_results_header_template", {"query_href":"#l=people&q=" + params.q + "&page=" + params.page, "show_more":Math.abs(results.total) > peopleToSearch}));

            if (results && results.results) {
                finaljson = sakai_global.data.search.preparePeopleForRender(results.results, finaljson);
            }

            $(searchConfig.people.searchResult).html(sakai.api.Util.TemplateRenderer(searchConfig.people.searchResultTemplate, finaljson));

         };

        var doSearch = function(){

            var params = sakai_global.data.search.getQueryParams();
            showSearchContent(params);
            var urlsearchterm = sakai.api.Server.createSearchString(params.q);

            // Set off the 3 AJAX requests
            var filesUrl = sakai.config.URL.SEARCH_ALL_FILES.replace(".json", ".infinity.json");
            var usersUrl = sakai.config.URL.SEARCH_USERS;
            var groupsUrl = sakai.config.URL.SEARCH_GROUPS;
            if (urlsearchterm === "*" || urlsearchterm === "**") {
                filesUrl = sakai.config.URL.SEARCH_ALL_FILES_ALL;
                usersUrl = sakai.config.URL.SEARCH_USERS_ALL;
                groupsUrl = sakai.config.URL.SEARCH_GROUPS_ALL;
                $(window).trigger("lhnav.addHashParam", [{"q": ""}]);
            } else {
                $(window).trigger("lhnav.addHashParam", [{"q": params.q}]);
            }

            // get the sort by
            var sortBy = $("#search_select_sortby option:first").val();
            if (params["sortby"]){
                sortBy = params["sortby"];
            }

            // Content search
            $.ajax({
                url: filesUrl,
                data: {
                    "page": 0,
                    "q" : urlsearchterm,
                    "items" : cmToSearch,
                    "sortOn": "_lastModified",
                    "sortOrder": sortBy
                },
                cache: false,
                success: function(data) {
                    renderCM(data);
                },
                error: function() {
                    renderCM({});
                }
            });

            // People Search
            $.ajax({
                cache: false,
                url: usersUrl,
                data: {
                    "page": 0,
                    "items": peopleToSearch,
                    "q": urlsearchterm,
                    "sortOn": "_lastModified",
                    "sortOrder": sortBy
                },
                success: function(data) {
                    renderPeople(data);
                },
                error: function() {
                    renderPeople({});
                }
<<<<<<< HEAD
           });

           // Groups search
           $.ajax({
               cache: false,
               url: groupsUrl,
               data: {
                   "page": 0,
                   "items": groupsToSearch,
                   "q": urlsearchterm
               },
               success: function(data) {
                   renderGroups(data);
               },
               error: function() {
                   renderGroups({});
               }
           });
        };
=======
            });

            // Groups search
            $.ajax({
                cache: false,
                url: groupsUrl,
                data: {
                    "page": 0,
                    "items": groupsToSearch,
                    "q": urlsearchterm,
                    "sortOn": "_lastModified",
                    "sortOrder": sortBy
                },
                success: function(data) {
                    renderGroups(data);
                },
                error: function() {
                    renderGroups({});
                }
            });
        }
>>>>>>> 91813823

        ///////////////////
        // Event binding //
        ///////////////////

        $(searchConfig.global.text).live("keydown", function(ev){
            if (ev.keyCode === 13) {
                $.bbq.pushState({
                    "q": $(searchConfig.global.text).val(),
                    "page": 1
                }, 0);
            }
        });

        $(searchConfig.global.button).live("click", function(ev){
            $.bbq.pushState({
                "q": $(searchConfig.global.text).val(),
                "page": 1
            }, 0);
        });

        $(window).bind("sakai.addToContacts.requested", function(ev, userToAdd){
            sakai_global.data.search.getMyContacts();
            $('.sakai_addtocontacts_overlay').each(function(index) {
                if ($(this).attr("sakai-entityid") === userToAdd.uuid){
                    $(this).hide();
                }
            });
        });

        /////////////////////////
        // Initialise Function //
        /////////////////////////

        $(window).bind("hashchange", function(ev){
            if ($.bbq.getState("l") === "all" || !$.bbq.getState("l")) {
                doSearch();
            }
        });

        $(window).bind("sakai.search.util.finish", function(ev){
            doSearch();
        });

        $(window).trigger("sakai.search.util.init");

    };

    // inform Sakai OAE that this widget has loaded and is ready to run
    sakai.api.Widgets.widgetLoader.informOnLoad("searchall");

});<|MERGE_RESOLUTION|>--- conflicted
+++ resolved
@@ -307,27 +307,6 @@
                 error: function() {
                     renderPeople({});
                 }
-<<<<<<< HEAD
-           });
-
-           // Groups search
-           $.ajax({
-               cache: false,
-               url: groupsUrl,
-               data: {
-                   "page": 0,
-                   "items": groupsToSearch,
-                   "q": urlsearchterm
-               },
-               success: function(data) {
-                   renderGroups(data);
-               },
-               error: function() {
-                   renderGroups({});
-               }
-           });
-        };
-=======
             });
 
             // Groups search
@@ -349,7 +328,6 @@
                 }
             });
         }
->>>>>>> 91813823
 
         ///////////////////
         // Event binding //
