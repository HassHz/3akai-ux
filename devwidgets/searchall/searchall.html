<!-- CSS -->
<div class="searchall_widget" id="searchall_widget">
    <div class="searchall_content_main">
        <!-- SEARCH BAR -->
        <div class="fl-left fl-container fl-fix s3d-search-bar">
            <span id="form" class="s3d-search-container">
                <input type="text" maxlength="255" id="searchall_text" title="__MSG__ENTER_A_SEARCHTERM__" class="s3d-search-inputfield"/>
                <button type="button" class="s3d-button s3d-overlay-button s3d-search-button">
                    <img src="/dev/images/search_icon.png" alt="__MSG__SEARCH_FOR__"/>
                </button
            </span>
        </div>
        <div class="fl-left fl-container s3d-search-header" id="results_header">
            __MSG__ALL_TYPES__ (<span id="searchall_numberFound">0</span>)
            <div class="s3d-search-selects">
                <div class="s3d-search-sortby">
                    __MSG__SORT_BY__: <select id="search_select_sortby">
                        <option value="desc">__MSG__MOST_RECENT__</option>
                        <option value="asc">__MSG__OLDEST__</option>
                    </select>
                </div>
                <button type="button" id="search_view_list" title="__MSG__LIST_VIEW__">
                    __MSG__LIST__
                </button>
                <button type="button" id="search_view_grid" title="__MSG__GRID_VIEW__">
                    __MSG__GRID__
                </button>
            </div>
        </div>
        <!-- TEMPORARY SEARCH TEXT -->
        <div id="result_temp" style="display:none;">
            <div class="padded_content">
                <b>__MSG__SEARCHING__ ...</b>
            </div>
        </div>
        <div id="searchall_results" class="fl-container s3d-search-results">
            <!-- SEARCH RESULTS -->
            <div id="results_page1" class="results_container results_container_sub">
                <!-- CONTENT -->
                <div class="fl-container results_part">
                    <!-- CONTAINER FOR THE RESULTS -->
                    <ul id="searchall_results_container" class="s3d-search-results-container"><!-- --></ul>
                </div>
<<<<<<< HEAD
                <div id="searchall_noresults_template"><!--
                    <li class="s3d-no-results-container">
                        <div class="s3d-no-results-arrow-up"></div>
                        <div class="s3d-no-results-icon s3d-no-results-magnifier less-margin"></div>
                        <h1>__MSG__NO_RESULTS_DESCRIPTION__ {if sakai.data.me.user.anon} <a href="/register" class="s3d-regular-links">__MSG__SIGN_UP__</a>{/if}{if !sakai.data.me.user.anon} <a href="/create#l=group" class="s3d-regular-links">__MSG__ADD_GROUPS__</a> <a href="#" class="s3d-regular-links sakai_add_content_overlay">__MSG__ADD_CONTENT__</a>{/if}</h1>
                    </li>
=======
                <!-- TEMPLATE CONTAINING THE RESULTS -->
                <div id="searchall_results_template"><!--
                    {var count = 0}
                    {for i in items}
                        {var count = count + 1}
                        {if i['sakai:pooled-content-file-name']}
                            {var resultFound = true}
                            <li class="fl-container fl-fix s3d-search-result-content s3d-search-result{if count === 1} s3d-search-result-first{/if}">
                                <span class="s3d-search-result-user-functions">
                                    <button class="s3d-link-button s3d-action-icon s3d-actions-addtolibrary searchcontent_result_left_filler savecontent_trigger" data-entityid="${i['_path']}" title="__MSG__SAVE__{if i['sakai:pooled-content-file-name']} ${i['sakai:pooled-content-file-name']}{elseif i['_path']} ${i['_path']}{/if}"></button>
                                    <button class="s3d-link-button s3d-action-icon s3d-actions-author searchcontent_result_author_icon personinfo_trigger_click" data-userid="${i['sakai:pool-content-created-for']|safeOutput}" title="__MSG__VIEW_OWNER_INFO_FOR__{if i['sakai:pooled-content-file-name']} ${i['sakai:pooled-content-file-name']}{elseif i['_path']} ${i['_path']}{/if}"></button>
                                    <button class="s3d-link-button s3d-action-icon s3d-actions-share searchcontent_result_share_icon share_trigger_click" data-entityid="${i['_path']}" title="__MSG__SHARE__{if i['sakai:pooled-content-file-name']} ${i['sakai:pooled-content-file-name']}{elseif i['_path']} ${i['_path']}{/if}"></button>
                                </span>
                                <span class="s3d-search-result-anonuser"></span>
                                <a href="/content#p={if i['sakai:pooled-content-file-name']}${i['_path']|safeURL}/${i['sakai:pooled-content-file-name']|safeURL}" title="${i['sakai:pooled-content-file-name']}"{else}${i['_path']|safeURL}" title="${i['_path']}"{/if}>
                                    {if i.thumbnail}
                                        <img src="${i.thumbnail}" alt="${i.mimeTypeDescription}" />
                                    {elseif sakai.config.MimeTypes[i.mimeType]}
                                        <img src="${sakai.config.MimeTypes[i.mimeType].URL}" alt="${i.mimeTypeDescription}" />
                                    {else}
                                        <img src="${sakai.config.MimeTypes["other"].URL}" alt="${i.mimeTypeDescription}" />
                                    {/if}
                                </a>
                                <div class="s3d-search-result-right">
                                    <div>
                                        <a class="s3d-bold s3d-regular-light-links" href="/content#p={if i['sakai:pooled-content-file-name']}${i['_path']|safeURL}/${i['sakai:pooled-content-file-name']}" title="${i['sakai:pooled-content-file-name']}"{else}${i['_path']|safeURL}" title="${i['_path']}"{/if}>
                                            {if i['sakai:pooled-content-file-name']}
                                                ${i['sakai:pooled-content-file-name']}{elseif i['_path']}${i['_path']}{/if}</a>
                                        {if i.mimeTypeDescription}
                                            <span class="searchcontent_result_mimetype">${i.mimeTypeDescription}</span>
                                        {/if}
                                    </div>
                                    <div class="searchcontent_result_by">
                                        __MSG__BY__ <a class="s3d-regular-light-links searchcontent_result_username" href="/~${i['sakai:pool-content-created-for']|safeURL}">${i['sakai:pool-content-created-for']}</a> <span class="s3d-search-result-detail-separator"><span> | </span></span> __MSG__CHANGED__ ${jQuery.timeago(new Date(i._lastModified))}
                                    </div>
                                    {if i["sakai:description"]}
                                        <span class="searchcontent_result_description">${i["sakai:description"]}</span>
                                        <span class="searchcontent_result_description_grid s3d-search_result-description">${i["sakai:description-shorter"]}</span>
                                    {/if}
                                    {if i["sakai:tags"] && i["sakai:tags"].length > 0}
                                        <div class="searchcontent_result_tags">
                                            <span class="searchcontent_result_icon searchcontent_result_tags_icon"></span>
                                            <p class="searchcontent_result_tags_list">
                                                {for t in i["sakai:tags"]}
                                                    {if t_index > 0} <span class="searchcontent_result_tags_dot"> &bull;</span>{/if}
                                                    <a class="s3d-regular-light-links" href="/search#q=${t|safeURL}">${t|safeOutput}</a>
                                                {/for}
                                            </p>
                                        </div>
                                    {/if}
                                    <div class="searchcontent_result_usedin">
                                        {var placeCount = sakai.api.Content.getPlaceCount(i)}
                                        {if placeCount > 0}
                                            <span class="searchcontent_result_icon searchcontent_result_usedin_icon"></span>
                                            __MSG__USED_IN__ ${placeCount} {if placeCount === 1} __MSG__PLACE__{else} __MSG__PLACES__{/if}
                                        {/if}
                                        {var commentCount = sakai.api.Content.getCommentCount(i)}
                                        {if commentCount > 0}
                                            <span class="searchcontent_result_icon searchcontent_result_comments_icon"></span>
                                            ${commentCount} {if commentCount === 1} __MSG__COMMENT__{else} __MSG__COMMENTS__{/if}
                                        {/if}
                                    </div>
                                </div>
                            </li>
                        {elseif i.userid}
                            {var resultFound = true}
                            <li class="fl-container fl-fix s3d-search-result-person s3d-search-result{if count === 1} s3d-search-result-first{/if}">
                                <span class="s3d-search-result-user-functions">
                                    {if ! i.isMe && ! sakai.data.me.user.anon}
                                        {if ! i.connected}
                                            <button title="__MSG__REQUEST_CONNECTION_WITH__ ${i.name|safeOutput}" class="s3d-link-button s3d-actions-addtolibrary searchpeople_result_left_filler sakai_addtocontacts_overlay" sakai-entityid="${i.userid|safeOutput}" sakai-entityname="${i.name|safeOutput}" {if i.picture}sakai-entitypicture="${i.picture}"{/if}></button>
                                            <div class="searchpeople_result_left_filler" id="searchpeople_result_left_filler_${i.userid|safeOutput}" style="display:none;"></div>
                                            <button title="__MSG__SEND_MESSAGE_TO__ ${i.name|safeOutput}" class="s3d-link-button s3d-action-icon s3d-actions-message searchpeople_result_message_icon sakai_sendmessage_overlay" sakai-entityid="${i.userid|safeOutput}" sakai-entityname="${i.name|safeOutput}" sakai-entitytype="user"></button>
                                        {elseif i.invited}
                                            <button title="__MSG__ACCEPT_CONNECTION_WITH__ ${i.name|safeOutput}" class="s3d-link-button s3d-action-icon s3d-actions-addtolibrary searchpeople_result_plus searchpeople_result_left_filler link_accept_invitation" sakai-entityid="${i.userid|safeOutput}" sakai-entityname="${i.name|safeOutput}" {if i.picture}sakai-entitypicture="${i.picture}"{/if}></button>
                                            <button title="__MSG__SEND_MESSAGE_TO__ ${i.name|safeOutput}" class="s3d-link-button searchpeople_result_message_icon sakai_sendmessage_overlay" sakai-entityid="${i.userid|safeOutput}" sakai-entityname="${i.name|safeOutput}" sakai-entitytype="user"></button>
                                            <div class="searchpeople_result_left_filler" id="search_result_contact_${i.userid|safeOutput}" style="display:none;"><img src="/dev/images/accept.png" alt="__MSG__USER_IS_A_CONTACT__" /></div>
                                        {elseif i.pending}
                                            <div class="searchpeople_result_left_filler"></div>
                                            <button title="__MSG__SEND_MESSAGE_TO__ ${i.name|safeOutput}" class="s3d-link-button s3d-action-icon s3d-actions-message searchpeople_result_message_icon sakai_sendmessage_overlay" sakai-entityid="${i.userid|safeOutput}" sakai-entityname="${i.name|safeOutput}" sakai-entitytype="user"></button>
                                        {elseif i.none}
                                            <div class="searchpeople_result_left_filler"></div>
                                            <button title="__MSG__SEND_MESSAGE_TO__ ${i.name|safeOutput}" class="s3d-link-button s3d-action-icon s3d-actions-message searchpeople_result_message_icon sakai_sendmessage_overlay" sakai-entityid="${i.userid|safeOutput}" sakai-entityname="${i.name|safeOutput}" sakai-entitytype="user"></button>
                                        {else}
                                            <div class="searchpeople_result_left_filler"><img src="/dev/images/accept.png" alt="__MSG__USER_IS_A_CONTACT__" /></div>
                                            <button title="__MSG__SEND_MESSAGE_TO__ ${i.name|safeOutput}" class="s3d-link-button s3d-action-icon s3d-actions-message searchpeople_result_message_icon sakai_sendmessage_overlay" sakai-entityid="${i.userid|safeOutput}" sakai-entityname="${i.name|safeOutput}" sakai-entitytype="user"></button>
                                        {/if}
                                    {else}
                                        <div class="searchpeople_result_left_filler"></div>
                                    {/if}
                                </span>
                                <span class="s3d-search-result-anonuser"></span>
                                {if ! i.picture}
                                    <a href="/~${i.userid|safeURL}" class="fl-icon searchpeople_result_person_picture" title="__MSG__TO_SEE_THE_PERSON_PROFILE__"></a>
                                {else}
                                    <a href="/~${i.userid|safeURL}" class="searchpeople_result_person_picture" title="__MSG__TO_SEE_THE_PERSON_PROFILE__">
                                        <img alt="__MSG__TO_SEE_THE_PERSON_PROFILE__" src="${i.picture}" width="48px" height="48px"/>
                                        {if i.pictureLarge}
                                            <img alt="__MSG__TO_SEE_THE_PERSON_PROFILE__" src="${i.pictureLarge}" width="48px" height="48px" class="searchpeople_avatar_large"/>
                                        {/if}
                                    </a>
                                {/if}
                                <div class="s3d-search-result-right">
                                    <a href="/~${i.userid|safeURL}" class="s3d-bold s3d-regular-light-links">${i.name}</a>
                                    <div class="searchpeople_result_counts">
                                        <a class="s3d-regular-light-links" href="/~${i.userid|safeURL}#l=library">
                                            ${i.counts.contentCount || 0} {if i.counts.contentCount === 1} __MSG__CONTENT_ITEM__{else} __MSG__CONTENT_ITEMS__{/if}
                                        </a>
                                        <span class="s3d-search-result-detail-separator"><span> | </span></span>
                                        <a class="s3d-regular-light-links" href="/~${i.userid|safeURL}#l=contacts">
                                            ${i.counts.contactsCount || 0} {if i.counts.contactsCount === 1} __MSG__CONTACT__{else} __MSG__CONTACTS__{/if}
                                        </a>
                                        <span class="s3d-search-result-detail-separator"><span> | </span></span>
                                        <a class="s3d-regular-light-links" href="/~${i.userid|safeURL}#l=memberships">
                                            ${i.counts.membershipsCount || 0} {if i.counts.membershipsCount === 1} __MSG__MEMBERSHIP__{else} __MSG__MEMBERSHIPS__{/if}
                                        </a>
                                    </div>
                                    {if i.extra}
                                        <span class="searchpeople_result_description">${i.extra}</span>
                                        <span class="searchpeople_result_description_grid">${i.extraGrid}</span>
                                    {/if}
                                    {if i["sakai:tags"] && i["sakai:tags"].length > 0}
                                        <div class="searchpeople_result_tags">
                                            <span class="searchpeople_result_icon searchpeople_result_tags_icon"></span>
                                            <p class="searchpeople_result_tags_list">
                                                {for t in i["sakai:tags"]}
                                                    {if t_index > 0} <span class="searchpeople_result_tags_dot"> &bull;</span>{/if} 
                                                    <a class="s3d-regular-light-links" href="/search#q=${t|safeURL}">${t|safeOutput}</a>
                                                {/for}
                                            </p>
                                        </div>
                                    {/if}
                                </div>
                            </li>
                        {elseif i['sakai:group-id']}
                            {var resultFound = true}
                            <li class="fl-container fl-fix searchgroups_result s3d-search-result-group s3d-search-result{if count === 1} s3d-search-result-first{/if}">
                                <span class="s3d-search-result-user-functions">
                                    <div class="{if !i.userMember && i["sakai:group-joinable"] !== "no"} s3d-action-icon s3d-actions-addtolibrary searchgroups_result_plus {/if} searchgroups_result_left_filler" data-group-joinable="${i["sakai:group-joinable"]}" data-groupid="${i['sakai:group-id']}"><img src="/dev/images/accept.png" id="searchgroups_memberimage_${i['sakai:group-id']}" {if !i.userMember}style="display:none;" {/if}></div>
                                    <button title="__MSG__SEND_MESSAGE_TO__ ${i['sakai:group-title']|safeOutput}" class="s3d-link-button searchgroups_result_message_icon s3d-action-icon s3d-actions-message sakai_sendmessage_overlay" sakai-entityid="${i['sakai:group-id']|safeOutput}" sakai-entityname="${i['sakai:group-title']|safeOutput}" sakai-entitytype="group"></button>
                                </span>
                                <span class="s3d-search-result-anonuser"></span>
                                <a href="${i.homePath}" title="${i['sakai:group-title']|safeOutput}">
                                    {if i.picPath}
                                        <img src="${i.picPath}" alt="${i['sakai:group-title']|safeOutput}">
                                    {else}
                                        <img src="/dev/images/group_avatar_icon_64x64_nob.png" alt="${i['sakai:group-title']|safeOutput}">
                                    {/if}
                                    {if i.picPathLarge}
                                        <img src="${i.picPathLarge}" alt="${i['sakai:group-title']|safeOutput}" class="searchgroups_avatar_large">
                                    {/if}
                                </a>
                                <div class="s3d-search-result-right">
                                    <div>
                                        <a class="s3d-bold s3d-regular-light-links" href="${i.homePath}" title="${i["sakai:group-title"]|safeOutput}">
                                            ${i["sakai:group-title-short"]}
                                        </a>
                                        {if i.groupType}
                                            <span class="searchgroups_result_grouptype">${i.groupType.toUpperCase()}</span>
                                        {/if}
                                    </div>
                                    <div class="searchgroups_result_usedin">
                                        __MSG__CHANGED__ ${jQuery.timeago(new Date(i.lastModified))}
                                        {var contentItemCount = i.counts.contentCount}
                                        {if contentItemCount > 0}
                                            <span class="s3d-search-result-detail-separator"><span> | </span></span>
                                            <a class="s3d-regular-light-links" href="${i.homePath}#l=library">${contentItemCount} {if contentItemCount === 1} __MSG__CONTENT_ITEM__{else} __MSG__CONTENT_ITEMS__{/if}</a>
                                        {/if}
                                        {var participantCount = i.counts.membersCount}
                                        {if participantCount > 0}
                                            <span class="s3d-search-result-detail-separator"><span> | </span></span>
                                            <a class="s3d-regular-light-links" href="${i.homePath}#l=participants">
                                                <span id="searchgroups_result_participant_count_${i['sakai:group-id']|safeOutput}">${participantCount}</span> <span id="searchgroups_text_participant_${i['sakai:group-id']|safeOutput}">{if participantCount === 1}__MSG__PARTICIPANT__{else}__MSG__PARTICIPANTS__{/if}</span>
                                            </a>
                                        {/if}
                                    </div>
                                    {if i["sakai:group-description-short"]}
                                        <div class="searchgroups_result_description">${i["sakai:group-description-short"]}</div>
                                        <div class="searchgroups_result_description_grid">${i["sakai:group-description-shorter"]}</div>
                                    {/if}
                                    {if i["sakai:tags"] && i["sakai:tags"].length > 0}
                                        <div class="searchgroups_result_tags">
                                            <span class="searchgroups_result_icon searchgroups_result_tags_icon"></span>
                                            <p class="searchgroups_result_tags_list">
                                                {for t in i["sakai:tags"]}
                                                    {if t_index > 0} <span class="searchgroups_result_tags_dot"> &bull;</span>{/if}
                                                    <a class="s3d-regular-light-links" href="/search#q=${t|safeURL}">${t|safeOutput}</a>
                                                {/for}
                                            </p>
                                        </div>
                                    {/if}
                                </div>
                            </li>
                        {/if}
                    {/for}
                    {if !resultFound}
                        <li class="s3d-no-results-container">
                            <div class="s3d-no-results-arrow-up"></div>
                            <div class="s3d-no-results-icon s3d-no-results-magnifier less-margin"></div>
                            <h1>__MSG__NO_RESULTS_DESCRIPTION__ {if sakai.data.me.user.anon} <a href="/register" class="s3d-regular-links">__MSG__SIGN_UP__</a>{/if}{if !sakai.data.me.user.anon} <a href="/create#l=group" class="s3d-regular-links">__MSG__ADD_GROUPS__</a> <a href="#" class="s3d-regular-links sakai_add_content_overlay">__MSG__ADD_CONTENT__</a>{/if}</h1>
                        </li>
                    {/if}
>>>>>>> b70ee13a
                --></div>
            </div>
        </div>
    </div>
</div>
<!-- JAVASCRIPT -->
<script type="text/javascript" src="/devwidgets/searchall/javascript/searchall.js"></script><|MERGE_RESOLUTION|>--- conflicted
+++ resolved
@@ -41,217 +41,12 @@
                     <!-- CONTAINER FOR THE RESULTS -->
                     <ul id="searchall_results_container" class="s3d-search-results-container"><!-- --></ul>
                 </div>
-<<<<<<< HEAD
                 <div id="searchall_noresults_template"><!--
                     <li class="s3d-no-results-container">
                         <div class="s3d-no-results-arrow-up"></div>
                         <div class="s3d-no-results-icon s3d-no-results-magnifier less-margin"></div>
                         <h1>__MSG__NO_RESULTS_DESCRIPTION__ {if sakai.data.me.user.anon} <a href="/register" class="s3d-regular-links">__MSG__SIGN_UP__</a>{/if}{if !sakai.data.me.user.anon} <a href="/create#l=group" class="s3d-regular-links">__MSG__ADD_GROUPS__</a> <a href="#" class="s3d-regular-links sakai_add_content_overlay">__MSG__ADD_CONTENT__</a>{/if}</h1>
                     </li>
-=======
-                <!-- TEMPLATE CONTAINING THE RESULTS -->
-                <div id="searchall_results_template"><!--
-                    {var count = 0}
-                    {for i in items}
-                        {var count = count + 1}
-                        {if i['sakai:pooled-content-file-name']}
-                            {var resultFound = true}
-                            <li class="fl-container fl-fix s3d-search-result-content s3d-search-result{if count === 1} s3d-search-result-first{/if}">
-                                <span class="s3d-search-result-user-functions">
-                                    <button class="s3d-link-button s3d-action-icon s3d-actions-addtolibrary searchcontent_result_left_filler savecontent_trigger" data-entityid="${i['_path']}" title="__MSG__SAVE__{if i['sakai:pooled-content-file-name']} ${i['sakai:pooled-content-file-name']}{elseif i['_path']} ${i['_path']}{/if}"></button>
-                                    <button class="s3d-link-button s3d-action-icon s3d-actions-author searchcontent_result_author_icon personinfo_trigger_click" data-userid="${i['sakai:pool-content-created-for']|safeOutput}" title="__MSG__VIEW_OWNER_INFO_FOR__{if i['sakai:pooled-content-file-name']} ${i['sakai:pooled-content-file-name']}{elseif i['_path']} ${i['_path']}{/if}"></button>
-                                    <button class="s3d-link-button s3d-action-icon s3d-actions-share searchcontent_result_share_icon share_trigger_click" data-entityid="${i['_path']}" title="__MSG__SHARE__{if i['sakai:pooled-content-file-name']} ${i['sakai:pooled-content-file-name']}{elseif i['_path']} ${i['_path']}{/if}"></button>
-                                </span>
-                                <span class="s3d-search-result-anonuser"></span>
-                                <a href="/content#p={if i['sakai:pooled-content-file-name']}${i['_path']|safeURL}/${i['sakai:pooled-content-file-name']|safeURL}" title="${i['sakai:pooled-content-file-name']}"{else}${i['_path']|safeURL}" title="${i['_path']}"{/if}>
-                                    {if i.thumbnail}
-                                        <img src="${i.thumbnail}" alt="${i.mimeTypeDescription}" />
-                                    {elseif sakai.config.MimeTypes[i.mimeType]}
-                                        <img src="${sakai.config.MimeTypes[i.mimeType].URL}" alt="${i.mimeTypeDescription}" />
-                                    {else}
-                                        <img src="${sakai.config.MimeTypes["other"].URL}" alt="${i.mimeTypeDescription}" />
-                                    {/if}
-                                </a>
-                                <div class="s3d-search-result-right">
-                                    <div>
-                                        <a class="s3d-bold s3d-regular-light-links" href="/content#p={if i['sakai:pooled-content-file-name']}${i['_path']|safeURL}/${i['sakai:pooled-content-file-name']}" title="${i['sakai:pooled-content-file-name']}"{else}${i['_path']|safeURL}" title="${i['_path']}"{/if}>
-                                            {if i['sakai:pooled-content-file-name']}
-                                                ${i['sakai:pooled-content-file-name']}{elseif i['_path']}${i['_path']}{/if}</a>
-                                        {if i.mimeTypeDescription}
-                                            <span class="searchcontent_result_mimetype">${i.mimeTypeDescription}</span>
-                                        {/if}
-                                    </div>
-                                    <div class="searchcontent_result_by">
-                                        __MSG__BY__ <a class="s3d-regular-light-links searchcontent_result_username" href="/~${i['sakai:pool-content-created-for']|safeURL}">${i['sakai:pool-content-created-for']}</a> <span class="s3d-search-result-detail-separator"><span> | </span></span> __MSG__CHANGED__ ${jQuery.timeago(new Date(i._lastModified))}
-                                    </div>
-                                    {if i["sakai:description"]}
-                                        <span class="searchcontent_result_description">${i["sakai:description"]}</span>
-                                        <span class="searchcontent_result_description_grid s3d-search_result-description">${i["sakai:description-shorter"]}</span>
-                                    {/if}
-                                    {if i["sakai:tags"] && i["sakai:tags"].length > 0}
-                                        <div class="searchcontent_result_tags">
-                                            <span class="searchcontent_result_icon searchcontent_result_tags_icon"></span>
-                                            <p class="searchcontent_result_tags_list">
-                                                {for t in i["sakai:tags"]}
-                                                    {if t_index > 0} <span class="searchcontent_result_tags_dot"> &bull;</span>{/if}
-                                                    <a class="s3d-regular-light-links" href="/search#q=${t|safeURL}">${t|safeOutput}</a>
-                                                {/for}
-                                            </p>
-                                        </div>
-                                    {/if}
-                                    <div class="searchcontent_result_usedin">
-                                        {var placeCount = sakai.api.Content.getPlaceCount(i)}
-                                        {if placeCount > 0}
-                                            <span class="searchcontent_result_icon searchcontent_result_usedin_icon"></span>
-                                            __MSG__USED_IN__ ${placeCount} {if placeCount === 1} __MSG__PLACE__{else} __MSG__PLACES__{/if}
-                                        {/if}
-                                        {var commentCount = sakai.api.Content.getCommentCount(i)}
-                                        {if commentCount > 0}
-                                            <span class="searchcontent_result_icon searchcontent_result_comments_icon"></span>
-                                            ${commentCount} {if commentCount === 1} __MSG__COMMENT__{else} __MSG__COMMENTS__{/if}
-                                        {/if}
-                                    </div>
-                                </div>
-                            </li>
-                        {elseif i.userid}
-                            {var resultFound = true}
-                            <li class="fl-container fl-fix s3d-search-result-person s3d-search-result{if count === 1} s3d-search-result-first{/if}">
-                                <span class="s3d-search-result-user-functions">
-                                    {if ! i.isMe && ! sakai.data.me.user.anon}
-                                        {if ! i.connected}
-                                            <button title="__MSG__REQUEST_CONNECTION_WITH__ ${i.name|safeOutput}" class="s3d-link-button s3d-actions-addtolibrary searchpeople_result_left_filler sakai_addtocontacts_overlay" sakai-entityid="${i.userid|safeOutput}" sakai-entityname="${i.name|safeOutput}" {if i.picture}sakai-entitypicture="${i.picture}"{/if}></button>
-                                            <div class="searchpeople_result_left_filler" id="searchpeople_result_left_filler_${i.userid|safeOutput}" style="display:none;"></div>
-                                            <button title="__MSG__SEND_MESSAGE_TO__ ${i.name|safeOutput}" class="s3d-link-button s3d-action-icon s3d-actions-message searchpeople_result_message_icon sakai_sendmessage_overlay" sakai-entityid="${i.userid|safeOutput}" sakai-entityname="${i.name|safeOutput}" sakai-entitytype="user"></button>
-                                        {elseif i.invited}
-                                            <button title="__MSG__ACCEPT_CONNECTION_WITH__ ${i.name|safeOutput}" class="s3d-link-button s3d-action-icon s3d-actions-addtolibrary searchpeople_result_plus searchpeople_result_left_filler link_accept_invitation" sakai-entityid="${i.userid|safeOutput}" sakai-entityname="${i.name|safeOutput}" {if i.picture}sakai-entitypicture="${i.picture}"{/if}></button>
-                                            <button title="__MSG__SEND_MESSAGE_TO__ ${i.name|safeOutput}" class="s3d-link-button searchpeople_result_message_icon sakai_sendmessage_overlay" sakai-entityid="${i.userid|safeOutput}" sakai-entityname="${i.name|safeOutput}" sakai-entitytype="user"></button>
-                                            <div class="searchpeople_result_left_filler" id="search_result_contact_${i.userid|safeOutput}" style="display:none;"><img src="/dev/images/accept.png" alt="__MSG__USER_IS_A_CONTACT__" /></div>
-                                        {elseif i.pending}
-                                            <div class="searchpeople_result_left_filler"></div>
-                                            <button title="__MSG__SEND_MESSAGE_TO__ ${i.name|safeOutput}" class="s3d-link-button s3d-action-icon s3d-actions-message searchpeople_result_message_icon sakai_sendmessage_overlay" sakai-entityid="${i.userid|safeOutput}" sakai-entityname="${i.name|safeOutput}" sakai-entitytype="user"></button>
-                                        {elseif i.none}
-                                            <div class="searchpeople_result_left_filler"></div>
-                                            <button title="__MSG__SEND_MESSAGE_TO__ ${i.name|safeOutput}" class="s3d-link-button s3d-action-icon s3d-actions-message searchpeople_result_message_icon sakai_sendmessage_overlay" sakai-entityid="${i.userid|safeOutput}" sakai-entityname="${i.name|safeOutput}" sakai-entitytype="user"></button>
-                                        {else}
-                                            <div class="searchpeople_result_left_filler"><img src="/dev/images/accept.png" alt="__MSG__USER_IS_A_CONTACT__" /></div>
-                                            <button title="__MSG__SEND_MESSAGE_TO__ ${i.name|safeOutput}" class="s3d-link-button s3d-action-icon s3d-actions-message searchpeople_result_message_icon sakai_sendmessage_overlay" sakai-entityid="${i.userid|safeOutput}" sakai-entityname="${i.name|safeOutput}" sakai-entitytype="user"></button>
-                                        {/if}
-                                    {else}
-                                        <div class="searchpeople_result_left_filler"></div>
-                                    {/if}
-                                </span>
-                                <span class="s3d-search-result-anonuser"></span>
-                                {if ! i.picture}
-                                    <a href="/~${i.userid|safeURL}" class="fl-icon searchpeople_result_person_picture" title="__MSG__TO_SEE_THE_PERSON_PROFILE__"></a>
-                                {else}
-                                    <a href="/~${i.userid|safeURL}" class="searchpeople_result_person_picture" title="__MSG__TO_SEE_THE_PERSON_PROFILE__">
-                                        <img alt="__MSG__TO_SEE_THE_PERSON_PROFILE__" src="${i.picture}" width="48px" height="48px"/>
-                                        {if i.pictureLarge}
-                                            <img alt="__MSG__TO_SEE_THE_PERSON_PROFILE__" src="${i.pictureLarge}" width="48px" height="48px" class="searchpeople_avatar_large"/>
-                                        {/if}
-                                    </a>
-                                {/if}
-                                <div class="s3d-search-result-right">
-                                    <a href="/~${i.userid|safeURL}" class="s3d-bold s3d-regular-light-links">${i.name}</a>
-                                    <div class="searchpeople_result_counts">
-                                        <a class="s3d-regular-light-links" href="/~${i.userid|safeURL}#l=library">
-                                            ${i.counts.contentCount || 0} {if i.counts.contentCount === 1} __MSG__CONTENT_ITEM__{else} __MSG__CONTENT_ITEMS__{/if}
-                                        </a>
-                                        <span class="s3d-search-result-detail-separator"><span> | </span></span>
-                                        <a class="s3d-regular-light-links" href="/~${i.userid|safeURL}#l=contacts">
-                                            ${i.counts.contactsCount || 0} {if i.counts.contactsCount === 1} __MSG__CONTACT__{else} __MSG__CONTACTS__{/if}
-                                        </a>
-                                        <span class="s3d-search-result-detail-separator"><span> | </span></span>
-                                        <a class="s3d-regular-light-links" href="/~${i.userid|safeURL}#l=memberships">
-                                            ${i.counts.membershipsCount || 0} {if i.counts.membershipsCount === 1} __MSG__MEMBERSHIP__{else} __MSG__MEMBERSHIPS__{/if}
-                                        </a>
-                                    </div>
-                                    {if i.extra}
-                                        <span class="searchpeople_result_description">${i.extra}</span>
-                                        <span class="searchpeople_result_description_grid">${i.extraGrid}</span>
-                                    {/if}
-                                    {if i["sakai:tags"] && i["sakai:tags"].length > 0}
-                                        <div class="searchpeople_result_tags">
-                                            <span class="searchpeople_result_icon searchpeople_result_tags_icon"></span>
-                                            <p class="searchpeople_result_tags_list">
-                                                {for t in i["sakai:tags"]}
-                                                    {if t_index > 0} <span class="searchpeople_result_tags_dot"> &bull;</span>{/if} 
-                                                    <a class="s3d-regular-light-links" href="/search#q=${t|safeURL}">${t|safeOutput}</a>
-                                                {/for}
-                                            </p>
-                                        </div>
-                                    {/if}
-                                </div>
-                            </li>
-                        {elseif i['sakai:group-id']}
-                            {var resultFound = true}
-                            <li class="fl-container fl-fix searchgroups_result s3d-search-result-group s3d-search-result{if count === 1} s3d-search-result-first{/if}">
-                                <span class="s3d-search-result-user-functions">
-                                    <div class="{if !i.userMember && i["sakai:group-joinable"] !== "no"} s3d-action-icon s3d-actions-addtolibrary searchgroups_result_plus {/if} searchgroups_result_left_filler" data-group-joinable="${i["sakai:group-joinable"]}" data-groupid="${i['sakai:group-id']}"><img src="/dev/images/accept.png" id="searchgroups_memberimage_${i['sakai:group-id']}" {if !i.userMember}style="display:none;" {/if}></div>
-                                    <button title="__MSG__SEND_MESSAGE_TO__ ${i['sakai:group-title']|safeOutput}" class="s3d-link-button searchgroups_result_message_icon s3d-action-icon s3d-actions-message sakai_sendmessage_overlay" sakai-entityid="${i['sakai:group-id']|safeOutput}" sakai-entityname="${i['sakai:group-title']|safeOutput}" sakai-entitytype="group"></button>
-                                </span>
-                                <span class="s3d-search-result-anonuser"></span>
-                                <a href="${i.homePath}" title="${i['sakai:group-title']|safeOutput}">
-                                    {if i.picPath}
-                                        <img src="${i.picPath}" alt="${i['sakai:group-title']|safeOutput}">
-                                    {else}
-                                        <img src="/dev/images/group_avatar_icon_64x64_nob.png" alt="${i['sakai:group-title']|safeOutput}">
-                                    {/if}
-                                    {if i.picPathLarge}
-                                        <img src="${i.picPathLarge}" alt="${i['sakai:group-title']|safeOutput}" class="searchgroups_avatar_large">
-                                    {/if}
-                                </a>
-                                <div class="s3d-search-result-right">
-                                    <div>
-                                        <a class="s3d-bold s3d-regular-light-links" href="${i.homePath}" title="${i["sakai:group-title"]|safeOutput}">
-                                            ${i["sakai:group-title-short"]}
-                                        </a>
-                                        {if i.groupType}
-                                            <span class="searchgroups_result_grouptype">${i.groupType.toUpperCase()}</span>
-                                        {/if}
-                                    </div>
-                                    <div class="searchgroups_result_usedin">
-                                        __MSG__CHANGED__ ${jQuery.timeago(new Date(i.lastModified))}
-                                        {var contentItemCount = i.counts.contentCount}
-                                        {if contentItemCount > 0}
-                                            <span class="s3d-search-result-detail-separator"><span> | </span></span>
-                                            <a class="s3d-regular-light-links" href="${i.homePath}#l=library">${contentItemCount} {if contentItemCount === 1} __MSG__CONTENT_ITEM__{else} __MSG__CONTENT_ITEMS__{/if}</a>
-                                        {/if}
-                                        {var participantCount = i.counts.membersCount}
-                                        {if participantCount > 0}
-                                            <span class="s3d-search-result-detail-separator"><span> | </span></span>
-                                            <a class="s3d-regular-light-links" href="${i.homePath}#l=participants">
-                                                <span id="searchgroups_result_participant_count_${i['sakai:group-id']|safeOutput}">${participantCount}</span> <span id="searchgroups_text_participant_${i['sakai:group-id']|safeOutput}">{if participantCount === 1}__MSG__PARTICIPANT__{else}__MSG__PARTICIPANTS__{/if}</span>
-                                            </a>
-                                        {/if}
-                                    </div>
-                                    {if i["sakai:group-description-short"]}
-                                        <div class="searchgroups_result_description">${i["sakai:group-description-short"]}</div>
-                                        <div class="searchgroups_result_description_grid">${i["sakai:group-description-shorter"]}</div>
-                                    {/if}
-                                    {if i["sakai:tags"] && i["sakai:tags"].length > 0}
-                                        <div class="searchgroups_result_tags">
-                                            <span class="searchgroups_result_icon searchgroups_result_tags_icon"></span>
-                                            <p class="searchgroups_result_tags_list">
-                                                {for t in i["sakai:tags"]}
-                                                    {if t_index > 0} <span class="searchgroups_result_tags_dot"> &bull;</span>{/if}
-                                                    <a class="s3d-regular-light-links" href="/search#q=${t|safeURL}">${t|safeOutput}</a>
-                                                {/for}
-                                            </p>
-                                        </div>
-                                    {/if}
-                                </div>
-                            </li>
-                        {/if}
-                    {/for}
-                    {if !resultFound}
-                        <li class="s3d-no-results-container">
-                            <div class="s3d-no-results-arrow-up"></div>
-                            <div class="s3d-no-results-icon s3d-no-results-magnifier less-margin"></div>
-                            <h1>__MSG__NO_RESULTS_DESCRIPTION__ {if sakai.data.me.user.anon} <a href="/register" class="s3d-regular-links">__MSG__SIGN_UP__</a>{/if}{if !sakai.data.me.user.anon} <a href="/create#l=group" class="s3d-regular-links">__MSG__ADD_GROUPS__</a> <a href="#" class="s3d-regular-links sakai_add_content_overlay">__MSG__ADD_CONTENT__</a>{/if}</h1>
-                        </li>
-                    {/if}
->>>>>>> b70ee13a
                 --></div>
             </div>
         </div>
