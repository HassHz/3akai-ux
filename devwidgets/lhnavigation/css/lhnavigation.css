/**
 * Licensed to the Sakai Foundation (SF) under one
 * or more contributor license agreements. See the NOTICE file
 * distributed with this work for additional information
 * regarding copyright ownership. The SF licenses this file
 * to you under the Apache License, Version 2.0 (the
 * "License"); you may not use this file except in compliance
 * with the License. You may obtain a copy of the License at
 *
 *     http://www.apache.org/licenses/LICENSE-2.0
 *
 * Unless required by applicable law or agreed to in writing,
 * software distributed under the License is distributed on an
 * "AS IS" BASIS, WITHOUT WARRANTIES OR CONDITIONS OF ANY
 * KIND, either express or implied. See the License for the
 * specific language governing permissions and limitations under the License.
 */

/* Widget Container CSS */

#lhnavigation_container ul{margin:6px 0 0;}
#lhnavigation_container ul li{display:block; list-style:none;}
#lhnavigation_container ul li .lhnavigation_item_content, #lhnavigation_container ul li ul li div.lhnavigation_subnav_item_content{padding:3px 12px 2px 28px;}
#lhnavigation_container ul li .lhnavigation_toplevel {color:#707e8c; text-decoration: none;padding:5px 0 7px;display:block;word-wrap:break-word;}
#lhnavigation_container ul li .lhnavigation_selected_submenu {
    margin-left:    130px;
    margin-top:     -26px;
    position:       absolute;
    cursor:         pointer;
    cursor:         hand;
}
#lhnavigation_container ul li .lhnavigation_selected_subsubmenu {margin-left: 124px;}
#lhnavigation_container ul li .lhnavigation_private {background:url("/devwidgets/lhnavigation/images/lhnav_padlock.png") no-repeat center left transparent;height:16px;margin-left:136px;margin-top:-22px;position:absolute;width:11px;}
#lhnavigation_container ul li .lhnavigation_has_subnav{background: url("/dev/images/icons_sprite.png") no-repeat scroll -863px -21px transparent;height: 10px;margin-left: -15px;margin-top:7px;position: absolute;width: 12px;}
#lhnavigation_container ul li .lhnavigation_has_subnav_opened{background: url("/dev/images/icons_sprite.png") no-repeat scroll -882px -22px transparent !important;}
#lhnavigation_container ul li .lhnavigation_levelcount, #lhnavigation_container ul li .lhnavigation_sublevelcount {
    background: #C9C9C9;
    background: -moz-linear-gradient(top, #c5c5c5 0%, #c9c7c8 31%, #c7c7c7 38%, #cccacb 46%, #cecdcb 92%, #cacaca 100%);
    background: -webkit-gradient(linear, left top, left bottom, color-stop(0%,#c5c5c5), color-stop(31%,#c9c7c8), color-stop(38%,#c7c7c7), color-stop(46%,#cccacb), color-stop(92%,#cecdcb), color-stop(100%,#cacaca));
    background: -webkit-linear-gradient(top, #c5c5c5 0%,#c9c7c8 31%,#c7c7c7 38%,#cccacb 46%,#cecdcb 92%,#cacaca 100%);
    background: -o-linear-gradient(top, #c5c5c5 0%,#c9c7c8 31%,#c7c7c7 38%,#cccacb 46%,#cecdcb 92%,#cacaca 100%);
    background: -ms-linear-gradient(top, #c5c5c5 0%,#c9c7c8 31%,#c7c7c7 38%,#cccacb 46%,#cecdcb 92%,#cacaca 100%);
    background: linear-gradient(top, #c5c5c5 0%,#c9c7c8 31%,#c7c7c7 38%,#cccacb 46%,#cecdcb 92%,#cacaca 100%);
    font-size: 11px;
    color: #FFFFFF;
    float: right;
    height: 14px;
    min-width: 14px;
    padding: 0 3px 1px 4px;
    text-align: center;
    border-radius: 5px;
    -moz-border-radius: 5px;
    -webkit-border-radius: 5px;
    border: 1px solid #c4c4c4;
    margin-top: 4px;
    font-weight: bold;
}

#lhnavigation_container ul li.lhnavigation_selected_item .lhnavigation_levelcount, #lhnavigation_container ul li.lhnavigation_selected_item .lhnavigation_sublevelcount {
    background: #0e99d2;
    background: -moz-linear-gradient(top, #0e99d2 0%, #1097d7 8%, #1097d1 15%, #1098d6 23%, #1098d4 38%, #0e98d7 46%, #1197d4 54%, #0e9ad5 62%, #1298d5 92%, #0e98d7 100%);
    background: -webkit-gradient(linear, left top, left bottom, color-stop(0%,#0e99d2), color-stop(8%,#1097d7), color-stop(15%,#1097d1), color-stop(23%,#1098d6), color-stop(38%,#1098d4), color-stop(46%,#0e98d7), color-stop(54%,#1197d4), color-stop(62%,#0e9ad5), color-stop(92%,#1298d5), color-stop(100%,#0e98d7));
    background: -webkit-linear-gradient(top, #0e99d2 0%,#1097d7 8%,#1097d1 15%,#1098d6 23%,#1098d4 38%,#0e98d7 46%,#1197d4 54%,#0e9ad5 62%,#1298d5 92%,#0e98d7 100%);
    background: -o-linear-gradient(top, #0e99d2 0%,#1097d7 8%,#1097d1 15%,#1098d6 23%,#1098d4 38%,#0e98d7 46%,#1197d4 54%,#0e9ad5 62%,#1298d5 92%,#0e98d7 100%);
    background: -ms-linear-gradient(top, #0e99d2 0%,#1097d7 8%,#1097d1 15%,#1098d6 23%,#1098d4 38%,#0e98d7 46%,#1197d4 54%,#0e9ad5 62%,#1298d5 92%,#0e98d7 100%);
    background: linear-gradient(top, #0e99d2 0%,#1097d7 8%,#1097d1 15%,#1098d6 23%,#1098d4 38%,#0e98d7 46%,#1197d4 54%,#0e9ad5 62%,#1298d5 92%,#0e98d7 100%);
    border: 1px solid #0e98d6;
}
#lhnavigation_container ul li .lhnavigation_levelcount + a {width:124px;}
#lhnavigation_container ul li .lhnavigation_sublevelcount + a {width:112px;}
#lhnavigation_container .lhnavigation_change_title {margin: 4px 0 5px;padding: 2px 10px 2px 0;width: 115px;}
#lhnavigation_container .lhnavigation_change_title_restricted_width {width: 100px !important;}

.lhnavigation_selected_submenu_image {
    width: 20px;
    height: 20px;
    color: #ecedeb;
    text-shadow: 0 0 1px #999999;
    background: 0;
    border: 0;
    padding: 0;
    margin: 0;
}
<<<<<<< HEAD
.lhnavigation_selected_submenu_image.clicked, .lhnavigation_selected_submenu_image:hover, .lhnavigation_selected_submenu_image:focus {
    background: #1da7e4;
    background: -moz-linear-gradient(top, #cbe1eb 0%, #57c9fa 1%, #4ec4f7 10%, #1da7e4 39%, #12a0e0 48%, #11a0df 100%);
    background: -webkit-gradient(linear, left top, left bottom, color-stop(0%,#cbe1eb), color-stop(1%,#57c9fa), color-stop(10%,#4ec4f7), color-stop(39%,#1da7e4), color-stop(48%,#12a0e0), color-stop(100%,#11a0df));
    background: -webkit-linear-gradient(top, #cbe1eb 0%,#57c9fa 1%,#4ec4f7 10%,#1da7e4 39%,#12a0e0 48%,#11a0df 100%);
    background: -o-linear-gradient(top, #cbe1eb 0%,#57c9fa 1%,#4ec4f7 10%,#1da7e4 39%,#12a0e0 48%,#11a0df 100%);
    background: -ms-linear-gradient(top, #cbe1eb 0%,#57c9fa 1%,#4ec4f7 10%,#1da7e4 39%,#12a0e0 48%,#11a0df 100%);
    background: linear-gradient(top, #cbe1eb 0%,#57c9fa 1%,#4ec4f7 10%,#1da7e4 39%,#12a0e0 48%,#11a0df 100%);
=======
.lhnavigation_selected_submenu_image:hover, .lhnavigation_selected_submenu_image:focus {
    background: url("/devwidgets/lhnavigation/images/lhnav_selected_item_bg.png") repeat-x scroll left -10px transparent;
>>>>>>> f63d4906
    border-radius: 3px;
    -moz-border-radius: 3px;
    -webkit-border-radius: 3px;
    cursor: pointer;
}

#lhnavigation_container ul li.lhnavigation_selected_item.lhnavigation_outer, #lhnavigation_container ul li ul li.lhnavigation_selected_item div.lhnavigation_subnav_item_content {
    background: #6abcf6;
    background: -moz-linear-gradient(top,  #d9e9f1 0%, #89d9fb 1%, #83d6f9 10%, #60c2ec 39%, #4fbef1 48%, #4dc0f1 100%);
    background: -webkit-gradient(linear, left top, left bottom, color-stop(0%,#d9e9f1), color-stop(1%,#89d9fb), color-stop(10%,#83d6f9), color-stop(39%,#60c2ec), color-stop(48%,#4fbef1), color-stop(100%,#4dc0f1));
    background: -webkit-linear-gradient(top,  #d9e9f1 0%,#89d9fb 1%,#83d6f9 10%,#60c2ec 39%,#4fbef1 48%,#4dc0f1 100%);
    background: -o-linear-gradient(top,  #d9e9f1 0%,#89d9fb 1%,#83d6f9 10%,#60c2ec 39%,#4fbef1 48%,#4dc0f1 100%);
    background: -ms-linear-gradient(top,  #d9e9f1 0%,#89d9fb 1%,#83d6f9 10%,#60c2ec 39%,#4fbef1 48%,#4dc0f1 100%);
    background: linear-gradient(top,  #d9e9f1 0%,#89d9fb 1%,#83d6f9 10%,#60c2ec 39%,#4fbef1 48%,#4dc0f1 100%);
    color:#fff;
}
#lhnavigation_container ul li.lhnavigation_selected_item .lhnavigation_private{background:url("/devwidgets/lhnavigation/images/lhnav_padlock.png") no-repeat center left transparent;}
#lhnavigation_container ul li .lhnavigation_selected_item_arrow{background: url("/devwidgets/lhnavigation/images/lhnav_selected_item_arrow.png") no-repeat scroll left top transparent;height: 34px;margin-left: 145px;margin-top:-23px;position: absolute;width: 20px;}
#lhnavigation_container ul li .lhnavigation_selected_item_arrow_sub{margin-left:133px;}
#lhnavigation_container ul li.lhnavigation_selected_item a {color:#fff; text-decoration:none;font-weight:bold;}
#lhnavigation_container ul li a{display:block;padding:5px 0 7px;word-wrap:break-word;}
#lhnavigation_container ul li.lhnavigation_hassubnav{cursor:pointer;}

#lhnavigation_container ul .lhnavigation_hoverable_item:hover{color:#1e5b85;cursor:pointer;}
#lhnavigation_container ul .lhnavigation_hoverable_item:hover .lhnavigation_has_subnav{background: url("/dev/images/icons_sprite.png") no-repeat scroll -843px -21px transparent;}
#lhnavigation_container ul li ul {margin:0;}
#lhnavigation_container .lhnavigation_subnav{margin:5px 0px;}
#lhnavigation_container .lhnavigation_subnav li div.lhnavigation_subnav_item_content{padding-left:40px;}

#lhnavigation_submenu {position:absolute;}

#lhnavigation_container .lhnavigation_move_cursor {cursor: move !important;}
#lhnavigation_container .lhnavigation_page_title_value {cursor: pointer; cursor: hand;}
#lhnavigation_container .lhnavigation_has_subnav {
    cursor: pointer;
}<|MERGE_RESOLUTION|>--- conflicted
+++ resolved
@@ -81,8 +81,8 @@
     padding: 0;
     margin: 0;
 }
-<<<<<<< HEAD
-.lhnavigation_selected_submenu_image.clicked, .lhnavigation_selected_submenu_image:hover, .lhnavigation_selected_submenu_image:focus {
+
+.lhnavigation_selected_submenu_image:hover, .lhnavigation_selected_submenu_image:focus {
     background: #1da7e4;
     background: -moz-linear-gradient(top, #cbe1eb 0%, #57c9fa 1%, #4ec4f7 10%, #1da7e4 39%, #12a0e0 48%, #11a0df 100%);
     background: -webkit-gradient(linear, left top, left bottom, color-stop(0%,#cbe1eb), color-stop(1%,#57c9fa), color-stop(10%,#4ec4f7), color-stop(39%,#1da7e4), color-stop(48%,#12a0e0), color-stop(100%,#11a0df));
@@ -90,10 +90,6 @@
     background: -o-linear-gradient(top, #cbe1eb 0%,#57c9fa 1%,#4ec4f7 10%,#1da7e4 39%,#12a0e0 48%,#11a0df 100%);
     background: -ms-linear-gradient(top, #cbe1eb 0%,#57c9fa 1%,#4ec4f7 10%,#1da7e4 39%,#12a0e0 48%,#11a0df 100%);
     background: linear-gradient(top, #cbe1eb 0%,#57c9fa 1%,#4ec4f7 10%,#1da7e4 39%,#12a0e0 48%,#11a0df 100%);
-=======
-.lhnavigation_selected_submenu_image:hover, .lhnavigation_selected_submenu_image:focus {
-    background: url("/devwidgets/lhnavigation/images/lhnav_selected_item_bg.png") repeat-x scroll left -10px transparent;
->>>>>>> f63d4906
     border-radius: 3px;
     -moz-border-radius: 3px;
     -webkit-border-radius: 3px;
