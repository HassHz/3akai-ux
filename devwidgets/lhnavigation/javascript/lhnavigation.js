/*
 * Licensed to the Sakai Foundation (SF) under one
 * or more contributor license agreements. See the NOTICE file
 * distributed with this work for additional information
 * regarding copyright ownership. The SF licenses this file
 * to you under the Apache License, Version 2.0 (the
 * "License"); you may not use this file except in compliance
 * with the License. You may obtain a copy of the License at
 *
 *     http://www.apache.org/licenses/LICENSE-2.0
 *
 * Unless required by applicable law or agreed to in writing,
 * software distributed under the License is distributed on an
 * "AS IS" BASIS, WITHOUT WARRANTIES OR CONDITIONS OF ANY
 * KIND, either express or implied. See the License for the
 * specific language governing permissions and limitations under the License.
 */

// load the master sakai object to access all Sakai OAE API methods
require(["jquery", "sakai/sakai.api.core"], function($, sakai) {

    /**
     * @name sakai_global.lhnavigation
     *
     * @class lhnavigation
     *
     * @description
     * Navigation widget
     *
     * @version 0.0.1
     * @param {String} tuid Unique id of the widget
     * @param {Boolean} showSettings Show the settings of the widget or not
     */
    sakai_global.lhnavigation = function (tuid, showSettings) {


        ///////////////////
        // CONFIGURATION //
        ///////////////////

        // Classes
        var navSelectedItemClass = "lhnavigation_selected_item";
        var navHoverableItemClass = "lhnavigation_hoverable_item";

        // Elements
        var navSelectedItemArrow = ".lhnavigation_selected_item_arrow";
        var navSelectedItem = ".lhnavigation_selected_item";


        ////////////////
        // DATA CACHE //
        ////////////////

        var privstructure = false;
        var pubstructure = false;
        var contextData = false;

        var parametersToCarryOver = {};

        var bookmark = false;

        ////////////////////
        // UTIL FUNCTIONS //
        ////////////////////

        var showHideSubnav = function($el, forceOpen){
            if ($el.hasClass("lhnavigation_hassubnav")) {
                if (!$el.next().is(":visible") || forceOpen) {
                    $(".lhnavigation_has_subnav", $el).addClass("lhnavigation_has_subnav_opened");
                    $el.next().show();
                } else {
                    $(".lhnavigation_has_subnav", $el).removeClass("lhnavigation_has_subnav_opened");
                    $el.next().hide();
                }
            }
            $(".s3d-page-column-right").css("min-height", $(".s3d-page-column-left").height());
        };

        ////////////
        // Events //
        ////////////

        /**
         * Adjust the left hand navigation to include a set of given hash
         * parameters and re-render the navigation
         */
        $(window).bind("lhnav.addHashParam", function(ev, params){
            for (var p in params){
                parametersToCarryOver[p] = params[p];
            }
        });

        var rerenderNavigation = function(){
            $("#lhnavigation_container a").each(function(index){
                var oldHref =  $(this).attr("href");
                var newHref = sakai.api.Widgets.createHashURL(parametersToCarryOver, oldHref);
                $(this).attr("href", newHref);
            });
        };

        /////////////////////
        // MENU NAVIGATION //
        /////////////////////

        /**
         * Apply and remove classes when a new item is clicked in the navigation
         * @param {Object} $clickedItem The navigation item that has been clicked
         * @param {Object} $prevItem The previously active navigation item
         */
        var selectNavItem = function($clickedItem, $prevItem){
            $clickedItem.children(".lhnavigation_selected_item_subnav").show();
            hideSubMenu();
            if (contextData.isEditMode) {
                $clickedItem.children(".lhnavigation_selected_submenu").show();
            }

            $prevItem.removeClass(navSelectedItemClass);
            $prevItem.addClass(navHoverableItemClass);
            //$prevItem.children(navSelectedItemArrow).css("visibility","hidden");

            $clickedItem.removeClass(navHoverableItemClass);
            $clickedItem.addClass(navSelectedItemClass);
            //$clickedItem.children(navSelectedItemArrow).css("visibility","visible");

            showHideSubnav($clickedItem);

            $(".s3d-page-column-right").css("min-height", $(".s3d-page-column-left").height());
        };

        var hideSubMenu = function(){
            $(".lhnavigation_selected_submenu").hide();
            $("#lhnavigation_submenu").hide();
        };

        var orderItems = function(items){
            var orderedItems = [];
            var noLeft = false;
            for (var i = 0; noLeft === false; i++){
                var toAdd = false;
                for (var el in items){
                    if (el.substring(0,1) !== "_" && items[el]._order == i){
                        toAdd = items[el];
                        toAdd._id = el;
                        break;
                    }
                }
                if (!toAdd){
                    noLeft = true;
                } else {
                    toAdd._elements = orderItems(toAdd);
                    orderedItems.push(toAdd);
                }
            }
            return orderedItems;
        }

        var calculateOrder = function(){
            if (privstructure && privstructure.items){
                privstructure.orderedItems = orderItems(privstructure.items);
            }
            if (pubstructure && pubstructure.items){
                pubstructure.orderedItems = orderItems(pubstructure.items);
            }
        }

        var renderData = function(){
            calculateOrder();
            $("#lhnavigation_container").html(sakai.api.Util.TemplateRenderer("lhnavigation_template", {
                "private": privstructure,
                "public": pubstructure,
                "contextData": contextData,
                "parametersToCarryOver": parametersToCarryOver
            }));
        };

        var includeChildCount = function(structure){
            var childCount = 0;
            for (var level in structure){
                if (level && level.substring(0,1) !== "_"){
                    childCount++;
                    structure[level] = includeChildCount(structure[level]);
                } else if (level && level === "_altTitle"){
                    structure[level] = structure[level].replace("${user}", contextData.profile.basic.elements.firstName.value);
                }
            }
            structure._childCount = childCount;
            return structure;
        };

        var processData = function(data){
            var structure = {};
            structure.items = {};
            structure.pages = {};
            if (data["structure0"]){
                if (typeof data["structure0"] === "string") {
                    structure.items = $.parseJSON(data["structure0"]);
                } else {
                    structure.items = data["structure0"];
                }
                for (var level in structure.items){
                    if (level.substring(0, 1) !== "_") {
                        structure.items[level] = includeChildCount(structure.items[level]);
                    }
                }
            }
            for (var page in data){
                if (page.substring(0,9) !== "structure" && page.substring(0,1) !== "_"){
                    structure.pages[page] = data[page];
                }
            }
            return structure;
        };

        var selectPage = function(){
            var state = $.bbq.getState("l");
            var selected = state || false;
            // If no page is selected, select the first one from the nav
            if (!selected){
                for (var first = 0; first < privstructure.orderedItems.length; first++){
                    if (privstructure.orderedItems[first]._childCount > 1) {
                        for (var second = 0; second < privstructure.orderedItems[first]._elements.length; second++){
                            selected = privstructure.orderedItems[first]._id + "/" + privstructure.orderedItems[first]._elements[second]._id;
                            break;
                        }
                    } else {
                        selected = privstructure.orderedItems[first]._id;
                    }
                    break;
                }
            }
            if (!selected){
                for (var first = 0; first < pubstructure.orderedItems.length; first++){
                    if (pubstructure.orderedItems[first]._childCount > 1) {
                        for (var second = 0; second < pubstructure.orderedItems[first]._elements.length; second++){
                            selected = pubstructure.orderedItems[first]._id + "/" + pubstructure.orderedItems[first]._elements[second]._id;
                            break;
                        }
                    } else {
                        selected = pubstructure.orderedItems[first]._id;
                    }
                    break;
                }
            }
            // Select correct item
            var menuitem = $("li[data-sakai-path='" + selected + "']");
            if (menuitem){
                if (selected.split("/").length > 1){
                    var par = $("li[data-sakai-path='" + selected.split("/")[0] + "']");
                    showHideSubnav(par, true);
                }
                var ref = menuitem.attr("data-sakai-ref");
                var savePath = menuitem.attr("data-sakai-savepath") || false;
                if (!menuitem.hasClass(navSelectedItemClass)) {
                    selectNavItem(menuitem, $(navSelectedItem));
                }
                // Render page
                renderPage(ref, selected, savePath);
            }

        };

        var renderPage = function(ref, path, savePath, reload){
            sakai.api.Widgets.nofityWidgetShown("#s3d-page-main-content > div:visible", false);
            $("#s3d-page-main-content > div:visible").hide();
            var content = getPageContent(ref);
            currentPageShown = {
                "ref": ref,
                "path": path,
                "content": content,
                "savePath": savePath
            };
            if ($("#s3d-page-main-content #" + ref).length > 0){
                if (reload){
                    createPageToShow(ref, path, content, savePath);
                }
                $("#s3d-page-main-content #" + ref).show();
                sakai.api.Widgets.nofityWidgetShown("#"+ref, true);
            } else {
                createPageToShow(ref, path, content, savePath);
            }
        };

        var getPageContent = function(ref){
            if (privstructure.pages[ref]) {
                return privstructure.pages[ref].page;
            } else if (pubstructure.pages[ref]){
                return pubstructure.pages[ref].page;
            } else {
                return false;
            }
        };

        var currentPageShown = {};
        var isEditingNewPage = false;

        var createPageToShow = function(ref, path, content, savePath){
            if ($("#" + ref).length === 0) {
                // Create the new element
                var $el = $("<div>").attr("id", ref);
                // Add element to the DOM
                $("#s3d-page-main-content").append($el);
            }
            var $contentEl = $("#" + ref);
            // Add sanitized content
            var sanitizedContent = sakai.api.Security.saneHTML(content);
            $contentEl.html(sanitizedContent);
            // Insert widgets
            sakai.api.Widgets.widgetLoader.insertWidgets(ref,false,savePath + "/",[privstructure.pages, pubstructure.pages]);
<<<<<<< HEAD
        }
=======
        };
>>>>>>> 8f2a5abb

        ///////////////////////////////////////////////////
        ///////////////////////////////////////////////////
        ///////////////////////////////////////////////////
        // Temporarily deal with pages as documents here //
        ///////////////////////////////////////////////////
        ///////////////////////////////////////////////////
        ///////////////////////////////////////////////////

        /**
         * Edit button
         */
        $("#lhnav_editpage").live("click", function(){
            editPage();
        });

        var editPage = function(){
            isEditingNewPage = false;
            $("#lhnav_editmode").show();
            $("#s3d-page-main-content").hide();
            var content = currentPageShown.content || "";
            tinyMCE.get("elm1").setContent(content, {format : 'raw'});
<<<<<<< HEAD
        }
=======
        };
>>>>>>> 8f2a5abb

        /**
         * Cancel button
         */
        $("#lhnav_edit_cancel_button").live("click", function(){
            cancelEditPage();
        });

        var cancelEditPage = function(){
            $("#lhnav_editmode").hide();
            $("#context_menu").hide();
            $("#s3d-page-main-content").show();
<<<<<<< HEAD
        }
=======
        };
>>>>>>> 8f2a5abb

        /**
         * Save button
         */
        $("#lhnav_edit_save_button").live("click", function(){
            savePage();
        });

        var savePage = function(){
            $("#context_menu").hide();
            currentPageShown.content = getTinyMCEContent();
            if (pubstructure.pages[currentPageShown.ref]){
                pubstructure.pages[currentPageShown.ref].page = currentPageShown.content;
            } else if (privstructure.pages[currentPageShown.ref]){
                privstructure.pages[currentPageShown.ref].page = currentPageShown.content;
            }
            renderPage(currentPageShown.ref, currentPageShown.path, currentPageShown.savePath, true);
            $("#lhnav_editmode").hide();
            $("#s3d-page-main-content").show();

            //Store the edited content
            var toStore = {};
            toStore[currentPageShown.ref] = {
                "page": currentPageShown.content
            };
            $.ajax({
                url: currentPageShown.savePath + ".resource",
                type: "POST",
                dataType: "json",
                data: {
                    ":operation": "import",
                    ":contentType": "json",
                    ":replace": true,
                    ":replaceProperties": true,
                    "_charset_":"utf-8",
                    ":content": $.toJSON(toStore)
                }
            });
            if (isEditingNewPage){
<<<<<<< HEAD
                storeStructure(pubstructure);
            }
        };

        var storeStructure = function(structure){
            sakai.api.Server.saveJSON(currentPageShown.savePath, {
                "structure0": $.toJSON(structure.items)
            });
        };

=======
                $.ajax({
                    url: currentPageShown.savePath,
                    type: "POST",
                    dataType: "json",
                    data: {
                        "structure0": $.toJSON(pubstructure.items)
                    }
                });
            }
        };

>>>>>>> 8f2a5abb
        /**
         * Add a page to the document
         */
        $("#lhnav_addpage").live("click", function(ev){
            addPage();
        });

        var addPage = function(){
            var newpageid = Math.round(Math.random() * 1000000000);
            var neworder = pubstructure.orderedItems.length;
            pubstructure.pages[newpageid] = {};
            pubstructure.pages[newpageid].page = "Default content";
            pubstructure.items[newpageid] = {
                "_ref": newpageid,
                "_title": "Untitled Page",
                "_order": neworder,
                "main":{
                    "_ref": newpageid,
                    "_order": 0,
                    "_title": "Untitled Page",
                    "_childCount": 0
                },
                "_childCount":1
            };
            renderData();
            $(window).trigger("sakai.contentauthoring.needsTwoColumns");
            $.bbq.pushState({
                "l": newpageid
            }, 0);
            selectPage();
            editPage();
            rerenderNavigation();
            editPageTitle();
            isEditingNewPage = true;
<<<<<<< HEAD
        }
=======
        };
>>>>>>> 8f2a5abb

        /**
         * Submenu for nav items
         */
        $(".lhnavigation_selected_submenu").live("click", function(ev){
            var clickedItem = $(this);
            var submenu = $("#lhnavigation_submenu");
            submenu.css("left", clickedItem.position().left + submenu.width() - (clickedItem.width() / 2) + "px");
            submenu.css("top", clickedItem.position().top + "px");
            toggleSubmenu();
        });

<<<<<<< HEAD
        var toggleSubmenu = function(forceHide){
            var submenu = $("#lhnavigation_submenu");
            if (forceHide) {
                submenu.hide();
            } else {
                submenu.toggle();
            }
        };

        /**
         * Rename a page
         * @param {Object} ev
         */
        $("#lhavigation_submenu_edittitle").live("click", function(ev){
            editPageTitle();
        });

        $(".lhnavigation_change_title").live("blur", function(ev){
            savePageTitle();
        });

        var editPageTitle = function(){
            // Select correct item
            var menuitem = $("li[data-sakai-path='" + currentPageShown.path + "']");
            var inputArea = $(".lhnavigation_change_title", menuitem);
            var pageTitle = $(".lhnavigation_toplevel", menuitem);

            pageTitle.hide();
            inputArea.show();
            inputArea.val($.trim(pageTitle.text()));
            inputArea.focus();

            // Hide the dropdown menu
            toggleSubmenu(true);
        }

        var savePageTitle = function(){
            var menuitem = $("li[data-sakai-path='" + currentPageShown.path + "']");
            var inputArea = $(".lhnavigation_change_title", menuitem);
            var pageTitle = $(".lhnavigation_toplevel", menuitem);
            inputArea.hide();
            pageTitle.text(inputArea.val());
            pageTitle.show();

            pubstructure.items[currentPageShown.path]._title = inputArea.val();
            storeStructure(pubstructure);
        }

=======
>>>>>>> 8f2a5abb
        /**
         * Delete a page
         */
        $("#lhavigation_submenu_deletepage").live("click", function(ev){
            deletePage();
        });

<<<<<<< HEAD
        var updateCountsAfterDelete = function(structure, ref, path){
            var oldOrder = structure.items[path]._order;
            delete structure.pages[ref];
            delete structure.items[path];
            structure.orderedItems.splice(oldOrder, 1);
            for (var i = oldOrder; i < structure.orderedItems.length; i++){
                structure.orderedItems[i]._order = i;
                structure.items[structure.orderedItems[i]._id]._order = i;
            }
        }

=======
>>>>>>> 8f2a5abb
        var deletePage = function(){
            if (pubstructure.pages[currentPageShown.ref]){
                updateCountsAfterDelete(pubstructure, currentPageShown.ref, currentPageShown.path);
                if (getPageCount(pubstructure.items) < 3){
                    $(window).trigger("sakai.contentauthoring.needsOneColumn");
                }
            } else if (privstructure.pages[currentPageShown.ref]){
                updateCountsAfterDelete(privstructure, currentPageShown.ref, currentPageShown.path);
                if (getPageCount(privstructure.pages) < 3){
                    $(window).trigger("sakai.contentauthoring.needsOneColumn");
                }
            }
            renderData();
            rerenderNavigation();
            $.bbq.pushState({"l": "", "_": Math.random()}, 0);
            isEditingNewPage = false;
            $.ajax({
                url: currentPageShown.savePath,
                type: "POST",
                dataType: "json",
                data: {
                    "structure0": $.toJSON(pubstructure.items)
                }
            });
<<<<<<< HEAD
        }
=======
        };
>>>>>>> 8f2a5abb

        var getPageCount = function(pagestructure){
            var pageCount = 0;
            for (var tl in pagestructure){
                if (pagestructure.hasOwnProperty(tl)){
                    pageCount++;
                    if (pageCount >= 3){
                        return 3;
                    }
                    for (var ll in pagestructure[tl]){
                        if (ll.substring(0,1) !== "_"){
                            pageCount++;
                            if (pageCount >= 3){
                                return 3;
                            }
                        }
                    }
                }
            }
            return pageCount;
        };

        /**
         * Get content out of tinyMCE editor
         */
        var getTinyMCEContent = function(){
            var content = tinyMCE.get("elm1").getContent({format : 'raw'});
            content = content.replace(/src="..\/devwidgets\//g, 'src="/devwidgets/');
            return content;
<<<<<<< HEAD
        }
=======
        };
>>>>>>> 8f2a5abb

        /**
         * Renders the insert dropdown menu
         */
        var renderInsertDropdown = function(pageEmbedProperty){
            // Vars for media and goodies
            var media = {}; media.items = [];
            var goodies = {}; goodies.items = [];

            // Fill in media and goodies
            for (var i in sakai.widgets){
                if (i) {
                    var widget = sakai.widgets[i];
                    if (widget[pageEmbedProperty] && widget.showinmedia) {
                        media.items.push(widget);
                    }
                    if (widget[pageEmbedProperty] && widget.showinsakaigoodies) {
                        goodies.items.push(widget);
                    }
                }
            }

            var jsonData = {
                "media": media,
                "goodies": goodies
            };

            // Renderer dropdown list
            sakai.api.Util.TemplateRenderer($("#sitepages_insert_dropdown_template"), jsonData, $("#sitepages_insert_dropdown_container"));

            // Event handler
            $('#insert_dialog').jqm({
                modal: true,
                overlay: 20,
                toTop: true,
                onHide: hideSelectedWidget
            });

        };

        /**
         * Hide selected widget
         * @param {Object} hash
         * @return void
         */
        var hideSelectedWidget = function(hash){
            hash.w.hide();
            hash.o.remove();
            currentlySelectedWidget = false;
            $("#dialog_content").html("").hide();
        };

        // add bindings
        $("#sitepages_insert_dropdown_button").live("click", function(){
            // hide dropdown
            showHideInsertDropdown();
        });

        $(".insert_dropdown_widget_link").live("click", function(){
            // hide dropdown
            showHideInsertDropdown(true);

            // restore the cursor position in the editor
            if (bookmark) {
                tinyMCE.get("elm1").focus();
                tinyMCE.get("elm1").selection.moveToBookmark(bookmark);
            }
            bookmark = false;

            var id = $(this).attr("id");
            if (id==="link") {
                $('#link_dialog').jqmShow();
            } else if (id==="hr") {
                tinyMCE.get("elm1").execCommand('InsertHorizontalRule');
            } else {
                renderSelectedWidget(id);
            }
        });

        /**
         * Shows or hides the insert dropdown menu
         */
        var showHideInsertDropdown = function(hideOnly){
            var el = $("#sitepages_insert_dropdown");
            if (el) {
                if ((el.css("display") && el.css("display").toLowerCase() !== "none") || hideOnly) {
                    $("#sitepages_insert_dropdown_button").removeClass("clicked");
                    el.hide();
                } else if (el.css("display")) {
                    $("#sitepages_insert_dropdown_button").addClass("clicked");
                    var x = $("#sitepages_insert_dropdown_button").position().left;
                    var y = $("#sitepages_insert_dropdown_button").position().top;
                    el.css({
                        "top": y + 28 + "px",
                        "left": x + "px"
                    }).show();
                }
            }
        };

        var currentlySelectedWidget = false;

        /**
         * Render selected widget
         * @param {Object} hash
         * @return void
         */
        var renderSelectedWidget = function(widgetid) {
            var $dialog_content = $("#dialog_content");
            var widgetSettingsWidth = 650;
            $dialog_content.hide();
            if (sakai.widgets[widgetid]){
                var tuid = Math.round(Math.random() * 1000000000);
                var id = "widget_" + widgetid + "_" + tuid;
                currentlySelectedWidget = {
                    "widgetname": widgetid,
                    "uid": id
                };
                $dialog_content.html(sakai.api.Security.saneHTML('<img src="' + sakai.widgets[widgetid].img + '" id="' + id + '" class="widget_inline" border="1"/>'));
                $("#dialog_title").html(sakai.widgets[widgetid].name);
                sakai.api.Widgets.widgetLoader.insertWidgets(tuid,true,currentPageShown.savePath + "/");
                if (sakai.widgets[widgetid].settingsWidth) {
                    widgetSettingsWidth = sakai.widgets[widgetid].settingsWidth;
                }
                $dialog_content.show();
                window.scrollTo(0,0);
            } else if (!widgetid){
                window.scrollTo(0,0);
            }
            $('#insert_dialog').css({'width':widgetSettingsWidth + "px", 'margin-left':-(widgetSettingsWidth/2) + "px"}).jqmShow();
        };

        var updatingExistingWidget = false;

        /**
         * Insert widget modal Cancel button - hide modal
         * @param {Object} tuid
         * @retuen void
         */
        sakai_global.lhnavigation.widgetCancel = function(tuid){
            $('#insert_dialog').jqmHide();
        };

        /**
         * Widget finish - add widget to editor, hide modal
         * @param {Object} tuid
         * @return void
         */
        sakai_global.lhnavigation.widgetFinish = function(tuid){
            // Add widget to the editor
            if (!updatingExistingWidget) {
                tinyMCE.get("elm1").execCommand('mceInsertContent', false, '<img src="' + sakai.widgets[currentlySelectedWidget.widgetname].img + '" id="' + currentlySelectedWidget.uid + '" class="widget_inline" style="display:block; padding: 10px; margin: 4px" border="1"/>');
            }
            updatingExistingWidget = false;
            $('#insert_dialog').jqmHide();
        };

        /**
         * Register the appropriate widget cancel and save functions
         */
        sakai.api.Widgets.Container.registerFinishFunction(sakai_global.lhnavigation.widgetFinish);
        sakai.api.Widgets.Container.registerCancelFunction(sakai_global.lhnavigation.widgetCancel);

        $(document.body).append($("#context_menu"));

        /**
         * tinyMCE selection event handler
         * @retun void
         */
        var mySelectionEvent = function(){
            var $context_menu = $("#context_menu");
            var $context_settings = $("#context_settings");
            var ed = tinyMCE.get('elm1');
            $context_menu.hide();
            var selected = ed.selection.getNode();
            if (selected && selected.nodeName.toLowerCase() === "img") {
                if ($(selected).hasClass("widget_inline")){
                    $context_settings.show();
                } else {
                    $context_settings.hide();
                }
                var pos = tinymce.DOM.getPos(selected);
                $context_menu.css({"top": pos.y + $("#elm1_ifr").position().top + 15 + "px", "left": pos.x + $("#elm1_ifr").position().left + 15 + "px", "position": "absolute"}).show();
            }

            // save the cursor position in the editor
            bookmark = tinyMCE.get("elm1").selection.getBookmark(1);
        };

        // Bind Widget Context Remove click event
        $("#context_remove").bind("mousedown", function(ev){
            tinyMCE.get("elm1").execCommand('mceInsertContent', false, '');
        });

        // Bind Widget Context Settings click event
        // change to mousedown based on following link
        // http://tinymce.moxiecode.com/forum/viewtopic.php?pid=74422
        $("#context_settings").mousedown(function(ev){
            var ed = tinyMCE.get('elm1');
            var selected = ed.selection.getNode();
            $("#dialog_content").hide();
            if (selected && selected.nodeName.toLowerCase() === "img" && $(selected).hasClass("widget_inline")) {
                updatingExistingWidget = true;
                $("#context_settings").show();
                var id = selected.getAttribute("id");
                var split = id.split("_");
                var type = split[1];
                var uid = split[2];
                var length = split[0].length + 1 + split[1].length + 1 + split[2].length + 1;
                var placement = id.substring(length);
                var widgetSettingsWidth = 650;
                currentlySelectedWidget = false;
                $("#dialog_content").hide();
                if (sakai.widgets[type]) {
                    if (sakai.widgets[type].settingsWidth) {
                        widgetSettingsWidth = sakai.widgets[type].settingsWidth;
                    }
                    var nuid = "widget_" + type + "_" + uid;
                    if (placement){
                        nuid += "_" + placement;
                    }
                    currentlySelectedWidget = {
                        "widgetname": type,
                        "uid": nuid
                    };
                    $("#dialog_content").html(sakai.api.Security.saneHTML('<img src="' + sakai.widgets[type].img + '" id="' + nuid + '" class="widget_inline" border="1"/>'));
                    $("#dialog_title").html(sakai.widgets[type].name);
                    sakai.api.Widgets.widgetLoader.insertWidgets("dialog_content", true, currentPageShown.savePath + "/");
                    $("#dialog_content").show();
                    $('#insert_dialog').css({'width':widgetSettingsWidth + "px", 'margin-left':-(widgetSettingsWidth/2) + "px"}).jqmShow();
                }
            }

            $("#context_menu").hide();

        });

        /**
         * Show wrapping dialog
         * @param {Object} hash
         * @return void
         */
        var showWrappingDialog = function(hash){
            $("#context_menu").hide();
            window.scrollTo(0,0);
            hash.w.show();
        };

        // Init wrapping modal
        $('#wrapping_dialog').jqm({
            modal: true,
            trigger: $('#context_appearance_trigger'),
            overlay: 20,
            toTop: true,
            onShow: showWrappingDialog
        });

        var setNewStyleClass = function(classToAdd) {
            var ed = tinyMCE.get('elm1');
            var $selected = $(ed.selection.getNode());
            $selected.removeClass("block_image").removeClass("block_image_right").removeClass("block_image_left");
            $selected.addClass(classToAdd);
        };

        // Bind wrapping_no click event
        $("#wrapping_no").bind("click",function(ev){
            setNewStyleClass("block_image");
            $('#wrapping_dialog').jqmHide();
        });

        // Bind wrapping left click event
        $("#wrapping_left").bind("click",function(ev){
            setNewStyleClass("block_image_left");
            $('#wrapping_dialog').jqmHide();
        });

        // Bind wrapping right click event
        $("#wrapping_right").bind("click",function(ev){
            setNewStyleClass("block_image_right");
            $('#wrapping_dialog').jqmHide();
        });

        var initSakaiDocs = function(){
            $("#lhnav-page-action-bar").html($("#lhav_buttonbar").show()).show();
            $("#lhnav-page-edit-mode").html($("#lhnav_editmode"));
            init_tinyMCE();
            renderInsertDropdown("sakaidocs");
<<<<<<< HEAD
        }
=======
        };
>>>>>>> 8f2a5abb

        var hideSakaiDocs = function(){
            $("#lhnav-page-action-bar").html($("#lhav_buttonbar").hide()).hide();
            $("#lhnavigation_actions").hide();
<<<<<<< HEAD
        }
=======
        };
>>>>>>> 8f2a5abb

        //////////////////
        //////////////////
        //////////////////
        // TinyMCE Init //
        //////////////////
        //////////////////
        //////////////////

        var init_tinyMCE = function(){

            // Init tinyMCE
            if (window["tinyMCE"]) {
                tinyMCE.init({

                    // General options
                    mode: "exact",
                    elements: "elm1",
                    theme: "advanced",

                    // For a built-in list of plugins with doc: http://wiki.moxiecode.com/index.php/TinyMCE:Plugins
                    //plugins: "safari,advhr,inlinepopups,preview,noneditable,nonbreaking,xhtmlxtras,template,table,insertmore,autoresize",
                    plugins: "safari,advhr,inlinepopups,preview,noneditable,nonbreaking,xhtmlxtras,template,table,autoresize",

                    // Context Menu
                    theme_advanced_buttons1: "formatselect,fontselect,fontsizeselect,bold,italic,underline,|,forecolor,backcolor,|,justifyleft,justifycenter,justifyright,justifyfull,|,bullist,numlist,|,outdent,indent,|,table,link",
                    theme_advanced_buttons2: "",
                    theme_advanced_buttons3: "",
                    // set this to external|top|bottom
                    theme_advanced_toolbar_location: "top",
                    theme_advanced_toolbar_align: "left",
                    theme_advanced_statusbar_location: "none",
                    handle_node_change_callback: mySelectionEvent,
                    //init_instance_callback: "sakai_global.sitespages.startEditPage",

                    // Example content CSS (should be your site CSS)
                    content_css: sakai.config.URL.TINY_MCE_CONTENT_CSS,

                    // Editor CSS - custom Sakai Styling
                    editor_css: sakai.config.URL.TINY_MCE_EDITOR_CSS,

                    // Drop lists for link/image/media/template dialogs
                    template_external_list_url: "lists/template_list.js",
                    external_link_list_url: "lists/link_list.js",
                    external_image_list_url: "lists/image_list.js",
                    media_external_list_url: "lists/media_list.js",

                    // Use the native selects
                    use_native_selects: true,

                    // Replace tabs by spaces.
                    nonbreaking_force_tab: true,

                    // Determine classes to show to users (e.g. to mock up links). Format: "Header 1=header1;Header 2=header2;..."
                    theme_advanced_styles: "Regular link=s3d-regular-links",

                    // Security
                    verify_html: true,
                    cleanup: true,
                    entity_encoding: "named",
                    invalid_elements: "script",
                    valid_elements: "" +
                    "@[id|class|style|title|dir<ltr?rtl|lang|xml::lang|onclick|ondblclick|onmousedown|onmouseup|onmouseover|onmousemove|onmouseout|onkeypress|onkeydown|onkeyup]," +
                    "a[href|rel|rev|target|title|type]," +
                    "address[]," +
                    "b[]," +
                    "blink[]," +
                    "blockquote[align|cite|clear|height|type|width]," +
                    "br[clear]," +
                    "caption[align|height|valign|width]," +
                    "center[align|height|width]," +
                    "col[align|bgcolor|char|charoff|span|valign|width]," +
                    "colgroup[align|bgcolor|char|charoff|span|valign|width]," +
                    "comment[]," +
                    "em[]," +
                    "embed[src|class|id|autostart]" +
                    "font[color|face|font-weight|point-size|size]," +
                    "h1[align|clear|height|width]," +
                    "h2[align|clear|height|width]," +
                    "h3[align|clear|height|width]," +
                    "h4[align|clear|height|width]," +
                    "h5[align|clear|height|width]," +
                    "h6[align|clear|height|width]," +
                    "hr[align|clear|color|noshade|size|width]," +
                    "i[]," +
                    "img[align|alt|border|height|hspace|src|vspace|width]," +
                    "li[align|clear|height|type|value|width]," +
                    "marquee[behavior|bgcolor|direction|height|hspace|loop|scrollamount|scrolldelay|vspace|width]," +
                    "maction[]," +
                    "maligngroup[]," +
                    "malignmark[]," +
                    "math[]," +
                    "menclose[]," +
                    "merror[]," +
                    "mfenced[]," +
                    "mfrac[]," +
                    "mglyph[]," +
                    "mi[]," +
                    "mlabeledtr[]," +
                    "mlongdiv[]," +
                    "mmultiscripts[]," +
                    "mn[]," +
                    "mo[]," +
                    "mover[]," +
                    "mpadded[]," +
                    "mphantom[]," +
                    "mroot[]," +
                    "mrow[]," +
                    "ms[]," +
                    "mscarries[]," +
                    "mscarry[]," +
                    "msgroup[]," +
                    "msline[]," +
                    "mspace[]," +
                    "msqrt[]," +
                    "msrow[]," +
                    "mstack[]," +
                    "mstyle[]," +
                    "msub[]," +
                    "msup[]," +
                    "msubsup[]," +
                    "mtable[]," +
                    "mtd[]," +
                    "mtext[]," +
                    "mtr[]," +
                    "munder[]," +
                    "munderover[]," +
                    "ol[align|clear|height|start|type|width]," +
                    "p[align|clear|height|width]," +
                    "pre[clear|width|wrap]," +
                    "s[]," +
                    "semantics[]," +
                    "small[]," +
                    "span[align]," +
                    "strike[]," +
                    "strong[]," +
                    "sub[]," +
                    "sup[]," +
                    "table[align|background|bgcolor|border|bordercolor|bordercolordark|bordercolorlight|" +
                    "bottompadding|cellpadding|cellspacing|clear|cols|height|hspace|leftpadding|" +
                    "rightpadding|rules|summary|toppadding|vspace|width]," +
                    "tbody[align|bgcolor|char|charoff|valign]," +
                    "td[abbr|align|axis|background|bgcolor|bordercolor|" +
                    "bordercolordark|bordercolorlight|char|charoff|headers|" +
                    "height|nowrap|rowspan|scope|valign|width]," +
                    "tfoot[align|bgcolor|char|charoff|valign]," +
                    "th[abbr|align|axis|background|bgcolor|bordercolor|" +
                    "bordercolordark|bordercolorlight|char|charoff|headers|" +
                    "height|nowrap|rowspan|scope|valign|width]," +
                    "thead[align|bgcolor|char|charoff|valign]," +
                    "tr[align|background|bgcolor|bordercolor|" +
                    "bordercolordark|bordercolorlight|char|charoff|" +
                    "height|nowrap|valign]," +
                    "tt[]," +
                    "u[]," +
                    "ul[align|clear|height|start|type|width]" +
                    "video[src|class|autoplay|controls|height|width|preload|loop]"
                });
            }
        };

        ///////////////////////////////////////////////////
        ///////////////////////////////////////////////////
        ///////////////////////////////////////////////////
        // Temporarily deal with pages as documents here //
        ///////////////////////////////////////////////////
        ///////////////////////////////////////////////////
        ///////////////////////////////////////////////////

        /////////////
        // BINDING //
        /////////////

        /**
         * Add binding to the elements
         */
        var addBinding = function(){
            $(".lhnavigation_menu_list li").bind("click", function(){
                var el = $(this);
                if (el.hasClass("lhnavigation_hassubnav")) {
                    showHideSubnav(el);
                }
            });
        };

        ////////////////////
        // INITIALISATION //
        ////////////////////

        var renderNavigation = function(pubdata, privdata, cData, puburl, privurl){
            cData.puburl = puburl;
            cData.privurl = privurl;
            contextData = cData;
            privstructure = processData(privdata);
            pubstructure = processData(pubdata);
            renderData();
            addBinding();
            selectPage();
            if (cData.isEditMode){
                initSakaiDocs();
            } else {
                hideSakaiDocs();
            }
            if (cData.parametersToCarryOver) {
                parametersToCarryOver = cData.parametersToCarryOver;
                rerenderNavigation();
            }
        };

        $(window).bind("hashchange", function(e, data){
            selectPage();
        });

        $(window).bind("lhnav.init", function(e, pubdata, privdata, cData, puburl, privurl){
            renderNavigation(pubdata, privdata, cData, puburl, privurl);
        });

        $(window).trigger("lhnav.ready");

    };

    sakai.api.Widgets.widgetLoader.informOnLoad("lhnavigation");

});<|MERGE_RESOLUTION|>--- conflicted
+++ resolved
@@ -306,11 +306,7 @@
             $contentEl.html(sanitizedContent);
             // Insert widgets
             sakai.api.Widgets.widgetLoader.insertWidgets(ref,false,savePath + "/",[privstructure.pages, pubstructure.pages]);
-<<<<<<< HEAD
-        }
-=======
-        };
->>>>>>> 8f2a5abb
+        };
 
         ///////////////////////////////////////////////////
         ///////////////////////////////////////////////////
@@ -333,11 +329,7 @@
             $("#s3d-page-main-content").hide();
             var content = currentPageShown.content || "";
             tinyMCE.get("elm1").setContent(content, {format : 'raw'});
-<<<<<<< HEAD
-        }
-=======
-        };
->>>>>>> 8f2a5abb
+        };
 
         /**
          * Cancel button
@@ -350,11 +342,7 @@
             $("#lhnav_editmode").hide();
             $("#context_menu").hide();
             $("#s3d-page-main-content").show();
-<<<<<<< HEAD
-        }
-=======
-        };
->>>>>>> 8f2a5abb
+        };
 
         /**
          * Save button
@@ -394,7 +382,6 @@
                 }
             });
             if (isEditingNewPage){
-<<<<<<< HEAD
                 storeStructure(pubstructure);
             }
         };
@@ -405,19 +392,6 @@
             });
         };
 
-=======
-                $.ajax({
-                    url: currentPageShown.savePath,
-                    type: "POST",
-                    dataType: "json",
-                    data: {
-                        "structure0": $.toJSON(pubstructure.items)
-                    }
-                });
-            }
-        };
-
->>>>>>> 8f2a5abb
         /**
          * Add a page to the document
          */
@@ -452,11 +426,7 @@
             rerenderNavigation();
             editPageTitle();
             isEditingNewPage = true;
-<<<<<<< HEAD
-        }
-=======
-        };
->>>>>>> 8f2a5abb
+        };
 
         /**
          * Submenu for nav items
@@ -469,7 +439,6 @@
             toggleSubmenu();
         });
 
-<<<<<<< HEAD
         var toggleSubmenu = function(forceHide){
             var submenu = $("#lhnavigation_submenu");
             if (forceHide) {
@@ -518,8 +487,6 @@
             storeStructure(pubstructure);
         }
 
-=======
->>>>>>> 8f2a5abb
         /**
          * Delete a page
          */
@@ -527,7 +494,6 @@
             deletePage();
         });
 
-<<<<<<< HEAD
         var updateCountsAfterDelete = function(structure, ref, path){
             var oldOrder = structure.items[path]._order;
             delete structure.pages[ref];
@@ -539,8 +505,6 @@
             }
         }
 
-=======
->>>>>>> 8f2a5abb
         var deletePage = function(){
             if (pubstructure.pages[currentPageShown.ref]){
                 updateCountsAfterDelete(pubstructure, currentPageShown.ref, currentPageShown.path);
@@ -565,11 +529,7 @@
                     "structure0": $.toJSON(pubstructure.items)
                 }
             });
-<<<<<<< HEAD
-        }
-=======
-        };
->>>>>>> 8f2a5abb
+        };
 
         var getPageCount = function(pagestructure){
             var pageCount = 0;
@@ -599,11 +559,7 @@
             var content = tinyMCE.get("elm1").getContent({format : 'raw'});
             content = content.replace(/src="..\/devwidgets\//g, 'src="/devwidgets/');
             return content;
-<<<<<<< HEAD
-        }
-=======
-        };
->>>>>>> 8f2a5abb
+        };
 
         /**
          * Renders the insert dropdown menu
@@ -891,20 +847,12 @@
             $("#lhnav-page-edit-mode").html($("#lhnav_editmode"));
             init_tinyMCE();
             renderInsertDropdown("sakaidocs");
-<<<<<<< HEAD
-        }
-=======
-        };
->>>>>>> 8f2a5abb
+        };
 
         var hideSakaiDocs = function(){
             $("#lhnav-page-action-bar").html($("#lhav_buttonbar").hide()).hide();
             $("#lhnavigation_actions").hide();
-<<<<<<< HEAD
-        }
-=======
-        };
->>>>>>> 8f2a5abb
+        };
 
         //////////////////
         //////////////////
