--- conflicted
+++ resolved
@@ -505,13 +505,8 @@
             $("#lhnavigation_submenu").hide();
             if ($elLI.data("sakai-manage") && !$elLI.data("sakai-reorder-only")) {
                 var additionalOptions = $elLI.data("sakai-addcontextoption");
-<<<<<<< HEAD
                 if (additionalOptions === "world"){
-                    $("#lhnavigation_submenu_profile").attr("href", "/content#p=" + $elLI.data("sakai-pagesavepath").substring(3));
-=======
-                if (additionalOptions){
                     $("#lhnavigation_submenu_profile").attr("href", "/content#p=" + sakai.api.Util.urlSafe($elLI.data("sakai-pagesavepath").substring(3)));
->>>>>>> 8db78864
                     $("#lhnavigation_submenu_profile_li").show();
                     $("#lhnavigation_submenu_permissions_li").show();
                 } else if (additionalOptions === "user") {
