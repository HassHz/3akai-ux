--- conflicted
+++ resolved
@@ -17,11 +17,7 @@
  */
 
 // load the master sakai object to access all Sakai OAE API methods
-<<<<<<< HEAD
-require(['jquery', 'sakai/sakai.api.core', 'jquery-ui'], function($, sakai) {
-=======
 require(['jquery', 'underscore', 'sakai/sakai.api.core', 'jquery-ui'], function($, _, sakai) {
->>>>>>> c64ceb4e
 
     /**
      * @name sakai_global.lhnavigation
@@ -611,123 +607,6 @@
         // Adding a new page or subpage //
         //////////////////////////////////
 
-<<<<<<< HEAD
-        var addNewPage = function() {
-            if (contextData.addArea) {
-                addSubPage();
-            } else {
-                addTopPage();
-            }
-        };
-
-        var addTopPage = function() {
-            var newpageid = sakai.api.Util.generateWidgetId();
-            var neworder = pubstructure.orderedItems.length;
-
-            var pageContent = {
-                'rows': [{
-                    'id': 'id' + Math.round(Math.random() * 100000000),
-                    'columns': [{
-                        'width': 1,
-                        'elements': []
-                    }]
-                }]
-            };
-            var pageToCreate = {
-                '_ref': newpageid,
-                '_title': 'Untitled Page',
-                '_order': neworder,
-                '_canSubedit': true,
-                '_canEdit': true,
-                '_poolpath': currentPageShown.savePath,
-                'main': {
-                    '_ref': newpageid,
-                    '_order': 0,
-                    '_title': 'Untitled Page',
-                    '_childCount': 0,
-                    '_canSubedit': true,
-                    '_canEdit': true,
-                    '_poolpath': currentPageShown.savePath
-                },
-                '_childCount':1
-            };
-
-            pubstructure.pages[newpageid] = pageContent;
-            sakaiDocsInStructure[contextData.puburl][newpageid] = pageContent;
-
-            pubstructure.items[newpageid] = pageToCreate;
-            pubstructure.items._childCount++;
-            sakaiDocsInStructure[currentPageShown.savePath].structure0[newpageid] = pageToCreate;
-            sakaiDocsInStructure[currentPageShown.savePath].orderedItems = orderItems(sakaiDocsInStructure[currentPageShown.savePath].structure0);
-
-            renderData();
-            addParametersToNavigation();
-            $(window).trigger('sakai.contentauthoring.needsTwoColumns');
-            sakai.api.Server.saveJSON(currentPageShown.savePath + '/' + newpageid + '/', pageContent, function() {
-                $.bbq.pushState({
-                    'l': newpageid,
-                    'newPageMode': 'true'
-                }, 0);
-                enableSorting();
-            }, true);
-        };
-
-        var addSubPage = function() {
-            var newpageid = sakai.api.Util.generateWidgetId();
-            var neworder = sakaiDocsInStructure[currentPageShown.pageSavePath].orderedItems.length;
-
-            var fullRef = currentPageShown.pageSavePath.split('/p/')[1] + '-' + newpageid;
-            var basePath = currentPageShown.path.split('/')[0];
-
-            var pageContent = {
-                'rows': [{
-                    'id': 'id' + Math.round(Math.random() * 100000000),
-                    'columns': [{
-                        'width': 1,
-                        'elements': []
-                    }]
-                }]
-            };
-            var pageToCreate = {
-                '_ref': fullRef,
-                '_title': 'Untitled Page',
-                '_order': neworder,
-                '_canSubedit': true,
-                '_canEdit': true,
-                '_poolpath': currentPageShown.pageSavePath,
-                'main': {
-                    '_ref': fullRef,
-                    '_order': 0,
-                    '_title': 'Untitled Page',
-                    '_childCount': 0,
-                    '_canSubedit': true,
-                    '_canEdit': true,
-                    '_poolpath': currentPageShown.pageSavePath
-                },
-                '_childCount':1
-            };
-            var pageToCreate1 = {
-                '_ref': newpageid,
-                '_title': 'Untitled Page',
-                '_order': neworder,
-                '_canSubedit': true,
-                '_canEdit': true,
-                '_poolpath': currentPageShown.pageSavePath,
-                'main': {
-                    '_ref': newpageid,
-                    '_order': 0,
-                    '_title': 'Untitled Page',
-                    '_childCount': 0,
-                    '_canSubedit': true,
-                    '_canEdit': true,
-                    '_poolpath': currentPageShown.pageSavePath
-                },
-                '_childCount':1
-            };
-
-            pubstructure.pages[fullRef] = pageContent;
-            sakaiDocsInStructure[currentPageShown.pageSavePath][newpageid] = pageContent;
-=======
         /**
          * Update the docstructure in memory
          *
@@ -760,13 +639,29 @@
             });
         };
 
-        var addTopPage = function(){
+        var addNewPage = function() {
+            if (contextData.addArea) {
+                addSubPage();
+            } else {
+                addTopPage();
+            }
+        };
+
+        var addTopPage = function() {
             updateDocStructure(contextData.puburl, function(success) {
                 if (success) {
                     var newpageid = sakai.api.Util.generateWidgetId();
                     var neworder = pubstructure.orderedItems.length;
-
-                    var pageContent = '';
+        
+                    var pageContent = {
+                        'rows': [{
+                            'id': 'id' + Math.round(Math.random() * 100000000),
+                            'columns': [{
+                                'width': 1,
+                                'elements': []
+                            }]
+                        }]
+                    };
                     var pageToCreate = {
                         '_ref': newpageid,
                         '_title': 'Untitled Page',
@@ -774,7 +669,7 @@
                         '_canSubedit': true,
                         '_canEdit': true,
                         '_poolpath': currentPageShown.savePath,
-                        'main':{
+                        'main': {
                             '_ref': newpageid,
                             '_order': 0,
                             '_title': 'Untitled Page',
@@ -785,55 +680,50 @@
                         },
                         '_childCount':1
                     };
-
-                    pubstructure.pages[newpageid] = {};
-                    sakaiDocsInStructure[contextData.puburl][newpageid] = {};
-
-                    pubstructure.pages[newpageid].page = pageContent;
-                    sakaiDocsInStructure[contextData.puburl][newpageid].page =
-                        pageContent;
-
+        
+                    pubstructure.pages[newpageid] = pageContent;
+                    sakaiDocsInStructure[contextData.puburl][newpageid] = pageContent;
+        
                     pubstructure.items[newpageid] = pageToCreate;
                     pubstructure.items._childCount++;
-
-                    sakaiDocsInStructure[currentPageShown.savePath]
-                        .structure0[newpageid] = pageToCreate;
-
-                    sakaiDocsInStructure[currentPageShown.savePath]
-                        .orderedItems = orderItems(sakaiDocsInStructure
-                            [currentPageShown.savePath].structure0);
-
+                    sakaiDocsInStructure[currentPageShown.savePath].structure0[newpageid] = pageToCreate;
+                    sakaiDocsInStructure[currentPageShown.savePath].orderedItems = orderItems(sakaiDocsInStructure[currentPageShown.savePath].structure0);
+        
                     renderData();
                     addParametersToNavigation();
                     $(window).trigger('sakai.contentauthoring.needsTwoColumns');
-                    $.bbq.pushState({
-                        'l': newpageid,
-                        'newPageMode': 'true'
-                    }, 0);
-                    enableSorting();
+                    sakai.api.Server.saveJSON(currentPageShown.savePath + '/' + newpageid + '/', pageContent, function() {
+                        $.bbq.pushState({
+                            'l': newpageid,
+                            'newPageMode': 'true'
+                        }, 0);
+                        enableSorting();
+                    }, true);
                 }
             });
         };
->>>>>>> c64ceb4e
 
         var addSubPage = function() {
             // grab new structure0 in case it has been modified
             // add the new page to it
             // save structure0
-            updateDocStructure(currentPageShown.pageSavePath,
-                function(success) {
-
+            updateDocStructure(currentPageShown.pageSavePath, function(success) {
                 if (success) {
                     var newpageid = sakai.api.Util.generateWidgetId();
-                    var neworder = sakaiDocsInStructure
-                                       [currentPageShown.pageSavePath]
-                                           .orderedItems.length;
-
-                    var fullRef = currentPageShown.pageSavePath
-                                      .split('/p/')[1] + '-' + newpageid;
+                    var neworder = sakaiDocsInStructure[currentPageShown.pageSavePath].orderedItems.length;
+        
+                    var fullRef = currentPageShown.pageSavePath.split('/p/')[1] + '-' + newpageid;
                     var basePath = currentPageShown.path.split('/')[0];
-
-                    var pageContent = '';
+        
+                    var pageContent = {
+                        'rows': [{
+                            'id': sakai.api.Util.generateWidgetId(),
+                            'columns': [{
+                                'width': 1,
+                                'elements': []
+                            }]
+                        }]
+                    };
                     var pageToCreate = {
                         '_ref': fullRef,
                         '_title': 'Untitled Page',
@@ -841,7 +731,7 @@
                         '_canSubedit': true,
                         '_canEdit': true,
                         '_poolpath': currentPageShown.pageSavePath,
-                        'main':{
+                        'main': {
                             '_ref': fullRef,
                             '_order': 0,
                             '_title': 'Untitled Page',
@@ -859,7 +749,7 @@
                         '_canSubedit': true,
                         '_canEdit': true,
                         '_poolpath': currentPageShown.pageSavePath,
-                        'main':{
+                        'main': {
                             '_ref': newpageid,
                             '_order': 0,
                             '_title': 'Untitled Page',
@@ -870,38 +760,10 @@
                         },
                         '_childCount':1
                     };
-
-                    pubstructure.pages[fullRef] = {};
-                    sakaiDocsInStructure[currentPageShown.pageSavePath]
-                        [newpageid] = {};
-
-                    pubstructure.pages[fullRef].page = pageContent;
-                    sakaiDocsInStructure
-                        [currentPageShown.pageSavePath][newpageid].page =
-                            pageContent;
-
-                    pubstructure.items[basePath][newpageid] = pageToCreate;
-                    pubstructure.items[basePath]._childCount++;
-
-                    sakaiDocsInStructure[currentPageShown.pageSavePath]
-                        .structure0[newpageid] = pageToCreate1;
-
-                    sakaiDocsInStructure[currentPageShown.pageSavePath]
-                        .orderedItems = orderItems(sakaiDocsInStructure
-                            [currentPageShown.pageSavePath].structure0);
-
-<<<<<<< HEAD
-            renderData();
-            addParametersToNavigation();
-            $(window).trigger('sakai.contentauthoring.needsTwoColumns');
-            sakai.api.Server.saveJSON(currentPageShown.pageSavePath + '/' + newpageid + '/', pageContent, function() {
-                $.bbq.pushState({
-                    'l': currentPageShown.path.split('/')[0] + '/' + newpageid,
-                    'newPageMode': 'true'
-                }, 0);
-                enableSorting();
-            }, true);
-=======
+        
+                    pubstructure.pages[fullRef] = pageContent;
+                    sakaiDocsInStructure[currentPageShown.pageSavePath][newpageid] = pageContent;
+
                     renderData();
                     addParametersToNavigation();
                     $(window).trigger('sakai.contentauthoring.needsTwoColumns');
@@ -913,7 +775,6 @@
                     enableSorting();
                 }
             });
->>>>>>> c64ceb4e
         };
 
         /////////////////////
