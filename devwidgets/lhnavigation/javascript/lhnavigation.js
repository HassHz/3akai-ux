--- conflicted
+++ resolved
@@ -697,11 +697,7 @@
         };
 
         var showContextMenu = function($clickedItem) {
-<<<<<<< HEAD
             var contextMenu = $('#lhnavigation_submenu', $rootel);
-=======
-            var contextMenu = $('#lhnavigation_submenu');
->>>>>>> 0d3af6f8
             $clickedItem.children('.lhnavigation_selected_submenu_image').addClass('clicked');
 
             var top = $clickedItem.offset().top + $clickedItem.height() + 10;
@@ -1418,7 +1414,6 @@
                         return false;
                     }
                 }
-<<<<<<< HEAD
             } else if (ev.which === $.ui.keyCode.RIGHT) {
                 if ($el.siblings('.lhnavigation_has_subnav').length &&
                     !$el.siblings('.lhnavigation_has_subnav_opened').length) {
@@ -1429,15 +1424,6 @@
                 }
             } else if (ev.which === $.ui.keyCode.LEFT &&
                 $el.siblings('.lhnavigation_has_subnav_opened').length) {
-=======
-            } else if (ev.which === $.ui.keyCode.RIGHT &&
-                    $el.prev('div').hasClass('lhnavigation_has_subnav') &&
-                    !$el.prev('div').hasClass('lhnavigation_has_subnav_opened')) {
-                // open sub menu
-                $el.click();
-            } else if (ev.which === $.ui.keyCode.LEFT &&
-                    $el.prev('div').hasClass('lhnavigation_has_subnav_opened')) {
->>>>>>> 0d3af6f8
                 // close sub menu
                 $el.click();
             }
