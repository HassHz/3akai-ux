--- conflicted
+++ resolved
@@ -997,19 +997,11 @@
                     }
                 });
             });
-<<<<<<< HEAD
-            if (mainPubUrl && sakaiDocsInStructure[mainPubUrl]) {
-                sakaiDocsInStructure[mainPubUrl] = $.extend(true, {}, pubdata);
-                sakaiDocsInStructure[mainPubUrl].orderedItems = orderItems(sakaiDocsInStructure[mainPubUrl].structure0);
-            }
-            if (mainPrivUrl && sakaiDocsInStructure[mainPrivUrl]) {
-=======
             if (mainPubUrl) {
                 sakaiDocsInStructure[mainPubUrl] = $.extend(true, {}, pubdata);
                 sakaiDocsInStructure[mainPubUrl].orderedItems = orderItems(sakaiDocsInStructure[mainPubUrl].structure0);
             }
             if (mainPrivUrl) {
->>>>>>> 7bbc8356
                 sakaiDocsInStructure[mainPrivUrl] = $.extend(true, {}, privdata);
                 sakaiDocsInStructure[mainPrivUrl].orderedItems = orderItems(sakaiDocsInStructure[mainPrivUrl].structure0);
             }
