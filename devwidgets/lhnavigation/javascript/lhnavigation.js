/*
 * Licensed to the Sakai Foundation (SF) under one
 * or more contributor license agreements. See the NOTICE file
 * distributed with this work for additional information
 * regarding copyright ownership. The SF licenses this file
 * to you under the Apache License, Version 2.0 (the
 * "License"); you may not use this file except in compliance
 * with the License. You may obtain a copy of the License at
 *
 *     http://www.apache.org/licenses/LICENSE-2.0
 *
 * Unless required by applicable law or agreed to in writing,
 * software distributed under the License is distributed on an
 * "AS IS" BASIS, WITHOUT WARRANTIES OR CONDITIONS OF ANY
 * KIND, either express or implied. See the License for the
 * specific language governing permissions and limitations under the License.
 */

// load the master sakai object to access all Sakai OAE API methods
require(["jquery", "sakai/sakai.api.core", "jquery-ui"], function($, sakai) {

    /**
     * @name sakai_global.lhnavigation
     *
     * @class lhnavigation
     *
     * @description
     * Navigation widget
     *
     * @version 0.0.1
     * @param {String} tuid Unique id of the widget
     * @param {Boolean} showSettings Show the settings of the widget or not
     */
    sakai_global.lhnavigation = function (tuid, showSettings) {


        ///////////////////
        // CONFIGURATION //
        ///////////////////

        // Classes
        var navSelectedItemClass = "lhnavigation_selected_item";
        var navHoverableItemClass = "lhnavigation_hoverable_item";

        // Elements
        var navSelectedItemArrow = ".lhnavigation_selected_item_arrow";
        var navSelectedItem = ".lhnavigation_selected_item";

        ////////////////
        // DATA CACHE //
        ////////////////

        var privstructure = false;
        var pubstructure = false;
        var contextData = false;

        var parametersToCarryOver = {};
        var sakaiDocsInStructure = {};
        var currentPageShown = {};


        //////////////////////////////
        // Rendering the navigation //
        //////////////////////////////

        var renderData = function(){
            calculateOrder();
            var lhnavHTML = sakai.api.Util.TemplateRenderer("lhnavigation_template", {
                "private": privstructure,
                "public": pubstructure,
                "contextData": contextData,
                "parametersToCarryOver": parametersToCarryOver
            });
            lhnavHTML = sakai.api.i18n.General.process(lhnavHTML, sakai.api.User.data.me);
            $("#lhnavigation_container").html(lhnavHTML);
        };

        //////////////////
        // Data storage //
        //////////////////

        var storeStructure = function(structure, savepath){
            sakai.api.Server.saveJSON(savepath, {
                "structure0": $.toJSON(structure)
            });
        };

        ////////////////////////////////////
        // Structure processing functions //
        ////////////////////////////////////

        /**
         * Given a path to a page in a structure, return the page
         *
         * @param {String} path The path to the page, ie. "syllabus/week1"
         * @param {Object} structure The structure to find the path in, ie. pubstructure.items
         * @return {Object} the page
         */
        var getPage = function(path, structure) {
            if (path.indexOf("/") > -1) {
                structure = structure[path.split("/")[0]];
                path = path.substring(path.indexOf("/")+1);
                return getPage(path, structure);
            } else if (structure[path]){
                return structure[path];
            } else {
                return null;
            }
        };

        var getPageCount = function(pagestructure, pageCount){
            if (!pageCount){
                pageCount = 0;
            }
            for (var tl in pagestructure){
                if (pagestructure.hasOwnProperty(tl) && tl.substring(0, 1) !== "_"){
                    pageCount++;
                    if (pageCount >= 3) {
                        return 3;
                    }
                    pageCount = getPageCount(pagestructure[tl], pageCount);
                }
            }
            return pageCount;
        };

        var getPageContent = function(ref){
            if (privstructure.pages[ref]) {
                return privstructure.pages[ref];
            } else if (pubstructure.pages[ref]) {
                return pubstructure.pages[ref];
            } else {
                return false;
            }
        };

        var includeChildCount = function(structure){
            var childCount = 0;
            for (var level in structure){
                if (level && level.substring(0,1) !== "_"){
                    childCount++;
                    structure[level] = includeChildCount(structure[level]);
                } else if (level && level === "_altTitle"){
                    structure[level] = structure[level].replace("${user}", contextData.profile.basic.elements.firstName.value);
                }
            }
            structure._childCount = childCount;
            return structure;
        };

        var finishProcessData = function(structure, data, callback){
            // Include the childcounts for the pages
            structure.items = includeChildCount(structure.items);
            for (var page in data){
                if (page.substring(0,9) !== "structure" && page.substring(0,1) !== "_"){
                    structure.pages[page] = data[page];
                }
            }
            callback(structure);
        };

        var processData = function(data, docURL, callback){
            var structure = {};
            structure.items = {};
            structure.pages = {};
            if (data["structure0"]){
                if (typeof data["structure0"] === "string") {
                    structure.items = $.parseJSON(data["structure0"]);
                } else {
                    structure.items = data["structure0"];
                }
                for (var i in structure.items) {
                    structure.items[i] = addDocUrlIntoStructure(structure.items[i], docURL);
                }
                // Get a list of all Sakai Docs that have to be "added"
                var pids = collectPoolIds(structure.items, []);
                if (pids.length === 0){
                    finishProcessData(structure, data, callback);
                } else {
                    continueProcessData(structure, data, pids, callback);
                }
            } else {
                finishProcessData(structure, data, callback);
            }
        };

        ////////////////////////////////////////////
        // Insert referenced pooled content items //
        ////////////////////////////////////////////

        var collectPoolIds = function(structure, refs){
            for (var level in structure) {
                if (level && level.substring(0, 1) !== "_") {
                    refs = collectPoolIds(structure[level], refs);
                } else if (level && level === "_pid" && structure["_canView"] !== false) {
                    if ($.inArray(structure[level], refs) == -1) {
                        refs.push(structure[level]);
                    }
                }
            }
            return refs;
        };

        var insertDocStructure = function(structure0, docInfo, pid){
            for (var level in structure0){
                if (structure0[level]._pid && structure0[level]._pid === pid){
                    var docStructure = docInfo.structure0;
                    if (typeof docStructure === "string"){
                        docStructure = $.parseJSON(docStructure);
                    }
                    structure0[level] = $.extend(true, structure0[level], docStructure);
                    for (var sublevel in structure0[level]){
                        if (structure0[level][sublevel]._ref){
                            structure0[level][sublevel]._ref = pid + "-" + structure0[level][sublevel]._ref;
                        }
                    }
                    for (var subpage in docStructure){
                        structure0[level]._ref = pid + "-" + docStructure[subpage]._ref;
                        break;
                    }
                }
            }
            return structure0;
        };

        var insertDocPages = function(structure, docInfo, pid){
            for (var page in docInfo){
                if (page.substring(0, 9) !== "structure"){
                    structure.pages[pid + "-" + page] = docInfo[page];
                }
            }
            return structure;
        };

        var addDocUrlIntoStructure = function(structure, url){
            structure._poolpath = url;
            for (var i in structure){
                if (i.substring(0,1) !== "_" && typeof structure[i] !== "string"){
                    structure[i] = addDocUrlIntoStructure(structure[i], url);
                }
            }
            return structure;
        };

        var continueProcessData = function(structure, data, pids, callback){
            // Prepare a batch request
            var batchRequests = [];
            for (var i = 0; i < pids.length; i++) {
                batchRequests.push({
                    "url": "/p/" + pids[i] + ".infinity.json",
                    "method": "GET"
                });
            }
            sakai.api.Server.batch(batchRequests, function(success, data) {
                if (success) {
                    for (var i = 0; i < pids.length; i++){
                        if (data.results[i].status === 404 || data.results[i].status === 403) {
                            for (var level in structure.items) {
                                if (structure.items[level]._pid && structure.items[level]._pid === pids[i]) {
                                    structure.items[level]._canView = false;
                                    structure.items[level]._canEdit = false;
                                    structure.items[level]._canSubedit = false;
                                }
                            }
                        } else {
                            var docInfo = sakai.api.Server.cleanUpSakaiDocObject($.parseJSON(data.results[i].body));
                            docInfo.orderedItems = orderItems(docInfo.structure0);
                            sakaiDocsInStructure["/p/" + pids[i]] = docInfo;
                            addDocUrlIntoStructure(docInfo.structure0, "/p/" + pids[i]);
                            structure.items = insertDocStructure(structure.items, docInfo, pids[i]);
                            structure = insertDocPages(structure, docInfo, pids[i]);
                        }
                    }
                }
                finishProcessData(structure, data, callback);
            });
        };

        ///////////////////
        // Page ordering //
        ///////////////////

        var orderItems = function(items){
            var orderedItems = [];
            var noLeft = false;
            for (var i = 0; noLeft === false; i++){
                var toAdd = false;
                for (var el in items){
                    if (el.substring(0,1) !== "_" && items[el]._order == i){
                        toAdd = items[el];
                        toAdd._id = el;
                        break;
                    }
                }
                if (!toAdd){
                    noLeft = true;
                } else {
                    toAdd._elements = orderItems(toAdd);
                    orderedItems.push(toAdd);
                }
            }
            return orderedItems;
        };

        var calculateOrder = function(){
            if (privstructure && privstructure.items){
                privstructure.orderedItems = orderItems(privstructure.items);
            }
            if (pubstructure && pubstructure.items){
                pubstructure.orderedItems = orderItems(pubstructure.items);
            }
        };

        //////////////////////////////
        // Rendering a content page //
        //////////////////////////////

        var getFirstSelectablePage = function(structure){
            var selected = false;
            for (var i = 0; i < structure.orderedItems.length; i++) {
                if (structure.orderedItems[i]._canView !== false) {
                    if (structure.orderedItems[i]._childCount > 1) {
                        for (var ii = 0; ii < structure.orderedItems[i]._elements.length; ii++) {
                            selected = structure.orderedItems[i]._id + "/" + structure.orderedItems[i]._elements[ii]._id;
                            break;
                        }
                    } else {
                        selected = structure.orderedItems[i]._id;
                    }
                    break;
                }
            }
            return selected;
        };

        var selectPage = function(newPageMode){
            var state = $.bbq.getState("l");
            var selected = state || false;
            // If no page is selected, select the first one from the nav
            if (!selected){
                selected = getFirstSelectablePage(privstructure) || getFirstSelectablePage(pubstructure);
            }
            // Select correct item
            var menuitem = $("li[data-sakai-path='" + selected + "']");
            if (menuitem){
                if (selected.split("/").length > 1){
                    var par = $("li[data-sakai-path='" + selected.split("/")[0] + "']");
                    showHideSubnav(par, true);
                }
                var ref = menuitem.data("sakai-ref");
                var savePath = menuitem.data("sakai-savepath") || false;
                var pageSavePath = menuitem.data("sakai-pagesavepath") || false;
                var canEdit = menuitem.data("sakai-submanage") || false;
                var nonEditable = menuitem.data("sakai-noneditable") || false;
                if (!menuitem.hasClass(navSelectedItemClass)) {
                    selectNavItem(menuitem, $(navSelectedItem));
                }
                // Render page
                preparePageRender(ref, selected, savePath, pageSavePath, nonEditable, canEdit, newPageMode);
            }
        };

        var preparePageRender = function(ref, path, savePath, pageSavePath, nonEditable, canEdit, newPageMode){
            var content = getPageContent(ref);
            var pageContent = content && content.page ? content.page : "";
            var lastModified = content && content._lastModified ? content._lastModified : null;
            var autosave = content && content.autosave ? content.autosave : null;
            var saveRef = ref;
            if (saveRef.indexOf("-") !== -1){
                saveRef = saveRef.substring(saveRef.indexOf("-") + 1);
            }
            currentPageShown = {
                "ref": ref,
                "path": path,
                "content": pageContent,
                "savePath": savePath,
                "pageSavePath": pageSavePath,
                "saveRef": saveRef,
                "canEdit": canEdit,
                "widgetData": [privstructure.pages, pubstructure.pages],
                "addArea": contextData.addArea,
                "nonEditable": nonEditable,
                "_lastModified": lastModified,
                "autosave": autosave
            };
            if (newPageMode) {
                $(window).trigger("editpage.sakaidocs.sakai", [currentPageShown]);
                contextMenuHover = {
                    path: currentPageShown.path,
                    ref: currentPageShown.ref,
                    pageSavePath: currentPageShown.pageSavePath,
                    savePath: currentPageShown.savePath
                };
                editPageTitle();
            } else {
                $(window).trigger("showpage.sakaidocs.sakai", [currentPageShown]);
            }
        };

        /////////////////////////
        // Contextual dropdown //
        /////////////////////////

        var contextMenuHover = false;

        var onContextMenuHover = function($el, $elLI){
            $(".lhnavigation_selected_submenu").hide();
            $("#lhnavigation_submenu").hide();
<<<<<<< HEAD
            if ($el.data("sakai-manage")){
                var additionalOptions = $el.data("sakai-addcontextoption");
                if (additionalOptions){
                    $("#lhnavigation_submenu_profile").attr("href", "/content#content_path=" + $el.data("sakai-pagesavepath"));
                    $("#lhnavigation_submenu_profile_li").show();
                    $("#lhnavigation_submenu_permissions_li").show();
                } else {
                    $("#lhnavigation_submenu_profile_li").hide();
                    $("#lhnavigation_submenu_permissions_li").hide();
                }
=======
            if ($elLI.data("sakai-manage")) {
>>>>>>> ea8800a2
                contextMenuHover = {
                    path: $elLI.data("sakai-path"),
                    ref: $elLI.data("sakai-ref"),
                    pageSavePath: $elLI.data("sakai-pagesavepath"),
                    savePath: $elLI.data("sakai-savepath")
                };
                $(".lhnavigation_selected_submenu", $el).show();
            }
        };

        var onContextMenuLeave = function(){
            if (!$("#lhnavigation_submenu").is(":visible")) {
                $(".lhnavigation_selected_submenu").hide();
            }
        };

        var showContextMenu = function($clickedItem){
            var contextMenu = $("#lhnavigation_submenu");
            contextMenu.css("left", $clickedItem.position().left + 140 - 48 + "px");
            contextMenu.css("top", $clickedItem.position().top - 8 + "px");
            toggleContextMenu();
        };

        var toggleContextMenu = function(forceHide){
            var contextMenu = $("#lhnavigation_submenu");
            if (forceHide) {
                contextMenu.hide();
            } else {
                contextMenu.toggle();
            }
        };

        //////////////////////
        // Area permissions //
        //////////////////////
        
        var showAreaPermissions = function(){
            toggleContextMenu(true);
            $(window).trigger("permissions.area.trigger", [contextMenuHover]);
        };

        //////////////////////////////////
        // Adding a new page or subpage //
        //////////////////////////////////

        var addTopPage = function(){
            var newpageid = sakai.api.Util.generateWidgetId();
            var neworder = pubstructure.orderedItems.length;

            var pageContent = "Default content";
            var pageToCreate = {
                "_ref": newpageid,
                "_title": "Untitled Page",
                "_order": neworder,
                "_canSubedit": true,
                "_canEdit": true,
                "_poolpath": currentPageShown.savePath,
                "main":{
                    "_ref": newpageid,
                    "_order": 0,
                    "_title": "Untitled Page",
                    "_childCount": 0,
                    "_canSubedit": true,
                    "_canEdit": true,
                    "_poolpath": currentPageShown.savePath
                },
                "_childCount":1
            };

            pubstructure.pages[newpageid] = {};
            sakaiDocsInStructure[contextData.puburl][newpageid] = {};

            pubstructure.pages[newpageid].page = pageContent;
            sakaiDocsInStructure[contextData.puburl][newpageid].page = pageContent;

            pubstructure.items[newpageid] = pageToCreate;
            pubstructure.items._childCount++;
            sakaiDocsInStructure[currentPageShown.savePath].structure0[newpageid] = pageToCreate;
            sakaiDocsInStructure[currentPageShown.savePath].orderedItems = orderItems(sakaiDocsInStructure[currentPageShown.savePath].structure0);

            renderData();
            addParametersToNavigation();
            $(window).trigger("sakai.contentauthoring.needsTwoColumns");
            $.bbq.pushState({
                "l": newpageid,
                "newPageMode": "true"
            }, 0);
            enableSorting();
        };

        var addSubPage = function(){
            var newpageid = sakai.api.Util.generateWidgetId();
            var neworder = sakaiDocsInStructure[currentPageShown.pageSavePath].orderedItems.length;

            var fullRef = currentPageShown.pageSavePath.split("/p/")[1] + "-" + newpageid;
            var basePath = currentPageShown.path.split("/")[0];

            var pageContent = "Default content";
            var pageToCreate = {
                "_ref": fullRef,
                "_title": "Untitled Page",
                "_order": neworder,
                "_canSubedit": true,
                "_canEdit": true,
                "_poolpath": currentPageShown.pageSavePath,
                "main":{
                    "_ref": fullRef,
                    "_order": 0,
                    "_title": "Untitled Page",
                    "_childCount": 0,
                    "_canSubedit": true,
                    "_canEdit": true,
                    "_poolpath": currentPageShown.pageSavePath
                },
                "_childCount":1
            };
            var pageToCreate1 = {
                "_ref": newpageid,
                "_title": "Untitled Page",
                "_order": neworder,
                "_canSubedit": true,
                "_canEdit": true,
                "_poolpath": currentPageShown.pageSavePath,
                "main":{
                    "_ref": newpageid,
                    "_order": 0,
                    "_title": "Untitled Page",
                    "_childCount": 0,
                    "_canSubedit": true,
                    "_canEdit": true,
                    "_poolpath": currentPageShown.pageSavePath
                },
                "_childCount":1
            };

            pubstructure.pages[fullRef] = {};
            sakaiDocsInStructure[currentPageShown.pageSavePath][newpageid] = {};

            pubstructure.pages[fullRef].page = pageContent;
            sakaiDocsInStructure[currentPageShown.pageSavePath][newpageid].page = pageContent;

            pubstructure.items[basePath][newpageid] = pageToCreate;
            pubstructure.items[basePath]._childCount++;

            sakaiDocsInStructure[currentPageShown.pageSavePath].structure0[newpageid] = pageToCreate1;
            sakaiDocsInStructure[currentPageShown.pageSavePath].orderedItems = orderItems(sakaiDocsInStructure[currentPageShown.pageSavePath].structure0);

            renderData();
            addParametersToNavigation();
            $(window).trigger("sakai.contentauthoring.needsTwoColumns");
            $.bbq.pushState({
                "l": currentPageShown.path.split("/")[0] + "/" + newpageid,
                "newPageMode": "true"
            }, 0);
            enableSorting();
        };

        /////////////////////
        // Renaming a page //
        /////////////////////

        var changingPageTitle = false;

        var editPageTitle = function(){
            // Select correct item
            var menuitem = $("li[data-sakai-path='" + contextMenuHover.path + "']");
            changingPageTitle = jQuery.extend(true, {}, contextMenuHover);

            var pageTitle = $(".lhnavigation_page_title_value", menuitem);
            pageTitle.hide();

            var inputArea = $(".lhnavigation_change_title", menuitem);
            inputArea.show();
            inputArea.val($.trim(pageTitle.text()));
            inputArea.focus();

            // Hide the dropdown menu
            toggleContextMenu(true);
        };

        var savePageTitle = function(){
            var menuitem = $("li[data-sakai-path='" + changingPageTitle.path + "']");

            var inputArea = $(".lhnavigation_change_title", menuitem);
            inputArea.hide();

            var pageTitle = $(".lhnavigation_page_title_value", menuitem);
            pageTitle.text(inputArea.val());
            pageTitle.show();

            // Change main structure
            var mainPath = changingPageTitle.path;
            if (changingPageTitle.path.indexOf("/") !== -1){
                var parts = changingPageTitle.path.split("/");
                mainPath = parts[1];
                pubstructure.items[parts[0]][parts[1]]._title = inputArea.val();
            } else {
                pubstructure.items[changingPageTitle.path]._title = inputArea.val();
            }
            // Look up appropriate doc and change that structure
            var structure = sakaiDocsInStructure[changingPageTitle.savePath];
            structure.structure0[mainPath]._title = inputArea.val();
            storeStructure(structure.structure0, changingPageTitle.savePath);

            changingPageTitle = false;
        };

        /////////////////////
        // Deleting a page //
        /////////////////////

        var pageToDelete = false;

        var deletePage = function(){
            // Look up appropriate doc and change that structure
            var structure = sakaiDocsInStructure[pageToDelete.savePath];
            var realRef = pageToDelete.ref;
            if (pageToDelete.ref.indexOf("-") !== -1){
                realRef = pageToDelete.ref.split("-")[1];
            }
            var realPath = pageToDelete.path;
            if (pageToDelete.path.indexOf("/") !== -1){
                realPath = pageToDelete.path.split("/")[1];
            }
            updateCountsAfterDelete(structure.structure0, structure, structure.orderedItems, realRef, realPath);
            structure.orderedItems = orderItems(structure.structure0);
            storeStructure(structure.structure0, pageToDelete.savePath);

            // Change the main structure
            updateCountsAfterDelete(pubstructure.items, pubstructure.pages, pubstructure.orderedItems, pageToDelete.ref, pageToDelete.path);
            if (getPageCount(pubstructure.items) < 3){
                $(window).trigger("sakai.contentauthoring.needsOneColumn");
            }

            // Re-render the navigation
            renderData();
            addParametersToNavigation();

            // Move away from the current page
            if (pageToDelete.path.indexOf("/") !== -1){
                if (getPageCount(structure.structure0) < 3) {
                    $.bbq.pushState({
                        "l": pageToDelete.path.split("/")[0],
                        "_": Math.random(),
                        "newPageMode": ""
                    }, 0);
                } else {
                    var selected = getFirstSelectablePage(structure);
                    $.bbq.pushState({
                        "l": pageToDelete.path.split("/")[0] + "/" + selected,
                        "_": Math.random(),
                        "newPageMode": ""
                    }, 0);
                }
            } else {
                $.bbq.pushState({
                    "l": "",
                    "_": Math.random(),
                    "newPageMode": ""
                }, 0);
            }
            $('#lhnavigation_delete_dialog').jqmHide();
        };

        var updateCountsAfterDelete = function(structure, pageslist, orderedItems, ref, path){
            var oldOrder = 0;
            if (path.indexOf("/") !== -1){
                var parts = path.split("/");
                oldOrder = structure[parts[0]][parts[1]]._order;
                delete structure[parts[0]][parts[1]];
                for (var i = 0; i < orderedItems.length; i++){
                    if (orderedItems[i]._pid === ref.split("-")[0]){
                        orderedItems[i]._elements.splice(oldOrder, 1);
                        orderedItems[i]._childCount--;
                        for (var o = oldOrder; o < orderedItems[i]._elements.length; o++){
                            orderedItems[i]._elements[o]._order = o;
                            structure[orderedItems[i]._id][orderedItems[i]._elements[o]._id]._order = o;
                        }
                    }
                }
            } else {
                oldOrder = structure[path]._order;
                delete structure[path];
                orderedItems.splice(oldOrder, 1);
                for (var z = oldOrder; z < orderedItems.length; z++){
                    orderedItems[z]._order = z;
                    structure[orderedItems[z]._id]._order = z;
                }
            }
            delete pageslist[ref];
        };

        var confirmPageDelete = function(){
            pageToDelete = jQuery.extend(true, {}, contextMenuHover);
            $('#lhnavigation_delete_dialog').jqmShow();
            toggleContextMenu(true);
        };

        // Init delete dialog
        $('#lhnavigation_delete_dialog').jqm({
            modal: true,
            overlay: 20,
            toTop: true
        });

        /////////////////////////////////////////////
        // Add additional parameters to navigation //
        /////////////////////////////////////////////

        var storeNavigationParameters = function(params){
            for (var p in params){
                parametersToCarryOver[p] = params[p];
            }
            addParametersToNavigation();
        };

        var addParametersToNavigation = function(){
            $("#lhnavigation_container a").each(function(index){
                var oldHref =  $(this).attr("href");
                var newHref = sakai.api.Widgets.createHashURL(parametersToCarryOver, oldHref);
                $(this).attr("href", newHref);
            });
        };

        //////////////////////////////
        // Handle navigation clicks //
        //////////////////////////////

        var selectNavItem = function($clickedItem, $prevItem){
            // Remove selected class from previous selected page
            $prevItem.removeClass(navSelectedItemClass);
            $prevItem.addClass(navHoverableItemClass);
            // Add selected class to currently selected page
            $clickedItem.removeClass(navHoverableItemClass);
            $clickedItem.addClass(navSelectedItemClass);
            // Open or close subnavigation if necessary
            showHideSubnav($clickedItem);
        };

        var processNavigationClick = function($el, ev){
            // don't open if the click is a result of a sort operation
            var $elLI = $el.parent("li");
            if ($elLI.hasClass("lhnavigation_hassubnav") && !$(ev.target).hasClass("lhnavigation_selected_submenu_image")) {
                showHideSubnav($elLI);
            }
        };

        var showHideSubnav = function($el, forceOpen){
            $el.children(".lhnavigation_selected_item_subnav").show();
            if ($el.hasClass("lhnavigation_hassubnav")) {
                if (!$el.children("ul:first").is(":visible") || forceOpen) {
                    $(".lhnavigation_has_subnav", $el).addClass("lhnavigation_has_subnav_opened");
                    $el.children("ul:first").show();
                } else {
                    $(".lhnavigation_has_subnav", $el).removeClass("lhnavigation_has_subnav_opened");
                    $el.children("ul:first").hide();
                }
            }
            $(".s3d-page-column-right").css("min-height", $(".s3d-page-column-left").height());
        };

        var handleReorder = function(e, ui) {
            // if its a sakaidoc in a world or content profile, we have to save
            // it differently
            if ($("body").hasClass("show")) {
                var $target = $(e.target);
                var savePath = $target.children("li:first").data("sakai-savepath");
                var structure = sakaiDocsInStructure[savePath];
                var area = privstructure;
                if ($target.data("sakai-space") === "public") {
                    area = pubstructure;
                }
                $target.children("li").each(function(i, elt) {
                    var path = $(elt).data("sakai-path");
                    var struct0path = path;
                    if (struct0path.indexOf("/") > -1) {
                        struct0path = struct0path.split("/")[1];
                    }
                    structure.structure0[struct0path]._order = i;
                    var item = getPage(path, area.items);
                    item._order = i;
                });
                storeStructure(structure.structure0, savePath);
            } else {
                // we're not dealing with sakaidocs and can save normally
                var reqs = [];
                $(e.target).children("li").each(function(i, elt) {
                    var url = $(elt).data("sakai-pagesavepath") + "structure0/" + $(elt).data("sakai-path");
                    var content = $.toJSON({"_order": i});

                    var req = {
                        "url": url,
                        "method": "POST",
                        "parameters": {
                            ":operation": "import",
                            ":contentType": "json",
                            ":replace": true,
                            ":replaceProperties": true,
                            "_charset_":"utf-8",
                            ":content": content
                        }
                    };
                    reqs.push(req);
                });
                sakai.api.Server.batch(reqs);
            }
            e.stopImmediatePropagation();
        };

        var enableSorting = function() {
            $("#lhnavigation_container .lhnavigation_menu_list").sortable({
                items: "li.lhnavigation_outer[data-sakai-manage=true]",
                update: handleReorder
            });
            $("#lhnavigation_container .lhnavigation_subnav").sortable({
                items: "li.lhnavigation_subnav_item[data-sakai-manage=true]",
                update: handleReorder
            });
        };

        //////////////////////////////////////
        // Prepare the navigation to render //
        //////////////////////////////////////

        var renderNavigation = function(pubdata, privdata, cData, mainPubUrl, mainPrivUrl){
            cData.puburl = mainPubUrl;
            cData.privurl = mainPrivUrl;
            if (mainPubUrl) {
                sakaiDocsInStructure[mainPubUrl] = $.extend(true, {}, pubdata);
                sakaiDocsInStructure[mainPubUrl].orderedItems = orderItems(sakaiDocsInStructure[mainPubUrl].structure0);
            }
            if (mainPrivUrl) {
                sakaiDocsInStructure[mainPrivUrl] = $.extend(true, {}, privdata);
                sakaiDocsInStructure[mainPrivUrl].orderedItems = orderItems(sakaiDocsInStructure[mainPrivUrl].structure0);
            }
            contextData = cData;
            processData(privdata, cData.privurl, function(processedPriv){
                privstructure = processedPriv;
                processData(pubdata, cData.puburl, function(processedPub){
                    pubstructure = processedPub;
                    renderData();
                    selectPage();
                    enableSorting();
                    if (cData.parametersToCarryOver) {
                        parametersToCarryOver = cData.parametersToCarryOver;
                        addParametersToNavigation();
                    }
                });
            });
        };

        ///////////////////////////////////////
        // Initializing the Sakaidocs widget //
        ///////////////////////////////////////

        var sakaiDocsInitialized = false;

        var prepareRenderNavigation = function(pubdata, privdata, cData, mainPubUrl, mainPrivUrl){
            if (!sakaiDocsInitialized){
                sakaiDocsInitialized = true;
                $("#s3d-page-main-content").append($("#lhnavigation_sakaidocs_declaration"));
                $(window).bind("ready.sakaidocs.sakai", function(){
                    renderNavigation(pubdata, privdata, cData, mainPubUrl, mainPrivUrl);
                });
                sakai.api.Widgets.widgetLoader.insertWidgets("s3d-page-main-content", false);
            } else {
                renderNavigation(pubdata, privdata, cData, mainPubUrl, mainPrivUrl);
            }
        };

        ////////////////////////////
        // Internal event binding //
        ////////////////////////////

        $(".lhnavigation_selected_submenu").live("click", function(ev){
            showContextMenu($(this));
        });

        $(".lhnavigation_item_content, .lhnavigation_subnav_item_content").live("mouseenter", function(){
            onContextMenuHover($(this), $(this).parent("li"));
        });

        $("#sakaidocs_addpage_top").live("click", function(){
            addTopPage();
        });

        $("#sakaidocs_addpage_area").live("click", function(){
            addSubPage();
        });

        $("#lhavigation_submenu_edittitle").live("click", function(ev){
            editPageTitle();
        });
        
        $("#lhnavigation_submenu_permissions").live("click", function(ev){
            showAreaPermissions();
        });

        $(".lhnavigation_change_title").live("blur", function(ev){
            savePageTitle();
        });

        $("#lhavigation_submenu_deletepage").live("click", function(ev){
            confirmPageDelete();
        });

        $("#lhnavigation_delete_confirm").live("click", function(ev){
            deletePage();
        });

        $(".lhnavigation_item_content, .lhnavigation_subnav_item_content").live("mouseleave", function(){
            onContextMenuLeave();
        });

        $(".lhnavigation_item_content").live("click", function(ev){
            processNavigationClick($(this), ev);
        });

        ////////////////////////////
        // External event binding //
        ////////////////////////////

        $(window).bind("lhnav.addHashParam", function(ev, params){
            storeNavigationParameters(params);
        });

        $(window).bind("hashchange", function(e, data){
            selectPage($.bbq.getState("newPageMode") === "true");
        });

        $(window).bind("lhnav.init", function(e, pubdata, privdata, cData, mainPubUrl, mainPrivUrl){
            prepareRenderNavigation(pubdata, privdata, cData, mainPubUrl, mainPrivUrl);
        });

        ///////////////////////
        // Widget has loaded //
        ///////////////////////

        $(window).trigger("lhnav.ready");

    };

    sakai.api.Widgets.widgetLoader.informOnLoad("lhnavigation");

});<|MERGE_RESOLUTION|>--- conflicted
+++ resolved
@@ -406,20 +406,16 @@
         var onContextMenuHover = function($el, $elLI){
             $(".lhnavigation_selected_submenu").hide();
             $("#lhnavigation_submenu").hide();
-<<<<<<< HEAD
-            if ($el.data("sakai-manage")){
-                var additionalOptions = $el.data("sakai-addcontextoption");
+            if ($elLI.data("sakai-manage")) {
+                var additionalOptions = $elLI.data("sakai-addcontextoption");
                 if (additionalOptions){
-                    $("#lhnavigation_submenu_profile").attr("href", "/content#content_path=" + $el.data("sakai-pagesavepath"));
+                    $("#lhnavigation_submenu_profile").attr("href", "/content#content_path=" + $elLI.data("sakai-pagesavepath"));
                     $("#lhnavigation_submenu_profile_li").show();
                     $("#lhnavigation_submenu_permissions_li").show();
                 } else {
                     $("#lhnavigation_submenu_profile_li").hide();
                     $("#lhnavigation_submenu_permissions_li").hide();
                 }
-=======
-            if ($elLI.data("sakai-manage")) {
->>>>>>> ea8800a2
                 contextMenuHover = {
                     path: $elLI.data("sakai-path"),
                     ref: $elLI.data("sakai-ref"),
