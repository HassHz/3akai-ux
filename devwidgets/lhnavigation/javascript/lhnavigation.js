/*
 * Licensed to the Sakai Foundation (SF) under one
 * or more contributor license agreements. See the NOTICE file
 * distributed with this work for additional information
 * regarding copyright ownership. The SF licenses this file
 * to you under the Apache License, Version 2.0 (the
 * "License"); you may not use this file except in compliance
 * with the License. You may obtain a copy of the License at
 *
 *     http://www.apache.org/licenses/LICENSE-2.0
 *
 * Unless required by applicable law or agreed to in writing,
 * software distributed under the License is distributed on an
 * "AS IS" BASIS, WITHOUT WARRANTIES OR CONDITIONS OF ANY
 * KIND, either express or implied. See the License for the
 * specific language governing permissions and limitations under the License.
 */

// load the master sakai object to access all Sakai OAE API methods
require(["jquery", "sakai/sakai.api.core"], function($, sakai) {

    /**
     * @name sakai_global.lhnavigation
     *
     * @class lhnavigation
     *
     * @description
     * Navigation widget
     *
     * @version 0.0.1
     * @param {String} tuid Unique id of the widget
     * @param {Boolean} showSettings Show the settings of the widget or not
     */
    sakai_global.lhnavigation = function (tuid, showSettings) {


        ///////////////////
        // CONFIGURATION //
        ///////////////////

        // Classes
        var navSelectedItemClass = "lhnavigation_selected_item";
        var navHoverableItemClass = "lhnavigation_hoverable_item";

        // Elements
        var navSelectedItemArrow = ".lhnavigation_selected_item_arrow";
        var navSelectedItem = ".lhnavigation_selected_item";

        ////////////////
        // DATA CACHE //
        ////////////////

        var privstructure = false;
        var pubstructure = false;
        var contextData = false;

        var parametersToCarryOver = {};
        var sakaiDocsInStructure = {};
        var currentPageShown = {};

        
        //////////////////////////////
        // Rendering the navigation //
        //////////////////////////////
        
        var renderData = function(){
            calculateOrder();
            var lhnavHTML = sakai.api.Util.TemplateRenderer("lhnavigation_template", {
                "private": privstructure,
                "public": pubstructure,
                "contextData": contextData,
                "parametersToCarryOver": parametersToCarryOver
            });
            lhnavHTML = sakai.api.i18n.General.process(lhnavHTML, sakai.api.User.data.me);
            $("#lhnavigation_container").html(lhnavHTML);
        };

        //////////////////
        // Data storage //
        //////////////////
        
        var storeStructure = function(structure, savepath){
            sakai.api.Server.saveJSON(savepath, {
                "structure0": $.toJSON(structure)
            });
        };
        
        ////////////////////////////////////
        // Structure processing functions //
        ////////////////////////////////////
        
        var getPageCount = function(pagestructure, pageCount){
            if (!pageCount){
                pageCount = 0;
            }
            for (var tl in pagestructure){
                if (pagestructure.hasOwnProperty(tl) && tl.substring(0, 1) !== "_"){
                    pageCount++;
                    if (pageCount >= 3) {
                        return 3;
                    }
                    pageCount = getPageCount(pagestructure[tl], pageCount);
                }
            }
            return pageCount;
        };
        
        var getPageContent = function(ref){
            if (privstructure.pages[ref]) {
                return privstructure.pages[ref].page;
            } else if (pubstructure.pages[ref]){
                return pubstructure.pages[ref].page;
            } else {
                return false;
            }
        };
        
        var includeChildCount = function(structure){
            var childCount = 0;
            for (var level in structure){
                if (level && level.substring(0,1) !== "_"){
                    childCount++;
                    structure[level] = includeChildCount(structure[level]);
                } else if (level && level === "_altTitle"){
                    structure[level] = structure[level].replace("${user}", contextData.profile.basic.elements.firstName.value);
                }
            }
            structure._childCount = childCount;
            return structure;
        };

        var finishProcessData = function(structure, data, callback){
            // Include the childcounts for the pages
            structure.items = includeChildCount(structure.items);
            for (var page in data){
                if (page.substring(0,9) !== "structure" && page.substring(0,1) !== "_"){
                    structure.pages[page] = data[page];
                }
            }
            callback(structure);
        };

        var processData = function(data, docURL, callback){
            var structure = {};
            structure.items = {};
            structure.pages = {};
            if (data["structure0"]){
                if (typeof data["structure0"] === "string") {
                    structure.items = $.parseJSON(data["structure0"]);
                } else {
                    structure.items = data["structure0"];
                }
                for (var i in structure.items) {
                    structure.items[i] = addDocUrlIntoStructure(structure.items[i], docURL);
                }
                // Get a list of all Sakai Docs that have to be "added"
                var pids = collectPoolIds(structure.items, []);
                if (pids.length === 0){
                    finishProcessData(structure, data, callback);
                } else {
                    continueProcessData(structure, data, pids, callback);
                }
            } else {
                finishProcessData(structure, data, callback);
            }
        };
        
        ////////////////////////////////////////////
        // Insert referenced pooled content items //
        ////////////////////////////////////////////
        
        var collectPoolIds = function(structure, refs){
            for (var level in structure) {
                if (level && level.substring(0, 1) !== "_") {
                    refs = collectPoolIds(structure[level], refs);
                } else if (level && level === "_pid" && structure["_canView"] !== false) {
                    if ($.inArray(structure[level], refs) == -1) {
                        refs.push(structure[level]);
                    }
                }
            }
            return refs;
        };
        
        var insertDocStructure = function(structure0, docInfo, pid){
            for (var level in structure0){
                if (structure0[level]._pid && structure0[level]._pid === pid){
                    var docStructure = docInfo.structure0;
                    if (typeof docStructure === "string"){
                        docStructure = $.parseJSON(docStructure);
                    }
                    structure0[level] = $.extend(true, structure0[level], docStructure);
                    for (var sublevel in structure0[level]){
                        if (structure0[level][sublevel]._ref){
                            structure0[level][sublevel]._ref = pid + "-" + structure0[level][sublevel]._ref;
                        }
                    }
                    for (var subpage in docStructure){
                        structure0[level]._ref = pid + "-" + docStructure[subpage]._ref;
                        break;
                    }
                }
            }
            return structure0;
        };
        
        var insertDocPages = function(structure, docInfo, pid){
            for (var page in docInfo){
                if (page.substring(0, 9) !== "structure"){
                    structure.pages[pid + "-" + page] = docInfo[page];
                }
            }
            return structure;
        };
        
        var addDocUrlIntoStructure = function(structure, url){
            structure._poolpath = url;
            for (var i in structure){
                if (i.substring(0,1) !== "_" && typeof structure[i] !== "string"){
                    structure[i] = addDocUrlIntoStructure(structure[i], url);
                }
            }
            return structure;
        };

        var continueProcessData = function(structure, data, pids, callback){
            // Prepare a batch request
            var batchRequests = [];
            for (var i = 0; i < pids.length; i++) {
                batchRequests.push({
                    "url": "/p/" + pids[i] + ".infinity.json",
                    "method": "GET"
                });
            }
            sakai.api.Server.batch(batchRequests, function(success, data) {
                if (success) {
                    for (var i = 0; i < pids.length; i++){
                        if (data.results[i].status === 404 || data.results[i].status === 403) {
                            for (var level in structure.items) {
                                if (structure.items[level]._pid && structure.items[level]._pid === pids[i]) {
                                    structure.items[level]._canView = false;
                                    structure.items[level]._canEdit = false;
                                    structure.items[level]._canSubedit = false;
                                }
                            }
                        } else {
                            var docInfo = sakai.api.Server.cleanUpSakaiDocObject($.parseJSON(data.results[i].body));
                            docInfo.orderedItems = orderItems(docInfo.structure0);
                            sakaiDocsInStructure["/p/" + pids[i]] = docInfo;
                            addDocUrlIntoStructure(docInfo.structure0, "/p/" + pids[i]);
                            structure.items = insertDocStructure(structure.items, docInfo, pids[i]);
                            structure = insertDocPages(structure, docInfo, pids[i]);
                        }
                    }
                }
                finishProcessData(structure, data, callback);
            });
        };
        
<<<<<<< HEAD
        var finishProcessDave = function(structure, data, callback){
            // Include the childcounts for the pages
            structure.items = includeChildCount(structure.items);
            for (var page in data){
                if (page.substring(0,9) !== "structure" && page.substring(0,1) !== "_"){
                    structure.pages[page] = data[page];
                }
            }
            callback(structure);
        };

        var processData = function(data, callback){
            var structure = {};
            structure.items = {};
            structure.pages = {};
            if (data["structure0"]){
                if (typeof data["structure0"] === "string") {
                    structure.items = $.parseJSON(data["structure0"]);
                } else {
                    structure.items = data["structure0"];
                }
                // Get a list of all Sakai Docs that have to be "added"
                var pids = collectPoolIds(structure.items, []);
                if (pids.length === 0){
                    finishProcessDave(structure, data, callback);
=======
        ///////////////////
        // Page ordering //
        ///////////////////
        
        var orderItems = function(items){
            var orderedItems = [];
            var noLeft = false;
            for (var i = 0; noLeft === false; i++){
                var toAdd = false;
                for (var el in items){
                    if (el.substring(0,1) !== "_" && items[el]._order == i){
                        toAdd = items[el];
                        toAdd._id = el;
                        break;
                    }
                }
                if (!toAdd){
                    noLeft = true;
>>>>>>> 72bd6fa2
                } else {
                    toAdd._elements = orderItems(toAdd);
                    orderedItems.push(toAdd);
                }
            }
            return orderedItems;
        };

        var calculateOrder = function(){
            if (privstructure && privstructure.items){
                privstructure.orderedItems = orderItems(privstructure.items);
            }
            if (pubstructure && pubstructure.items){
                pubstructure.orderedItems = orderItems(pubstructure.items);
            }
        };
        
        //////////////////////////////
        // Rendering a content page //
        //////////////////////////////
        
        var getFirstSelectablePage = function(structure){
            var selected = false;
            for (var i = 0; i < structure.orderedItems.length; i++) {
                if (structure.orderedItems[i]._canView !== false) {
                    if (structure.orderedItems[i]._childCount > 1) {
                        for (var ii = 0; ii < structure.orderedItems[i]._elements.length; ii++) {
                            selected = structure.orderedItems[i]._id + "/" + structure.orderedItems[i]._elements[ii]._id;
                            break;
                        }
                    } else {
                        selected = structure.orderedItems[i]._id;
                    }
                    break;
                }
            }
            return selected;
        }
        
        var selectPage = function(newPageMode){
            var state = $.bbq.getState("l");
            var selected = state || false;
            // If no page is selected, select the first one from the nav
            if (!selected){
                selected = getFirstSelectablePage(privstructure) || getFirstSelectablePage(pubstructure);
            }
            // Select correct item
            var menuitem = $("li[data-sakai-path='" + selected + "']");
            if (menuitem){
                if (selected.split("/").length > 1){
                    var par = $("li[data-sakai-path='" + selected.split("/")[0] + "']");
                    showHideSubnav(par, true);
                }
                var ref = menuitem.data("sakai-ref");
                var savePath = menuitem.data("sakai-savepath") || false;
                var pageSavePath = menuitem.data("sakai-pagesavepath") || false;
                var canEdit = menuitem.data("sakai-submanage") || false;
                var nonEditable = menuitem.data("sakai-noneditable") || false;
                if (!menuitem.hasClass(navSelectedItemClass)) {
                    selectNavItem(menuitem, $(navSelectedItem));
                }
                // Render page
                preparePageRender(ref, selected, savePath, pageSavePath, nonEditable, canEdit, newPageMode);
            }
        };
        
        var preparePageRender = function(ref, path, savePath, pageSavePath, nonEditable, canEdit, newPageMode){
            var content = getPageContent(ref);
            currentPageShown = {
                "ref": ref,
                "path": path,
<<<<<<< HEAD
                "savePath": savePath
            };
            sakai_global.lhnavigation.currentPageShown.content = content ? content.page : "";
            sakai_global.lhnavigation.currentPageShown._lastModified = content ? content._lastModified : null;
            sakai_global.lhnavigation.currentPageShown.autosave = content && content.autosave ? content.autosave : null;
            $(window).trigger("changePage.lhnavigation.sakai", sakai_global.lhnavigation.currentPageShown);
            if ($("#s3d-page-main-content #" + ref).length > 0){
                if (reload){
                    createPageToShow(ref, path, content.page, savePath);
=======
                "content": content,
                "savePath": savePath,
                "pageSavePath": pageSavePath,
                "canEdit": canEdit,
                "widgetData": [privstructure.pages, pubstructure.pages],
                "addArea": contextData.addArea,
                "nonEditable": nonEditable
            };
            if (newPageMode) {
                $(window).trigger("editpage.sakaidocs.sakai", [currentPageShown]);
                    contextMenuHover = {
                    path: currentPageShown.path,
                    ref: currentPageShown.ref,
                    pageSavePath: currentPageShown.pageSavePath,
                    savePath: currentPageShown.savePath
>>>>>>> 72bd6fa2
                }
                editPageTitle();
            } else {
<<<<<<< HEAD
                createPageToShow(ref, path, content.page, savePath);
            }
        };

        var getPageContent = function(ref){
            if (privstructure.pages[ref]) {
                return privstructure.pages[ref];
            } else if (pubstructure.pages[ref]){
                return pubstructure.pages[ref];
            } else {
                return false;
=======
                $(window).trigger("showpage.sakaidocs.sakai", [currentPageShown]);
            }
        };
        
        /////////////////////////
        // Contextual dropdown //
        /////////////////////////
        
        var contextMenuHover = false;
        
        var onContextMenuHover = function($el){
            $(".lhnavigation_selected_submenu").hide();
            $("#lhnavigation_submenu").hide();
            if ($el.data("sakai-manage")){
                contextMenuHover = {
                    path: $el.data("sakai-path"),
                    ref: $el.data("sakai-ref"),
                    pageSavePath: $el.data("sakai-pagesavepath"),
                    savePath: $el.data("sakai-savepath")
                }
                $(".lhnavigation_selected_submenu", $el).show();
>>>>>>> 72bd6fa2
            }
        };
        
        var onContextMenuLeave = function(){
            if (!$("#lhnavigation_submenu").is(":visible")) {
                $(".lhnavigation_selected_submenu").hide();
            }
        };
        
        var showContextMenu = function($clickedItem){
            var contextMenu = $("#lhnavigation_submenu");
            contextMenu.css("left", $clickedItem.position().left + contextMenu.width() - ($clickedItem.width() / 2) + "px");
            contextMenu.css("top", $clickedItem.position().top + "px");
            toggleContextMenu();
        };

        var toggleContextMenu = function(forceHide){
            var contextMenu = $("#lhnavigation_submenu");
            if (forceHide) {
                contextMenu.hide();
            } else {
                contextMenu.toggle();
            }
        };
        
        //////////////////////////////////
        // Adding a new page or subpage //
        //////////////////////////////////
        
        var addTopPage = function(){
            var newpageid = sakai.api.Util.generateWidgetId();
            var neworder = pubstructure.orderedItems.length;
            
            var pageContent = "Default content";
            var pageToCreate = {
                "_ref": newpageid,
                "_title": "Untitled Page",
                "_order": neworder,
                "_canSubedit": true,
                "_canEdit": true,
                "_poolpath": currentPageShown.savePath,
                "main":{
                    "_ref": newpageid,
                    "_order": 0,
                    "_title": "Untitled Page",
                    "_childCount": 0,
                    "_canSubedit": true,
                    "_canEdit": true,
                    "_poolpath": currentPageShown.savePath
                },
                "_childCount":1
            }
            
            pubstructure.pages[newpageid] = {};
            sakaiDocsInStructure[contextData.puburl][newpageid] = {};
            
            pubstructure.pages[newpageid].page = pageContent;
            sakaiDocsInStructure[contextData.puburl][newpageid].page = pageContent;
            
            pubstructure.items[newpageid] = pageToCreate;
            pubstructure.items._childCount++;
            sakaiDocsInStructure[currentPageShown.savePath].structure0[newpageid] = pageToCreate;
            sakaiDocsInStructure[currentPageShown.savePath].orderedItems = orderItems(sakaiDocsInStructure[currentPageShown.savePath].structure0);
            
            renderData();
            addParametersToNavigation();
            $(window).trigger("sakai.contentauthoring.needsTwoColumns");
            $.bbq.pushState({
                "l": newpageid,
                "newPageMode": "true"
            }, 0);
        };
        
        var addSubPage = function(){
            var newpageid = sakai.api.Util.generateWidgetId();
            var neworder = sakaiDocsInStructure[currentPageShown.pageSavePath].orderedItems.length;
            
            var fullRef = currentPageShown.pageSavePath.split("/p/")[1] + "-" + newpageid;
            var basePath = currentPageShown.path.split("/")[0];

            var pageContent = "Default content";
            var pageToCreate = {
                "_ref": fullRef,
                "_title": "Untitled Page",
                "_order": neworder,
                "_canSubedit": true,
                "_canEdit": true,
                "_poolpath": currentPageShown.pageSavePath,
                "main":{
                    "_ref": fullRef,
                    "_order": 0,
                    "_title": "Untitled Page",
                    "_childCount": 0,
                    "_canSubedit": true,
                    "_canEdit": true,
                    "_poolpath": currentPageShown.pageSavePath
                },
                "_childCount":1
            }
            var pageToCreate1 = {
                "_ref": newpageid,
                "_title": "Untitled Page",
                "_order": neworder,
                "_canSubedit": true,
                "_canEdit": true,
                "_poolpath": currentPageShown.pageSavePath,
                "main":{
                    "_ref": newpageid,
                    "_order": 0,
                    "_title": "Untitled Page",
                    "_childCount": 0,
                    "_canSubedit": true,
                    "_canEdit": true,
                    "_poolpath": currentPageShown.pageSavePath
                },
                "_childCount":1
            }
            
            pubstructure.pages[fullRef] = {};
            sakaiDocsInStructure[currentPageShown.pageSavePath][newpageid] = {};
            
            pubstructure.pages[fullRef].page = pageContent;
            sakaiDocsInStructure[currentPageShown.pageSavePath][newpageid].page = pageContent;
            
            pubstructure.items[basePath][newpageid] = pageToCreate;
            pubstructure.items[basePath]._childCount++;
            
            sakaiDocsInStructure[currentPageShown.pageSavePath].structure0[newpageid] = pageToCreate1;
            sakaiDocsInStructure[currentPageShown.pageSavePath].orderedItems = orderItems(sakaiDocsInStructure[currentPageShown.pageSavePath].structure0);
            
            renderData();
            addParametersToNavigation();
            $(window).trigger("sakai.contentauthoring.needsTwoColumns");
            $.bbq.pushState({
                "l": currentPageShown.path.split("/")[0] + "/" + newpageid,
                "newPageMode": "true"
            }, 0);
        };
        
        /////////////////////
        // Renaming a page //
        /////////////////////
        
        var changingPageTitle = false;
        
        var editPageTitle = function(){
            // Select correct item
            var menuitem = $("li[data-sakai-path='" + contextMenuHover.path + "']");
            changingPageTitle = jQuery.extend(true, {}, contextMenuHover);
            
            var pageTitle = $(".lhnavigation_page_title_value", menuitem);
            pageTitle.hide();
            
            var inputArea = $(".lhnavigation_change_title", menuitem);
            inputArea.show();
            inputArea.val($.trim(pageTitle.text()));
            inputArea.focus();

            // Hide the dropdown menu
            toggleContextMenu(true);
        };
        
        var savePageTitle = function(){
            var menuitem = $("li[data-sakai-path='" + changingPageTitle.path + "']");
            
            var inputArea = $(".lhnavigation_change_title", menuitem);
            inputArea.hide();
            
            var pageTitle = $(".lhnavigation_page_title_value", menuitem);
            pageTitle.text(inputArea.val());
            pageTitle.show();
<<<<<<< HEAD

            pubstructure.items[sakai_global.lhnavigation.currentPageShown.path]._title = inputArea.val();
            storeStructure(pubstructure);
        };

        var savePage = function() {
            if (pubstructure.pages[sakai_global.lhnavigation.currentPageShown.ref]){
                pubstructure.pages[sakai_global.lhnavigation.currentPageShown.ref].page = sakai_global.lhnavigation.currentPageShown.content;
                // Manually set _lastModified so autoSave has a reference while the page is still active
                pubstructure.pages[sakai_global.lhnavigation.currentPageShown.ref]._lastModified = sakai.api.Util.Datetime.toGMT(new Date()).getTime();
            } else if (privstructure.pages[sakai_global.lhnavigation.currentPageShown.ref]){
                privstructure.pages[sakai_global.lhnavigation.currentPageShown.ref].page = sakai_global.lhnavigation.currentPageShown.content;
                privstructure.pages[sakai_global.lhnavigation.currentPageShown.ref]._lastModified = sakai.api.Util.Datetime.toGMT(new Date()).getTime();
            }
            renderPage(sakai_global.lhnavigation.currentPageShown.ref, sakai_global.lhnavigation.currentPageShown.path, sakai_global.lhnavigation.currentPageShown.savePath, true);
            if (isEditingNewPage){
                storeStructure(pubstructure);
=======
            
            // Change main structure
            var mainPath = changingPageTitle.path;
            if (changingPageTitle.path.indexOf("/") !== -1){
                var parts = changingPageTitle.path.split("/");
                mainPath = parts[1];
                pubstructure.items[parts[0]][parts[1]]._title = inputArea.val();
            } else {
                pubstructure.items[changingPageTitle.path]._title = inputArea.val();
>>>>>>> 72bd6fa2
            }
            // Look up appropriate doc and change that structure
            var structure = sakaiDocsInStructure[changingPageTitle.savePath];
            structure.structure0[mainPath]._title = inputArea.val();
            storeStructure(structure.structure0, changingPageTitle.savePath);
            
            changingPageTitle = false;
        };

        /////////////////////
        // Deleting a page //
        /////////////////////
        
        var pageToDelete = false;

        var deletePage = function(){
            // Look up appropriate doc and change that structure
            var structure = sakaiDocsInStructure[pageToDelete.savePath];
            var realRef = pageToDelete.ref;
            if (pageToDelete.ref.indexOf("-") !== -1){
                realRef = pageToDelete.ref.split("-")[1];
            }
            var realPath = pageToDelete.path;
            if (pageToDelete.path.indexOf("/") !== -1){
                realPath = pageToDelete.path.split("/")[1];
            }
            updateCountsAfterDelete(structure.structure0, structure, structure.orderedItems, realRef, realPath);
            structure.orderedItems = orderItems(structure.structure0);
            storeStructure(structure.structure0, pageToDelete.savePath);

            // Change the main structure
            updateCountsAfterDelete(pubstructure.items, pubstructure.pages, pubstructure.orderedItems, pageToDelete.ref, pageToDelete.path);
            if (getPageCount(pubstructure.items) < 3){
                $(window).trigger("sakai.contentauthoring.needsOneColumn");
            }

            // Re-render the navigation
            renderData();
            addParametersToNavigation();

            // Move away from the current page
            if (pageToDelete.path.indexOf("/") !== -1){
                if (getPageCount(structure.structure0) < 3) {
                    $.bbq.pushState({
                        "l": pageToDelete.path.split("/")[0],
                        "_": Math.random(),
                        "newPageMode": ""
                    }, 0);
                } else {
                    var selected = getFirstSelectablePage(structure);
                    $.bbq.pushState({
                        "l": pageToDelete.path.split("/")[0] + "/" + selected,
                        "_": Math.random(),
                        "newPageMode": ""
                    }, 0);
                }
            } else {
                $.bbq.pushState({
                    "l": "", 
                    "_": Math.random(),
                    "newPageMode": ""
                }, 0);
            }
            $('#lhnavigation_delete_dialog').jqmHide();
        };

        var updateCountsAfterDelete = function(structure, pageslist, orderedItems, ref, path){
            var oldOrder = 0;
            if (path.indexOf("/") !== -1){
                var parts = path.split("/");
                oldOrder = structure[parts[0]][parts[1]]._order;
                delete structure[parts[0]][parts[1]];
                for (var i = 0; i < orderedItems.length; i++){
                    if (orderedItems[i]._pid === ref.split("-")[0]){
                        orderedItems[i]._elements.splice(oldOrder, 1);
                        orderedItems[i]._childCount--;
                        for (var o = oldOrder; o < orderedItems[i]._elements.length; o++){
                            orderedItems[i]._elements[o]._order = o;
                            structure[orderedItems[i]._id][orderedItems[i]._elements[o]._id]._order = o;
                        }
                    }
                }
            } else {
                oldOrder = structure[path]._order;
                delete structure[path];
                orderedItems.splice(oldOrder, 1);
                for (var i = oldOrder; i < orderedItems.length; i++){
                    orderedItems[i]._order = i;
                    structure[orderedItems[i]._id]._order = i;
                }
            }
            delete pageslist[ref];
        };
        
        var confirmPageDelete = function(){
            pageToDelete = jQuery.extend(true, {}, contextMenuHover);
            $('#lhnavigation_delete_dialog').jqmShow();
            toggleContextMenu(true);
        };
        
        // Init delete dialog
        $('#lhnavigation_delete_dialog').jqm({
            modal: true,
            overlay: 20,
            toTop: true
        });

        /////////////////////////////////////////////
        // Add additional parameters to navigation //
        /////////////////////////////////////////////
        
        var storeNavigationParameters = function(params){
            for (var p in params){
                parametersToCarryOver[p] = params[p];
            }
            addParametersToNavigation();
        }

        var addParametersToNavigation = function(){
            $("#lhnavigation_container a").each(function(index){
                var oldHref =  $(this).attr("href");
                var newHref = sakai.api.Widgets.createHashURL(parametersToCarryOver, oldHref);
                $(this).attr("href", newHref);
            });
        };
        
        //////////////////////////////
        // Handle navigation clicks //
        //////////////////////////////
        
        var selectNavItem = function($clickedItem, $prevItem){
            // Remove selected class from previous selected page
            $prevItem.removeClass(navSelectedItemClass);
            $prevItem.addClass(navHoverableItemClass);
            // Add selected class to currently selected page
            $clickedItem.removeClass(navHoverableItemClass);
            $clickedItem.addClass(navSelectedItemClass);
            // Open or close subnavigation if necessary
            showHideSubnav($clickedItem);
        };
        
        var processNavigationClick = function($el, ev){
            if ($el.hasClass("lhnavigation_hassubnav") && !$(ev.target).hasClass("lhnavigation_selected_submenu_image")) {
                showHideSubnav($el);
            }
        }

        var showHideSubnav = function($el, forceOpen){
            $el.children(".lhnavigation_selected_item_subnav").show();
            if ($el.hasClass("lhnavigation_hassubnav")) {
                if (!$el.next().is(":visible") || forceOpen) {
                    $(".lhnavigation_has_subnav", $el).addClass("lhnavigation_has_subnav_opened");
                    $el.next().show();
                } else {
                    $(".lhnavigation_has_subnav", $el).removeClass("lhnavigation_has_subnav_opened");
                    $el.next().hide();
                }
            }
            $(".s3d-page-column-right").css("min-height", $(".s3d-page-column-left").height());
        };

        //////////////////////////////////////
        // Prepare the navigation to render //
        //////////////////////////////////////
        
        var renderNavigation = function(pubdata, privdata, cData, mainPubUrl, mainPrivUrl){
            cData.puburl = mainPubUrl;
            cData.privurl = mainPrivUrl;
            if (mainPubUrl) {
                sakaiDocsInStructure[mainPubUrl] = $.extend(true, {}, pubdata);
                sakaiDocsInStructure[mainPubUrl].orderedItems = orderItems(sakaiDocsInStructure[mainPubUrl].structure0);
            }
            if (mainPrivUrl) {
                sakaiDocsInStructure[mainPrivUrl] = $.extend(true, {}, privdata);
                sakaiDocsInStructure[mainPrivUrl].orderedItems = orderItems(sakaiDocsInStructure[mainPrivUrl].structure0);
            }
            contextData = cData;
            processData(privdata, cData.privurl, function(processedPriv){
                privstructure = processedPriv;
                processData(pubdata, cData.puburl, function(processedPub){
                    pubstructure = processedPub;
                    renderData();
                    selectPage();
                    if (cData.parametersToCarryOver) {
                        parametersToCarryOver = cData.parametersToCarryOver;
                        addParametersToNavigation();
                    }
                });
            });      
        }
        
        ///////////////////////////////////////
        // Initializing the Sakaidocs widget //
        ///////////////////////////////////////
        
        var sakaiDocsInitialized = false;
        
        var prepareRenderNavigation = function(pubdata, privdata, cData, mainPubUrl, mainPrivUrl){
            if (!sakaiDocsInitialized){
                sakaiDocsInitialized = true;
                $("#s3d-page-main-content").append($("#lhnavigation_sakaidocs_declaration"));
                $(window).bind("ready.sakaidocs.sakai", function(){
                    renderNavigation(pubdata, privdata, cData, mainPubUrl, mainPrivUrl);
                });
                sakai.api.Widgets.widgetLoader.insertWidgets("s3d-page-main-content", false);
            } else {
                renderNavigation(pubdata, privdata, cData, mainPubUrl, mainPrivUrl);
            }          
        };
        
        ////////////////////////////
        // Internal event binding //
        ////////////////////////////
        
        $(".lhnavigation_selected_submenu").live("click", function(ev){
            showContextMenu($(this));
        });
        
        $(".lhnavigation_menuitem").live("mouseenter", function(){
            onContextMenuHover($(this));
        });
        
        $("#sakaidocs_addpage_top").live("click", function(){
            addTopPage();
        });
        
        $("#sakaidocs_addpage_area").live("click", function(){
            addSubPage();
        });
        
        $("#lhavigation_submenu_edittitle").live("click", function(ev){
            editPageTitle();
        });

        $(".lhnavigation_change_title").live("blur", function(ev){
            savePageTitle();
        });
        
        $("#lhavigation_submenu_deletepage").live("click", function(ev){
            confirmPageDelete();
        });
        
        $("#lhnavigation_delete_confirm").live("click", function(ev){
            deletePage();
        });
        
        $(".lhnavigation_menuitem").live("mouseleave", function(){
            onContextMenuLeave();
        });
        
        $(".lhnavigation_menu_list li").live("click", function(ev){
            processNavigationClick($(this), ev);
        });
        
        ////////////////////////////
        // External event binding //
        ////////////////////////////
        
        $(window).bind("lhnav.addHashParam", function(ev, params){
            storeNavigationParameters(params);
        });

        $(window).bind("hashchange", function(e, data){
            selectPage($.bbq.getState("newPageMode") === "true");
        });

        $(window).bind("lhnav.init", function(e, pubdata, privdata, cData, mainPubUrl, mainPrivUrl){
            prepareRenderNavigation(pubdata, privdata, cData, mainPubUrl, mainPrivUrl);
        });
        
        ///////////////////////
        // Widget has loaded //
        ///////////////////////
        
        $(window).trigger("lhnav.ready");

    };

    sakai.api.Widgets.widgetLoader.informOnLoad("lhnavigation");

});<|MERGE_RESOLUTION|>--- conflicted
+++ resolved
@@ -58,11 +58,11 @@
         var sakaiDocsInStructure = {};
         var currentPageShown = {};
 
-        
+
         //////////////////////////////
         // Rendering the navigation //
         //////////////////////////////
-        
+
         var renderData = function(){
             calculateOrder();
             var lhnavHTML = sakai.api.Util.TemplateRenderer("lhnavigation_template", {
@@ -78,17 +78,17 @@
         //////////////////
         // Data storage //
         //////////////////
-        
+
         var storeStructure = function(structure, savepath){
             sakai.api.Server.saveJSON(savepath, {
                 "structure0": $.toJSON(structure)
             });
         };
-        
+
         ////////////////////////////////////
         // Structure processing functions //
         ////////////////////////////////////
-        
+
         var getPageCount = function(pagestructure, pageCount){
             if (!pageCount){
                 pageCount = 0;
@@ -104,17 +104,17 @@
             }
             return pageCount;
         };
-        
+
         var getPageContent = function(ref){
             if (privstructure.pages[ref]) {
-                return privstructure.pages[ref].page;
-            } else if (pubstructure.pages[ref]){
-                return pubstructure.pages[ref].page;
+                return privstructure.pages[ref];
+            } else if (pubstructure.pages[ref]) {
+                return pubstructure.pages[ref];
             } else {
                 return false;
             }
         };
-        
+
         var includeChildCount = function(structure){
             var childCount = 0;
             for (var level in structure){
@@ -164,11 +164,11 @@
                 finishProcessData(structure, data, callback);
             }
         };
-        
+
         ////////////////////////////////////////////
         // Insert referenced pooled content items //
         ////////////////////////////////////////////
-        
+
         var collectPoolIds = function(structure, refs){
             for (var level in structure) {
                 if (level && level.substring(0, 1) !== "_") {
@@ -181,7 +181,7 @@
             }
             return refs;
         };
-        
+
         var insertDocStructure = function(structure0, docInfo, pid){
             for (var level in structure0){
                 if (structure0[level]._pid && structure0[level]._pid === pid){
@@ -203,7 +203,7 @@
             }
             return structure0;
         };
-        
+
         var insertDocPages = function(structure, docInfo, pid){
             for (var page in docInfo){
                 if (page.substring(0, 9) !== "structure"){
@@ -212,7 +212,7 @@
             }
             return structure;
         };
-        
+
         var addDocUrlIntoStructure = function(structure, url){
             structure._poolpath = url;
             for (var i in structure){
@@ -256,38 +256,11 @@
                 finishProcessData(structure, data, callback);
             });
         };
-        
-<<<<<<< HEAD
-        var finishProcessDave = function(structure, data, callback){
-            // Include the childcounts for the pages
-            structure.items = includeChildCount(structure.items);
-            for (var page in data){
-                if (page.substring(0,9) !== "structure" && page.substring(0,1) !== "_"){
-                    structure.pages[page] = data[page];
-                }
-            }
-            callback(structure);
-        };
-
-        var processData = function(data, callback){
-            var structure = {};
-            structure.items = {};
-            structure.pages = {};
-            if (data["structure0"]){
-                if (typeof data["structure0"] === "string") {
-                    structure.items = $.parseJSON(data["structure0"]);
-                } else {
-                    structure.items = data["structure0"];
-                }
-                // Get a list of all Sakai Docs that have to be "added"
-                var pids = collectPoolIds(structure.items, []);
-                if (pids.length === 0){
-                    finishProcessDave(structure, data, callback);
-=======
+
         ///////////////////
         // Page ordering //
         ///////////////////
-        
+
         var orderItems = function(items){
             var orderedItems = [];
             var noLeft = false;
@@ -302,7 +275,6 @@
                 }
                 if (!toAdd){
                     noLeft = true;
->>>>>>> 72bd6fa2
                 } else {
                     toAdd._elements = orderItems(toAdd);
                     orderedItems.push(toAdd);
@@ -319,11 +291,11 @@
                 pubstructure.orderedItems = orderItems(pubstructure.items);
             }
         };
-        
+
         //////////////////////////////
         // Rendering a content page //
         //////////////////////////////
-        
+
         var getFirstSelectablePage = function(structure){
             var selected = false;
             for (var i = 0; i < structure.orderedItems.length; i++) {
@@ -340,8 +312,8 @@
                 }
             }
             return selected;
-        }
-        
+        };
+
         var selectPage = function(newPageMode){
             var state = $.bbq.getState("l");
             var selected = state || false;
@@ -368,65 +340,42 @@
                 preparePageRender(ref, selected, savePath, pageSavePath, nonEditable, canEdit, newPageMode);
             }
         };
-        
+
         var preparePageRender = function(ref, path, savePath, pageSavePath, nonEditable, canEdit, newPageMode){
             var content = getPageContent(ref);
             currentPageShown = {
                 "ref": ref,
                 "path": path,
-<<<<<<< HEAD
-                "savePath": savePath
-            };
-            sakai_global.lhnavigation.currentPageShown.content = content ? content.page : "";
-            sakai_global.lhnavigation.currentPageShown._lastModified = content ? content._lastModified : null;
-            sakai_global.lhnavigation.currentPageShown.autosave = content && content.autosave ? content.autosave : null;
-            $(window).trigger("changePage.lhnavigation.sakai", sakai_global.lhnavigation.currentPageShown);
-            if ($("#s3d-page-main-content #" + ref).length > 0){
-                if (reload){
-                    createPageToShow(ref, path, content.page, savePath);
-=======
-                "content": content,
+                "content": content && content.page ? content.page : "",
                 "savePath": savePath,
                 "pageSavePath": pageSavePath,
                 "canEdit": canEdit,
                 "widgetData": [privstructure.pages, pubstructure.pages],
                 "addArea": contextData.addArea,
-                "nonEditable": nonEditable
+                "nonEditable": nonEditable,
+                "_lastModified": content && content._lastModified ? content._lastModified : null,
+                "autosave": content && content.autosave ? content.autosave : null
             };
             if (newPageMode) {
                 $(window).trigger("editpage.sakaidocs.sakai", [currentPageShown]);
-                    contextMenuHover = {
+                contextMenuHover = {
                     path: currentPageShown.path,
                     ref: currentPageShown.ref,
                     pageSavePath: currentPageShown.pageSavePath,
                     savePath: currentPageShown.savePath
->>>>>>> 72bd6fa2
-                }
+                };
                 editPageTitle();
             } else {
-<<<<<<< HEAD
-                createPageToShow(ref, path, content.page, savePath);
-            }
-        };
-
-        var getPageContent = function(ref){
-            if (privstructure.pages[ref]) {
-                return privstructure.pages[ref];
-            } else if (pubstructure.pages[ref]){
-                return pubstructure.pages[ref];
-            } else {
-                return false;
-=======
                 $(window).trigger("showpage.sakaidocs.sakai", [currentPageShown]);
             }
         };
-        
+
         /////////////////////////
         // Contextual dropdown //
         /////////////////////////
-        
+
         var contextMenuHover = false;
-        
+
         var onContextMenuHover = function($el){
             $(".lhnavigation_selected_submenu").hide();
             $("#lhnavigation_submenu").hide();
@@ -436,18 +385,17 @@
                     ref: $el.data("sakai-ref"),
                     pageSavePath: $el.data("sakai-pagesavepath"),
                     savePath: $el.data("sakai-savepath")
-                }
+                };
                 $(".lhnavigation_selected_submenu", $el).show();
->>>>>>> 72bd6fa2
-            }
-        };
-        
+            }
+        };
+
         var onContextMenuLeave = function(){
             if (!$("#lhnavigation_submenu").is(":visible")) {
                 $(".lhnavigation_selected_submenu").hide();
             }
         };
-        
+
         var showContextMenu = function($clickedItem){
             var contextMenu = $("#lhnavigation_submenu");
             contextMenu.css("left", $clickedItem.position().left + contextMenu.width() - ($clickedItem.width() / 2) + "px");
@@ -463,15 +411,15 @@
                 contextMenu.toggle();
             }
         };
-        
+
         //////////////////////////////////
         // Adding a new page or subpage //
         //////////////////////////////////
-        
+
         var addTopPage = function(){
             var newpageid = sakai.api.Util.generateWidgetId();
             var neworder = pubstructure.orderedItems.length;
-            
+
             var pageContent = "Default content";
             var pageToCreate = {
                 "_ref": newpageid,
@@ -490,19 +438,19 @@
                     "_poolpath": currentPageShown.savePath
                 },
                 "_childCount":1
-            }
-            
+            };
+
             pubstructure.pages[newpageid] = {};
             sakaiDocsInStructure[contextData.puburl][newpageid] = {};
-            
+
             pubstructure.pages[newpageid].page = pageContent;
             sakaiDocsInStructure[contextData.puburl][newpageid].page = pageContent;
-            
+
             pubstructure.items[newpageid] = pageToCreate;
             pubstructure.items._childCount++;
             sakaiDocsInStructure[currentPageShown.savePath].structure0[newpageid] = pageToCreate;
             sakaiDocsInStructure[currentPageShown.savePath].orderedItems = orderItems(sakaiDocsInStructure[currentPageShown.savePath].structure0);
-            
+
             renderData();
             addParametersToNavigation();
             $(window).trigger("sakai.contentauthoring.needsTwoColumns");
@@ -511,11 +459,11 @@
                 "newPageMode": "true"
             }, 0);
         };
-        
+
         var addSubPage = function(){
             var newpageid = sakai.api.Util.generateWidgetId();
             var neworder = sakaiDocsInStructure[currentPageShown.pageSavePath].orderedItems.length;
-            
+
             var fullRef = currentPageShown.pageSavePath.split("/p/")[1] + "-" + newpageid;
             var basePath = currentPageShown.path.split("/")[0];
 
@@ -537,7 +485,7 @@
                     "_poolpath": currentPageShown.pageSavePath
                 },
                 "_childCount":1
-            }
+            };
             var pageToCreate1 = {
                 "_ref": newpageid,
                 "_title": "Untitled Page",
@@ -555,20 +503,20 @@
                     "_poolpath": currentPageShown.pageSavePath
                 },
                 "_childCount":1
-            }
-            
+            };
+
             pubstructure.pages[fullRef] = {};
             sakaiDocsInStructure[currentPageShown.pageSavePath][newpageid] = {};
-            
+
             pubstructure.pages[fullRef].page = pageContent;
             sakaiDocsInStructure[currentPageShown.pageSavePath][newpageid].page = pageContent;
-            
+
             pubstructure.items[basePath][newpageid] = pageToCreate;
             pubstructure.items[basePath]._childCount++;
-            
+
             sakaiDocsInStructure[currentPageShown.pageSavePath].structure0[newpageid] = pageToCreate1;
             sakaiDocsInStructure[currentPageShown.pageSavePath].orderedItems = orderItems(sakaiDocsInStructure[currentPageShown.pageSavePath].structure0);
-            
+
             renderData();
             addParametersToNavigation();
             $(window).trigger("sakai.contentauthoring.needsTwoColumns");
@@ -577,21 +525,21 @@
                 "newPageMode": "true"
             }, 0);
         };
-        
+
         /////////////////////
         // Renaming a page //
         /////////////////////
-        
+
         var changingPageTitle = false;
-        
+
         var editPageTitle = function(){
             // Select correct item
             var menuitem = $("li[data-sakai-path='" + contextMenuHover.path + "']");
             changingPageTitle = jQuery.extend(true, {}, contextMenuHover);
-            
+
             var pageTitle = $(".lhnavigation_page_title_value", menuitem);
             pageTitle.hide();
-            
+
             var inputArea = $(".lhnavigation_change_title", menuitem);
             inputArea.show();
             inputArea.val($.trim(pageTitle.text()));
@@ -600,36 +548,17 @@
             // Hide the dropdown menu
             toggleContextMenu(true);
         };
-        
+
         var savePageTitle = function(){
             var menuitem = $("li[data-sakai-path='" + changingPageTitle.path + "']");
-            
+
             var inputArea = $(".lhnavigation_change_title", menuitem);
             inputArea.hide();
-            
+
             var pageTitle = $(".lhnavigation_page_title_value", menuitem);
             pageTitle.text(inputArea.val());
             pageTitle.show();
-<<<<<<< HEAD
-
-            pubstructure.items[sakai_global.lhnavigation.currentPageShown.path]._title = inputArea.val();
-            storeStructure(pubstructure);
-        };
-
-        var savePage = function() {
-            if (pubstructure.pages[sakai_global.lhnavigation.currentPageShown.ref]){
-                pubstructure.pages[sakai_global.lhnavigation.currentPageShown.ref].page = sakai_global.lhnavigation.currentPageShown.content;
-                // Manually set _lastModified so autoSave has a reference while the page is still active
-                pubstructure.pages[sakai_global.lhnavigation.currentPageShown.ref]._lastModified = sakai.api.Util.Datetime.toGMT(new Date()).getTime();
-            } else if (privstructure.pages[sakai_global.lhnavigation.currentPageShown.ref]){
-                privstructure.pages[sakai_global.lhnavigation.currentPageShown.ref].page = sakai_global.lhnavigation.currentPageShown.content;
-                privstructure.pages[sakai_global.lhnavigation.currentPageShown.ref]._lastModified = sakai.api.Util.Datetime.toGMT(new Date()).getTime();
-            }
-            renderPage(sakai_global.lhnavigation.currentPageShown.ref, sakai_global.lhnavigation.currentPageShown.path, sakai_global.lhnavigation.currentPageShown.savePath, true);
-            if (isEditingNewPage){
-                storeStructure(pubstructure);
-=======
-            
+
             // Change main structure
             var mainPath = changingPageTitle.path;
             if (changingPageTitle.path.indexOf("/") !== -1){
@@ -638,20 +567,19 @@
                 pubstructure.items[parts[0]][parts[1]]._title = inputArea.val();
             } else {
                 pubstructure.items[changingPageTitle.path]._title = inputArea.val();
->>>>>>> 72bd6fa2
             }
             // Look up appropriate doc and change that structure
             var structure = sakaiDocsInStructure[changingPageTitle.savePath];
             structure.structure0[mainPath]._title = inputArea.val();
             storeStructure(structure.structure0, changingPageTitle.savePath);
-            
+
             changingPageTitle = false;
         };
 
         /////////////////////
         // Deleting a page //
         /////////////////////
-        
+
         var pageToDelete = false;
 
         var deletePage = function(){
@@ -697,7 +625,7 @@
                 }
             } else {
                 $.bbq.pushState({
-                    "l": "", 
+                    "l": "",
                     "_": Math.random(),
                     "newPageMode": ""
                 }, 0);
@@ -725,20 +653,20 @@
                 oldOrder = structure[path]._order;
                 delete structure[path];
                 orderedItems.splice(oldOrder, 1);
-                for (var i = oldOrder; i < orderedItems.length; i++){
-                    orderedItems[i]._order = i;
-                    structure[orderedItems[i]._id]._order = i;
+                for (var z = oldOrder; z < orderedItems.length; z++){
+                    orderedItems[z]._order = z;
+                    structure[orderedItems[z]._id]._order = z;
                 }
             }
             delete pageslist[ref];
         };
-        
+
         var confirmPageDelete = function(){
             pageToDelete = jQuery.extend(true, {}, contextMenuHover);
             $('#lhnavigation_delete_dialog').jqmShow();
             toggleContextMenu(true);
         };
-        
+
         // Init delete dialog
         $('#lhnavigation_delete_dialog').jqm({
             modal: true,
@@ -749,13 +677,13 @@
         /////////////////////////////////////////////
         // Add additional parameters to navigation //
         /////////////////////////////////////////////
-        
+
         var storeNavigationParameters = function(params){
             for (var p in params){
                 parametersToCarryOver[p] = params[p];
             }
             addParametersToNavigation();
-        }
+        };
 
         var addParametersToNavigation = function(){
             $("#lhnavigation_container a").each(function(index){
@@ -764,11 +692,11 @@
                 $(this).attr("href", newHref);
             });
         };
-        
+
         //////////////////////////////
         // Handle navigation clicks //
         //////////////////////////////
-        
+
         var selectNavItem = function($clickedItem, $prevItem){
             // Remove selected class from previous selected page
             $prevItem.removeClass(navSelectedItemClass);
@@ -779,12 +707,12 @@
             // Open or close subnavigation if necessary
             showHideSubnav($clickedItem);
         };
-        
+
         var processNavigationClick = function($el, ev){
             if ($el.hasClass("lhnavigation_hassubnav") && !$(ev.target).hasClass("lhnavigation_selected_submenu_image")) {
                 showHideSubnav($el);
             }
-        }
+        };
 
         var showHideSubnav = function($el, forceOpen){
             $el.children(".lhnavigation_selected_item_subnav").show();
@@ -803,7 +731,7 @@
         //////////////////////////////////////
         // Prepare the navigation to render //
         //////////////////////////////////////
-        
+
         var renderNavigation = function(pubdata, privdata, cData, mainPubUrl, mainPrivUrl){
             cData.puburl = mainPubUrl;
             cData.privurl = mainPrivUrl;
@@ -827,15 +755,15 @@
                         addParametersToNavigation();
                     }
                 });
-            });      
-        }
-        
+            });
+        };
+
         ///////////////////////////////////////
         // Initializing the Sakaidocs widget //
         ///////////////////////////////////////
-        
+
         var sakaiDocsInitialized = false;
-        
+
         var prepareRenderNavigation = function(pubdata, privdata, cData, mainPubUrl, mainPrivUrl){
             if (!sakaiDocsInitialized){
                 sakaiDocsInitialized = true;
@@ -846,29 +774,29 @@
                 sakai.api.Widgets.widgetLoader.insertWidgets("s3d-page-main-content", false);
             } else {
                 renderNavigation(pubdata, privdata, cData, mainPubUrl, mainPrivUrl);
-            }          
-        };
-        
+            }
+        };
+
         ////////////////////////////
         // Internal event binding //
         ////////////////////////////
-        
+
         $(".lhnavigation_selected_submenu").live("click", function(ev){
             showContextMenu($(this));
         });
-        
+
         $(".lhnavigation_menuitem").live("mouseenter", function(){
             onContextMenuHover($(this));
         });
-        
+
         $("#sakaidocs_addpage_top").live("click", function(){
             addTopPage();
         });
-        
+
         $("#sakaidocs_addpage_area").live("click", function(){
             addSubPage();
         });
-        
+
         $("#lhavigation_submenu_edittitle").live("click", function(ev){
             editPageTitle();
         });
@@ -876,27 +804,27 @@
         $(".lhnavigation_change_title").live("blur", function(ev){
             savePageTitle();
         });
-        
+
         $("#lhavigation_submenu_deletepage").live("click", function(ev){
             confirmPageDelete();
         });
-        
+
         $("#lhnavigation_delete_confirm").live("click", function(ev){
             deletePage();
         });
-        
+
         $(".lhnavigation_menuitem").live("mouseleave", function(){
             onContextMenuLeave();
         });
-        
+
         $(".lhnavigation_menu_list li").live("click", function(ev){
             processNavigationClick($(this), ev);
         });
-        
+
         ////////////////////////////
         // External event binding //
         ////////////////////////////
-        
+
         $(window).bind("lhnav.addHashParam", function(ev, params){
             storeNavigationParameters(params);
         });
@@ -908,11 +836,11 @@
         $(window).bind("lhnav.init", function(e, pubdata, privdata, cData, mainPubUrl, mainPrivUrl){
             prepareRenderNavigation(pubdata, privdata, cData, mainPubUrl, mainPrivUrl);
         });
-        
+
         ///////////////////////
         // Widget has loaded //
         ///////////////////////
-        
+
         $(window).trigger("lhnav.ready");
 
     };
