--- conflicted
+++ resolved
@@ -273,11 +273,7 @@
                 finishProcessDave(structure, data, callback);
             });
         };
-<<<<<<< HEAD
-        
-=======
-
->>>>>>> 358dd1e5
+
         var finishProcessDave = function(structure, data, callback){
             // Include the childcounts for the pages
             structure.items = includeChildCount(structure.items);
@@ -288,7 +284,6 @@
             }
             callback(structure);
         };
-<<<<<<< HEAD
 
         var addDocUrlIntoStructure = function(structure, url){
             structure._poolpath = url;
@@ -299,8 +294,6 @@
             }
             return structure;
         };
-=======
->>>>>>> 358dd1e5
 
         var processData = function(data, docURL, callback){
             var structure = {};
