/**
 * Licensed to the Sakai Foundation (SF) under one
 * or more contributor license agreements. See the NOTICE file
 * distributed with this work for additional information
 * regarding copyright ownership. The SF licenses this file
 * to you under the Apache License, Version 2.0 (the
 * "License"); you may not use this file except in compliance
 * with the License. You may obtain a copy of the License at
 *
 *     http://www.apache.org/licenses/LICENSE-2.0
 *
 * Unless required by applicable law or agreed to in writing,
 * software distributed under the License is distributed on an
 * "AS IS" BASIS, WITHOUT WARRANTIES OR CONDITIONS OF ANY
 * KIND, either express or implied. See the License for the
 * specific language governing permissions and limitations under the License.
 */

/* Googlemaps CSS */
#googlemaps_select_container .fl-widget-content {
    padding: 10px;
}
#googlemaps_form_search {
    margin: 5px 0;
}
#googlemaps_input_text_location {
    width: 85%;
}
#googlemaps_search_container {
    width: 14%;
    display: inline;
}
#googlemaps_location_help {
    color: #666;
    display: block;
    font-size: 11px;
}
#googlemaps_iframe_map {
    width: 100%;
    height: 370px;
    border: none;
<<<<<<< HEAD
    margin: 0;
}
#googlemaps_radio_large {
    margin: 0 5px 5px;
}
#googlemaps_radio_small {
    margin: 0 5px 5px 37px;
=======
    margin: 0px 0;
>>>>>>> f2dd4d02
}
#googlemaps_search_container {
    margin: 0px;
    text-align: right;
}
#googlemaps_save_cancel_container {
    display: none;
    text-align: right;
}<|MERGE_RESOLUTION|>--- conflicted
+++ resolved
@@ -39,17 +39,7 @@
     width: 100%;
     height: 370px;
     border: none;
-<<<<<<< HEAD
     margin: 0;
-}
-#googlemaps_radio_large {
-    margin: 0 5px 5px;
-}
-#googlemaps_radio_small {
-    margin: 0 5px 5px 37px;
-=======
-    margin: 0px 0;
->>>>>>> f2dd4d02
 }
 #googlemaps_search_container {
     margin: 0px;
