--- conflicted
+++ resolved
@@ -83,43 +83,31 @@
 }
 
 /* LIST */
-<<<<<<< HEAD
-#pickeradvanced_container #pickeradvanced_content_list{float:left;height:269px;width:159px;overflow:auto;background-color:#fff;}
-#pickeradvanced_container #pickeradvanced_content_list{margin:0;}
-#pickeradvanced_container #pickeradvanced_content_list ul{margin:10px 4px;border-bottom:1px solid #ccc;padding-bottom:5px;}
-#pickeradvanced_container #pickeradvanced_content_list ul.last{border-bottom:0;}
-#pickeradvanced_container #pickeradvanced_content_list li{display:block;list-style:none;clear:both;padding:1px;overflow:hidden;margin-bottom:4px;}
-#pickeradvanced_container #pickeradvanced_content_list li:hover{background-color:#DBF3FF;}
-#pickeradvanced_container #pickeradvanced_content_list .pickeradvanced_selected_list,#pickeradvanced_container #pickeradvanced_content_list .pickeradvanced_selected_list:hover{background:#9CF;}
-#pickeradvanced_container #pickeradvanced_content_list button {
-    width: 100%;
-=======
 #pickeradvanced_container #pickeradvanced_content_list {
+    background-color: #fff;
     float: left;
     height: 269px;
+    overflow: auto;
     width: 159px;
-    overflow: auto;
-    background-color: #fff;
 }
 #pickeradvanced_container #pickeradvanced_content_list {
     margin: 0;
 }
 #pickeradvanced_container #pickeradvanced_content_list ul {
+    border-bottom: 1px solid #ccc;
     margin: 10px 4px;
-    border-bottom: 1px solid #ccc;
     padding-bottom: 5px;
 }
 #pickeradvanced_container #pickeradvanced_content_list ul.last {
     border-bottom: 0;
 }
 #pickeradvanced_container #pickeradvanced_content_list li {
+    clear: both;
     display: block;
     list-style: none;
-    clear: both;
+    margin-bottom: 4px;
+    overflow: hidden;
     padding: 1px;
-    overflow: hidden;
-    margin-bottom: 4px;
-    cursor: pointer;
 }
 #pickeradvanced_container #pickeradvanced_content_list li:hover {
     background-color: #DBF3FF;
@@ -127,7 +115,9 @@
 #pickeradvanced_container #pickeradvanced_content_list .pickeradvanced_selected_list,
 #pickeradvanced_container #pickeradvanced_content_list .pickeradvanced_selected_list:hover {
     background: #9CF;
->>>>>>> 0d3af6f8
+}
+#pickeradvanced_container #pickeradvanced_content_list button {
+    width: 100%;
 }
 
 /* SEARCH */
