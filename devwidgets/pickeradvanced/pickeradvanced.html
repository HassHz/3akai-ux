--- conflicted
+++ resolved
@@ -85,11 +85,7 @@
                         {if i.picture}
                             <img src="/~${i["rep:userId"]}/public/profile/${$.parseJSON(i.picture).name}" alt="__MSG__PROFILE_PICTURE_FOR__ ${i.firstName} ${i.lastName}" class="pickeradvanced_ppicture"/>
                         {else}
-<<<<<<< HEAD
-                            <img src="/dev/_images/person_icon.jpg" alt="__MSG__DEFAULT_PROFILE_PICTURE__" class="pickeradvanced_ppicture"/>
-=======
                             <img src="/dev/images/person_icon.jpg" alt="__MSG__DEFAULT_PROFILE_PICTURE__" class="pickeradvanced_ppicture"/>
->>>>>>> 25408dcd
                         {/if}
                         <a class="pickeradvanced_name" href="/~${i['rep:userId']}" target="_blank">${sakai.api.User.getDisplayName(i)}</a>
                         <br />
@@ -104,11 +100,7 @@
                         {if i.picture}
                             <img src="/~${i["sakai:group-id"]}/public/profile/${$.parseJSON(i.picture).name}" alt="__MSG__PROFILE_PICTURE_FOR__ ${i["sakai:group-title"]}" class="pickeradvanced_ppicture"/>
                         {else}
-<<<<<<< HEAD
-                            <img src="/dev/_images/group_avatar_icon_64x64.png" alt="__MSG__DEFAULT_GROUP_PICTURE__" class="pickeradvanced_ppicture"/>
-=======
                             <img src="/dev/images/group_avatar_icon_64x64.png" alt="__MSG__DEFAULT_GROUP_PICTURE__" class="pickeradvanced_ppicture"/>
->>>>>>> 25408dcd
                         {/if}
                         <a class="pickeradvanced_name" href="/~${i["sakai:group-id"]}" target="_blank">${i["sakai:group-title"]}</a>
                         <br />
