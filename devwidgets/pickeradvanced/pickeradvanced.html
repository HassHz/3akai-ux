--- conflicted
+++ resolved
@@ -7,11 +7,7 @@
         <div class="dialog_header_inner">
             <h1 id="pickeradvanced_search_people" class="pickeradvanced_search_titles" style="display:none">__MSG__SEARCH_FOR_PEOPLE_TO_ADD__</h1>
             <h1 id="pickeradvanced_search_files"  class="pickeradvanced_search_titles" style="display:none">__MSG__SEARCH_FOR_CONTENT_TO_ADD__</h1>
-<<<<<<< HEAD
-            <a href="javascript:;" class="dialog_close_image pickeradvanced_close_dialog" title="__MSG__CLOSE_DIALOG__"></a>
-=======
             <a href="javascript:;" class="dialog_close_image pickeradvanced_close_dialog" title="__MSG__CLOSE_DIALOG__">__MSG__CLOSE_DIALOG__</a>
->>>>>>> bbfea088
         </div>
     </div>
     <div id="pickeradvanced_container_search" class="dialog_content">
