--- conflicted
+++ resolved
@@ -4,16 +4,11 @@
     "i18n": {
         "default": {
             "bundle": "/devwidgets/pickeradvanced/bundles/default.properties",
-<<<<<<< HEAD
-            "name": "Advanced search picker",
-            "description":"Advanced search picker widget"
+            "description": "Advanced search picker widget",
+            "name": "Advanced search picker"
         },
         "fr_FR": {
             "bundle": "/devwidgets/pickeradvanced/bundles/fr_FR.properties"
-=======
-            "description": "Advanced search picker widget",
-            "name": "Advanced search picker"
->>>>>>> ae332db3
         }
     },
     "id": "pickeradvanced",
