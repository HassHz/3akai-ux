<!-- CSS -->
<link rel="stylesheet" type="text/css" href="/devwidgets/pageviewer/css/pageviewer.css" />

<span style="display:none;">__MSG__IE_PLACEHOLDER__</span>

<div class="pageviewer_widget">
    <div id="pageviewer_lhnav_container" style="display:none;"></div>
    <div id="pageviewer_content_container"></div>
    <hr class="fl-push fl-hidden"/>
</div>

<div id="pageviewer_content_template"><!--
    {macro insertCell(id, type, element)}
        <div class="contentauthoring_cell_element" data-element-type="${type}" data-element-id="${id}">
<<<<<<< HEAD
            {if template === "cell" && (type !== "htmlblock" && type !== "pagetitle" && !settingsoverridden)}
                <div id="${id}"></div>
=======
            {if type === "htmlblock" || type === "pagetitle"}
                {if type === "pagetitle"}
                    <h1>
                {/if}
                    ${data[selectedPage][id][type].content}
                {if type === "pagetitle"}
                    </h1>
                {/if}
>>>>>>> b4cd85f2
            {else}
                <div id="widget_${type}_${id}" class="widget_inline"></div>
            {/if}
        </div>
    {/macro}

    {macro insertColumn(column)}
        <div class="contentauthoring_cell" style="width: ${column.width * 100}%">
            <div class="contentauthoring_cell_container">
                <div class="contentauthoring_table_row">
                    <div class="contentauthoring_cell_content">
                        {for element in column.elements}
                            {if $.isPlainObject(element)}
                                ${insertCell(element.id, element.type, element)}
                            {/if}
                        {/for}
                    </div>
                    <div class="contentauthoring_cell_handle ui-resizable-handle ui-resizable-e"></div>
                </div>
            </div>
        </div>
    {/macro}

    {macro insertRow(id, columns)}
        <li class="contentauthoring_row_container" data-row-id="${id}">
            <div class="contentauthoring_row">
                <div class="contentauthoring_minheight_container">
                    <div class="contentauthoring_table_row contentauthoring_cell_container_row" data-row-id="${id}">
                        {for column in columns}
                            {if $.isPlainObject(column)}
                                ${insertColumn(column)}
                                <hr class="fl-hidden fl-push"/>
                            {/if}
                        {/for}
                    </div>
                </div>
            </div>
        </li>
    {/macro}

    <ul id="contentauthoring_widget_container">
        {for row in data[selectedPage].rows}
            {if $.isPlainObject(row)}
                ${insertRow(row.id, row.columns)}
            {/if}
        {/for}
    </ul>
--></div>

<div id="pageviewer_lhnav_template"><!--
<ul>
    {for page in data}
        {if page.pageTitle}
            <li class="pageviewer_lhnav_item {if page_index === "0"} selected{/if}" data-index="${page_index}">
                <button type="button" class="s3d-link-button">${page.pageTitle}</button>
            </li>
        {/if}
    {/for}
</ul>
--></div>


<!-- JAVASCRIPT -->
<script type="text/javascript" src="/devwidgets/pageviewer/javascript/pageviewer.js"></script><|MERGE_RESOLUTION|>--- conflicted
+++ resolved
@@ -12,10 +12,6 @@
 <div id="pageviewer_content_template"><!--
     {macro insertCell(id, type, element)}
         <div class="contentauthoring_cell_element" data-element-type="${type}" data-element-id="${id}">
-<<<<<<< HEAD
-            {if template === "cell" && (type !== "htmlblock" && type !== "pagetitle" && !settingsoverridden)}
-                <div id="${id}"></div>
-=======
             {if type === "htmlblock" || type === "pagetitle"}
                 {if type === "pagetitle"}
                     <h1>
@@ -24,7 +20,6 @@
                 {if type === "pagetitle"}
                     </h1>
                 {/if}
->>>>>>> b4cd85f2
             {else}
                 <div id="widget_${type}_${id}" class="widget_inline"></div>
             {/if}
