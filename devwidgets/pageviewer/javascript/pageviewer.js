--- conflicted
+++ resolved
@@ -74,47 +74,6 @@
         /**
          * Renders the left hand navigation in the pageviewer widget
          */
-<<<<<<< HEAD
-        var parseStructure = function() {
-            // Parse rows
-            var json = $.parseJSON(tempDocData.structure0);
-            $.each(json, function(index, item){
-                docData.rows = tempDocData[item._ref].rows;
-                STORE_PATH = "p/" + docPath + "/" + item._ref + "/";
-
-                // Go through rows, columns and cells and extract any content
-                // rows on the page
-                $.each(docData["rows"], function(rowIndex, row) {
-                    if($.isPlainObject(row)) {
-                        // Columns in the rows
-                        $.each(row.columns, function(columnIndex, column) {
-                            if($.isPlainObject(column)) {
-                                // Cells in the column
-                                $.each(column.elements, function(cellIndex, cell) {
-                                    if($.isPlainObject(cell)) {
-                                        if(tempDocData[item._ref][cell.id]) {
-                                            var cellData = tempDocData[item._ref][cell.id][cell.type];
-                                            docData[cell.id] = {};
-                                            docData[cell.id][cell.type] = {
-                                                "embedmethod": cellData.embedmethod,
-                                                "sakai:indexed-fields": cellData["sakai:indexed-fields"],
-                                                "download": cellData.download,
-                                                "title": cellData.title,
-                                                "details": cellData.details,
-                                                "description": cellData.description,
-                                                "name": cellData.name,
-                                                "layout": cellData.layout,
-                                                "items": {}
-                                            };
-                                            $.each(tempDocData[item._ref][cell.id][cell.type].items, function(itemsIndex, cellItem) {
-                                                if(itemsIndex.indexOf("__array__") === 0) {
-                                                    docData[cell.id][cell.type].items[itemsIndex] = cellItem;
-                                                }
-                                            });
-                                        }
-                                    }
-                                });
-=======
         var renderNavigation = function() {
             sakai.api.Util.TemplateRenderer(pageViewerLHNavTemplate, {
                 data: docData,
@@ -151,7 +110,6 @@
                         $.each(tempDocData[tempItem._ref][cell.id][cell.type].items, function(itemsIndex, cellItem) {
                             if (itemsIndex.indexOf('__array__') === 0) {
                                 docData[tempItem._ref][cell.id][cell.type].items[itemsIndex] = cellItem;
->>>>>>> b4cd85f2
                             }
                         });
                     } else {
@@ -238,15 +196,8 @@
          */
         var fetchPages = function() {
             $.ajax({
-<<<<<<< HEAD
                 url: "/p/" + docPath + ".infinity.json",
                 success: function(data){
-=======
-                url: '/p/' + docPath + '.infinity.json',
-                type: 'GET',
-                dataType: 'JSON',
-                success: function(data) {
->>>>>>> b4cd85f2
                     tempDocData = data;
                     parseStructure();
                 }
