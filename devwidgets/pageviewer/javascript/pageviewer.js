--- conflicted
+++ resolved
@@ -97,13 +97,8 @@
                                                 "layout": cellData.layout,
                                                 "items": {}
                                             };
-<<<<<<< HEAD
-                                            $.each(tempDocData[item._ref][cell.id][cell.type].items, function(itemsIndex, cellItem){
-                                                if(itemsIndex.indexOf("__array__") === 0){
-=======
                                             $.each(tempDocData[item._ref][cell.id][cell.type].items, function(itemsIndex, cellItem) {
                                                 if(itemsIndex.indexOf("__array__") === 0) {
->>>>>>> 3d5d97f1
                                                     docData[cell.id][cell.type].items[itemsIndex] = cellItem;
                                                 }
                                             });
