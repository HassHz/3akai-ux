{
    "enabled": true,
    "hasSettings": true,
    "i18n": {
        "default": {
            "bundle": "/devwidgets/comments/bundles/default.properties",
<<<<<<< HEAD
            "name":"Comment stream",
            "description":"Comments"
        },
        "fr_FR": {
            "bundle": "/devwidgets/comments/bundles/fr_FR.properties"
=======
            "description": "Comments",
            "name": "Comment stream"
>>>>>>> ae332db3
        }
    },
    "id": "comments",
    "img": "/devwidgets/comments/images/comments.png",
    "imghover": "/devwidgets/comments/images/comments_hover.png",
    "sakaidocs": true,
    "type": "sakai",
    "url": "/devwidgets/comments/comments.html"
}<|MERGE_RESOLUTION|>--- conflicted
+++ resolved
@@ -4,16 +4,11 @@
     "i18n": {
         "default": {
             "bundle": "/devwidgets/comments/bundles/default.properties",
-<<<<<<< HEAD
-            "name":"Comment stream",
-            "description":"Comments"
+            "description": "Comments",
+            "name": "Comment stream"
         },
         "fr_FR": {
             "bundle": "/devwidgets/comments/bundles/fr_FR.properties"
-=======
-            "description": "Comments",
-            "name": "Comment stream"
->>>>>>> ae332db3
         }
     },
     "id": "comments",
