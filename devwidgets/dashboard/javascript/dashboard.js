/*
 * Licensed to the Sakai Foundation (SF) under one
 * or more contributor license agreements. See the NOTICE file
 * distributed with this work for additional information
 * regarding copyright ownership. The SF licenses this file
 * to you under the Apache License, Version 2.0 (the
 * "License"); you may not use this file except in compliance
 * with the License. You may obtain a copy of the License at
 *
 *     http://www.apache.org/licenses/LICENSE-2.0
 *
 * Unless required by applicable law or agreed to in writing,
 * software distributed under the License is distributed on an
 * "AS IS" BASIS, WITHOUT WARRANTIES OR CONDITIONS OF ANY
 * KIND, either express or implied. See the License for the
 * specific language governing permissions and limitations under the License.
 */
/*global $ */

var sakai = sakai || {};

/**
 * @name sakai.dashboard
 *
 * @param {String} tuid Unique id of the widget
 * @param {Boolean} showSettings Show the settings of the widget or not
 */
sakai.dashboard = function(tuid, showSettings) {

    // Namespace of data cache for this page
    sakai.data.my_sakai = sakai.data.my_sakai || {};

    // Add Goodies related fields
    var addGoodiesDialog = "#add_goodies_dialog";
    var addGoodiesTrigger = '#add-goodies';
    var addGoodiesListContainer = "#add_goodies_body";
    var addGoodiesListTemplate = "add_goodies_body_template";
    var btnAdd = "btn_add_";
    var btnRemove = "btn_remove_";
    var changeLayoutDialog = "#change_layout_dialog";
    var goodiesAddButton = ".goodies_add_button";
    var goodiesRemoveButton = ".goodies_remove_button";
    var addRow = "#row_add_";
    var removeRow = "#row_remove_";

    ////////////////////
    // Help variables //
    ////////////////////
    var currentlySelectedLayout = false;
    var currentSettingsOpen = false;
    var doShowDashboard = false;
    var isEditable = false;
    var savePath = false;
    var settings = false;
    var widgetPropertyName = false;
    var tempSettings;

    var rootel = "#" + tuid;
    var $rootel = $(rootel);
    var rootelClass = "." + tuid;
    var $rootelClass = $(rootelClass);

    sakai.dashboard.minimizeWidget = function(id) {
       var el = $("#" + id + "_container");
       if (el.css("display") == "none") {
           el.show();
       } else {
           el.hide();
       }
       saveState();
    };

    var decideExists = function(exists, response) {
        if (exists === false) {
            if (response.status === 401) { // uesr is not logged in
                $(window).trigger("sakai.dashboard.notLoggedIn"); // let the embedding page decide how to handle not logged in
            }
            doInit();
        } else {
            try {
                settings = response;
                var cleanContinue = true;

                for (var c in settings.columns) {
                    if (settings.columns.hasOwnProperty(c)) {
                        for (var pi in settings.columns[c]) {
                            if (settings.columns[c].hasOwnProperty(pi)) {
                                if (pi !== "contains") {
                                    if (!settings.columns[c][pi].uid) {
                                        cleanContinue = false;
                                    }
                                }
                            }
                        }
                    }
                }
                if (cleanContinue) {
                    doShowDashboard = true;
                }
                doInit();
            } catch(err) {
                doInit();
            }
        }
    };

    sakai.dashboard.finishEditSettings = function(tuid, widgetname) {
        var generic = "widget_" + widgetname + "_" + tuid + "_" + savePath;
        var id = tuid;
        var old = document.getElementById(id);
        var newel = document.createElement("div");
        newel.id = generic;
        newel.className = "widget_inline";
        old.parentNode.replaceChild(newel, old);
        sakai.api.Widgets.widgetLoader.insertWidgets(newel.parentNode.id, false);
    };

    var registerWidgetFunctions = function(){
        sakai.api.Widgets.Container.registerFinishFunction(sakai.dashboard.finishEditSettings);
        sakai.api.Widgets.Container.registerCancelFunction(sakai.dashboard.finishEditSettings);
    };

    $(window).bind("sakai_sitespages_exitedit", function(ev){
        registerWidgetFunctions();
    });

    registerWidgetFunctions();

    var showInit = function() {

        var columns = [];
        var layout = "dev";

        columns[0] = [];
        columns[1] = [];
        // grab the defaults from config if they exist
        if (sakai.widgets.defaults[widgetPropertyName]) {
            if (sakai.widgets.defaults[widgetPropertyName].layout) {
                layout = sakai.widgets.defaults[widgetPropertyName].layout;
            }
            if (sakai.widgets.defaults[widgetPropertyName].columns && sakai.widgets.defaults[widgetPropertyName].columns.length) {
                columns = sakai.widgets.defaults[widgetPropertyName].columns;
            }
        }

        var jsonobj = {};
        jsonobj.columns = {};

        for (var i = 0, j = columns.length; i < j; i++) {
            jsonobj.columns["column" + (i + 1)] = [];
            for (var ii = 0, jj = columns[i].length; ii < jj; ii++) {
                var index = jsonobj.columns["column" + (i + 1)].length;
                jsonobj.columns["column" + (i + 1)][index] = {};
                jsonobj.columns["column" + (i + 1)][index].uid = "id" + Math.round(Math.random() * 10000000000000);
                jsonobj.columns["column" + (i + 1)][index].visible = "block";
                jsonobj.columns["column" + (i + 1)][index].name = columns[i][ii];
            }
        }

        jsonobj.layout = layout;

        settings = jsonobj;

        sakai.api.Widgets.saveWidgetData(tuid, settings, showDashboard);

    };

    var doInit = function() {

        var person = sakai.data.me;

        if (!person.user.userid) {
            $(window).trigger("sakai.dashboard.notUsersDashboard");
        } else if (person.user.anon) {
            $(window).trigger("sakai.dashboard.notLoggedIn");
        }

        $(".body-container", $rootel).show();

        if (doShowDashboard) {
            showDashboard();
        }
        else {
            showInit();
        }

    };

/**
 * Enable add goodies buttons after the request has finished
 */
    var enableAddGoodies = function(){
        $(".add-button", $rootelClass).attr("disabled", false);
    };

/**
 * Disable the add goodies buttons to avoid double requests
 */
    var disableAddGoodies = function(){
        $(".add-button", $rootelClass).attr("disabled", true);
    };

    var showDashboard = function() {
        tempSettings = settings;
        var index = 0;

        if (!sakai.widgets.layouts[settings.layout]) {

            var columns = [];
            for (var i = 0, j = sakai.widgets.layouts[settings.layout].widths.length; i < j; i++) {
                columns[i] = [];
            }

            var initlength = 0;
            for (var l in settings.columns) {
                if (settings.columns.hasOwnProperty(l)) {
                    initlength++;
                }
            }
            var newlength = sakai.widgets.layouts[settings.layout].widths.length;


            for (var z in settings.columns) {
                if (settings.columns.hasOwnProperty(z)) {
                    if (index < newlength) {
                        for (i = 0, j = settings.columns[z].length; i < j; i++) {
                            columns[index][i] = {};
                            columns[index][i].uid = settings.columns[z][i].uid;
                            columns[index][i].visible = settings.columns[z][i].visible;
                            columns[index][i].name = settings.columns[z][i].name;
                        }
                        index++;
                    }
                }
            }

            index = 0;
            if (newlength < initlength) {
                for (var q in settings.columns) {
                    if (settings.columns.hasOwnProperty(q)) {
                        if (index >= newlength) {
                            for (var ii = 0, jj = settings.columns[q].length; ii < jj; ii++) {
                                var lowestnumber = -1;
                                var lowestcolumn = -1;
                                for (var iii = 0, jjj = columns.length; iii < jjj; iii++) {
                                    var number = columns[iii].length;
                                    if (number < lowestnumber || lowestnumber == -1) {
                                        lowestnumber = number;
                                        lowestcolumn = iii;
                                    }
                                }
                                var _i = columns[lowestcolumn].length;
                                columns[lowestcolumn][_i] = {};
                                columns[lowestcolumn][_i].uid = settings.columns[q][ii].uid;
                                columns[lowestcolumn][_i].visible = settings.columns[q][ii].visible;
                                columns[lowestcolumn][_i].name = settings.columns[q][ii].name;
                            }
                        }
                        index++;
                    }

                }
            }

            var jsonstring = '{"layout":"' + settings.layout + '","columns":{';
            for (var y = 0, v = sakai.widgets.layouts[settings.layout].widths.length; y < v; y++) {
                jsonstring += '"column' + (y + 1) + '":[';
                for (var r = 0, h = columns[y].length; r < h; r++) {
                    jsonstring += '{"uid":"' + columns[y][r].uid + '","visible":"' + columns[y][r].visible + '","name":"' + columns[y][r].name + '"}';
                    if (r !== columns[y].length - 1) {
                        jsonstring += ',';
                    }
                }
                jsonstring += ']';
                if (i !== sakai.widgets.layouts[settings.layout].widths.length - 1) {
                    jsonstring += ',';
                }
            }

            jsonstring += '}}';

            settings = $.parseJSON(jsonstring);

            sakai.api.Widgets.saveWidgetData(tuid, settings);
        }

        var final2 = {};
        final2.columns = [];
        final2.size = sakai.widgets.layouts[settings.layout].widths.length;
        var currentindex = -1;
        var isValid = true;

        try {
            for (var c in settings.columns) {
                if (settings.columns.hasOwnProperty(c)) {
                    currentindex++;
                    index = final2.columns.length;
                    final2.columns[index] = {};
                    final2.columns[index].portlets = [];
                    final2.columns[index].width = sakai.widgets.layouts[settings.layout].widths[currentindex];
                    var columndef = settings.columns["column" + (currentindex+1)];
                    for (var pi in columndef) {
                        if (columndef.hasOwnProperty(pi)) {
                            var dashboardDef = columndef[pi];
                            if (dashboardDef.name && sakai.widgets.widgets[dashboardDef.name]) {
                                var widget = sakai.widgets.widgets[dashboardDef.name];
                                var iindex = final2.columns[index].portlets.length;
                                final2.columns[index].portlets[iindex] = [];
                                final2.columns[index].portlets[iindex].id = widget.id;
                                final2.columns[index].portlets[iindex].iframe = widget.iframe;
                                final2.columns[index].portlets[iindex].url = widget.url;
                                final2.columns[index].portlets[iindex].title = widget.name;
                                final2.columns[index].portlets[iindex].display = dashboardDef.visible;
                                final2.columns[index].portlets[iindex].uid = dashboardDef.uid;
                                final2.columns[index].portlets[iindex].placement = savePath;
                                final2.columns[index].portlets[iindex].height = widget.height;
                            }
                        }
                    }
                }
            }

        }
        catch(err) {
            debug.error(err);
            isValid = false;
        }


        if (isValid) {
            $('#widgetscontainer', $rootel).html($.TemplateRenderer("widgetscontainer_template", final2));


            // only set up the settings bindings if the dashboard's embedding page allows editing
            if (isEditable) {
              $(".dashboard_options", $rootel).show();
              // .hover is shorthand for .bind('mouseenter mouseleave')
              // unbinding 'hover' doesn't work, 'mouseenter mouseleave' must be used instead.
              $(".widget1", $rootel).unbind('mouseenter mouseleave').hover(
              function(over) {
                  var id = this.id + "_settings";
                  $("#" + id).show();
              },
              function(out) {
                  if ($("#widget_settings_menu", $rootel).css("display") == "none" || this.id != currentSettingsOpen) {
                      var id = this.id + "_settings";
                      $("#" + id).hide();
                  }
              }
              );

              $(".settings", $rootel).unbind('click').click(function(ev) {

                  if ($("#widget_settings_menu", $rootel).is(":visible")) {
                      $("#widget_settings_menu", $rootel).hide();
                  } else {
                      var splitted = this.id.split("_");
                      if (splitted[0] + "_" + splitted[1] == currentSettingsOpen) {
                          $("#widget_" + currentSettingsOpen + "_settings", $rootel).hide();
                      }
                      currentSettingsOpen = splitted[0] + "_" + splitted[1];
                      var widgetId = splitted[0];

                      if (sakai.widgets.widgets[widgetId] && sakai.widgets.widgets[widgetId].hasSettings) {
                          $("#settings_settings", $rootel).show();
                      } else {
                          $("#settings_settings", $rootel).hide();
                      }
                      if (sakai.widgets.widgets[widgetId] &&
                          (sakai.widgets.widgets[widgetId].deletable === true || sakai.widgets.widgets[widgetId].deletable === undefined)) {
                          $("#settings_remove", $rootel).show();
                      } else {
                          $("#settings_remove", $rootel).hide();
                      }

                      var el = $("#" + currentSettingsOpen.split("_")[1] + "_container", $rootel);
                      if (el.is(":visible")) {
                          $("#settings_hide_link", $rootel).text("Hide");
                      } else {
                          $("#settings_hide_link", $rootel).text("Show");
                      }

                      var x = $(this).position().left;
                      var y = $(this).position().top;
                      $("#widget_settings_menu", $rootel).css("left", x - $("#widget_settings_menu", $rootel).width() + 28 + "px");
                      if ($.browser.msie) {
                          $("#widget_settings_menu", $rootel).css("top", document.documentElement.scrollTop + y + 24 + "px");
                      } else {
                          $("#widget_settings_menu", $rootel).css("top", y + 24 + "px");
                      }
                      $("#widget_settings_menu", $rootel).show();
                  }
              });


              // .hover is shorthand for .bind('mouseenter mouseleave')
              // unbinding 'hover' doesn't work, 'mouseenter mouseleave' must be used instead.
              $(".more_option", $rootel).unbind('mouseenter mouseleave').hover(
              function(over) {
                  $(this).addClass("selected_option");
              },
              function(out) {
                  $(this).removeClass("selected_option");
              }
              );

              $("#settings_remove", $rootel).unbind('click').click(function(ev) {
                  var id = currentSettingsOpen;
                  var el = document.getElementById(id);
                  var parent = el.parentNode;
                  parent.removeChild(el);
                  saveState();
                  $("#widget_settings_menu", $rootel).hide();
                  $("#" + currentSettingsOpen + "_settings", $rootel).hide();
                  currentSettingsOpen = false;
                  return false;
              });

              $("#settings_hide", $rootel).unbind('click').click(function(ev) {

                  var el = $("#" + currentSettingsOpen.split("_")[1] + "_container", $rootel);
                  if (el.css('display') == "none") {
                      el.parent().find(".fl-widget-titlebar").removeClass("hiddenwidget");
                      el.show();
                  } else {
                      el.parent().find(".fl-widget-titlebar").addClass("hiddenwidget");
                      el.hide();
                  }
                  saveState();

                  $("#widget_settings_menu", $rootel).hide();
                  $("#" + currentSettingsOpen + "_settings", $rootel).hide();
                  currentSettingsOpen = false;
                  return false;
              });

              $("#settings_settings", $rootel).unbind('click').click(function(ev) {
                  var generic = "widget_" + currentSettingsOpen + "_" + savePath;
                  var id = currentSettingsOpen.split("_")[1];
                  var old = document.getElementById(id);
                  var newel = document.createElement("div");
                  newel.id = generic;
                  newel.className = "widget_inline";
                  old.parentNode.replaceChild(newel, old);
                  $("#widget_settings_menu", $rootel).hide();
                  currentSettingsOpen = false;
                  sakai.api.Widgets.widgetLoader.insertWidgets(newel.parentNode.id, true);
                  return false;
              });

              /**
             * Bind the document on click event
             */
              $(document).click(function(e) {
                  var $clicked = $(e.target);

                  // Check if one of the parents is the chatstatuscontainer
                  if (!$clicked.is(".settings", $rootel)) {
                      $("#widget_settings_menu", $rootel).hide();
                      $("#" + currentSettingsOpen + "_settings", $rootel).hide();
                      currentSettingsOpen = false;
                  }

              });

              var grabHandleFinder,
              createAvatar,
              options;

              grabHandleFinder = function(item) {
                  // the handle is the toolbar. The toolbar id is the same as the portlet id, with the
                  // "portlet_" prefix replaced by "toolbar_".
                  return jQuery("[id=draghandle_" + item.id + "]");
              };

              options = {
                  styles: {
                      mouseDrag: "orderable-mouse-drag",
                      dropMarker: "orderable-drop-marker-box",
                      avatar: "orderable-avatar-clone"
                  },
                  selectors: {
                      columns: ".groupWrapper",
                      modules: ".widget1",
                      grabHandle: grabHandleFinder
                  },
                  listeners: {
                      onBeginMove: beforeWidgetDrag,
                      afterMove: saveState
                  }
              };

              fluid.reorderLayout(rootel + " #widgetscontainer", options);
            } else {
              // remove the move cursor from the title bar
              $(".fl-widget-titlebar", $rootel).css("cursor", "default");
            }
            sakai.api.Widgets.widgetLoader.insertWidgets(tuid);

        } else {
            showInit();
        }

        // Enable add goodies buttons
        enableAddGoodies();
    };

    var beforeWidgetDrag = function() {
        $("#widget_settings_menu", $rootel).hide();
    };

    var saveState = function() {

        var serString = '{"layout":"' + settings.layout + '","columns":{';

        var columns = $(".groupWrapper", $rootel);
        for (var i = 0, j = columns.length; i < j; i++) {
            if (i !== 0) {
                serString += ",";
            }
            serString += '"column' + (i + 1) + '":[';
            var column = columns[i];
            var iii = -1;
            for (var ii = 0, jj = column.childNodes.length; ii < jj; ii++) {

                try {
                    var node = column.childNodes[ii];

                    if (node && node.style && !($(node).hasClass("widget_spacer"))) {

                        widgetdisplay = "block";
                        var nowAt = 0;
                        var id = node.style.display;
                        var uid = Math.round(Math.random() * 100000000000);
                        for (var y = 0, z = node.childNodes.length; y < z; y++) {
                            if (node.childNodes[y].style) {
                                if (nowAt == 1) {
                                    if (node.childNodes[y].style.display.toLowerCase() === "none") {
                                        widgetdisplay = "none";
                                    }
                                    uid = node.childNodes[y].id.split("_")[0];
                                }
                                nowAt++;
                            }
                        }

                        iii++;
                        if (iii !== 0) {
                            serString += ",";
                        }
                        serString += '{"uid":"' + uid + '","visible":"' + widgetdisplay + '","name":"' + node.id.split("_")[0] + '"}';

                    }
                } catch(err) {
                    debug.error("mysakai.js/saveState(): There was an error saving state: " + err);
                }

            }

            serString += "]";

        }

        serString += '}}';

        settings = $.parseJSON(serString);

        var isEmpty = true;
        for (i in settings.columns) {
            if (settings.columns.hasOwnProperty(i)) {
                if (settings.columns[i].length > 0) {
                    isEmpty = false;
                }
            }
        }

        if ($.toJSON(tempSettings) !== $.toJSON(settings)) {
            sakai.api.Widgets.saveWidgetData(tuid, settings, checkSuccess);
        }

        tempSettings = settings;
    };

    var checkSuccess = function(success) {
        // Enable the add goodies buttons
        enableAddGoodies();
        if (!success) {
            debug.error("Connection with the server was lost");
        }
    };

    var addWidget = function(id) {
        var selectedlayout = settings.layout;

        var columns = [];
        for (var i = 0, j = sakai.widgets.layouts[selectedlayout].widths.length; i < j; i++) {
            columns[i] = [];
        }

        var initlength = sakai.widgets.layouts[settings.layout].widths.length;
        var newlength = sakai.widgets.layouts[selectedlayout].widths.length;

        var index = 0;
        for (var l in settings.columns) {
            if (index < newlength) {
                for (i = 0, j = settings.columns[l].length; i < j; i++) {
                    columns[index][i] = settings.columns[l][i];
                }
                index++;
            }
        }

        index = 0;
        var lowestnumber, lowestcolumn, number, _i;
        if (settings.layout !== selectedlayout && newlength < initlength) {
            for (l in settings.columns) {
<<<<<<< HEAD
                if (index >= newlength) {
                    for (i = 0, j = settings.columns[l].length; i < j; i++) {
                        lowestnumber = -1;
                        lowestcolumn = -1;
                        for (var iii = 0, jjj = columns.length; iii < jjj; iii++) {
                            number = columns[iii].length;
                            if (number < lowestnumber || lowestnumber == -1) {
                                lowestnumber = number;
                                lowestcolumn = iii;
=======
                if (settings.columns.hasOwnProperty(l)) {
                    if (index >= newlength) {
                        for (i = 0, j = settings.columns[l].length; i < j; i++) {
                            lowestnumber = -1;
                            lowestcolumn = -1;
                            for (var iii = 0, jjj = columns.length; iii < jjj; iii++) {
                                number = columns[iii].length;
                                if (number < lowestnumber || lowestnumber == -1) {
                                    lowestnumber = number;
                                    lowestcolumn = iii;
                                }
>>>>>>> bbfea088
                            }
                            _i = columns[lowestcolumn].length;
                            columns[lowestcolumn][_i] = settings.columns[l][i];
                        }
<<<<<<< HEAD
                        _i = columns[lowestcolumn].length;
                        columns[lowestcolumn][_i] = settings.columns[l][i];
=======
>>>>>>> bbfea088
                    }
                    index++;
                }
            }
        }

        var currentWidget = id;

        lowestnumber = -1;
        lowestcolumn = -1;
        for (var iiii = 0, jjjj = columns.length; iiii < jjjj; iiii++) {
            number = columns[iiii].length;
            if (number < lowestnumber || lowestnumber == -1) {
                lowestnumber = number;
                lowestcolumn = iiii;
            }
        }
        _i = columns[lowestcolumn].length;
<<<<<<< HEAD
        columns[lowestcolumn][_i] = new Object();
=======
        columns[lowestcolumn][_i] = {};
>>>>>>> bbfea088
        columns[lowestcolumn][_i].name = currentWidget;
        columns[lowestcolumn][_i].visible = "block";
        columns[lowestcolumn][_i].uid = "id" + Math.round(Math.random() * 10000000000);

        var jsonstring = '{"layout":"' + selectedlayout + '","columns":{';
<<<<<<< HEAD
        for (var z = 0, x = Widgets.layouts[selectedlayout].widths.length; z < x; z++) {
=======
        for (var z = 0, x = sakai.widgets.layouts[selectedlayout].widths.length; z < x; z++) {
>>>>>>> bbfea088
            jsonstring += '"column' + (z + 1) + '":[';
            for (var ii = 0, jj = columns[z].length; ii < jj; ii++) {
                jsonstring += '{"uid":"' + columns[z][ii].uid + '","visible":"' + columns[z][ii].visible + '","name":"' + columns[z][ii].name + '"}';
                if (ii !== columns[z].length - 1) {
                    jsonstring += ',';
                }
            }
            jsonstring += ']';
<<<<<<< HEAD
            if (z !== Widgets.layouts[selectedlayout].widths.length - 1) {
=======
            if (z !== sakai.widgets.layouts[selectedlayout].widths.length - 1) {
>>>>>>> bbfea088
                jsonstring += ',';
            }
        }
        jsonstring += '}}';

        settings = $.parseJSON(jsonstring);

        sakai.api.Widgets.saveWidgetData(tuid, settings, finishAddWidgets);


    };

    var finishAddWidgets = function(success) {
        if (success) {
            // need to reinitialize it here otherwise things can go wrong when switching
            // between states
            $rootel = $($rootel.selector);
            $("#widgetscontainer", $rootel).html("");
            showDashboard();
        }
        else {
            sakai.api.Util.notification.show(sakai.api.i18n.General.getValueForKey("CONNECTION_LOST"),"",sakai.api.Util.notification.type.ERROR);
        }
    };

    ////////////////////
    // Change Layout //
    ///////////////////

    var bindLayoutPickerEventHandlers = function() {
        $(".layout-picker", $rootelClass).bind("click",
        function(ev) {
            var selected = this.id.split("-")[this.id.split("-").length - 1];
            var newjson = {};
            newjson.layouts = sakai.widgets.layouts;
            newjson.selected = selected;
            currentlySelectedLayout = selected;
            $("#layouts_list", $rootelClass).html($.TemplateRenderer("layouts_template", newjson));
            // once template is render, it loses the event handling
            // so need to call again
            bindLayoutPickerEventHandlers();
        });
    };

    var beforeFinishAddWidgets = function() {
        showDashboard();
        $(changeLayoutDialog + rootelClass).jqmHide();
    };

    $("#select-layout-finished", $rootel).bind("click",
    function(ev) {
        if (currentlySelectedLayout === settings.layout) {
            $(changeLayoutDialog + rootelClass).jqmHide();
        } else {

            var selectedlayout = currentlySelectedLayout;
            var columns = [];
            for (var i = 0, j = sakai.widgets.layouts[selectedlayout].widths.length; i < j; i++) {
                columns[i] = [];
            }

            var initlength = sakai.widgets.layouts[settings.layout].widths.length;
            var newlength = sakai.widgets.layouts[selectedlayout].widths.length;

            var index = 0;
            for (var l in settings.columns) {
                if (settings.columns.hasOwnProperty(l) && index < newlength) {
                    for (i = 0, j = settings.columns[l].length; i < j; i++) {
                        columns[index][i] = {};
                        columns[index][i].name = settings.columns[l][i].name;
                        columns[index][i].visible = settings.columns[l][i].visible;
                        columns[index][i].uid = settings.columns[l][i].uid;
                    }
                    index++;
                }
            }

            index = 0;
            if (newlength < initlength) {
                for (var z in settings.columns) {
                    if (settings.columns.hasOwnProperty(z)) {
                        if (index >= newlength) {
                            for (i = 0, j = settings.columns[z].length; i < j; i++) {
                                var lowestnumber = -1;
                                var lowestcolumn = -1;
                                for (var iii = 0, jjj = columns.length; iii < jjj; iii++) {
                                    var number = columns[iii].length;
                                    if (number < lowestnumber || lowestnumber == -1) {
                                        lowestnumber = number;
                                        lowestcolumn = iii;
                                    }
                                }
                                var _i = columns[lowestcolumn].length;
                                columns[lowestcolumn][_i] = {};
                                columns[lowestcolumn][_i].name = settings.columns[z][i].name;
                                columns[lowestcolumn][_i].visible = settings.columns[z][i].visible;
                                columns[lowestcolumn][_i].uid = settings.columns[z][i].uid;
                            }
                        }
                        index++;
                    }
                }
            }

            settings = {};
            settings["layout"] = selectedlayout;
            settings["columns"] = {};
            for (i = 0, j = sakai.widgets.layouts[selectedlayout].widths.length; i < j; i++) {
                settings["columns"]["column" + (i + 1)] = [];
                for (var ii = 0, jj = columns[i].length; ii < jj; ii++) {
                    settings["columns"]["column" + (i + 1)][settings["columns"]["column" + (i + 1)].length] = {"uid":columns[i][ii].uid,"visible":columns[i][ii].visible,"name":columns[i][ii].name};
                }
            }

            sakai.api.Widgets.saveWidgetData(tuid, settings, beforeFinishAddWidgets);

        }
    });

    var renderLayouts = function(hash) {
        var newjson = {};
        newjson.layouts = sakai.widgets.layouts;
        newjson.selected = settings.layout;
        currentlySelectedLayout = settings.layout;
        $("#layouts_list", $rootelClass).html($.TemplateRenderer("layouts_template", newjson));
        bindLayoutPickerEventHandlers();
        hash.w.show();
    };

    $(changeLayoutDialog, $rootel).jqm({
        modal: true,
        overlay: 20,
        toTop: true,
        onShow: renderLayouts
    });

    sakai.dashboard.changeLayout = function(title) {
        $("#paget_title_only", $rootel).html(" "+title);
        $(changeLayoutDialog, $rootel).jqmShow();
    };

    ///////////////////////
    // Add Sakai Goodies //
    ///////////////////////
    var bindGoodiesEventHandlers = function() {
        $rootelClass = $($rootelClass.selector);
        /*
       * When you click the Add button, next to a widget in the Add Goodies screen,
       * this function will figure out what widget we chose and will hide the Add row
       * and show the Remove row for that widget
       */
        $(goodiesAddButton, $rootelClass).unbind("click");
        $(goodiesAddButton, $rootelClass).bind("click", function(ev) {
            // Disable the add goodies buttons
            disableAddGoodies();
            // The expected is btn_add_WIDGETNAME
            var id = this.id.replace(btnAdd, "");
            $(addRow + id, $rootelClass).hide();
            $(removeRow + id, $rootelClass).show();
            addWidget(id);
        });

        /*
       * When you click the Remove button, next to a widget in the Add Goodies screen,
       * this function will figure out what widget we chose and will hide the Remove row
       * and show the Add row for that widget
       */
        $(goodiesRemoveButton, $rootelClass).unbind("click");
        $(goodiesRemoveButton, $rootelClass).bind("click", function(ev) {
            // Disable the add goodies buttons
            disableAddGoodies();
            // The expected id is btn_remove_WIDGETNAME
            var id = this.id.replace(btnRemove, "");
            $(removeRow + id, $rootelClass).hide();
            $(addRow + id, $rootelClass).show();
            // We find the widget container itself, and then find its parent,
            // which is the column the widget is in, and then remove the widget
            // from the column
            var el = $("[id^=" + id + "]", $rootel).get(0);
            var parent = el.parentNode;
            parent.removeChild(el);
            saveState();
        });

        $(".close_goodies_dialog", $rootelClass).unbind("click");
        $(".close_goodies_dialog", $rootelClass).bind("click", function(e) {
            sakai.dashboard.widgetDialogShown[tuid] = false;
            $(addGoodiesDialog + rootelClass).jqmHide();
        });

    };

    var renderGoodies = function(hash) {

        var addingPossible = {};
        addingPossible.items = [];

        $(addGoodiesListContainer, $rootelClass).html("");

        for (var l in sakai.widgets.widgets) {
            if (sakai.widgets.widgets.hasOwnProperty(l)) {
                var alreadyIn = false;
                // Run through the list of widgets that are already on my dashboard and decide
                // whether the current widget is already on the dashboard (so show the Remove row),
                // or whether the current widget is not on the dashboard (and thus show the Add row)
                for (var c in settings.columns) {
                    if (settings.columns.hasOwnProperty(c)) {
                        for (var ii = 0; ii < settings.columns[c].length; ii++) {
                            if (settings.columns[c][ii].name === l) {
                                alreadyIn = true;
                            }
                        }
                    }
                }
                if (sakai.widgets.widgets[l][widgetPropertyName]) {
                    var index = addingPossible.items.length;
                    addingPossible.items[index] = sakai.widgets.widgets[l];
                    addingPossible.items[index].alreadyIn = alreadyIn;
                }
            }
        }

        // Render the list of widgets. The template will render a remove and add row for each widget, but will
        // only show one based on whether that widget is already on my dashboard

        $(addGoodiesListContainer, $rootelClass).html($.TemplateRenderer(addGoodiesListTemplate, addingPossible));
        bindGoodiesEventHandlers();

        // Show the modal dialog
        hash.w.show();

    };

     /*
    * We bring up the modal dialog that contains the list of widgets I can add
    * to my dashboard. Before it shows on the screen, we'll render the list of
    * widgets through a TrimPath template
    */
     $(addGoodiesDialog, $rootel).jqm({
         modal: true,
         overlay: 20,
         toTop: true,
         onShow: renderGoodies
     });
     sakai.dashboard.widgetDialogShown = sakai.dashboard.widgetDialogShown || {};
     $(window).unbind("sakai-dashboard-showAddWidgetDialog");
     $(window).bind("sakai-dashboard-showAddWidgetDialog", function(e, iTuid) {
         if (iTuid === tuid && (sakai.dashboard.widgetDialogShown[tuid] === false || sakai.dashboard.widgetDialogShown[tuid] === undefined)) {
             sakai.dashboard.widgetDialogShown[tuid] = true;
             $(addGoodiesDialog, $rootel).jqmShow();
          }
     });

    /**
   * Initialize the Dashboard Widget
   *
   * @param {String} path the path of the embedding page, where this widget should be saved to.
   *                 NOTE: path should not be the same base path as the dashboard widget itself, or
   *                 the dashboard settings will overwrite the widget settings upon save
   * @param {Boolean} editmode true if the dashboard should be editable, false if it should be static
   * @param {String} propertyname property name in the widget config to allow it to be added to this dashboard
   * @param {Boolean} fixedContainer is the dashboard should be a fixed container, ie. 920px wide
   */
    sakai.dashboard.init = function(path, editmode, propertyname, fixedContainer) {
        savePath = path;
        isEditable = editmode;
        widgetPropertyName = propertyname;
        // add the tuid to the dialogs so they can be bound to by each instance of this widget
        $(addGoodiesDialog, $rootel).addClass(tuid);
        $(changeLayoutDialog, $rootel).addClass(tuid);
        // reinitialize the selector after adding the class to the elements
        $rootelClass = $($rootelClass.selector);

        if (fixedContainer) {
            $(".widget-content .dashboard_options", $rootel).addClass("fixed-container");
            $(".widget-content #widgetscontainer", $rootel).addClass("fixed-container");
        }

        // prevent the container from flashing at 100% width if it needs to be a fixed-container
        // by showing it here instead of by default
        $(".widget-content #widgetscontainer", $rootel).show();

        sakai.api.Widgets.loadWidgetData(tuid, decideExists);
    };

    /**
     * Send out an event to indicate that the dashboard widget has been
     * loaded successfully
     */

    $(window).trigger("sakai.dashboard.ready", tuid);
    sakai.dashboard.isReady = true;
};

sakai.api.Widgets.widgetLoader.informOnLoad("dashboard");<|MERGE_RESOLUTION|>--- conflicted
+++ resolved
@@ -614,17 +614,6 @@
         var lowestnumber, lowestcolumn, number, _i;
         if (settings.layout !== selectedlayout && newlength < initlength) {
             for (l in settings.columns) {
-<<<<<<< HEAD
-                if (index >= newlength) {
-                    for (i = 0, j = settings.columns[l].length; i < j; i++) {
-                        lowestnumber = -1;
-                        lowestcolumn = -1;
-                        for (var iii = 0, jjj = columns.length; iii < jjj; iii++) {
-                            number = columns[iii].length;
-                            if (number < lowestnumber || lowestnumber == -1) {
-                                lowestnumber = number;
-                                lowestcolumn = iii;
-=======
                 if (settings.columns.hasOwnProperty(l)) {
                     if (index >= newlength) {
                         for (i = 0, j = settings.columns[l].length; i < j; i++) {
@@ -636,16 +625,10 @@
                                     lowestnumber = number;
                                     lowestcolumn = iii;
                                 }
->>>>>>> bbfea088
                             }
                             _i = columns[lowestcolumn].length;
                             columns[lowestcolumn][_i] = settings.columns[l][i];
                         }
-<<<<<<< HEAD
-                        _i = columns[lowestcolumn].length;
-                        columns[lowestcolumn][_i] = settings.columns[l][i];
-=======
->>>>>>> bbfea088
                     }
                     index++;
                 }
@@ -664,21 +647,13 @@
             }
         }
         _i = columns[lowestcolumn].length;
-<<<<<<< HEAD
-        columns[lowestcolumn][_i] = new Object();
-=======
         columns[lowestcolumn][_i] = {};
->>>>>>> bbfea088
         columns[lowestcolumn][_i].name = currentWidget;
         columns[lowestcolumn][_i].visible = "block";
         columns[lowestcolumn][_i].uid = "id" + Math.round(Math.random() * 10000000000);
 
         var jsonstring = '{"layout":"' + selectedlayout + '","columns":{';
-<<<<<<< HEAD
-        for (var z = 0, x = Widgets.layouts[selectedlayout].widths.length; z < x; z++) {
-=======
         for (var z = 0, x = sakai.widgets.layouts[selectedlayout].widths.length; z < x; z++) {
->>>>>>> bbfea088
             jsonstring += '"column' + (z + 1) + '":[';
             for (var ii = 0, jj = columns[z].length; ii < jj; ii++) {
                 jsonstring += '{"uid":"' + columns[z][ii].uid + '","visible":"' + columns[z][ii].visible + '","name":"' + columns[z][ii].name + '"}';
@@ -687,11 +662,7 @@
                 }
             }
             jsonstring += ']';
-<<<<<<< HEAD
-            if (z !== Widgets.layouts[selectedlayout].widths.length - 1) {
-=======
             if (z !== sakai.widgets.layouts[selectedlayout].widths.length - 1) {
->>>>>>> bbfea088
                 jsonstring += ',';
             }
         }
