/*
 * Licensed to the Sakai Foundation (SF) under one
 * or more contributor license agreements. See the NOTICE file
 * distributed with this work for additional information
 * regarding copyright ownership. The SF licenses this file
 * to you under the Apache License, Version 2.0 (the
 * "License"); you may not use this file except in compliance
 * with the License. You may obtain a copy of the License at
 *
 *     http://www.apache.org/licenses/LICENSE-2.0
 *
 * Unless required by applicable law or agreed to in writing,
 * software distributed under the License is distributed on an
 * "AS IS" BASIS, WITHOUT WARRANTIES OR CONDITIONS OF ANY
 * KIND, either express or implied. See the License for the
 * specific language governing permissions and limitations under the License.
 */
/*
 * Dependencies
 *
 * /dev/lib/jquery/plugins/jquery.json.js (toJSON)
 * /dev/lib/jquery/plugins/jqmodal.sakai-edited.js
 * /dev/lib/misc/trimpath.template.js (TrimpathTemplates)
 */

require(["jquery", "sakai/sakai.api.core", "/dev/lib/fluid/3akai_Infusion.js"], function($, sakai) {

    /**
     * @name sakai_global.dashboard
     *
     * @param {String} tuid Unique id of the widget
     * @param {Boolean} showSettings Show the settings of the widget or not
     */
    sakai_global.dashboard = function(tuid, showSettings) {

        // Add Goodies related fields
        var addGoodiesDialog = "#add_goodies_dialog";
        var addGoodiesTrigger = '#add-goodies';
        var addGoodiesListContainer = "#add_goodies_body";
        var addGoodiesListTemplate = "add_goodies_body_template";
        var btnAdd = "btn_add_";
        var btnRemove = "btn_remove_";
        var changeLayoutDialog = "#change_layout_dialog";
        var goodiesAddButton = ".goodies_add_button";
        var goodiesRemoveButton = ".goodies_remove_button";
        var addRow = "#row_add_";
        var removeRow = "#row_remove_";

        ////////////////////
        // Help variables //
        ////////////////////
        var currentlySelectedLayout = false;
        var currentSettingsOpen = false;
        var doShowDashboard = false;
        var isEditable = false;
        var savePath = false;
        var settings = false;
        var widgetPropertyName = false;
        var tempSettings;
        var widgetDialogShown = {};

        var rootel = "#" + tuid;
        var $rootel = $(rootel);
        var rootelClass = "." + tuid;
        var $rootelClass = $(rootelClass);

        var minimizeWidget = function(id) {
           var el = $("#" + id + "_container");
           if (el.css("display") == "none") {
               el.show();
           } else {
               el.hide();
           }
           saveState();
        };

        $(window).bind("minimizeWidget.dashboard.sakai", function(e, id) {
            minimizeWidget(id);
        });

        var decideExists = function(exists, response) {
            if (exists === false) {
<<<<<<< HEAD
                if (response.status === 401) { // user is not logged in
                    $(window).trigger("sakai_global.dashboard.notLoggedIn"); // let the embedding page decide how to handle not logged in
=======
                if (response.status === 401) { // uesr is not logged in
                    $(window).trigger("notLoggedIn.dashboard.sakai"); // let the embedding page decide how to handle not logged in
>>>>>>> 9a7a2052
                }
                doInit();
            } else {
                try {
                    settings = response;
                    var cleanContinue = true;

                    for (var c in settings.columns) {
                        if (settings.columns.hasOwnProperty(c) && c.indexOf("column") > -1) {
                            for (var pi in settings.columns[c]) {
                                if (settings.columns[c].hasOwnProperty(pi)) {
                                    if (pi !== "contains") {
                                        if (!settings.columns[c][pi].uid) {
                                            cleanContinue = false;
                                        }
                                    }
                                }
                            }
                        }
                    }
                    if (cleanContinue) {
                        doShowDashboard = true;
                    }
                    doInit();
                } catch(err) {
                    debug.error(err);
                    doInit();
                }
            }
        };

        var finishEditSettings = function(tuid, widgetname) {
            var generic = "widget_" + widgetname + "_" + tuid + "_" + savePath;
            var id = tuid;
            var old = document.getElementById(id);
            var newel = document.createElement("div");
            newel.id = generic;
            newel.className = "widget_inline";
            old.parentNode.replaceChild(newel, old);
            sakai.api.Widgets.widgetLoader.insertWidgets(newel.parentNode.id, false);
        };

        var registerWidgetFunctions = function(){
            sakai.api.Widgets.Container.registerFinishFunction(function(tuid, widgetname) {
                finishEditSettings(tuid, widgetname);
            });
            sakai.api.Widgets.Container.registerCancelFunction(function(tuid, widgetname) {
                finishEditSettings(tuid, widgetname);
            });
        };

        $(window).bind("exitedit.sitespages.sakai", function(ev){
            registerWidgetFunctions();
        });

        registerWidgetFunctions();

        var showInit = function() {

            var columns = [];
            var layout = "dev";

            columns[0] = [];
            columns[1] = [];
            // grab the defaults from config if they exist
            if (sakai.config.widgets.defaults[widgetPropertyName]) {
                if (sakai.config.widgets.defaults[widgetPropertyName].layout) {
                    layout = sakai.config.widgets.defaults[widgetPropertyName].layout;
                }
                if (sakai.config.widgets.defaults[widgetPropertyName].columns && sakai.config.widgets.defaults[widgetPropertyName].columns.length) {
                    columns = sakai.config.widgets.defaults[widgetPropertyName].columns;
                }
            }

            var jsonobj = {};
            jsonobj.columns = {};

            for (var i = 0, j = columns.length; i < j; i++) {
                jsonobj.columns["column" + (i + 1)] = [];
                for (var ii = 0, jj = columns[i].length; ii < jj; ii++) {
                    var index = jsonobj.columns["column" + (i + 1)].length;
                    jsonobj.columns["column" + (i + 1)][index] = {};
                    jsonobj.columns["column" + (i + 1)][index].uid = "id" + Math.round(Math.random() * 10000000000000);
                    jsonobj.columns["column" + (i + 1)][index].visible = "block";
                    jsonobj.columns["column" + (i + 1)][index].name = columns[i][ii];
                }
            }

            jsonobj.layout = layout;

            settings = jsonobj;

            sakai.api.Widgets.saveWidgetData(tuid, settings, showDashboard);

        };

        var doInit = function() {
            var person = sakai.data.me;

            if (!person.user.userid) {
                $(window).trigger("notUsersDashboard.dashboard.sakai");
            } else if (person.user.anon) {
                $(window).trigger("notLoggedIn.dashboard.sakai");
            }

            $(".body-container", $rootel).show();
            
            if (doShowDashboard) {
                showDashboard();
            }
            else {
                showInit();
            }

        };

    /**
     * Enable add goodies buttons after the request has finished
     */
        var enableAddGoodies = function(){
            $(".add-button", $rootelClass).attr("disabled", false);
        };

    /**
     * Disable the add goodies buttons to avoid double requests
     */
        var disableAddGoodies = function(){
            $(".add-button", $rootelClass).attr("disabled", true);
        };

        var showDashboard = function() {
            tempSettings = settings;
            var index = 0;

            if (!sakai.config.widgets.layouts[settings.layout]) {

                var columns = [];
                for (var i = 0, j = sakai.config.widgets.layouts[settings.layout].widths.length; i < j; i++) {
                    columns[i] = [];
                }

                var initlength = 0;
                for (var l in settings.columns) {
                    if (settings.columns.hasOwnProperty(l) && l.indexOf("column") > -1) {
                        initlength++;
                    }
                }
                var newlength = sakai.config.widgets.layouts[settings.layout].widths.length;


                for (var z in settings.columns) {
                    if (settings.columns.hasOwnProperty(z) && z.indexOf("column") > -1) {
                        if (index < newlength) {
                            for (i = 0, j = settings.columns[z].length; i < j; i++) {
                                columns[index][i] = {};
                                columns[index][i].uid = settings.columns[z][i].uid;
                                columns[index][i].visible = settings.columns[z][i].visible;
                                columns[index][i].name = settings.columns[z][i].name;
                            }
                            index++;
                        }
                    }
                }

                index = 0;
                if (newlength < initlength) {
                    for (var q in settings.columns) {
                        if (settings.columns.hasOwnProperty(q) && q.indexOf("column") > -1) {
                            if (index >= newlength) {
                                for (var ii = 0, jj = settings.columns[q].length; ii < jj; ii++) {
                                    var lowestnumber = -1;
                                    var lowestcolumn = -1;
                                    for (var iii = 0, jjj = columns.length; iii < jjj; iii++) {
                                        var number = columns[iii].length;
                                        if (number < lowestnumber || lowestnumber == -1) {
                                            lowestnumber = number;
                                            lowestcolumn = iii;
                                        }
                                    }
                                    var _i = columns[lowestcolumn].length;
                                    columns[lowestcolumn][_i] = {};
                                    columns[lowestcolumn][_i].uid = settings.columns[q][ii].uid;
                                    columns[lowestcolumn][_i].visible = settings.columns[q][ii].visible;
                                    columns[lowestcolumn][_i].name = settings.columns[q][ii].name;
                                }
                            }
                            index++;
                        }

                    }
                }

                var jsonstring = '{"layout":"' + settings.layout + '","columns":{';
                for (var y = 0, v = sakai.config.widgets.layouts[settings.layout].widths.length; y < v; y++) {
                    jsonstring += '"column' + (y + 1) + '":[';
                    for (var r = 0, h = columns[y].length; r < h; r++) {
                        jsonstring += '{"uid":"' + columns[y][r].uid + '","visible":"' + columns[y][r].visible + '","name":"' + columns[y][r].name + '"}';
                        if (r !== columns[y].length - 1) {
                            jsonstring += ',';
                        }
                    }
                    jsonstring += ']';
                    if (i !== sakai.config.widgets.layouts[settings.layout].widths.length - 1) {
                        jsonstring += ',';
                    }
                }

                jsonstring += '}}';

                settings = $.parseJSON(jsonstring);

                sakai.api.Widgets.saveWidgetData(tuid, settings);
            }

            var final2 = {};
            final2.columns = [];
            final2.size = sakai.config.widgets.layouts[settings.layout].widths.length;
            var currentindex = -1;
            var isValid = true;

            try {
                for (var c in settings.columns) {
                    if (settings.columns.hasOwnProperty(c) && c.indexOf("column") > -1) {
                        currentindex++;
                        index = final2.columns.length;
                        final2.columns[index] = {};
                        final2.columns[index].portlets = [];
                        final2.columns[index].width = sakai.config.widgets.layouts[settings.layout].widths[currentindex];
                        var columndef = settings.columns["column" + (currentindex+1)];
                        for (var pi in columndef) {
                            if (columndef.hasOwnProperty(pi)) {
                                var dashboardDef = columndef[pi];
                                if (dashboardDef.name && sakai.widgets[dashboardDef.name]) {
                                    var widget = sakai.widgets[dashboardDef.name];
                                    var iindex = final2.columns[index].portlets.length;
                                    final2.columns[index].portlets[iindex] = [];
                                    final2.columns[index].portlets[iindex].id = widget.id;
                                    final2.columns[index].portlets[iindex].iframe = widget.iframe;
                                    final2.columns[index].portlets[iindex].url = widget.url;
                                    final2.columns[index].portlets[iindex].title = widget.name;
                                    final2.columns[index].portlets[iindex].display = dashboardDef.visible;
                                    final2.columns[index].portlets[iindex].uid = dashboardDef.uid;
                                    final2.columns[index].portlets[iindex].placement = savePath;
                                    final2.columns[index].portlets[iindex].height = widget.height;
                                }
                            }
                        }
                    }
                }

            }
            catch(err) {
                debug.error(err);
                isValid = false;
            }


            if (isValid) {
                $('#widgetscontainer', $rootel).html(sakai.api.Util.TemplateRenderer("widgetscontainer_template", final2));


                // only set up the settings bindings if the dashboard's embedding page allows editing
                if (isEditable) {
                  $(".dashboard_options", $rootel).show();
                  // .hover is shorthand for .bind('mouseenter mouseleave')
                  // unbinding 'hover' doesn't work, 'mouseenter mouseleave' must be used instead.
                  $(".widget1", $rootel).unbind('mouseenter mouseleave').hover(
                  function(over) {
                      var id = this.id + "_settings";
                      $("#" + id).show();
                  },
                  function(out) {
                      if ($("#widget_settings_menu", $rootel).css("display") == "none" || this.id != currentSettingsOpen) {
                          var id = this.id + "_settings";
                          $("#" + id).hide();
                      }
                  }
                  );

                  $(".settings", $rootel).unbind('click').click(function(ev) {

                      if ($("#widget_settings_menu", $rootel).is(":visible")) {
                          $("#widget_settings_menu", $rootel).hide();
                      } else {
                          var splitted = this.id.split("_");
                          if (splitted[0] + "_" + splitted[1] == currentSettingsOpen) {
                              $("#widget_" + currentSettingsOpen + "_settings", $rootel).hide();
                          }
                          currentSettingsOpen = splitted[0] + "_" + splitted[1];
                          var widgetId = splitted[0];

                          if (sakai.widgets[widgetId] && sakai.widgets[widgetId].hasSettings) {
                              $("#settings_settings", $rootel).show();
                          } else {
                              $("#settings_settings", $rootel).hide();
                          }
                          if (sakai.widgets[widgetId] &&
                              (sakai.widgets[widgetId].deletable === true || sakai.widgets[widgetId].deletable === undefined)) {
                              $("#settings_remove", $rootel).show();
                          } else {
                              $("#settings_remove", $rootel).hide();
                          }

                          var el = $("#" + currentSettingsOpen.split("_")[1] + "_container", $rootel);
                          if (el.is(":visible")) {
                              $("#settings_hide_link", $rootel).text("Hide");
                          } else {
                              $("#settings_hide_link", $rootel).text("Show");
                          }

                          var x = $(this).position().left;
                          var y = $(this).position().top;
                          $("#widget_settings_menu", $rootel).css("left", x - $("#widget_settings_menu", $rootel).width() + 28 + "px");
                          if ($.browser.msie) {
                              $("#widget_settings_menu", $rootel).css("top", document.documentElement.scrollTop + y + 24 + "px");
                          } else {
                              $("#widget_settings_menu", $rootel).css("top", y + 24 + "px");
                          }
                          $("#widget_settings_menu", $rootel).show();
                      }
                  });


                  // .hover is shorthand for .bind('mouseenter mouseleave')
                  // unbinding 'hover' doesn't work, 'mouseenter mouseleave' must be used instead.
                  $(".more_option", $rootel).unbind('mouseenter mouseleave').hover(
                  function(over) {
                      $(this).addClass("selected_option");
                  },
                  function(out) {
                      $(this).removeClass("selected_option");
                  }
                  );

                  $("#settings_remove", $rootel).unbind('click').click(function(ev) {
                      var id = currentSettingsOpen;
                      var el = document.getElementById(id);
                      var parent = el.parentNode;
                      parent.removeChild(el);
                      saveState();
                      $("#widget_settings_menu", $rootel).hide();
                      $("#" + currentSettingsOpen + "_settings", $rootel).hide();
                      currentSettingsOpen = false;
                      return false;
                  });

                  $("#settings_hide", $rootel).unbind('click').click(function(ev) {

                      var el = $("#" + currentSettingsOpen.split("_")[1] + "_container", $rootel);
                      if (el.css('display') == "none") {
                          el.parent().find(".fl-widget-titlebar").removeClass("hiddenwidget");
                          el.show();
                      } else {
                          el.parent().find(".fl-widget-titlebar").addClass("hiddenwidget");
                          el.hide();
                      }
                      saveState();

                      $("#widget_settings_menu", $rootel).hide();
                      $("#" + currentSettingsOpen + "_settings", $rootel).hide();
                      currentSettingsOpen = false;
                      return false;
                  });

                  $("#settings_settings", $rootel).unbind('click').click(function(ev) {
                      var generic = "widget_" + currentSettingsOpen + "_" + savePath;
                      var id = currentSettingsOpen.split("_")[1];
                      var old = document.getElementById(id);
                      var newel = document.createElement("div");
                      newel.id = generic;
                      newel.className = "widget_inline";
                      if (old) {
                          old.parentNode.replaceChild(newel, old);
                      }
                      $("#widget_settings_menu", $rootel).hide();
                      currentSettingsOpen = false;
                      sakai.api.Widgets.widgetLoader.insertWidgets(newel.parentNode.id, true);
                      return false;
                  });

                  /**
                 * Bind the document on click event
                 */
                  $(document).click(function(e) {
                      var $clicked = $(e.target);

                      // Check if one of the parents is the chatstatuscontainer
                      if (!$clicked.is(".settings", $rootel)) {
                          $("#widget_settings_menu", $rootel).hide();
                          $("#" + currentSettingsOpen + "_settings", $rootel).hide();
                          currentSettingsOpen = false;
                      }

                  });

                  var grabHandleFinder,
                  createAvatar,
                  options;

                  grabHandleFinder = function(item) {
                      // the handle is the toolbar. The toolbar id is the same as the portlet id, with the
                      // "portlet_" prefix replaced by "toolbar_".
                      return jQuery("[id=draghandle_" + item.id + "]");
                  };

                  options = {
                      styles: {
                          mouseDrag: "orderable-mouse-drag",
                          dropMarker: "orderable-drop-marker-box",
                          avatar: "orderable-avatar-clone"
                      },
                      selectors: {
                          columns: ".groupWrapper",
                          modules: ".widget1",
                          grabHandle: grabHandleFinder
                      },
                      listeners: {
                          onBeginMove: beforeWidgetDrag,
                          afterMove: saveState
                      }
                  };

                  fluid.reorderLayout(rootel + " #widgetscontainer", options);
                } else {
                  // remove the move cursor from the title bar
                  $(".fl-widget-titlebar", $rootel).css("cursor", "default");
                }
                sakai.api.Widgets.widgetLoader.insertWidgets(tuid);

            } else {
                showInit();
            }

            // Enable add goodies buttons
            enableAddGoodies();
        };

        var beforeWidgetDrag = function() {
            $("#widget_settings_menu", $rootel).hide();
        };

        var saveState = function() {

            var serString = '{"layout":"' + settings.layout + '","columns":{';

            var columns = $(".groupWrapper", $rootel);
            for (var i = 0, j = columns.length; i < j; i++) {
                if (i !== 0) {
                    serString += ",";
                }
                serString += '"column' + (i + 1) + '":[';
                var column = columns[i];
                var iii = -1;
                for (var ii = 0, jj = column.childNodes.length; ii < jj; ii++) {

                    try {
                        var node = column.childNodes[ii];

                        if (node && node.style && !($(node).hasClass("widget_spacer"))) {

                            widgetdisplay = "block";
                            var nowAt = 0;
                            var id = node.style.display;
                            var uid = Math.round(Math.random() * 100000000000);
                            for (var y = 0, z = node.childNodes.length; y < z; y++) {
                                if (node.childNodes[y].style && node.childNodes[y].id.indexOf("_") > -1) {
                                    if (nowAt == 1) {
                                        if (node.childNodes[y].style.display.toLowerCase() === "none") {
                                            widgetdisplay = "none";
                                        }
                                        uid = node.childNodes[y].id.split("_")[0];
                                    }
                                    nowAt++;
                                }
                            }

                            iii++;
                            if (iii !== 0) {
                                serString += ",";
                            }
                            serString += '{"uid":"' + uid + '","visible":"' + widgetdisplay + '","name":"' + node.id.split("_")[0] + '"}';

                        }
                    } catch(err) {
                        debug.error("mysakai.js/saveState(): There was an error saving state: " + err);
                    }

                }

                serString += "]";

            }

            serString += '}}';

            settings = $.parseJSON(serString);

            var isEmpty = true;
            for (i in settings.columns) {
                if (settings.columns.hasOwnProperty(i) && i.indexOf("column") > -1) {
                    if (settings.columns[i].length > 0) {
                        isEmpty = false;
                    }
                }
            }

            if ($.toJSON(tempSettings) !== $.toJSON(settings)) {
                sakai.api.Widgets.saveWidgetData(tuid, settings, checkSuccess);
            }

            tempSettings = settings;
        };

        var checkSuccess = function(success) {
            // Enable the add goodies buttons
            enableAddGoodies();
            if (!success) {
                debug.error("Connection with the server was lost");
            }
        };

        var addWidget = function(id) {
            var selectedlayout = settings.layout;

            var columns = [];
            for (var i = 0, j = sakai.config.widgets.layouts[selectedlayout].widths.length; i < j; i++) {
                columns[i] = [];
            }

            var initlength = sakai.config.widgets.layouts[settings.layout].widths.length;
            var newlength = sakai.config.widgets.layouts[selectedlayout].widths.length;

            var index = 0;
            for (var l in settings.columns) {
                if (index < newlength && l.indexOf("column") > -1) {
                    for (i = 0, j = settings.columns[l].length; i < j; i++) {
                        columns[index][i] = settings.columns[l][i];
                    }
                    index++;
                }
            }

            index = 0;
            var lowestnumber, lowestcolumn, number, _i;
            if (settings.layout !== selectedlayout && newlength < initlength) {
                for (l in settings.columns) {
                    if (settings.columns.hasOwnProperty(l) && l.indexOf("column") > -1) {
                        if (index >= newlength) {
                            for (i = 0, j = settings.columns[l].length; i < j; i++) {
                                lowestnumber = -1;
                                lowestcolumn = -1;
                                for (var iii = 0, jjj = columns.length; iii < jjj; iii++) {
                                    number = columns[iii].length;
                                    if (number < lowestnumber || lowestnumber == -1) {
                                        lowestnumber = number;
                                        lowestcolumn = iii;
                                    }
                                }
                                _i = columns[lowestcolumn].length;
                                columns[lowestcolumn][_i] = settings.columns[l][i];
                            }
                        }
                        index++;
                    }
                }
            }

            var currentWidget = id;

            lowestnumber = -1;
            lowestcolumn = -1;
            for (var iiii = 0, jjjj = columns.length; iiii < jjjj; iiii++) {
                number = columns[iiii].length;
                if (number < lowestnumber || lowestnumber == -1) {
                    lowestnumber = number;
                    lowestcolumn = iiii;
                }
            }
            _i = columns[lowestcolumn].length;
            columns[lowestcolumn][_i] = {};
            columns[lowestcolumn][_i].name = currentWidget;
            columns[lowestcolumn][_i].visible = "block";
            columns[lowestcolumn][_i].uid = "id" + Math.round(Math.random() * 10000000000);

            var jsonstring = '{"layout":"' + selectedlayout + '","columns":{';
            for (var z = 0, x = sakai.config.widgets.layouts[selectedlayout].widths.length; z < x; z++) {
                jsonstring += '"column' + (z + 1) + '":[';
                for (var ii = 0, jj = columns[z].length; ii < jj; ii++) {
                    jsonstring += '{"uid":"' + columns[z][ii].uid + '","visible":"' + columns[z][ii].visible + '","name":"' + columns[z][ii].name + '"}';
                    if (ii !== columns[z].length - 1) {
                        jsonstring += ',';
                    }
                }
                jsonstring += ']';
                if (z !== sakai.config.widgets.layouts[selectedlayout].widths.length - 1) {
                    jsonstring += ',';
                }
            }
            jsonstring += '}}';

            settings = $.parseJSON(jsonstring);

            sakai.api.Widgets.saveWidgetData(tuid, settings, finishAddWidgets);


        };

        var finishAddWidgets = function(success) {
            if (success) {
                // need to reinitialize it here otherwise things can go wrong when switching
                // between states
                $rootel = $($rootel.selector);
                $("#widgetscontainer", $rootel).html("");
                showDashboard();
            }
            else {
                sakai.api.Util.notification.show(sakai.api.i18n.General.getValueForKey("CONNECTION_LOST"),"",sakai.api.Util.notification.type.ERROR);
            }
        };

        ////////////////////
        // Change Layout //
        ///////////////////

        var bindLayoutPickerEventHandlers = function() {
            $(".layout-picker", $rootelClass).bind("click",
            function(ev) {
                var layoutid = this.id.split("-")[this.id.split("-").length - 1];
                updateLayout(layoutid);
            });
            $("table.layout_picker_item,table.layout_picker_item_unselected", $rootelClass).bind("click",
            function(ev) {
                var layoutid = this.id.split("-")[this.id.split("-").length - 1];
                var radio = $("#layout-picker-" + layoutid);
                radio.checked = true;
                updateLayout(layoutid);
            });
        };

        var updateLayout = function(selected) {
            var newjson = {};
            newjson.layouts = sakai.config.widgets.layouts;
            newjson.selected = selected;
            currentlySelectedLayout = selected;
            $("#layouts_list", $rootelClass).html(sakai.api.Util.TemplateRenderer("layouts_template", newjson));
            // once template is render, it loses the event handling
            // so need to call again
            bindLayoutPickerEventHandlers();
        };

        var beforeFinishAddWidgets = function() {
            showDashboard();
            $(changeLayoutDialog + rootelClass).jqmHide();
        };

        $("#select-layout-finished", $rootel).bind("click",
        function(ev) {
            if (currentlySelectedLayout === settings.layout) {
                $(changeLayoutDialog + rootelClass).jqmHide();
            } else {

                var selectedlayout = currentlySelectedLayout;
                var columns = [];
                for (var i = 0, j = sakai.config.widgets.layouts[selectedlayout].widths.length; i < j; i++) {
                    columns[i] = [];
                }

                var initlength = sakai.config.widgets.layouts[settings.layout].widths.length;
                var newlength = sakai.config.widgets.layouts[selectedlayout].widths.length;

                var index = 0;
                for (var l in settings.columns) {
                    if (settings.columns.hasOwnProperty(l) && index < newlength && l.indexOf("column") > -1) {
                        for (i = 0, j = settings.columns[l].length; i < j; i++) {
                            columns[index][i] = {};
                            columns[index][i].name = settings.columns[l][i].name;
                            columns[index][i].visible = settings.columns[l][i].visible;
                            columns[index][i].uid = settings.columns[l][i].uid;
                        }
                        index++;
                    }
                }

                index = 0;
                if (newlength < initlength) {
                    for (var z in settings.columns) {
                        if (settings.columns.hasOwnProperty(z) && z.indexOf("column") > -1) {
                            if (index >= newlength) {
                                for (i = 0, j = settings.columns[z].length; i < j; i++) {
                                    var lowestnumber = -1;
                                    var lowestcolumn = -1;
                                    for (var iii = 0, jjj = columns.length; iii < jjj; iii++) {
                                        var number = columns[iii].length;
                                        if (number < lowestnumber || lowestnumber == -1) {
                                            lowestnumber = number;
                                            lowestcolumn = iii;
                                        }
                                    }
                                    var _i = columns[lowestcolumn].length;
                                    columns[lowestcolumn][_i] = {};
                                    columns[lowestcolumn][_i].name = settings.columns[z][i].name;
                                    columns[lowestcolumn][_i].visible = settings.columns[z][i].visible;
                                    columns[lowestcolumn][_i].uid = settings.columns[z][i].uid;
                                }
                            }
                            index++;
                        }
                    }
                }

                settings = {};
                settings["layout"] = selectedlayout;
                settings["columns"] = {};
                for (i = 0, j = sakai.config.widgets.layouts[selectedlayout].widths.length; i < j; i++) {
                    settings["columns"]["column" + (i + 1)] = [];
                    for (var ii = 0, jj = columns[i].length; ii < jj; ii++) {
                        settings["columns"]["column" + (i + 1)][settings["columns"]["column" + (i + 1)].length] = {"uid":columns[i][ii].uid,"visible":columns[i][ii].visible,"name":columns[i][ii].name};
                    }
                }

                sakai.api.Widgets.saveWidgetData(tuid, settings, beforeFinishAddWidgets);

            }
        });

        var renderLayouts = function(hash) {
            var newjson = {};
            newjson.layouts = sakai.config.widgets.layouts;
            newjson.selected = settings.layout;
            currentlySelectedLayout = settings.layout;
            $("#layouts_list", $rootelClass).html(sakai.api.Util.TemplateRenderer("layouts_template", newjson));
            bindLayoutPickerEventHandlers();
            hash.w.show();
        };

        $(changeLayoutDialog, $rootel).jqm({
            modal: true,
            overlay: 20,
            toTop: true,
            onShow: renderLayouts
        });

        var changeLayout = function(title) {
            $("#paget_title_only", $rootel).html(" "+title);
            $(changeLayoutDialog, $rootel).jqmShow();
        };

        $(window).bind("changeLayout.dashboard.sakai", function(e, title) {
            changeLayout(title);
        });

        ///////////////////////
        // Add Sakai Goodies //
        ///////////////////////
        var bindGoodiesEventHandlers = function() {
            $rootelClass = $($rootelClass.selector);
            /*
           * When you click the Add button, next to a widget in the Add Goodies screen,
           * this function will figure out what widget we chose and will hide the Add row
           * and show the Remove row for that widget
           */
            $(goodiesAddButton, $rootelClass).unbind("click");
            $(goodiesAddButton, $rootelClass).bind("click", function(ev) {
                // Disable the add goodies buttons
                disableAddGoodies();
                // The expected is btn_add_WIDGETNAME
                var id = this.id.replace(btnAdd, "");
                $(addRow + id, $rootelClass).hide();
                $(removeRow + id, $rootelClass).show();
                addWidget(id);
            });

            /*
           * When you click the Remove button, next to a widget in the Add Goodies screen,
           * this function will figure out what widget we chose and will hide the Remove row
           * and show the Add row for that widget
           */
            $(goodiesRemoveButton, $rootelClass).unbind("click");
            $(goodiesRemoveButton, $rootelClass).bind("click", function(ev) {
                // Disable the add goodies buttons
                disableAddGoodies();
                // The expected id is btn_remove_WIDGETNAME
                var id = this.id.replace(btnRemove, "");
                $(removeRow + id, $rootelClass).hide();
                $(addRow + id, $rootelClass).show();
                // We find the widget container itself, and then find its parent,
                // which is the column the widget is in, and then remove the widget
                // from the column
                var el = $("[id^=" + id + "]", $rootel).get(0);
                var parent = el.parentNode;
                parent.removeChild(el);
                saveState();
            });

            $(".close_goodies_dialog", $rootelClass).unbind("click");
            $(".close_goodies_dialog", $rootelClass).bind("click", function(e) {
                widgetDialogShown[tuid] = false;
                $(addGoodiesDialog + rootelClass).jqmHide();
            });

        };

        var renderGoodies = function(hash) {

            var addingPossible = {};
            addingPossible.items = [];

            $(addGoodiesListContainer, $rootelClass).html("");

            for (var l in sakai.widgets) {
                if (sakai.widgets.hasOwnProperty(l)) {
                    var alreadyIn = false;
                    // Run through the list of widgets that are already on my dashboard and decide
                    // whether the current widget is already on the dashboard (so show the Remove row),
                    // or whether the current widget is not on the dashboard (and thus show the Add row)
                    for (var c in settings.columns) {
                        if (settings.columns.hasOwnProperty(c) && c.indexOf("column") > -1) {
                            for (var ii = 0; ii < settings.columns[c].length; ii++) {
                                if (settings.columns[c][ii].name === l) {
                                    alreadyIn = true;
                                }
                            }
                        }
                    }
                    if (sakai.widgets[l][widgetPropertyName]) {
                        var index = addingPossible.items.length;
                        addingPossible.items[index] = sakai.widgets[l];
                        addingPossible.items[index].alreadyIn = alreadyIn;
                    }
                }
            }

            // Render the list of widgets. The template will render a remove and add row for each widget, but will
            // only show one based on whether that widget is already on my dashboard

            $(addGoodiesListContainer, $rootelClass).html(sakai.api.Util.TemplateRenderer(addGoodiesListTemplate, addingPossible));
            bindGoodiesEventHandlers();

            // Show the modal dialog
            hash.w.show();

        };

         /*
        * We bring up the modal dialog that contains the list of widgets I can add
        * to my dashboard. Before it shows on the screen, we'll render the list of
        * widgets through a TrimPath template
        */
         $(addGoodiesDialog, $rootel).jqm({
             modal: true,
             overlay: 20,
             toTop: true,
             onShow: renderGoodies
         });

         $(window).unbind("showAddWidgetDialog.dashboard.sakai");
         $(window).bind("showAddWidgetDialog.dashboard.sakai", function(e, iTuid) {
             if (iTuid === tuid && (widgetDialogShown[tuid] === false || widgetDialogShown[tuid] === undefined)) {
                 widgetDialogShown[tuid] = true;
                 $(addGoodiesDialog, $rootel).jqmShow();
              }
         });

        /**
       * Initialize the Dashboard Widget
       *
       * @param {String} path the path of the embedding page, where this widget should be saved to.
       *                 NOTE: path should not be the same base path as the dashboard widget itself, or
       *                 the dashboard settings will overwrite the widget settings upon save
       * @param {Boolean} editmode true if the dashboard should be editable, false if it should be static
       * @param {String} propertyname property name in the widget config to allow it to be added to this dashboard
       * @param {Boolean} fixedContainer is the dashboard should be a fixed container, ie. 920px wide
       */
        var init = function(path, editmode, propertyname, fixedContainer) {
            savePath = path;
            isEditable = editmode;
            widgetPropertyName = propertyname;
            // add the tuid to the dialogs so they can be bound to by each instance of this widget
            $(addGoodiesDialog, $rootel).addClass(tuid);
            $(changeLayoutDialog, $rootel).addClass(tuid);
            // reinitialize the selector after adding the class to the elements
            $rootelClass = $($rootelClass.selector);

            if (fixedContainer) {
                $(".widget-content .dashboard_options", $rootel).addClass("fixed-container");
                $(".widget-content #widgetscontainer", $rootel).addClass("fixed-container");
            }

            // prevent the container from flashing at 100% width if it needs to be a fixed-container
            // by showing it here instead of by default
            $(".widget-content #widgetscontainer", $rootel).show();

            sakai.api.Widgets.loadWidgetData(tuid, decideExists);
        };

        $(window).bind("init.dashboard.sakai", function(e, path, editmode, propertyname, fixedContainer) {
            init(path, editmode, propertyname, fixedContainer);
        });

        /**
         * Send out an event to indicate that the dashboard widget has been
         * loaded successfully
         */

        $(window).trigger("ready.dashboard.sakai", tuid);
        sakai_global.dashboard.isReady = true;
    };

    sakai.api.Widgets.widgetLoader.informOnLoad("dashboard");

});<|MERGE_RESOLUTION|>--- conflicted
+++ resolved
@@ -80,13 +80,8 @@
 
         var decideExists = function(exists, response) {
             if (exists === false) {
-<<<<<<< HEAD
                 if (response.status === 401) { // user is not logged in
                     $(window).trigger("sakai_global.dashboard.notLoggedIn"); // let the embedding page decide how to handle not logged in
-=======
-                if (response.status === 401) { // uesr is not logged in
-                    $(window).trigger("notLoggedIn.dashboard.sakai"); // let the embedding page decide how to handle not logged in
->>>>>>> 9a7a2052
                 }
                 doInit();
             } else {
