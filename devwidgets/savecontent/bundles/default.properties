--- conflicted
+++ resolved
@@ -1,12 +1,4 @@
 A_NEW = A new
 GOT_IT_LC = got it
 GROUPS_LIBRARY = ${g["sakai:group-title"]|safeOutput}'s library
-<<<<<<< HEAD
-MORE = more
-SAVE_TO = Save to
-SOME_ITEMS_CANT_BE_SHARED = Some items can't be shared.
-TO = to:
-UNCHECK_FOR_MORE_OPTIONS = Uncheck these items for more sharing options.
-=======
->>>>>>> 209eeb02
 YOU_ARE_SAVING = You are saving