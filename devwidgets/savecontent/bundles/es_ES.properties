--- conflicted
+++ resolved
@@ -1,10 +1,4 @@
 A_NEW = Un nuevo
 GOT_IT_LC = ya está
 GROUPS_LIBRARY = Biblioteca de ${g["sakai:group-title"]|safeOutput}
-<<<<<<< HEAD
-MORE = más
-SAVE_TO = Guardar en
-TO = a:
-=======
->>>>>>> 209eeb02
 YOU_ARE_SAVING = Añadir