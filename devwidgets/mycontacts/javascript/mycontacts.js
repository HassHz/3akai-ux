/*
 * Licensed to the Sakai Foundation (SF) under one
 * or more contributor license agreements. See the NOTICE file
 * distributed with this work for additional information
 * regarding copyright ownership. The SF licenses this file
 * to you under the Apache License, Version 2.0 (the
 * "License"); you may not use this file except in compliance
 * with the License. You may obtain a copy of the License at
 *
 *     http://www.apache.org/licenses/LICENSE-2.0
 *
 * Unless required by applicable law or agreed to in writing,
 * software distributed under the License is distributed on an
 * "AS IS" BASIS, WITHOUT WARRANTIES OR CONDITIONS OF ANY
 * KIND, either express or implied. See the License for the
 * specific language governing permissions and limitations under the License.
 */

/*
 * Dependencies
 *
 * /dev/lib/misc/trimpath.template.js (TrimpathTemplates)
 */

require(["jquery", "sakai/sakai.api.core"], function($, sakai) {

    /**
     * @name sakai_global.mycontacts
     *
     * @class mycontacts
     *
     * @description
     * Initialize the mycontacts widget
     *
     * @version 0.0.1
     * @param {String} tuid Unique id of the widget
     * @param {Boolean} showSettings Show the settings of the widget or not
     */
    sakai_global.mycontacts = function(tuid,showSettings){

        /////////////////////////////
        // Configuration variables //
        /////////////////////////////

        var rootel = $("#" + tuid);
        var numberFriends = 8; // The number of contacts that will be shown

        // - ID
        var mycontacts = "#mycontacts";

        // Contact request
        var mycontactsRequests = mycontacts + "_requests";

        // Error
        var mycontactsError = mycontacts + "_error";
        var mycontactsErrorContactserver = mycontactsError + "_contactserver";

        // List
        var mycontactsList = mycontacts + "_list";

        // Templates
        var mycontactsListTemplate = "mycontacts_list_template";
        var mycontactsRequestsTemplate = "mycontacts_requests_template";


        ///////////////////////
        // Utility functions //
        ///////////////////////

        /**
         * Parse the name for a user
         * @param {String} uuid Uuid of the user
         * @param {String} firstName Firstname of the user
         * @param {String} lastName Lastname of the user
         */
        var parseName = function(uuid, profile){
            var displayName = sakai.api.User.getDisplayName(profile);
            if (displayName) {
                return displayName;
            }
            else {
                return uuid;
            }
        };

        /**
         * Parse the picture for a user
         * @param {Object} profile The users profile
         */
        var parsePicture = function(profile){
            var picture = sakai.api.Util.constructProfilePicture(profile);
            if (picture) {
                return picture;
            } else {
                return sakai.config.URL.USER_DEFAULT_ICON_URL;
            }
        };


        ///////////////////////////
        // Get & process contacts //
        ///////////////////////////

        /**
         * Process the information for each friend
         * @param {Object} contacts JSON object containing all the contacts the current user
         */
        var doProcessing = function(contacts){
            var jsonFriends = {};

            // Array that will contain a specified number of contacts of the current user
            jsonFriends.items = [];

            if (contacts.results) {
                // Run process each friend
                for (var i = 0, j = contacts.results.length; i < j; i++) {
                    if (i < numberFriends) {
                        var friend = contacts.results[i];

                        // Set the id of the friend
                        friend.id = friend.target;

                        // Parse the name of the friend
                        friend.name = parseName(friend.target, friend.profile);

                        // Parse the picture of the friend
<<<<<<< HEAD
                        friend.photo = parsePicture(friend.profile, friend.target);
                        
                        // Contact type
                        friend.type = friend.details["sakai:types"];
=======
                        friend.photo = parsePicture(friend.profile);
>>>>>>> 88d7ff5b

                        // Add the friend to the array
                        jsonFriends.items.push(friend);
                    }
                }
            }
            // Render the template with the contacts
            $(mycontactsList).html(sakai.api.Util.TemplateRenderer(mycontactsListTemplate, jsonFriends));
        };


        /**
         * Get all the contacts for the current user.
         * It only gets the contacts that have an accepted status
         * and the request is ordered by the first and last name of the contacts
         */
        var getFriends = function(){
            $.ajax({
                url: sakai.config.URL.CONTACTS_FIND_STATE + "?state=ACCEPTED&page=0&items=" + numberFriends,
                cache: false,
                success: function(data){

                    // Process the contacts: username, picture, ...
                    doProcessing(data);
                },
                error: function(xhr, textStatus, thrownError) {

                    // Show the contact error
                    $(mycontactsErrorContactserver, rootel).show();
                }
            });
        };


        //////////////////////
        // Contact requests //
        //////////////////////

        /**
         * Get all the contact request for the current user and show
         * them on the page.
         */
        var getContactRequests = function(){
            $(mycontactsRequests).html(sakai.api.Util.TemplateRenderer(mycontactsRequestsTemplate, sakai.data.me.contacts));
        };


        /////////////////////////////
        // Initialisation function //
        /////////////////////////////

        var doInit = function() {

            // Get the firends for the current user
            getFriends();

            // Get the contacts requests for the current user
            getContactRequests();
        };

        doInit();

    };

    sakai.api.Widgets.widgetLoader.informOnLoad("mycontacts");
 
});<|MERGE_RESOLUTION|>--- conflicted
+++ resolved
@@ -124,14 +124,10 @@
                         friend.name = parseName(friend.target, friend.profile);
 
                         // Parse the picture of the friend
-<<<<<<< HEAD
-                        friend.photo = parsePicture(friend.profile, friend.target);
+                        friend.photo = parsePicture(friend.profile);
                         
                         // Contact type
                         friend.type = friend.details["sakai:types"];
-=======
-                        friend.photo = parsePicture(friend.profile);
->>>>>>> 88d7ff5b
 
                         // Add the friend to the array
                         jsonFriends.items.push(friend);
