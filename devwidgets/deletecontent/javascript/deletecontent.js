--- conflicted
+++ resolved
@@ -82,11 +82,7 @@
                     // Wait for 2 seconds
                     setTimeout(function(){
                         // Relocate to the my sakai page
-<<<<<<< HEAD
-                        document.location = "/dev/my_sakai.html";
-=======
                         document.location = sakai.config.URL.MY_DASHBOARD_URL;
->>>>>>> 1b8e38ee
                     }, 2000);
                 },
                 error: function(){
