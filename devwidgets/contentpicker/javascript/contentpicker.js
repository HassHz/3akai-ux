--- conflicted
+++ resolved
@@ -25,287 +25,219 @@
  */
 /*global $ */
 
-require(["jquery", "sakai/sakai.api.core"], function($, sakai) {
-
-    /**
-     * @name sakai_global.contentpicker
-     *
-     * @class contentpicker
-     *
-     * @description
-     * Initialize the contentpicker widget
-     *
-     * @version 0.0.1
-     * @param {String} tuid Unique id of the widget
-     * @param {Boolean} showSettings Show the settings of the widget or not
-     */
-    sakai_global.contentpicker = function(tuid, showSettings) {
-
-        var $rootel = $("#" + tuid);
-
-        var $contentpicker_dialog = $("#contentpicker_dialog", $rootel);
-        var $contentpicker_page_name = $("#contentpicker_page_name", $rootel);
-        var $contentpicker_placing_content_label = $("#contentpicker_placing_content_label", $rootel);
-        var $contentpicker_share_files_with_label = $("#contentpicker_share_files_with_label", $rootel);
-        var $contentpicker_place_content = $("#contentpicker_place_content", $rootel);
-        var $contentpicker_cancel = $("#contentpicker_cancel", $rootel);
-        var $contentpicker_content_input = $("#contentpicker_content_input", $rootel);
-        var $contentpicker_search_for_content = $("#contentpicker_search_for_content", $rootel);
-
-        var $contentpicker_page_name_template = $("#contentpicker_page_name_template", $rootel);
-        var $contentpicker_new_item_template = $("#contentpicker_new_item_template", $rootel);
-
-        var $fileuploadContainer = $("#fileupload_container", $rootel);
-        var $uploadContentLink = $("#upload_content", $rootel);
-
-        var selectedItems = [];
-        var firstTime = true;
-        var widgetData = false;
-
-        var pickerConfig = {
-            "mode": "picker",
-            "name": "Page",
-            "limit": false,
-            "filter": false,
-            "type": "choose"
+var sakai = sakai || {};
+
+/**
+ * @name sakai.contentpicker
+ *
+ * @class contentpicker
+ *
+ * @description
+ * Initialize the contentpicker widget
+ *
+ * @version 0.0.1
+ * @param {String} tuid Unique id of the widget
+ * @param {Boolean} showSettings Show the settings of the widget or not
+ */
+sakai.contentpicker = function(tuid, showSettings) {
+
+    var $rootel = $("#" + tuid);
+
+    var $contentpicker_dialog = $("#contentpicker_dialog", $rootel);
+    var $contentpicker_page_name = $("#contentpicker_page_name", $rootel);
+    var $contentpicker_placing_content_label = $("#contentpicker_placing_content_label", $rootel);
+    var $contentpicker_share_files_with_label = $("#contentpicker_share_files_with_label", $rootel);
+    var $contentpicker_place_content = $("#contentpicker_place_content", $rootel);
+    var $contentpicker_cancel = $("#contentpicker_cancel", $rootel);
+    var $contentpicker_content_input = $("#contentpicker_content_input", $rootel);
+    var $contentpicker_search_for_content = $("#contentpicker_search_for_content", $rootel);
+
+    var $contentpicker_page_name_template = $("#contentpicker_page_name_template", $rootel);
+    var $contentpicker_new_item_template = $("#contentpicker_new_item_template", $rootel);
+
+    var $fileuploadContainer = $("#fileupload_container", $rootel);
+    var $uploadContentLink = $("#upload_content", $rootel);
+
+    var selectedItems = [];
+    var firstTime = true;
+    var widgetData = false;
+
+    var pickerConfig = {
+        "mode": "picker",
+        "name": "Page",
+        "limit": false,
+        "filter": false,
+        "type": "choose"
+    };
+
+    /**
+     * Render the embed screen
+     */
+    var render = function() {
+        selectedItems = [];
+        $contentpicker_share_files_with_label.hide();
+        $contentpicker_placing_content_label.hide();
+        if (pickerConfig.type && pickerConfig.type === "share") {
+            $contentpicker_share_files_with_label.show();
+        } else {
+            $contentpicker_placing_content_label.show();
+        }
+        sakai.api.Util.TemplateRenderer($contentpicker_page_name_template, {"name": pickerConfig.name}, $contentpicker_page_name);
+
+        if (firstTime) {
+            setupAutoSuggest();
+            firstTime = false;
+        } else {
+            doReset();
+        }
+        $("#as-values-" + tuid).val("");
+        $(".as-selection-item").remove();
+    };
+
+    /**
+     * Do a reset of the embed screen
+     */
+    var doReset = function() {
+        $("#as-values-" + tuid).val("");
+        $(".as-selection-item").remove();
+    };
+
+    /**
+     * Get the mimetype of a provided file
+     * @param {Object} file File provided to get mimetype of
+     */
+    var getMimeType = function(file) {
+        var mimetype = "";
+        mimetype = file["jcr:content"] ? file["jcr:content"]["jcr:mimeType"] : "";
+        return mimetype;
+    };
+
+    /**
+     * Creates an object out of results provided
+     * This object contains valuable information about the file like path, name, type,...
+     * @param {Object} result results provided (eg through a search)
+     * @param {Object} name optional name provided
+     */
+    var createDataObject = function(result, name) {
+        var mimetype = getMimeType(result);
+        var dataObj = {
+            "value": name || result['jcr:name'],
+            "name": result['sakai:pooled-content-file-name'],
+            "type": "file",
+            "filetype": mimetype.split("/")[0],
+            "mimetype": mimetype,
+            "description": result["sakai:description"] || "",
+            "path": "/p/" + (name || result['jcr:name']),
+            "fileSize": sakai.api.Util.convertToHumanReadableFileSize(result["jcr:content"]["jcr:data"]),
+            "link": "/p/" + (name || result['jcr:name']) + "/" + result['sakai:pooled-content-file-name'],
+            "extension": result['sakai:fileextension']
         };
-
-        /**
-         * Render the embed screen
-         */
-        var render = function() {
-            selectedItems = [];
-            $contentpicker_share_files_with_label.hide();
-            $contentpicker_placing_content_label.hide();
-            if (pickerConfig.type && pickerConfig.type === "share") {
-                $contentpicker_share_files_with_label.show();
-            } else {
-                $contentpicker_placing_content_label.show();
-            }
-            $.TemplateRenderer($contentpicker_page_name_template, {"name": pickerConfig.name}, $contentpicker_page_name);
-
-            if (firstTime) {
-                setupAutoSuggest();
-                firstTime = false;
-            } else {
-                doReset();
-            }
-            $("#as-values-" + tuid).val("");
-            $(".as-selection-item").remove();
-        };
-
-        /**
-         * Do a reset of the embed screen
-         */
-        var doReset = function() {
-            $("#as-values-" + tuid).val("");
-            $(".as-selection-item").remove();
-        };
-
-        /**
-         * Get the mimetype of a provided file
-         * @param {Object} file File provided to get mimetype of
-         */
-        var getMimeType = function(file) {
-            var mimetype = "";
-            mimetype = file["jcr:content"] ? file["jcr:content"]["jcr:mimeType"] : "";
-            return mimetype;
-        };
-
-        /**
-         * Creates an object out of results provided
-         * This object contains valuable information about the file like path, name, type,...
-         * @param {Object} result results provided (eg through a search)
-         * @param {Object} name optional name provided
-         */
-        var createDataObject = function(result, name) {
-            var mimetype = getMimeType(result);
-            var dataObj = {
-                "value": name || result['jcr:name'],
-                "name": result['sakai:pooled-content-file-name'],
-                "type": "file",
-                "filetype": mimetype.split("/")[0],
-                "mimetype": mimetype,
-                "description": result["sakai:description"] || "",
-                "path": "/p/" + (name || result['jcr:name']),
-                "fileSize": sakai.api.Util.convertToHumanReadableFileSize(result["jcr:content"]["jcr:data"]),
-                "link": "/p/" + (name || result['jcr:name']) + "/" + result['sakai:pooled-content-file-name'],
-                "extension": result['sakai:fileextension']
-            };
-            return dataObj;
-        };
-
-        /**
-         * When typing in the suggest box this function is executed to provide the user with a list of possible autocompletions
-         */
-        var setupAutoSuggest = function() {
-            $contentpicker_content_input.autoSuggest("",{
-                source: function(query, add) {
-                    searchUrl = sakai.config.URL.POOLED_CONTENT_MANAGER;
-                    sakai.api.Server.loadJSON(searchUrl.replace(".json", ""), function(success, data){
-                        if (success) {
-                            var suggestions = [];
-                            $.each(data.results, function(i) {
-                                var dataObj = createDataObject(data.results[i]);
-                                var doAdd = true;
-                                if (pickerConfig.filter) {
-                                    if (dataObj.filetype !== pickerConfig.filter) {
-                                        doAdd = false;
-                                    }
+        return dataObj;
+    };
+
+    /**
+     * When typing in the suggest box this function is executed to provide the user with a list of possible autocompletions
+     */
+    var setupAutoSuggest = function() {
+        $contentpicker_content_input.autoSuggest("",{
+            source: function(query, add) {
+                searchUrl = sakai.config.URL.POOLED_CONTENT_MANAGER;
+                sakai.api.Server.loadJSON(searchUrl.replace(".json", ""), function(success, data){
+                    if (success) {
+                        var suggestions = [];
+                        $.each(data.results, function(i) {
+                            var dataObj = createDataObject(data.results[i]);
+                            var doAdd = true;
+                            if (pickerConfig.filter) {
+                                if (dataObj.filetype !== pickerConfig.filter) {
+                                    doAdd = false;
                                 }
-                                if (doAdd) {
-                                    suggestions.push(dataObj);
-                                }
-                            });
-                            add(suggestions);
-                        }
-                    }, {"q": sakai.api.Server.createSearchString(query), "page": 0, "items": 15});
-                },
-                retrieveLimit: 10,
-                asHtmlID: tuid,
-                selectedItemProp: "name",
-                searchObjProps: "name",
-                selectionLimit: pickerConfig.limit,
-                resultClick: function(data) {
-                    selectedItems.push(data.attributes);
-                    $contentpicker_place_content.removeAttr("disabled");
-                },
-                selectionRemoved: function(elem) {
-                    removeItemFromSelected(elem.html().split("</a>")[1]); // get filename
-                    elem.remove();
-                    if (selectedItems.length === 0) {
-                        $contentpicker_place_content.attr("disabled", "disabled");
+                            }
+                            if (doAdd) {
+                                suggestions.push(dataObj);
+                            }
+                        });
+                        add(suggestions);
                     }
-                }
-            });
-        };
-
-        /**
-         * Removes a previously selected item from the list of selected items
-         * @param {Object} fileName name of the selected item to be removed from the list
-         */
-        var removeItemFromSelected = function(fileName) {
-            var newItems = [];
-            $(selectedItems).each(function(i, val) {
-               if (val.name !== fileName) {
-                   newItems.push(val);
-               }
-            });
-            selectedItems = newItems;
-        };
-
-        /**
-         * Called when file(s) are selected in the picker advanced widget and need to be added to the list of files that will be embedded.
-         * @param {Object} files Array of files selected in the picker advanced widget
-         */
-        var addChoicesFromPickeradvanced = function(files) {
-            var filesPicked = 0;
-            $.each(files, function(i,val) {
-                filesPicked++;
-            });
-            // revisit this next conditional -- right now it'll clear out all selections, not just add up to the limit
-            if (pickerConfig.limit && filesPicked && ($(".as-selection-item").length + filesPicked) > pickerConfig.limit) {
-                $("#as-values-" + tuid).val('');
-                $(".as-selection-item").remove();
-            }
-            if (filesPicked > 0) {
+                }, {"q": sakai.api.Server.createSearchString(query), "page": 0, "items": 15});
+            },
+            retrieveLimit: 10,
+            asHtmlID: tuid,
+            selectedItemProp: "name",
+            searchObjProps: "name",
+            selectionLimit: pickerConfig.limit,
+            resultClick: function(data) {
+                selectedItems.push(data.attributes);
                 $contentpicker_place_content.removeAttr("disabled");
-            }
-            $.each(files, function(i,val) {
-                var newObj = createDataObject(val, val["jcr:name"]);
-                selectedItems.push(newObj);
-                $contentpicker_content_input.autoSuggest.add_selected_item(newObj, newObj.value);
-            });
-            $("input#" + tuid).val('').focus();
-        };
-
-        /**
-         * Called when newly uploaded files need to be added to the list of files that will be embedded
-         * @param {Object} files Array containing a list of files
-         */
-        var addChoicesFromFileUpload = function(files) {
-          $.each(files, function(i,val) {
-              $.ajax({
-                 url: val.url + ".infinity.json",
-                 success: function(data) {
-                     var newObj = createDataObject(data, val.url.split("/p/")[1]);
-                     selectedItems.push(newObj);
-                     $contentpicker_content_input.autoSuggest.add_selected_item(newObj, newObj.value);
-                 }
-              });
-          });
-          $("input#" + tuid).val('').focus();
-          $contentpicker_place_content.removeAttr("disabled");
-        };
-
-        /**
-         * Once the content has been placed on the page it has to be associated with the group
-         * The group is set as a viewer of the content
-         * @param {Object} embeddedItems Array of object containing information about the selected items. Only the path variable is used.
-         */
-        var associatedEmbeddedItemsWithGroup = function(embeddedItems){
-            var data = [];
-            for (var embeddedItem in embeddedItems) {
-                if (embeddedItems.hasOwnProperty(embeddedItem)) {
-                    var item = {
-                        "url": embeddedItems[embeddedItem].path + ".members.json",
-                        "method": "POST",
-                        "parameters": {
-                            ":viewer": sakai.currentgroup.id
-                        }
-                    };
-                    data[data.length] = item;
+            },
+            selectionRemoved: function(elem) {
+                removeItemFromSelected(elem.html().split("</a>")[1]); // get filename
+                elem.remove();
+                if (selectedItems.length === 0) {
+                    $contentpicker_place_content.attr("disabled", "disabled");
                 }
             }
-
-            $.ajax({
-                url: sakai.config.URL.BATCH,
-                traditional: true,
-                type: "POST",
-                cache: false,
-                data: {
-                    requests: $.toJSON(data)
-                }
-            });
-        };
-
-        /**
-         * Fire the event to indicate the picker is done picking and
-         * call the function that associates the content with this group
-         */
-        var finish = function() {
-            // Associate embedded items with the group
-            associatedEmbeddedItemsWithGroup(selectedItems);
-
-            $(window).trigger("sakai-contentpicker-finished", {"items": selectedItems});
-            $contentpicker_dialog.jqmHide();
-        };
-
-        // Bind Events
-        $contentpicker_place_content.bind("click", function() {
-            finish();
-        });
-
-        $contentpicker_cancel.bind("click", function() {
-            $contentpicker_dialog.jqmHide();
-        });
-
-        $uploadContentLink.bind("click", function() {
-            $(window).trigger("sakai-fileupload-init");
-        });
-
-        $(window).unbind("sakai-fileupload-complete");
-        $(window).bind("sakai-fileupload-complete", function(e, data) {
-            var files = data.files;
-            addChoicesFromFileUpload(files);
-        });
-
-        $(window).unbind("sakai-pickeradvanced-finished");
-        $(window).bind("sakai-pickeradvanced-finished", function(e, data) {
-            addChoicesFromPickeradvanced(data.toAdd);
-        });
-
-<<<<<<< HEAD
+        });
+    };
+
+    /**
+     * Removes a previously selected item from the list of selected items
+     * @param {Object} fileName name of the selected item to be removed from the list
+     */
+    var removeItemFromSelected = function(fileName) {
+        var newItems = [];
+        $(selectedItems).each(function(i, val) {
+           if (val.name !== fileName) {
+               newItems.push(val);
+           }
+        });
+        selectedItems = newItems;
+    };
+
+    /**
+     * Called when file(s) are selected in the picker advanced widget and need to be added to the list of files that will be embedded.
+     * @param {Object} files Array of files selected in the picker advanced widget
+     */
+    var addChoicesFromPickeradvanced = function(files) {
+        var filesPicked = 0;
+        $.each(files, function(i,val) {
+            filesPicked++;
+        });
+        // revisit this next conditional -- right now it'll clear out all selections, not just add up to the limit
+        if (pickerConfig.limit && filesPicked && ($(".as-selection-item").length + filesPicked) > pickerConfig.limit) {
+            $("#as-values-" + tuid).val('');
+            $(".as-selection-item").remove();
+        }
+        if (filesPicked > 0) {
+            $contentpicker_place_content.removeAttr("disabled");
+        }
+        $.each(files, function(i,val) {
+            var newObj = createDataObject(val, val["jcr:name"]);
+            selectedItems.push(newObj);
+            $contentpicker_content_input.autoSuggest.add_selected_item(newObj, newObj.value);
+        });
+        $("input#" + tuid).val('').focus();
+    };
+
+    /**
+     * Called when newly uploaded files need to be added to the list of files that will be embedded
+     * @param {Object} files Array containing a list of files
+     */
+    var addChoicesFromFileUpload = function(files) {
+      $.each(files, function(i,val) {
+          $.ajax({
+             url: val.url + ".infinity.json",
+             success: function(data) {
+                 var newObj = createDataObject(data, val.url.split("/p/")[1]);
+                 selectedItems.push(newObj);
+                 $contentpicker_content_input.autoSuggest.add_selected_item(newObj, newObj.value);
+             }
+          });
+      });
+      $("input#" + tuid).val('').focus();
+      $contentpicker_place_content.removeAttr("disabled");
+    };
+
     /**
      * Once the content has been placed on the page it has to be associated with the group
      * The group is set as a viewer of the content
@@ -333,51 +265,88 @@
             cache: false,
             data: {
                 requests: $.toJSON(data)
-=======
-        $(window).unbind("sakai-contentpicker-init");
-        $(window).bind("sakai-contentpicker-init", function(e, config) {
-
-            // position dialog box at users scroll position
-            var htmlScrollPos = $("html").scrollTop();
-            var docScrollPos = $(document).scrollTop();
-            if (htmlScrollPos > 0) {
-                $contentpicker_dialog.css({"top": htmlScrollPos + 50 + "px"});
-            } else if (docScrollPos > 0) {
-                $contentpicker_dialog.css({"top": docScrollPos + 50 + "px"});
->>>>>>> bf318271
             }
-
-            pickerConfig = $.extend(true, pickerConfig, config);
-            render();
-            $contentpicker_dialog.jqmShow();
-        });
-
-        $(window).unbind("sakai-pickeradvanced-ready");
-        $(window).bind("sakai-pickeradvanced-ready", function(e) {
-            $contentpicker_search_for_content.bind("click", function() {
-                var pickerConfig = {
-                    "type": "content"
-                };
-                if (pickerConfig.limit) {
-                    pickerConfig.limit = pickerConfig.limit;
-                }
-                $(window).trigger("sakai-pickeradvanced-init", {"config": pickerConfig});
-            });
-        });
-
-        $contentpicker_dialog.jqm({
-            modal: true,
-            overlay: 20,
-            zIndex: 3000,
-            toTop: true
-        });
-
-        var doInit = function() {
-            $(window).trigger("sakai-contentpicker-ready");
-            sakai.api.Widgets.widgetLoader.insertWidgets("#"+tuid);
-        };
-
-        doInit();
-    };
-    sakai.api.Widgets.widgetLoader.informOnLoad("contentpicker");
-});+        });
+    };
+
+    /**
+     * Fire the event to indicate the picker is done picking and
+     * call the function that associates the content with this group
+     */
+    var finish = function() {
+        // Associate embedded items with the group
+        associatedEmbeddedItemsWithGroup(selectedItems);
+
+        $(window).trigger("sakai-contentpicker-finished", {"items": selectedItems});
+        $contentpicker_dialog.jqmHide();
+    };
+
+    // Bind Events
+    $contentpicker_place_content.bind("click", function() {
+        finish();
+    });
+
+    $contentpicker_cancel.bind("click", function() {
+        $contentpicker_dialog.jqmHide();
+    });
+
+    $uploadContentLink.bind("click", function() {
+        $(window).trigger("sakai-fileupload-init");
+    });
+
+    $(window).unbind("sakai-fileupload-complete");
+    $(window).bind("sakai-fileupload-complete", function(e, data) {
+        var files = data.files;
+        addChoicesFromFileUpload(files);
+    });
+
+    $(window).unbind("sakai-pickeradvanced-finished");
+    $(window).bind("sakai-pickeradvanced-finished", function(e, data) {
+        addChoicesFromPickeradvanced(data.toAdd);
+    });
+
+    $(window).unbind("sakai-contentpicker-init");
+    $(window).bind("sakai-contentpicker-init", function(e, config) {
+
+        // position dialog box at users scroll position
+        var htmlScrollPos = $("html").scrollTop();
+        var docScrollPos = $(document).scrollTop();
+        if (htmlScrollPos > 0) {
+            $contentpicker_dialog.css({"top": htmlScrollPos + 50 + "px"});
+        } else if (docScrollPos > 0) {
+            $contentpicker_dialog.css({"top": docScrollPos + 50 + "px"});
+        }
+
+        pickerConfig = $.extend(true, pickerConfig, config);
+        render();
+        $contentpicker_dialog.jqmShow();
+    });
+
+    $(window).unbind("sakai-pickeradvanced-ready");
+    $(window).bind("sakai-pickeradvanced-ready", function(e) {
+        $contentpicker_search_for_content.bind("click", function() {
+            var pickerConfig = {
+                "type": "content"
+            };
+            if (pickerConfig.limit) {
+                pickerConfig.limit = pickerConfig.limit;
+            }
+            $(window).trigger("sakai-pickeradvanced-init", {"config": pickerConfig});
+        });
+    });
+
+    $contentpicker_dialog.jqm({
+        modal: true,
+        overlay: 20,
+        zIndex: 3000,
+        toTop: true
+    });
+
+    var doInit = function() {
+        $(window).trigger("sakai-contentpicker-ready");
+        sakai.api.Widgets.widgetLoader.insertWidgets("#"+tuid);
+    };
+
+    doInit();
+};
+sakai.api.Widgets.widgetLoader.informOnLoad("contentpicker");