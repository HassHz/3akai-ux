--- conflicted
+++ resolved
@@ -36,13 +36,7 @@
                 </div>
                 <textarea id="contentcomments_txtMessage" class="contentcomments_inputFields" cols="20"></textarea>
                 <div class="dialog_buttons right">
-<<<<<<< HEAD
                     <button type="button" id="comments_postComment" class="s3d-button s3d-header-button comment_postCommentTopBottom">__MSG__COMMENT__</button>
-=======
-                    <button type="button" class="s3d-button s3d-button-link-2-state comment_postCommentTopBottom" id="contentcomments_postComment">
-                        <span class="s3d-button-inner s3d-button-link-2-state-inner">__MSG__COMMENT__</span>
-                    </button>
->>>>>>> 340b69b1
                 </div>
             </div>
         </div>
