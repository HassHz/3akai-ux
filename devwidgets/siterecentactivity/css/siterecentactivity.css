
/* WIDGET CONTAINER */
.siterecentactivity
{ margin:0; padding: 0 0 0 0; }


/* TITLEBAR */
<<<<<<< HEAD
.siterecentactivity .si_titlebar
{ background:transparent url(/dev/images/block_tr.png) no-repeat scroll right top; padding: 0 10px 0 0; height:50px; }

.siterecentactivity .si_titlebar_inner
{ background:transparent url(/dev/images/block_tl.png) no-repeat scroll left top; padding: 5px 0 0 17px; height:50px; }

=======
>>>>>>> bbfea088
.siterecentactivity .si_title
{ background:transparent url(/dev/images/recent_activity_icon.png) no-repeat scroll left top; color:#878A8C; font-size:1em; padding-left: 25px; }


/* CONTENT */
.siterecentactivity .si_content ul
{ margin: 0; padding: 0; }

.siterecentactivity .si_content ul li
{ list-style-type: none; }

.siterecentactivity .si_content ul li a
{ color: #058EC4; font-weight: normal; font-size: 10pt; }

.siterecentactivity .si_content ul li p
{ color: #999999; font-size: 8pt; }

.siterecentactivity .siterecentactivity_empty
{ color: #666}

/* BOTTOM */
.siterecentactivity .si_bottom
{ background:transparent url(/dev/images/content_bl.png) no-repeat scroll left bottom; height: 5px; padding: 0 0 0 10px; }

.siterecentactivity .si_bottom_inner
{ background:transparent url(/dev/images/content_br.png) no-repeat scroll right bottom; height: 5px; }<|MERGE_RESOLUTION|>--- conflicted
+++ resolved
@@ -5,15 +5,6 @@
 
 
 /* TITLEBAR */
-<<<<<<< HEAD
-.siterecentactivity .si_titlebar
-{ background:transparent url(/dev/images/block_tr.png) no-repeat scroll right top; padding: 0 10px 0 0; height:50px; }
-
-.siterecentactivity .si_titlebar_inner
-{ background:transparent url(/dev/images/block_tl.png) no-repeat scroll left top; padding: 5px 0 0 17px; height:50px; }
-
-=======
->>>>>>> bbfea088
 .siterecentactivity .si_title
 { background:transparent url(/dev/images/recent_activity_icon.png) no-repeat scroll left top; color:#878A8C; font-size:1em; padding-left: 25px; }
 
