<link rel="stylesheet" type="text/css" href="/devwidgets/siterecentactivity/css/siterecentactivity.css" />

<div id="siterecentactivity_settings" style="display:none">
    <p>__MSG__NO_SETTINGS_AVAILABLE__</p>
    <div class="dialog_buttons">
        <button type="button" class="s3d-button s3d-button-primary" id="siterecentactivity_settings_submit"><span class="s3d-button-inner">__MSG__FINISH__</span></button>
        <button type="button" class="s3d-button" id="siterecentactivity_settings_cancel"><span class="s3d-button-inner">__MSG__CANCEL__</span></button>
    </div>
</div>
<div id="siterecentactivity_output">
    <div class="siterecentactivity">

<<<<<<< HEAD
        <div class="si_titlebar">
            <div class="si_titlebar_inner"><h2 class="si_title">__MSG__RECENT_ACTIVITY__</h2></div>
=======
        <div class="si_titlebar s3d-widget-titlebar">
            <div class="si_titlebar_inner s3d-widget-titlebar-inner"><h2 class="si_title">__MSG__RECENT_ACTIVITY__</h2></div>
>>>>>>> bbfea088
        </div>

        <div id="siterecentactivity_container" class="si_content s3d-widget-content"><!-- --></div>

        <div id="siterecentactivity_container_template"><!--
            <ul>
            {for i in items}
                <li>
                    <a href="${i.page_url}">${i.page_title}</a>
                    <p>
                    {if i.type === "page_edit"}
                        __MSG__PAGE_UPDATED__ ${i.date_parsed}
                    {elseif i.type === "page_create"}
                        __MSG__PAGE_CREATED__ ${i.date_parsed}
                    {elseif i.type === "page_move"}
                        __MSG__PAGE_MOVED__ ${i.date_parsed}
                    {/if}
                    </p>
                </li>
            {forelse}
                <li class="siterecentactivity_empty">__MSG__NO_RECENT_ACTIVITY_AVAILABLE__</li>
            {/for}
            </ul>
        --></div>

        <div class="si_bottom">
            <div class="si_bottom_inner"><!-- --></div>
        </div>

    </div>
</div>

<script type="text/javascript" src="/devwidgets/siterecentactivity/javascript/siterecentactivity.js"></script><|MERGE_RESOLUTION|>--- conflicted
+++ resolved
@@ -10,13 +10,8 @@
 <div id="siterecentactivity_output">
     <div class="siterecentactivity">
 
-<<<<<<< HEAD
-        <div class="si_titlebar">
-            <div class="si_titlebar_inner"><h2 class="si_title">__MSG__RECENT_ACTIVITY__</h2></div>
-=======
         <div class="si_titlebar s3d-widget-titlebar">
             <div class="si_titlebar_inner s3d-widget-titlebar-inner"><h2 class="si_title">__MSG__RECENT_ACTIVITY__</h2></div>
->>>>>>> bbfea088
         </div>
 
         <div id="siterecentactivity_container" class="si_content s3d-widget-content"><!-- --></div>
