--- conflicted
+++ resolved
@@ -566,14 +566,6 @@
                     message = "[quote=\"" + $.trim($(bbsTopicReplyQuotedUser, $rootel).text()) + "\"]" + $.trim(replyParent.children(bbsTopicReplyContainer).children(bbsTopicQuotedText).val()) + "[/quote]" + message;
                 }
 
-<<<<<<< HEAD
-            replyToTopic(topicId, message, $(this).parents(bbsTopicReplyContainer));
-
-            var $repliesIcon = replyParent.find(bbsRepliesIcon);
-            if ($repliesIcon.hasClass(bbsShowRepliesIcon)) {
-                // expand topic reply list
-                $("#bbs_post_" + topicId + " " + bbsShowTopicReplies, $rootel).click();
-=======
                 replyToTopic(topicId, message, $(this).parents(bbsTopicReplyContainer));
 
                 var $repliesIcon = replyParent.find(bbsRepliesIcon);
@@ -582,7 +574,6 @@
                     $("#bbs_post_" + topicId + " " + bbsShowTopicReplies, $rootel).click();
                 }
                 $(bbsTopicReplyQuotedUser, $rootel).text("");
->>>>>>> 0608cce9
             }
         };
 
