<!-- CSS -->
<link rel="stylesheet" type="text/css" href="/devwidgets/contentmetadata/css/contentmetadata.css" />


<div id="contentmetadata_container" class="s3d-highlight_area_background_darker1">
    <div class='s3d-highlight_area_background_darker1_tl'><div class='s3d-highlight_area_background_darker1_tinner'></div></div>
    <h1>__MSG__DETAILS__</h1>
    <div id="contentmetadata_description_container" class="contentmetadata_editable_for_maintainers">
        <!-- -->
    </div>
    <div id="contentmetadata_tags_container" class="contentmetadata_editable_for_maintainers">
        <!-- -->
    </div>
    <div id="contentmetadata_copyright_container" class="collapsible_container contentmetadata_editable_for_maintainers" style="display:none;">
        <!-- -->
    </div>
    <div id="contentmetadata_locations_container" class="collapsible_container contentmetadata_editable_for_maintainers" style="display:none;">
        <!-- -->
    </div>
    <div id="contentmetadata_details_container" class="collapsible_container" style="display:none;">
        <!-- -->
    </div>
    <a href="javascript:;" id="contentmetadata_show_more">
        <span id="contentmetadata_see_more">__MSG__SEE_MORE__<span id="contentmetadata_show_more_arrow"><!-- --></span></span>
        <span id="contentmetadata_see_less" style="display:none;">__MSG__SEE_LESS__<span id="contentmetadata_show_less_arrow"><!-- --></span></span>
    </a>
    <hr class="fl-hidden fl-push">
    <div class='s3d-highlight_area_background_darker1_bl'><div class='s3d-highlight_area_background_darker1_binner'></div></div>
</div>

<div id="contentmetadata_description_template" style="display:none;"><!--
    <div class='s3d-highlight_area_background_darker1_white_content_tl'><div class='s3d-highlight_area_background_darker1_white_content_tinner'></div></div>
    {if data.mode === "edit"}
        <textarea id="contentmetadata_description_description" class="contentmetadata_edit_input">${data.data["sakai:description"]}</textarea>
    {else}
        <span id="contentmetadata_description_display" class="contentmetadata_click">{if $.trim(data.data["sakai:description"]) != ""}${sakai.api.Security.escapeHTML(data.data["sakai:description"])}{else}{if data.isManager}<span class="contentmetadata_manager_edit">__MSG__CLICK_TO_EDIT_DESCRIPTION__</span>{else}__MSG__NO_DESCRIPTION__{/if}{/if}</span>
    {/if}
    <div class='s3d-highlight_area_background_darker1_white_content_bl'><div class='s3d-highlight_area_background_darker1_white_content_binner'></div></div>
--></div>

<div id="contentmetadata_tags_template" style="display:none;"><!--
    <div class='s3d-highlight_area_background_darker1_white_content_tl'><div class='s3d-highlight_area_background_darker1_white_content_tinner'></div></div>
        {if data.mode === "edit"}
            <textarea id="contentmetadata_tags_tags" class="contentmetadata_edit_input">{if typeof data.data["sakai:tags"] != "undefined"}{for tag in data.data["sakai:tags"]}{if tag.split("/")[0] !== "directory"}{if tag_index > 0},{/if}${tag}{/if}{/for}{/if}</textarea>
        {else}
            <span class="contentmetadata_first_column">__MSG__TAGS__:</span>
            {if data.data["sakai:tags"] && $.trim(data.data["sakai:tags"].toString()) != ""}
                <span class="contentmetadata_second_column">
                    {var dirCount = 0;}
<<<<<<< HEAD
                    {for tag in data.data["sakai:tags"]}{if tag.split("/")[0] !== "directory"}{if tag_index - dirCount > 0},{/if} <a href="/dev/search.html#tag=/tags/${tag}" target="_blank" class="s3d-action" title="__MSG__SEARCH_CONTENT_TAGGED_WITH__ '${tag}'"">${sakai.api.Security.escapeHTML(tag)}</a>{else}{var dirCount = dirCount + 1;}{/if}{/for}
=======
                    {for tag in data["sakai:tags"]}{if tag.split("/")[0] !== "directory"}{if tag_index - dirCount > 0},{/if} <a href="/dev/search.html#tag=/tags/${sakai.api.Security.escapeHTML(tag)}" target="_blank" class="s3d-action" title="__MSG__SEARCH_CONTENT_TAGGED_WITH__ '${sakai.api.Security.escapeHTML(tag)}'"">${sakai.api.Security.escapeHTML(tag)}</a>{else}{var dirCount = dirCount + 1;}{/if}{/for}
>>>>>>> 7902200d
                </span>
                {if data.data["sakai:tags"].length == dirCount}
                    {if data.isManager}<span class="contentmetadata_manager_edit">__MSG__CLICK_TO_EDIT_TAGS__</span>{else}__MSG__NO_TAGS__{/if}
                {/if}
            {else}
                <span class="contentmetadata_click">
                {if data.isManager}<span class="contentmetadata_manager_edit">__MSG__CLICK_TO_EDIT_TAGS__</span>{else}__MSG__NO_TAGS__{/if}
                </span>
            {/if}
        {/if}
    <div class='s3d-highlight_area_background_darker1_white_content_bl'><div class='s3d-highlight_area_background_darker1_white_content_binner'></div></div>
--></div>

<div id="contentmetadata_copyright_template" style="display:none;"><!--
    <div class='s3d-highlight_area_background_darker1_white_content_tl'><div class='s3d-highlight_area_background_darker1_white_content_tinner'></div></div>
        {if data.mode === "edit"}
            <select id="contentmetadata_copyright_copyright" class="contentmetadata_edit_input">
                {for copyrightLabel in sakai.config.Permissions.Copyright}
                    <option {if data.data["sakai:copyright"] === copyrightLabel_index} selected="selected"{/if} value="${copyrightLabel_index}">${sakai.api.i18n.Widgets.getValueForKey("contentmetadata", "", copyrightLabel)}</option>
                {/for}
            </select>
        {else}
            <span class="contentmetadata_first_column">__MSG__COPYRIGHT__: </span>
            {for copyrightLabel in sakai.config.Permissions.Copyright}
                {if data.data["sakai:copyright"] === copyrightLabel_index}
                    <label class="content_profile_basic_info_form_anon_label">
                        ${sakai.api.i18n.Widgets.getValueForKey("contentmetadata", "", copyrightLabel)}
                    </label>
                {/if}
            {/for}
        {/if}
    <div class='s3d-highlight_area_background_darker1_white_content_bl'><div class='s3d-highlight_area_background_darker1_white_content_binner'></div></div>
--></div>

<div id="contentmetadata_locations_template" style="display:none;"><!--
    <div class='s3d-highlight_area_background_darker1_white_content_tl'><div class='s3d-highlight_area_background_darker1_white_content_tinner'></div></div>
        <span class="contentmetadata_first_column">__MSG__DIRECTORY_LOCATIONS__:</span>
        {if data.saveddirectory.length != 0}
            <ul>
                {for dir in data.saveddirectory}
                    <li><a href="/dev/search.html#tag=/tags/directory/${dir.toString().replace(/,/g, '/')}" target="_blank" class="s3d-action threedots_text contentmetadata_locations_link" title="Search content located at ${dir.toString().replace(/,/g, ' ')}"><span class="ellipsis_text contentmetadata_directory_location">
                        {for dirpiece in dir}
                            ${sakai.api.Util.getValueForDirectoryKey(dirpiece)} {if dirpiece_index < dir.length - 1} <span class='contentmetadata_select_seperator'>&raquo;</span>{/if}
                        {/for}
                    </span></a></li>
                {/for}
            </ul>
        {else}
            {if data.isManager}<span class="contentmetadata_manager_edit">__MSG__CLICK_TO_EDIT_LOCATIONS__</span>{else}__MSG__NO_LOCATIONS__{/if}
        {/if}
    <div class='s3d-highlight_area_background_darker1_white_content_bl'><div class='s3d-highlight_area_background_darker1_white_content_binner'></div></div>
--></div>

<div id="contentmetadata_details_template" style="display:none;"><!--
    <div class='s3d-highlight_area_background_darker1_white_content_tl'><div class='s3d-highlight_area_background_darker1_white_content_tinner'></div></div>
        <span class="contentmetadata_content_row">
            <span class="contentmetadata_first_column">__MSG__SIZE__: </span>
            <span>${sakai.api.Util.convertToHumanReadableFileSize(data.data["jcr:content"]["jcr:data"].split(":")[1])}</span>
        </span>
        <span class="contentmetadata_content_row">
            <span class="contentmetadata_first_column">__MSG__TYPE__: </span>
            <span>${data.data["jcr:content"]["jcr:mimeType"]}</span>
        </span>
        <span class="contentmetadata_content_row">
            <span class="contentmetadata_first_column">__MSG__CREATED__: </span>
            <span>${sakai.api.l10n.transformDate(sakai.api.l10n.parseDateString(data.data["jcr:created"], sakai.data.me))}</span>
        </span>
        <span class="contentmetadata_content_row">
            <span class="contentmetadata_first_column">__MSG__LAST_MODIFIED__: </span>
            <span>${sakai.api.l10n.transformDate(sakai.api.l10n.parseDateString(data.data["jcr:content"]["jcr:lastModified"]), sakai.data.me)}</span>
        </span>
        <span class="contentmetadata_content_row">
            <span class="contentmetadata_first_column">__MSG__REVISIONS__: </span>
            <span>{if data.versions.total -1 <= 0}__MSG__NO_REVISIONS__{else}<a href="javascript:;" id="contentmetadata_view_revisions" {if data.data["jcr:content"]["jcr:mimeType"] === "x-sakai/link"}class="link_revision s3d-action"{else}class="s3d-action"{/if}>${data.versions.total -1} __MSG__VERSIONS__</a> __MSG__AVAILABLE__{/if}</span>
        </span>
    <div class='s3d-highlight_area_background_darker1_white_content_bl'><div class='s3d-highlight_area_background_darker1_white_content_binner'></div></div>
--></div>

<!-- DIALOG -->
<div class="dialog" id="contentmetadata_locations_dialog" style="display:none;">
    <!-- HEADER -->
    <div class="dialog_header">
        <div class="dialog_header_inner">
            <h1>__MSG__CONTENT_LOCATION_IN_DIRECTORY__</h1>
            <a href="javascript:;" class="jqmClose dialog_close_image" title="__MSG__CLOSE_DIALOG__">__MSG__CLOSE_DIALOG__</a>
        </div>
    </div>

    <!-- CONTENT -->
    <div class="dialog_content">
        <p>__MSG__WHERE_CAN_THIS_CONTENT_BE_FOUND__</p>
            <div id="contentmetadata_locations_dialog_container" class="s3d-highlight_area_background"><!-- --></div>
            <a href="javascript:;" class="s3d-action" id="contentmetadata_locations_add_another" title="__MSG__ADD_ANOTHER_LOCATION__">__MSG__ADD_ANOTHER_LOCATION__</a>
            <div class="contentmetadata_locations_dialog_actions">
                <button type="button" class="s3d-button jqmClose"><span class="s3d-button-inner">__MSG__DONT_UPDATE__</span></button>
                <button type="button" class="s3d-button s3d-button-primary" id="contentmetadata_locations_dialog_update"><span class="s3d-button-inner">__MSG__UPDATE__</span></button>
            </div>
            <hr class="fl-push fl-hidden"/>
    </div>

    <!-- DIALOG FOOTER -->
    <div class="dialog_footer">
        <div class="dialog_footer_inner"><!-- --></div>
    </div>
</div>

<div id="contentmetadata_locations_dialog_template"><!--
    <div class='s3d-highlight_area_background_tl'>
        <div class='s3d-highlight_area_background_tinner'>
        </div>
    </div>
    <div id="contentmetadata_locations_savedlocations">
        {if data.saveddirectory.length === 0}
            <span id="contentmetadata_no_locations">__MSG__NO_LOCATIONS__</span>
        {else}
            {for dir in data.saveddirectory}
                <li class="contentmetadata_locations_link" id="${dir}">
                    <a href="javascript:;" class="s3d-remove-link s3d-action contentmetadata_remove_location" title="__MSG__REMOVE_LOCATION__">__MSG__REMOVE__</a>
                    <span class="s3d-bold contentmetadata_directory_location contentmetadata_locations_link">${dir.toString().replace(/,/g, " <span class='contentmetadata_select_seperator'>&raquo;</span> ")}</span>
                </li>
            {/for}
        {/if}
    </div>
    <div id="contentmetadata_locations_newlocations_container"></div>
    <hr class="fl-push fl-hidden"/>
    <div class="s3d-highlight_area_background_bl">
        <div class="s3d-highlight_area_background_binner">
        </div>
    </div>
--></div>

    <div id="contentmetadata_location_firstlevel_template"><!--
        <a href="javascript:;" class="s3d-remove-link s3d-action contentmetadata_remove_new_location" title="__MSG__REMOVE_LOCATION__">__MSG__REMOVE__</a>
        <select class="contentmetadata_location_content contentmetadata_location_hierarchy_select contentmetadata_location_directory_lvlone required" name="contentmetadata_location_directory_lvlone">
            <option value="no_value">__MSG__PLEASE_SELECT__</option>
            {for i in directory}
                <option value="${i.name}">${i.name}</option>
            {/for}
        </select>
        <div id="contentmetadata_location_secondlevel_template_container"></div>
        <div id="contentmetadata_location_thirdlevel_template_container"></div>
    --></div>

    <div id="contentmetadata_location_secondlevel_template" style="display:none;"><!--
        <span class="contentmetadata_saved_seperator"> &raquo; </span>
        <select class="contentmetadata_location_content contentmetadata_location_hierarchy_select contentmetadata_location_directory_lvltwo" name="Content directory location">
            <option value="no_value">__MSG__PLEASE_SELECT__</option>
            {for i in directory}
                {if i.name === changedboxvalue}
                    {for j in i.secondlevels}
                        <option value="${j.name}">${j.name}</option>
                    {/for}
                {/if}
            {/for}
        </select>
    --></div>

    <div id="contentmetadata_location_thirdlevel_template" style="display:none;"><!--
        <span class="contentmetadata_saved_seperator"> &raquo; </span>
        <select class="contentmetadata_location_content contentmetadata_location_hierarchy_select contentmetadata_location_directory_lvlthree" name="Content directory location">
            <option value="no_value">__MSG__PLEASE_SELECT__</option>
            {for i in directory}
                {if i.name === firstlevelvalue}
                    {for j in i.secondlevels}
                        {if j.name === changedboxvalue}
                            {for k in j.thirdlevels}
                                <option value="${k.name}">${k.name}</option>
                            {/for}
                        {/if}
                    {/for}
                {/if}
            {/for}
        </select>
    --></div>

<!-- JAVASCRIPT -->
<script type="text/javascript" src="/devwidgets/contentmetadata/javascript/contentmetadata.js"></script><|MERGE_RESOLUTION|>--- conflicted
+++ resolved
@@ -47,11 +47,7 @@
             {if data.data["sakai:tags"] && $.trim(data.data["sakai:tags"].toString()) != ""}
                 <span class="contentmetadata_second_column">
                     {var dirCount = 0;}
-<<<<<<< HEAD
-                    {for tag in data.data["sakai:tags"]}{if tag.split("/")[0] !== "directory"}{if tag_index - dirCount > 0},{/if} <a href="/dev/search.html#tag=/tags/${tag}" target="_blank" class="s3d-action" title="__MSG__SEARCH_CONTENT_TAGGED_WITH__ '${tag}'"">${sakai.api.Security.escapeHTML(tag)}</a>{else}{var dirCount = dirCount + 1;}{/if}{/for}
-=======
-                    {for tag in data["sakai:tags"]}{if tag.split("/")[0] !== "directory"}{if tag_index - dirCount > 0},{/if} <a href="/dev/search.html#tag=/tags/${sakai.api.Security.escapeHTML(tag)}" target="_blank" class="s3d-action" title="__MSG__SEARCH_CONTENT_TAGGED_WITH__ '${sakai.api.Security.escapeHTML(tag)}'"">${sakai.api.Security.escapeHTML(tag)}</a>{else}{var dirCount = dirCount + 1;}{/if}{/for}
->>>>>>> 7902200d
+                    {for tag in data.data["sakai:tags"]}{if tag.split("/")[0] !== "directory"}{if tag_index - dirCount > 0},{/if} <a href="/dev/search.html#tag=/tags/${sakai.api.Security.escapeHTML(tag)}" target="_blank" class="s3d-action" title="__MSG__SEARCH_CONTENT_TAGGED_WITH__ '${sakai.api.Security.escapeHTML(tag)}'"">${sakai.api.Security.escapeHTML(tag)}</a>{else}{var dirCount = dirCount + 1;}{/if}{/for}
                 </span>
                 {if data.data["sakai:tags"].length == dirCount}
                     {if data.isManager}<span class="contentmetadata_manager_edit">__MSG__CLICK_TO_EDIT_TAGS__</span>{else}__MSG__NO_TAGS__{/if}
