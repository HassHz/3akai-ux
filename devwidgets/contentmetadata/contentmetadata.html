<!-- CSS -->
<link rel="stylesheet" type="text/css" href="/devwidgets/contentmetadata/css/contentmetadata.css" />


<div id="contentmetadata_container" class="s3d-highlight_area_background_darker1">
    <div class='s3d-highlight_area_background_darker1_tl'><div class='s3d-highlight_area_background_darker1_tinner'></div></div>
    <h1>__MSG__DETAILS__</h1>
    <div id="contentmetadata_description_container" class="contentmetadata_editable_for_maintainers">
        <!-- -->
    </div>
    <div id="contentmetadata_tags_container" class="contentmetadata_editable_for_maintainers">
        <!-- -->
    </div>
    <div id="contentmetadata_copyright_container" class="collapsible_container contentmetadata_editable_for_maintainers" style="display:none;">
        <!-- -->
    </div>
    <div id="contentmetadata_locations_container" class="collapsible_container contentmetadata_editable_for_maintainers" style="display:none;">
        <!-- -->
    </div>
    <div id="contentmetadata_details_container" class="collapsible_container" style="display:none;">
        <!-- -->
    </div>
    <a href="javascript:;" id="contentmetadata_show_more">
        <span id="contentmetadata_see_more">__MSG__SEE_MORE__</span>
        <span id="contentmetadata_see_less" style="display:none;">__MSG__SEE_LESS__</span>
    </a>
    <hr class="fl-hidden fl-push">
    <div class='s3d-highlight_area_background_darker1_bl'><div class='s3d-highlight_area_background_darker1_binner'></div></div>
</div>

<div id="contentmetadata_description_template" style="display:none;"><!--
    <div class='s3d-highlight_area_background_darker1_white_content_tl'><div class='s3d-highlight_area_background_darker1_white_content_tinner'></div></div>
    {if mode === "edit"}
        <textarea id="contentmetadata_description_description" class="contentmetadata_edit_input">${data["sakai:description"]}</textarea>
    {else}
<<<<<<< HEAD
            <span id="contentmetadata_description_display" class="contentmetadata_click">{if $.trim(data["sakai:description"]) != ""}${data["sakai:description"]}{else}{if isManager}__MSG__CLICK_TO_EDIT_DESCRIPTION__{else}__MSG__NO_DESCRIPTION__{/if}{/if}</span>
=======
            <span id="contentmetadata_description_display" class="contentmetadata_click">{if $.trim(data["sakai:description"]) != ""}${data["sakai:description"]}{else}{if isManager}<span class="contentmetadata_manager_edit">__MSG__CLICK_TO_EDIT_DESCRIPTION__</span>{else}__MSG__NO_DESCRIPTION__{/if}{/if}</span>
>>>>>>> 73d33aa5
    {/if}
    <div class='s3d-highlight_area_background_darker1_white_content_bl'><div class='s3d-highlight_area_background_darker1_white_content_binner'></div></div>
--></div>

<div id="contentmetadata_tags_template" style="display:none;"><!--
    <div class='s3d-highlight_area_background_darker1_white_content_tl'><div class='s3d-highlight_area_background_darker1_white_content_tinner'></div></div>
        {if mode === "edit"}
            <textarea id="contentmetadata_tags_tags" class="contentmetadata_edit_input">{if typeof data["sakai:tags"] != "undefined"}{for tag in data["sakai:tags"]}{if tag.split("/")[0] !== "directory"}{if tag_index > 0},{/if}${tag}{/if}{/for}{/if}</textarea>
        {else}
            <span class="contentmetadata_first_column">__MSG__TAGS__:</span>
<<<<<<< HEAD
            {if $.trim(data["sakai:tags"].toString()) != ""}
=======
            {if data["sakai:tags"] && $.trim(data["sakai:tags"].toString()) != ""}
>>>>>>> 73d33aa5
                <span class="contentmetadata_second_column">
                    {var dirCount = 0;}
                    {for tag in data["sakai:tags"]}{if tag.split("/")[0] !== "directory"}{if tag_index - dirCount > 0},{/if} <a href="/dev/search.html#tag=/tags/${tag}" target="_blank" class="s3d-action" title="__MSG__SEARCH_CONTENT_TAGGED_WITH__ '${tag}'"">${tag}</a>{else}{var dirCount = dirCount + 1;}{/if}{/for}
                </span>
                {if data["sakai:tags"].length == dirCount}
<<<<<<< HEAD
                    {if isManager}__MSG__CLICK_TO_EDIT_TAGS__{else}__MSG__NO_TAGS__{/if}
                {/if}
            {else}
                <span class="contentmetadata_click">
                {if isManager}__MSG__CLICK_TO_EDIT_TAGS__{else}__MSG__NO_TAGS__{/if}
=======
                    {if isManager}<span class="contentmetadata_manager_edit">__MSG__CLICK_TO_EDIT_TAGS__</span>{else}__MSG__NO_TAGS__{/if}
                {/if}
            {else}
                <span class="contentmetadata_click">
                {if isManager}<span class="contentmetadata_manager_edit">__MSG__CLICK_TO_EDIT_TAGS__</span>{else}__MSG__NO_TAGS__{/if}
>>>>>>> 73d33aa5
                </span>
            {/if}
        {/if}
    <div class='s3d-highlight_area_background_darker1_white_content_bl'><div class='s3d-highlight_area_background_darker1_white_content_binner'></div></div>
--></div>

<div id="contentmetadata_copyright_template" style="display:none;"><!--
    <div class='s3d-highlight_area_background_darker1_white_content_tl'><div class='s3d-highlight_area_background_darker1_white_content_tinner'></div></div>
        {if mode === "edit"}
            <select id="contentmetadata_copyright_copyright"  class="contentmetadata_edit_input">
                {for copyrightLabel in sakai.config.Permissions.Copyright}
                    <option {if data["sakai:copyright"] === copyrightLabel_index} selected="selected"{/if} value="${copyrightLabel_index}">${sakai.api.i18n.Widgets.getValueForKey("contentmetadata", "", copyrightLabel)}</option>
                {/for}
            </select>
        {else}
            <span class="contentmetadata_first_column">__MSG__COPYRIGHT__: </span>
            {for copyrightLabel in sakai.config.Permissions.Copyright}
                {if data["sakai:copyright"] === copyrightLabel_index}
                    <label class="content_profile_basic_info_form_anon_label">
                        ${sakai.api.i18n.Widgets.getValueForKey("contentmetadata", "", copyrightLabel)}
                    </label>
                {/if}
            {/for}
        {/if}
    <div class='s3d-highlight_area_background_darker1_white_content_bl'><div class='s3d-highlight_area_background_darker1_white_content_binner'></div></div>
--></div>

<div id="contentmetadata_locations_template" style="display:none;"><!--
    <div class='s3d-highlight_area_background_darker1_white_content_tl'><div class='s3d-highlight_area_background_darker1_white_content_tinner'></div></div>
        <span class="contentmetadata_first_column">__MSG__DIRECTORY_LOCATIONS__:</span>
        {if saveddirectory.length != 0}
            <ul>
                {for dir in saveddirectory}
                    <li><a href="/dev/search.html#tag=/tags/directory/${dir.toString().replace(/,/g, '/')}" target="_blank" class="s3d-action threedots_text contentmetadata_locations_link" title="Search content located at ${dir.toString().replace(/,/g, ' ')}"><span class="ellipsis_text contentmetadata_directory_location">${dir.toString().replace(/,/g, " <span class='contentmetadata_select_seperator'>&raquo;</span> ")}</span></a></li>
                {/for}
            </ul>
        {else}
<<<<<<< HEAD
            {if isManager}__MSG__CLICK_TO_EDIT_LOCATIONS__{else}__MSG__NO_LOCATIONS__{/if}
=======
            {if isManager}<span class="contentmetadata_manager_edit">__MSG__CLICK_TO_EDIT_LOCATIONS__</span>{else}__MSG__NO_LOCATIONS__{/if}
>>>>>>> 73d33aa5
        {/if}
    <div class='s3d-highlight_area_background_darker1_white_content_bl'><div class='s3d-highlight_area_background_darker1_white_content_binner'></div></div>
--></div>

<div id="contentmetadata_details_template" style="display:none;"><!--
    <div class='s3d-highlight_area_background_darker1_white_content_tl'><div class='s3d-highlight_area_background_darker1_white_content_tinner'></div></div>
        <span class="contentmetadata_content_row">
            <span class="contentmetadata_first_column">__MSG__SIZE__: </span>
            <span>${sakai.api.Util.convertToHumanReadableFileSize(data["jcr:content"]["jcr:data"].split(":")[1])}</span>
        </span>
        <span class="contentmetadata_content_row">
            <span class="contentmetadata_first_column">__MSG__TYPE__: </span>
            <span>${data["jcr:content"]["jcr:mimeType"]}</span>
        </span>
        <span class="contentmetadata_content_row">
            <span class="contentmetadata_first_column">__MSG__CREATED__: </span>
            <span>${sakai.api.l10n.transformDate(sakai.api.l10n.parseDateString(data["jcr:created"]))}</span>
        </span>
        <span class="contentmetadata_content_row">
            <span class="contentmetadata_first_column">__MSG__LAST_MODIFIED__: </span>
            <span>${sakai.api.l10n.transformDate(sakai.api.l10n.parseDateString(data["jcr:content"]["jcr:lastModified"]))}</span>
        </span>
        <span class="contentmetadata_content_row">
            <span class="contentmetadata_first_column">__MSG__REVISIONS__: </span>
            <span>{if versions.total -1 <= 0}__MSG__NO_REVISIONS__{else}<a href="javascript:;" id="contentmetadata_view_revisions" {if data["jcr:content"]["jcr:mimeType"] === "x-sakai/link"}class="link_revision s3d-action"{else}class="s3d-action"{/if}>${versions.total -1} __MSG__VERSIONS__</a> __MSG__AVAILABLE__{/if}</span>
        </span>
    <div class='s3d-highlight_area_background_darker1_white_content_bl'><div class='s3d-highlight_area_background_darker1_white_content_binner'></div></div>
--></div>

<!-- DIALOG -->
<div class="dialog" id="contentmetadata_locations_dialog" style="display:none;">
    <!-- HEADER -->
    <div class="dialog_header">
        <div class="dialog_header_inner">
            <h1>__MSG__CONTENT_LOCATION_IN_DIRECTORY__</h1>
            <a href="javascript:;" class="jqmClose dialog_close_image" title="__MSG__CLOSE_DIALOG__">__MSG__CLOSE_DIALOG__</a>
        </div>
    </div>

    <!-- CONTENT -->
    <div class="dialog_content">
        <p>__MSG__WHERE_CAN_THIS_CONTENT_BE_FOUND__</p>
            <div id="contentmetadata_locations_dialog_container" class="s3d-highlight_area_background"><!-- --></div>
            <a href="javascript:;" class="s3d-action" id="contentmetadata_locations_add_another" title="__MSG__ADD_ANOTHER_LOCATION__">__MSG__ADD_ANOTHER_LOCATION__</a>
            <div class="contentmetadata_locations_dialog_actions">
                <button type="button" class="s3d-button jqmClose"><span class="s3d-button-inner">__MSG__DONT_UPDATE__</span></button>
                <button type="button" class="s3d-button s3d-button-primary" id="contentmetadata_locations_dialog_update"><span class="s3d-button-inner">__MSG__UPDATE__</span></button>
            </div>
            <hr class="fl-push fl-hidden"/>
    </div>

    <!-- DIALOG FOOTER -->
    <div class="dialog_footer">
        <div class="dialog_footer_inner"><!-- --></div>
    </div>
</div>

<div id="contentmetadata_locations_dialog_template"><!--
    <div class='s3d-highlight_area_background_tl'>
        <div class='s3d-highlight_area_background_tinner'>
        </div>
    </div>
    <div id="contentmetadata_locations_savedlocations">
        {if saveddirectory.length === 0}
            <span id="contentmetadata_no_locations">__MSG__NO_LOCATIONS__</span>
        {else}
            {for dir in saveddirectory}
                <li class="contentmetadata_locations_link" id="${dir}">
                    <a href="javascript:;" class="s3d-remove-link s3d-action contentmetadata_remove_location" title="__MSG__REMOVE_LOCATION__">__MSG__REMOVE__</a>
                    <span class="s3d-bold contentmetadata_directory_location contentmetadata_locations_link">${dir.toString().replace(/,/g, " <span class='contentmetadata_select_seperator'>&raquo;</span> ")}</span>
                </li>
            {/for}
        {/if}
    </div>
    <div id="contentmetadata_locations_newlocations_container"></div>
    <hr class="fl-push fl-hidden"/>
    <div class="s3d-highlight_area_background_bl">
        <div class="s3d-highlight_area_background_binner">
        </div>
    </div>
--></div>

    <div id="contentmetadata_location_firstlevel_template"><!--
        <a href="javascript:;" class="s3d-remove-link s3d-action contentmetadata_remove_new_location" title="__MSG__REMOVE_LOCATION__">__MSG__REMOVE__</a>
        <select class="contentmetadata_location_content contentmetadata_location_hierarchy_select contentmetadata_location_directory_lvlone required" name="contentmetadata_location_directory_lvlone">
            <option value="no_value">__MSG__PLEASE_SELECT__</option>
            {for i in directory}
                <option value="${i.name}">${i.name}</option>
            {/for}
        </select>
        <div id="contentmetadata_location_secondlevel_template_container"></div>
        <div id="contentmetadata_location_thirdlevel_template_container"></div>
    --></div>

    <div id="contentmetadata_location_secondlevel_template" style="display:none;"><!--
        <span class="contentmetadata_saved_seperator"> &raquo; </span>
        <select class="contentmetadata_location_content contentmetadata_location_hierarchy_select contentmetadata_location_directory_lvltwo" name="Content directory location">
            <option value="no_value">__MSG__PLEASE_SELECT__</option>
            {for i in directory}
                {if i.name === changedboxvalue}
                    {for j in i.secondlevels}
                        <option value="${j.name}">${j.name}</option>
                    {/for}
                {/if}
            {/for}
        </select>
    --></div>

    <div id="contentmetadata_location_thirdlevel_template" style="display:none;"><!--
        <span class="contentmetadata_saved_seperator"> &raquo; </span>
        <select class="contentmetadata_location_content contentmetadata_location_hierarchy_select contentmetadata_location_directory_lvlthree" name="Content directory location">
            <option value="no_value">__MSG__PLEASE_SELECT__</option>
            {for i in directory}
                {if i.name === firstlevelvalue}
                    {for j in i.secondlevels}
                        {if j.name === changedboxvalue}
                            {for k in j.thirdlevels}
                                <option value="${k.name}">${k.name}</option>
                            {/for}
                        {/if}
                    {/for}
                {/if}
            {/for}
        </select>
    --></div>

<!-- JAVASCRIPT -->
<script type="text/javascript" src="/devwidgets/contentmetadata/javascript/contentmetadata.js"></script><|MERGE_RESOLUTION|>--- conflicted
+++ resolved
@@ -33,11 +33,7 @@
     {if mode === "edit"}
         <textarea id="contentmetadata_description_description" class="contentmetadata_edit_input">${data["sakai:description"]}</textarea>
     {else}
-<<<<<<< HEAD
-            <span id="contentmetadata_description_display" class="contentmetadata_click">{if $.trim(data["sakai:description"]) != ""}${data["sakai:description"]}{else}{if isManager}__MSG__CLICK_TO_EDIT_DESCRIPTION__{else}__MSG__NO_DESCRIPTION__{/if}{/if}</span>
-=======
             <span id="contentmetadata_description_display" class="contentmetadata_click">{if $.trim(data["sakai:description"]) != ""}${data["sakai:description"]}{else}{if isManager}<span class="contentmetadata_manager_edit">__MSG__CLICK_TO_EDIT_DESCRIPTION__</span>{else}__MSG__NO_DESCRIPTION__{/if}{/if}</span>
->>>>>>> 73d33aa5
     {/if}
     <div class='s3d-highlight_area_background_darker1_white_content_bl'><div class='s3d-highlight_area_background_darker1_white_content_binner'></div></div>
 --></div>
@@ -48,29 +44,17 @@
             <textarea id="contentmetadata_tags_tags" class="contentmetadata_edit_input">{if typeof data["sakai:tags"] != "undefined"}{for tag in data["sakai:tags"]}{if tag.split("/")[0] !== "directory"}{if tag_index > 0},{/if}${tag}{/if}{/for}{/if}</textarea>
         {else}
             <span class="contentmetadata_first_column">__MSG__TAGS__:</span>
-<<<<<<< HEAD
-            {if $.trim(data["sakai:tags"].toString()) != ""}
-=======
             {if data["sakai:tags"] && $.trim(data["sakai:tags"].toString()) != ""}
->>>>>>> 73d33aa5
                 <span class="contentmetadata_second_column">
                     {var dirCount = 0;}
                     {for tag in data["sakai:tags"]}{if tag.split("/")[0] !== "directory"}{if tag_index - dirCount > 0},{/if} <a href="/dev/search.html#tag=/tags/${tag}" target="_blank" class="s3d-action" title="__MSG__SEARCH_CONTENT_TAGGED_WITH__ '${tag}'"">${tag}</a>{else}{var dirCount = dirCount + 1;}{/if}{/for}
                 </span>
                 {if data["sakai:tags"].length == dirCount}
-<<<<<<< HEAD
-                    {if isManager}__MSG__CLICK_TO_EDIT_TAGS__{else}__MSG__NO_TAGS__{/if}
-                {/if}
-            {else}
-                <span class="contentmetadata_click">
-                {if isManager}__MSG__CLICK_TO_EDIT_TAGS__{else}__MSG__NO_TAGS__{/if}
-=======
                     {if isManager}<span class="contentmetadata_manager_edit">__MSG__CLICK_TO_EDIT_TAGS__</span>{else}__MSG__NO_TAGS__{/if}
                 {/if}
             {else}
                 <span class="contentmetadata_click">
                 {if isManager}<span class="contentmetadata_manager_edit">__MSG__CLICK_TO_EDIT_TAGS__</span>{else}__MSG__NO_TAGS__{/if}
->>>>>>> 73d33aa5
                 </span>
             {/if}
         {/if}
@@ -108,11 +92,7 @@
                 {/for}
             </ul>
         {else}
-<<<<<<< HEAD
-            {if isManager}__MSG__CLICK_TO_EDIT_LOCATIONS__{else}__MSG__NO_LOCATIONS__{/if}
-=======
             {if isManager}<span class="contentmetadata_manager_edit">__MSG__CLICK_TO_EDIT_LOCATIONS__</span>{else}__MSG__NO_LOCATIONS__{/if}
->>>>>>> 73d33aa5
         {/if}
     <div class='s3d-highlight_area_background_darker1_white_content_bl'><div class='s3d-highlight_area_background_darker1_white_content_binner'></div></div>
 --></div>
