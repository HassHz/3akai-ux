--- conflicted
+++ resolved
@@ -119,11 +119,7 @@
     <div class='s3d-highlight_area_background_darker1_white_content_tl'><div class='s3d-highlight_area_background_darker1_white_content_tinner'></div></div>
         <span class="contentmetadata_content_row">
             <span class="contentmetadata_first_column">__MSG__SIZE__: </span>
-<<<<<<< HEAD
             <span>${sakai.api.Util.convertToHumanReadableFileSize(data.data["_length"]) || sakai.api.Util.convertToHumanReadableFileSize(data.data["length"])}</span>
-=======
-            <span>${sakai.api.Util.convertToHumanReadableFileSize(data.data["_length"])}</span>
->>>>>>> 0608cce9
         </span>
         <span class="contentmetadata_content_row">
             <span class="contentmetadata_first_column">__MSG__TYPE__: </span>
@@ -139,11 +135,7 @@
         </span>
         <span class="contentmetadata_content_row">
             <span class="contentmetadata_first_column">__MSG__REVISIONS__: </span>
-<<<<<<< HEAD
-            <span>{if data.versions.total -1 <= 0}__MSG__NO_REVISIONS__{else}<button type="button" id="contentmetadata_view_revisions" class="{if data.data["_mimeType"] === "x-sakai/link"}link_revision {/if}s3d-link-button s3d-action s3d-bold">${data.versions.total -1} __MSG__VERSIONS__</button> __MSG__AVAILABLE__{/if}</span>
-=======
             <span>{if data.versions.total <= 0}__MSG__NO_REVISIONS__{else}<button type="button" id="contentmetadata_view_revisions" class="{if data.data["_mimeType"] === "x-sakai/link"}link_revision {/if}s3d-link-button s3d-action s3d-bold">${data.versions.total} __MSG__VERSIONS__</button> __MSG__AVAILABLE__{/if}</span>
->>>>>>> 0608cce9
         </span>
     <div class='s3d-highlight_area_background_darker1_white_content_bl'><div class='s3d-highlight_area_background_darker1_white_content_binner'></div></div>
 --></div>
