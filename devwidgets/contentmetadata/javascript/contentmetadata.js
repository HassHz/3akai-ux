/*
 * Licensed to the Sakai Foundation (SF) under one
 * or more contributor license agreements. See the NOTICE file
 * distributed with this work for additional information
 * regarding copyright ownership. The SF licenses this file
 * to you under the Apache License, Version 2.0 (the
 * "License"); you may not use this file except in compliance
 * with the License. You may obtain a copy of the License at
 *
 *     http://www.apache.org/licenses/LICENSE-2.0
 *
 * Unless required by applicable law or agreed to in writing,
 * software distributed under the License is distributed on an
 * "AS IS" BASIS, WITHOUT WARRANTIES OR CONDITIONS OF ANY
 * KIND, either express or implied. See the License for the
 * specific language governing permissions and limitations under the License.
 */
/*
 * Dependencies
 *
 * /dev/lib/jquery/plugins/jqmodal.sakai-edited.js
 * /dev/lib/misc/trimpath.template.js (TrimpathTemplates)
 * /dev/lib/jquery/plugins/jquery.threedots.js (ThreeDots)
 */
/*global $ */
require(["jquery", "sakai/sakai.api.core", "/dev/javascript/content_profile.js"], function($, sakai){

    /**
     * @name sakai_global.contentmetadata
     *
     * @class contentmetadata
     *
     * @description
     * Initialize the contentmetadata widget
     *
     * @version 0.0.1
     * @param {String} tuid Unique id of the widget
     * @param {Boolean} showSettings Show the settings of the widget or not
     */
    sakai_global.contentmetadata = function(tuid, showSettings){

        ////////////////////////
        ////// VARIABLES ///////
        ////////////////////////

        // Containers
        var $contentmetadataDescriptionContainer = $("#contentmetadata_description_container");
        var $contentmetadataTagsContainer = $("#contentmetadata_tags_container");
        var $contentmetadataUrlContainer = $("#contentmetadata_url_container");
        var $contentmetadataCopyrightContainer = $("#contentmetadata_copyright_container");
        var $contentmetadataDetailsContainer = $("#contentmetadata_details_container");
        var $contentmetadataLocationsContainer = $("#contentmetadata_locations_container");

        // Elements
        var contentmetadataDescriptionDisplay = "#contentmetadata_description_display";
        var $collapsibleContainers = $(".collapsible_container");
        var contentmetadataViewRevisions = "#contentmetadata_view_revisions";
        var $contentmetadataEditable = $(".contentmetadata_editable");
        var contentmetadataCancelSave = ".contentmetadata_cancel_save";
        var contentmetadataSave = ".contentmetadata_save";
        var contentmetadataInputEdit = ".contentmetadata_edit_input";

        // See more
        var $contentmetadataShowMore = $("#contentmetadata_show_more");
        var $contentmetadataSeeMore = $("#contentmetadata_see_more");
        var $contentmetadataSeeLess = $("#contentmetadata_see_less");

        // Templates
        var contentmetadataDescriptionTemplate = "contentmetadata_description_template";
        var contentmetadataTagsTemplate = "contentmetadata_tags_template";
        var contentmetadataUrlTemplate = "contentmetadata_url_template";
        var contentmetadataCopyrightTemplate = "contentmetadata_copyright_template";
        var contentmetadataDetailsTemplate = "contentmetadata_details_template";
        var contentmetadataLocationsTemplate = "contentmetadata_locations_template";

        // i18n
        var $contentmetadataUpdatedCopyright = $("#contentmetadata_updated_copyright");

        // Edit vars
        // Parent DIV that handles the hover and click to edit
        var editTarget = "";
        // ID of Input element that's focused, defines what to update
        var edittingElement = "";
        var directoryJSON = {};

        ////////////////////////
        ////// RENDERING ///////
        ////////////////////////

        /**
         * Add binding to the input elements that allow editting
         * @param {String|Boolean} mode Can be false or 'edit' depending on the mode you want to be in
         */
        var addEditBinding = function(mode){
            if (mode === "edit") {
                if ($(".contentmetadata_edit_input")[0] !== undefined) {
                    $(".contentmetadata_edit_input")[0].focus();
                }

                $(contentmetadataInputEdit).blur(editInputBlur);
            }
        };

        /**
         * Render the Description template
         * @param {String|Boolean} mode Can be false or 'edit' depending on the mode you want to be in
         */
        var renderDescription = function(mode){
            sakai_global.content_profile.content_data.mode = mode;
            var json = {
                data: sakai_global.content_profile.content_data,
                sakai: sakai
            };
            $contentmetadataDescriptionContainer.html(sakai.api.Util.TemplateRenderer(contentmetadataDescriptionTemplate, json));
            addEditBinding(mode);
        };

        /**
         * Render the URL template
         * @param {String|Boolean} mode Can be false or 'edit' depending on the mode you want to be in
         */
        var renderUrl = function(mode){
            sakai_global.content_profile.content_data.mode = mode;
            var mimeType = sakai.api.Content.getMimeType(sakai_global.content_profile.content_data.data);
            if(mimeType === "x-sakai/link") {
                var json = {
                    data: sakai_global.content_profile.content_data,
                    sakai: sakai
                };
                sakai.api.Util.TemplateRenderer(contentmetadataUrlTemplate, json, $contentmetadataUrlContainer);
                $contentmetadataUrlContainer.show();
            } else {
                $contentmetadataUrlContainer.hide();
            }
            addEditBinding(mode);
        };

        var renderName = function(mode){
            if (mode === "edit") {
                $("#entity_name").hide();
                $("#entity_name_text").val($.trim($("#entity_name").text()));
                $("#entity_name_edit").show();
                $("#entity_name_text").focus();
            }
            $("#entity_name_text").unbind("blur");
            $("#entity_name_text").bind("blur", function(){
                $("#entity_name_edit").hide();
                if ($.trim($("#entity_name_text").val())) {
                    $("#entity_name").text($("#entity_name_text").val());
                    $("#entity_name").show();
                    $.ajax({
                        url: "/p/" + sakai_global.content_profile.content_data.data["jcr:name"] + ".html",
                        type: "POST",
                        cache: false,
                        data: {
                            "sakai:pooled-content-file-name": sakai.api.Security.escapeHTML($("#entity_name_text").val())
                        },
                        success: function(){
<<<<<<< HEAD
                            sakai_global.content_profile.content_data.data["sakai:pooled-content-file-name"] = sakai.api.Security.escapeHTML($("#entity_name_text").val());
=======
                            sakai_global.content_profile.content_data.data["sakai:pooled-content-file-name"] = sakai.api.Security.escapeHTML($("#contentmetadata_name_text").val());
                            $("#contentpreview_download_button").attr("href", sakai_global.content_profile.content_data.smallPath + "/" + encodeURIComponent(sakai_global.content_profile.content_data.data["sakai:pooled-content-file-name"]));
>>>>>>> 88d7ff5b
                        }
                    });
                }
                else {
                    $("#entity_name").show();
                    $(".entity_editable").live("click", editData);
                }
            });
        };

        /**
         * Render the Tags template
         * @param {String|Boolean} mode Can be false or 'edit' depending on the mode you want to be in
         */
        var renderTags = function(mode){
            sakai_global.content_profile.content_data.mode = mode;
            var json = {
                data: sakai_global.content_profile.content_data,
                sakai: sakai
            };
            $contentmetadataTagsContainer.html(sakai.api.Util.TemplateRenderer(contentmetadataTagsTemplate, json));
            addEditBinding(mode);
        };

        /**
         * Render the Copyright template
         * @param {String|Boolean} mode Can be false or 'edit' depending on the mode you want to be in
         */
        var renderCopyright = function(mode){
            sakai_global.content_profile.content_data.mode = mode;
            var json = {
                data: sakai_global.content_profile.content_data,
                sakai: sakai
            };
            $contentmetadataCopyrightContainer.html(sakai.api.Util.TemplateRenderer(contentmetadataCopyrightTemplate, json));
            addEditBinding(mode);
        };

        /**
         * Render the Details template
         * @param {String|Boolean} mode Can be false or 'edit' depending on the mode you want to be in
         */
        var renderDetails = function(mode){
            sakai_global.content_profile.content_data.mode = mode;
            var json = {
                data: sakai_global.content_profile.content_data,
                sakai: sakai
            };
            $contentmetadataDetailsContainer.html(sakai.api.Util.TemplateRenderer(contentmetadataDetailsTemplate, json));
            addEditBinding(mode);
        };

        var createActivity = function(activityMessage){
            var activityData = {
                "sakai:activityMessage": activityMessage
            };
            sakai.api.Activity.createActivity("/p/" + sakai_global.content_profile.content_data.data["jcr:name"], "content", "default", activityData, function(responseData, success){
                if (success) {
                    // update the entity widget with the new activity
                    $(window).trigger("updateContentActivity.entity.sakai", activityMessage);
                }
            });
        };

        //////////////////////////////////
        /////// DIRECTORY EDITTING ///////

        var renderLocationsEdit = function(){
            $("#assignlocation_container").jqmShow();
        };

        /**
         * Render the Locations template
         * @param {String|Boolean} mode Can be false or 'edit' depending on the mode you want to be in
         */
        var renderLocations = function(mode){
            if (mode === "edit") {
                renderLocationsEdit();
            }
            else {
                $contentmetadataLocationsContainer.html("");
                sakai_global.content_profile.content_data.mode = mode;
                var json = {
                    data: sakai_global.content_profile.content_data,
                    sakai: sakai
                };

                var directorylocations = [];
                for(var dir in json.data.saveddirectory){
                    if(json.data.saveddirectory.hasOwnProperty(dir)){
                        var dirString = "";
                        for (var dirPiece in json.data.saveddirectory[dir]){
                            if(json.data.saveddirectory[dir].hasOwnProperty(dirPiece)){
                                dirString += sakai.api.Util.getValueForDirectoryKey(json.data.saveddirectory[dir][dirPiece]);
                                if(dirPiece < json.data.saveddirectory[dir].length - 1){
                                    dirString += "&nbsp;&#187;&nbsp;";
                                }
                            }
                        }
                        directorylocations.push(sakai.api.Util.applyThreeDots(dirString, $("#contentmetadata_locations_container").width() - 120, {max_rows: 1,whole_word: false}, "s3d-bold"));
                    }
                }
                json["directorylocations"] = directorylocations;

                $contentmetadataLocationsContainer.html(sakai.api.Util.TemplateRenderer(contentmetadataLocationsTemplate, json));
            }
        };

        ////////////////////////
        /////// EDITTING ///////
        ////////////////////////

        var updateTags = function(){
            var tags = sakai.api.Util.formatTags($("#contentmetadata_tags_tags").val());
            // Since directory tags are filtered out of the textarea we should put them back to save them
            $(sakai_global.content_profile.content_data.data["sakai:tags"]).each(function(index, tag){
                if (tag.split("/")[0] === "directory") {
                    tags.push(tag);
                }
            });

            for(var tag in tags){
                if (tags.hasOwnProperty(tag)) {
                    tags[tag] = tags[tag].replace(/\s+/g, " ");
                }
            }

            sakai.api.Util.tagEntity("/p/" + sakai_global.content_profile.content_data.data["jcr:name"], tags, sakai_global.content_profile.content_data.data["sakai:tags"], function(){
                sakai_global.content_profile.content_data.data["sakai:tags"] = tags;
                renderTags(false);
                // Create an activity
                createActivity("__MSG__UPDATED_TAGS__");
            });
        };

        /**
         * Update the description of the content
         */
        var updateDescription = function(){
            var description = $("#contentmetadata_description_description").val();
            sakai_global.content_profile.content_data.data["sakai:description"] = description;
            renderDescription(false);
            $.ajax({
                url: "/p/" + sakai_global.content_profile.content_data.data["jcr:name"] + ".html",
                type: "POST",
                cache: false,
                data: {
                    "sakai:description": description
                },
                success: function(){
                    createActivity("__MSG__UPDATED_DESCRIPTION__");
                }
            });
        };

        /**
         * Update the description of the content
         */
        var updateUrl = function(){
            var url = $("#contentmetadata_url_url").val();
            var preview = sakai.api.Content.getPreviewUrl(url);
            sakai_global.content_profile.content_data.data["sakai:pooled-content-url"] = url;
            sakai_global.content_profile.content_data.data["sakai:pooled-content-revurl"] = url;
            sakai_global.content_profile.content_data.data["sakai:pooled-content-file-name"] = url;
            sakai_global.content_profile.content_data.data["sakai:preview-url"] = preview.url;
            sakai_global.content_profile.content_data.data["sakai:preview-type"] = preview.type;
            sakai_global.content_profile.content_data.data["sakai:preview-avatar"] = preview.avatar;
            sakai_global.content_profile.content_data.data["length"] = url.length;
            renderUrl(false);
            $.ajax({
                url: "/p/" + sakai_global.content_profile.content_data.data["jcr:name"] + ".html",
                type: "POST",
                cache: false,
                data: {
                    "sakai:pooled-content-url": url,
                    "sakai:pooled-content-revurl": url,
                    "sakai:pooled-content-file-name": url,
                    "sakai:preview-url": preview.url,
                    "sakai:preview-type": preview.type,
                    "sakai:preview-avatar": preview.avatar,
                    "length": url.length
                },
                success: function(){
                    createActivity("__MSG__UPDATED_URL__");
                    $(window).trigger("updated.version.content.sakai");
                }
            });
        };

        /**
         * Update the copyright of the content
         */
        var updateCopyright = function(){
            var copyright = $("#contentmetadata_copyright_copyright").val();
            sakai_global.content_profile.content_data.data["sakai:copyright"] = copyright;
            renderCopyright(false);
            $.ajax({
                url: "/p/" + sakai_global.content_profile.content_data.data["jcr:name"] + ".html",
                type: "POST",
                cache: false,
                data: {
                    "sakai:copyright": $("#contentmetadata_copyright_copyright").val()
                },
                success: function(){
                    createActivity("__MSG__UPDATED_COPYRIGHT__");
                }
            });
        };

        /**
         * Trigger the template to render the edit mode
         * @param {Object} ev Trigger event
         */
        var editData = function(ev){
            var dataToEdit = "";
            if (ev.target.nodeName.toLowerCase() !== "a" && ev.target.nodeName.toLowerCase() !== "select" && ev.target.nodeName.toLowerCase() !== "option" && ev.target.nodeName.toLowerCase() !== "textarea") {
                target = $(ev.target).closest(".contentmetadata_editable");
                if (target[0] !== undefined) {
                    editTarget = target;
                    dataToEdit = editTarget[0].id.split("_")[1];

                    switch (dataToEdit) {
                        case "description":
                            renderDescription("edit");
                            break;
                        case "tags":
                            renderTags("edit");
                            break;
                        case "url":
                            renderUrl("edit");
                            break;
                        case "locations":
                            renderLocations("edit");
                            break;
                        case "copyright":
                            renderCopyright("edit");
                            break;
                        case "name":
                            renderName("edit");
                            break;
                    }
                }
            }
        };

        /**
         * Handle losing of focus on an input element
         * @param {Object} el Element that lost the focus
         */
        var editInputBlur = function(el){
            edittingElement = $(el.target)[0].id.split("_")[2];
            switch (edittingElement) {
                case "description":
                    updateDescription();
                    break;
                case "tags":
                    updateTags();
                    break;
                case "url":
                    updateUrl();
                    break;
                case "copyright":
                    updateCopyright();
                    break;
            }
        };

        ////////////////////////
        //////// SET-UP ////////
        ////////////////////////

        /**
         * Animate the hidden or shown data containers
         */
        var animateData = function(){
            $collapsibleContainers.animate({
                'margin-bottom': 'toggle',
                opacity: 'toggle',
                'padding-top': 'toggle',
                'padding-bottom': 'toggle',
                height: 'toggle'
            }, 400);
            $("#contentmetadata_show_more > div").toggle();
        };

        /**
         * Add binding/events to the elements in the widget
         */
        var addBinding = function(){
            $(".contentmetadata_editable_for_maintainers").removeClass("contentmetadata_editable");
            if (sakai_global.content_profile.content_data.isManager) {
                $(".contentmetadata_editable_for_maintainers").addClass("contentmetadata_editable");
            }

            $contentmetadataShowMore.unbind("click", animateData);
            $contentmetadataShowMore.bind("click", animateData);

            $(".contentmetadata_editable").die("click", editData);
            $(".contentmetadata_editable").live("click", editData);

            $(contentmetadataViewRevisions).die("click");
            $(contentmetadataViewRevisions).live("click", function(){
                $(window).trigger("initialize.filerevisions.sakai", sakai_global.content_profile.content_data);
            });
        };

        /**
         * Initialize the widget
         */
        var doInit = function(){
            // Render all information
            renderDescription(false);
            renderTags(false);
            renderUrl(false);
            renderCopyright(false);
            renderLocations(false);
            renderDetails(false);

            // Add binding
            addBinding();
        };

        $(window).bind("complete.fileupload.sakai", function(){
            $(window).trigger("load.content_profile.sakai", renderDetails);
        });

        $(window).bind("renderlocations.contentmetadata.sakai", function(ev, val){
            sakai_global.content_profile.content_data.saveddirectory = val.saveddirectory;
            sakai_global.content_profile.content_data.data["sakai:tags"] = val.tags;
            renderLocations(false);
        });

        // Bind Enter key to input fields to save on keyup
        $("input").bind("keyup", function(ev){
            if (ev.keyCode == 13) {
                $(this).blur();
            }
        });

        /**
         * Initialize the widget from outside of the widget
         */
        $(window).bind("render.contentmetadata.sakai", function(){
            doInit();
        });
        sakai_global.contentmetadata.isReady = true;
        $(window).trigger("ready.contentmetadata.sakai");
    };

    sakai.api.Widgets.widgetLoader.informOnLoad("contentmetadata");
});<|MERGE_RESOLUTION|>--- conflicted
+++ resolved
@@ -156,12 +156,8 @@
                             "sakai:pooled-content-file-name": sakai.api.Security.escapeHTML($("#entity_name_text").val())
                         },
                         success: function(){
-<<<<<<< HEAD
                             sakai_global.content_profile.content_data.data["sakai:pooled-content-file-name"] = sakai.api.Security.escapeHTML($("#entity_name_text").val());
-=======
-                            sakai_global.content_profile.content_data.data["sakai:pooled-content-file-name"] = sakai.api.Security.escapeHTML($("#contentmetadata_name_text").val());
                             $("#contentpreview_download_button").attr("href", sakai_global.content_profile.content_data.smallPath + "/" + encodeURIComponent(sakai_global.content_profile.content_data.data["sakai:pooled-content-file-name"]));
->>>>>>> 88d7ff5b
                         }
                     });
                 }
