/*
 * Licensed to the Sakai Foundation (SF) under one
 * or more contributor license agreements. See the NOTICE file
 * distributed with this work for additional information
 * regarding copyright ownership. The SF licenses this file
 * to you under the Apache License, Version 2.0 (the
 * "License"); you may not use this file except in compliance
 * with the License. You may obtain a copy of the License at
 *
 *     http://www.apache.org/licenses/LICENSE-2.0
 *
 * Unless required by applicable law or agreed to in writing,
 * software distributed under the License is distributed on an
 * "AS IS" BASIS, WITHOUT WARRANTIES OR CONDITIONS OF ANY
 * KIND, either express or implied. See the License for the
 * specific language governing permissions and limitations under the License.
 */

/*global $, Config, jQuery, sakai, sdata */

sakai.blog = function(tuid, placement, showSettings) {

    var me = sakai.data.me;                    // Contains information about the current user
    var rootel = $("#" + tuid);        // Get the main div used by the widget
    var arrSelectedTags = [];
    var sPreviousSearch = '';
    var arrAllTags = [];
    var iSearchInterval = 300;        //    The interval at which the search refreshes. (in ms)
    var oSearchInterval = null;
    var blogSettings = {};            //    The object containing all the blog settings.
    var isEditing = false;
    var editId;
    var isAdding = false;
    var toAddId;
    var displayPosts = {};


    /////////////////
    // Config vars //
    /////////////////

    //    CSS ids
    var blog = "blog";
    var blogID = "#" + blog;
    var blogClass = "." + blog;


    //    views
    var viewSettings = blogID + "_settings";
    var viewNormal = blogID + "_view";

    //    buttons
    var buttonFormCancel = blogID + "_formCancel";
    var buttonFormSubmit = blogID + "_formSubmit";
    var buttonSettingsCancel = blogID + "_settingsCancel";
    var buttonSettingsSubmit = blogID + "_settingsSubmit";
    var buttonCommentCancel = blogID + "_commentCancel";
    var buttonCommentSubmit = blogID + "_commentSubmit";
    var buttonNewPostClass = blogClass + "_view_newpost";

    //    settings
    var settingsTagClass = ".blog_settingsTag";

    var blogSettingsID = blogID + "_settings";

    var settingsNrOfSelected = blogSettingsID + "_nrOfSelectedTags";
    var settingsAllowComments = blogSettingsID + "_allowComments";
    var settingsFilterTags = blogSettingsID + "Tags";
    var settingsTagList = blogSettingsID + "TagsList";
    var settingsSelectedTagCloud = blogSettingsID + "_selectedTagsCloud";
    var settingsTagLoader = blogID + "_tagLoader";
    var settingsSelectedTagClass = ".blog_settingsSelectedTag";

    var settingsTagListTemplate = "blog_settingsTagsListTemplate";
    var settingsSelectedTagCloudTemplate = "blog_settings_selectedTagsCloudTemplate";

    // Main view
    var postsContainer = "#blog_view_posts";
    var postsTemplate = "blog_view_postTemplate";

    var viewBlogTagsContainer = "#blog_view_showBlogTagsContainer";
    var viewBlogTags = "#blog_view_showBlogTags";

    //    input fields
    var txtTitle = "#blog_postTitle";
    var txtContent = "#blog_postMessage";
    var txtTags = "#blog_postTags";
    var txtCommentTitle = "#blog_txtCommentSubject";
    var txtCommentBody= "#blog_txtCommentBody";

    //    actions
    var postActions = "#blog_postActions";
    var showHideClass = ".blog_showHide";
    var showHideId= "#blog_showHide";
    var commentsContainer = "#blog_comments";
    var blogComment = "#blog_comment";
    var actionReplyClass = ".blog_ActionReply";
    var actionEditClass = ".blog_ActionEdit";
    var actionDeleteClass = ".blog_ActionDelete";
    var actionReplyId = "blog_reply";
    var actionEditId = "blog_edit";
    var actionDeleteId = "blog_delete";

    var textPostSubject = "#blog_subject_";
    var textPostBody = "#blog_messagePost_";
    var textPostTags  = "#blog_tags";

    var errorClass = "blog_error";

    var blogForm = "#blog_form";
    var blogCommentForm = '#blog_commentForm';

    var blockContainer = "#blog_block";


    ////////////////////
    // Util functions //
    ////////////////////

    /**
     * Escape HTML
     * @param {Object} str The HTML string that needs to be replaced.
     */
    var escapeHTML = function(str) {
        return str.replace(/</g, "&lt;").replace(/>/g, "&gt;");
    };

    /**
     *
     * @param {Object} str
     */
    var unescapeHTML = function(str) {
        return str.replace(/&lt;/g, "<").replace(/&gt;/g, ">");
    };

    /**
     * Loops over an array and remove all the strings that are empty or just spaces.
     * Will also trim each value.
     * @param {Object} arr
     * @param {Boolean} removeDoubles: should doubles be removed as well
     */
    var removeEmptyStringsFromArray = function(arr, removeDoubles) {
        var arrNew = [];
        for (var i = 0, iMax = arr.length;i < iMax;i++) {
            var s = jQuery.trim(arr[i]);
            if ((!removeDoubles || arrNew.indexOf(s) === -1) && s !== '') {
                arrNew.push(s);
            }
        }
        return arrNew;
    };

    /**
     * Gets all the user ids from an array of posts.
     * @param {Object} arrPosts
     * @param {Object} us This object should contain 2 fields
     *     arr - Array where the usernames will be in
     *  str - String where the usernames will get in via a comma s
     */
    var getUserUIDSFromPosts = function(arrPosts, arr) {
        for (var i = 0, iMax = arrPosts.length; i < iMax;i++) {
            if (arr.indexOf(arrPosts[i].poster) === -1) {
                arr.push(arrPosts[i].poster);
            }
            //    Check for sub posts.
            if (arrPosts[i].comments.length > 0) {
                arr = getUserUIDSFromPosts(arrPosts[i].comments, arr);
            }
        }
        return arr;
    };


    /**
     * Parse a json string to a valid date
     * @param {String} dateInput String of a date that needs to be parsed
     * @returns {Date}
     */
    var parseDate = function(dateInput) {
        /** Get the date with the use of regular expressions */
        var match = /([0-9]{2})\/([0-9]{2})\/([0-9]{4})T([0-9]{2}):([0-9]{2}):([0-9]{2})/.exec(dateInput); // 03/03/2009T17:53:48Z
        var d = new Date();
        d.setDate(match[1]);
        d.setMonth(match[2]-1);
        d.setYear(match[3]);
        d.setHours(match[4]);
        d.setMinutes(match[5]);
        d.setSeconds(match[6]);
        return d;
    };

    /**
     * Format an input date (used by TrimPath)
     * @param {Date} d Date that needs to be formatted
     */
    var formatDate = function(d){
        var names_of_months = ["January", "February", "March", "April", "May", "June", "July", "August", "September", "October", "November", "December"];
        var am_or_pm = "";

        var current_hour = d.getHours();
        if (current_hour < 12) {am_or_pm = "AM";} else{am_or_pm = "PM";}
        if (current_hour === 0){current_hour = 12;}
        if (current_hour > 12){current_hour = current_hour - 12;}

        var current_minutes = d.getMinutes() + "";
        if (current_minutes.length === 1){current_minutes = "0" + current_minutes;}

        return(names_of_months[d.getMonth()].substring(0,3) + " " + d.getDate() + ", " +  d.getFullYear() + " at " + current_hour + ":" + current_minutes + am_or_pm);
    };

    /**
     * Scroll to a specific element in a page
     * @param {Object} element The element you want to scroll to
     */
    var scrollTo = function(element) {
        $('html, body').animate({scrollTop: element.offset().top}, 1);
    };

    /**
     * Shows errors on the supplied fields
     * @param {Object} fields: array of fields
     * @param {String} errorClass: name of the errorclass
     */
    var showErrors = function(fields, errorClass){
        var ok = true;
        for(var i=0, iMax=fields.length; i<iMax;i++){
            var sField = jQuery.trim($(fields[i], rootel).val());
            if(sField === ''){
                ok = false;
                $(fields[i], rootel).addClass(errorClass);
            }
            else{
                $(fields[i], rootel).removeClass(errorClass);
            }
        }
        return ok;
    };

    /**
     * Checks if the fields are filled in correctly.
     * The fields who are empty will be given a class.
     * Returns true of false;
     */
    var checkFields = function(fields) {
        var txts = [txtTitle, txtContent, txtTags];
        return showErrors(txts, errorClass);
    };


    ///////////////
    // View mode //
    ///////////////

    /**
     * Takes an array, sorts it and renders the provided template at the provided place.
     * @param {Object} where    Where the rendered template should go.
     * @param {Object} template    Which template should be used.
     * @param {Object} arrTags    The tags
     */
    var renderTags = function(where, template, arrTags) {
        //    Sort the tags alphabetically.
        arrTags.sort();
        var context = {'tags' : arrTags};
        //    add them to the DOM
        $(where, rootel).html($.TemplateRenderer(template, context));
    };

    /**
     * Will do a reauest to JCR and get all the tags that are currently registered for this site.
     * @param {Object} callback
     */
    var getAllTags = function(callback) {
        $(settingsTagLoader).show();

        $.ajax({
            url: "/sdata/f/" + placement + "/_blog",
            cache: false,
            success: function(data){
                arrAllTags = [];
                var posts = $.evalJSON(data);
                //    get all the tags for this site.
                for (var i = 0, iMax=posts.items.length;i < iMax;i++) {
                    var post = posts.items[i];
                    var sTags = post.tags;
                    var arrPostTags = sTags.split(',');
                    for (var t = 0, tMax=arrPostTags.length; t < tMax; t++) {
                        if (arrAllTags.indexOf(jQuery.trim(arrPostTags[t])) === -1) {
                            arrAllTags.push(jQuery.trim(arrPostTags[t]));
                        }
                    }
                }

                $(settingsTagLoader).hide();
                renderTags(settingsTagList, settingsTagListTemplate, arrAllTags);

                if (typeof callback !== "undefined" && callback !== null) {
                    callback();
                }
            },
            error: function(xhr, textStatus, thrownError) {
                $(settingsTagLoader).hide();
            }
        });
    };

    var viewMode = function(){


    //////////////////////////////
    // View mode util functions //
    //////////////////////////////

    /**
     * Takes a JSON object, converts it and saves it to JCR.
     * @param {String} siteid
     * @param {Object} json
     * @param {Object} callback
     */
    var convertAndSaveToJCR = function(siteid, json, callback) {
        // save it to jcr
        var str = $.toJSON(json);
        sakai.api.Widgets.saveWidgetData("blog", str, tuid, placement, callback);
    };



    /**
     * This will save data to the JCR.
     * @param {String} siteid
     * @param {String} sPreviousPosts A json string containing the previous posts.
     * @param {Boolean} bExists
     * @param {Object} post
     * @param {Object} callback The function that has to be called when the data is saved.
     */
    var savePostToJCR = function(siteid, sPreviousPosts, bExists, post, callback) {
        var json = {'items' : []};

        if (bExists) {
            // there are already some posts in the database, add them so we don't overwrite them.
            var previousPosts = sPreviousPosts;
            json.items = previousPosts.items;

        }

        post.id = "" + json.items.length;

        //    add our post to the list
        json.items.push(post);

        //    save it to jcr
        convertAndSaveToJCR(siteid, json, callback);
    };


    ////////////////////////////
    // View mode UI functions //
    ////////////////////////////

    /**
     * Start the creation proces of a new blog post
     * @param {String} siteId
     * @param {String} title
     * @param {String} message
     * @param {String} tags
     * @param {Object} callback The function that has to be called when the save is done.
     */
    var createNewBlogPost = function(sSiteId, sTitle, sMessage, sTags, callback) {

        //    Do a quick check to see if the user has entered all the fields.
        if (sTitle !== "" && sMessage !== "" && sTags !== "") {

            var arrTags = sTags.split(",");
            arrTags = removeEmptyStringsFromArray(arrTags, true);
            sTags = arrTags.join(', ');

            //    save the post to the JCR.
            var date = $.L10N.transformDate(new Date()) + "T" + $.L10N.transformTime(new Date()) + "Z";
            var json = {'id' : "0", 'title' : sTitle, 'message' : sMessage, 'tags' : sTags, 'arrTags' : arrTags, 'postDate' : date, 'poster' : me.preferences.uuid, 'comments' : [], 'blogpost' : true};
            //    We do a check to see if the node for this blog already exists
            //    If it exists we will have onSucces, if it fails we end up with an onFail.
            //    Since all the blogposts and comments are saved under one node we
            //    check this to make sure we don't overwrite any posts.
            sakai.api.Widgets.loadWidgetData("blog", tuid, placement, function(success, data) {
                if (success) {
                    // There are some posts in here. Pass them along.
                    savePostToJCR(sSiteId, data, true, json, callback);
                } else {
                    // This is the first post.
                    savePostToJCR(sSiteId, data.status, false, json, callback);
                }
            });
        }
    };

    /**
     * Searches for a specific post that has the specified id in an array of json objects.
     * @param {Object} arrPosts
     * @param {Object} id
     */
    var getPostWithId = function(arrPosts, id) {
        for (var i = 0;i < arrPosts.length;i++) {
            //    We use the == instead of ===
            //    Because the id can sometimes be a string or a number (depending if it is a blog or a comment post)
            if (arrPosts[i].id == id) {
                return arrPosts[i];
            }
            else {
                if (arrPosts[i].comments.length > 0) {
                    var o = getPostWithId(arrPosts[i].comments, id);
                    if (o !== null) {
                        return o;
                    }
                }
            }
        }
        return null;
    };

    /**
     * Does an action (remove or update) to a post
     * @param {Object} arrPosts: array of posts that contains the post to be updated
     * @param {Object} post: the post than need's updating
     * @param {Object} remove: does this post have to be removed or updated
     */
    var doActionOnPost = function(arrPosts, post, remove){
        for (var i = 0;i < arrPosts.length;i++) {
            //    We use the == instead of ===
            //    Because the id can sometimes be a string or a number (depending if it is a blog or a comment post)
            if (arrPosts[i].id == post.id) {
                if(remove){
                    arrPosts.splice(i, 1);
                }
                else{
                    arrPosts[i] = post;
                }
                break;
            }
            else {
                if (arrPosts[i].comments.length > 0) {
                    doActionOnPost(arrPosts[i].comments, post,remove);
                }
            }
        }
    };

    /**
     * Seaches in the array for a post with the same id as the post.id and replaces it with the new post.
     * @param {Object} arrPosts
     * @param {Object} post
     */
    var updatePostWithId = function(arrPosts, post) {
        doActionOnPost(arrPosts,post,false);
        return arrPosts;
    };

    /**
     * Deletes a post from an array.
     * @param {Object} arrPosts
     * @param {Object} postToDelete
     */
    var deletePostFromArray = function(arrPosts, postToDelete) {
        doActionOnPost(arrPosts,postToDelete,true);
        return arrPosts;
    };


    /**
     * Delete the post/comment with the specified id.
     * @param {Object} id
     */
    var deletePost = function(id) {
        //    Get all the posts
        //    We do a request to get all the posts so that we don't unintentionally delete another post.
        sakai.api.Widgets.loadWidgetData("blog", tuid, placement, function(success, data) {
            if (success) {
                var json = data;
                var deletePost = getPostWithId(json.items, id);
                if (deletePost !== null) {
                    //    Delete the post out of the array.
                    json.items = deletePostFromArray(json.items, deletePost);

                    //    loop over all the posts and edit the ids.
                    var editPostsIds = function(arrItems, startId) {
                        for (var i = 0, iMax=arrItems.length;i < iMax;i++) {
                            arrItems[i].id = startId + "_" + i;
                            if (arrItems[i].comments.lenth > 0) {
                                arrItems[i].comments = editPostsIds(arrItems[i].comments, startId + '_' + i);
                            }
                        }
                        return arrItems;
                    };

                    json.items = editPostsIds(json.items, 0);

                    // save it to jcr
                    convertAndSaveToJCR(placement, json, displayPosts);
                }
            }
        });
    };

    /**
     * Will edit a blog or comment post.
     * @param {Object} id    Id of the post
     * @param {Object} isComment    If the post is a comment or a blog post.
     */
    var editComment = function(id, isComment) {
        var sTitle = '';
        var sMessage = '';
        if (isComment) {
            sTitle = $(blogCommentForm + id + " " + txtCommentTitle, rootel).val();
            sMessage = $(blogCommentForm + id + " " + txtCommentBody, rootel).val();
        }
        else {
            //    blog post
            sTitle = $(blogForm + id + " " + txtTitle, rootel).val();
            sMessage = $(blogForm + id + " " + txtContent, rootel).val();
            var sTags = $(blogForm + id + " " + txtTags, rootel).val();

            sTags = escapeHTML(sTags);

            //    Make sure that our tags are split nicely.
            var arrTags = sTags.split(",");
            arrTags = removeEmptyStringsFromArray(arrTags);
            sTags = arrTags.join(', ');
        }
        //    Escape HTML characters
        sTitle = escapeHTML(sTitle);
        sMessage = escapeHTML(sMessage);

        if (sTitle !== "" && sMessage !== "") {
            // get all the other posts so we don't overwrite one.
            sakai.api.Widgets.loadWidgetData("blog", tuid, placement, function(success, data) {
                if (success){
                    var json = data;

                    var editPost = getPostWithId(json.items, id);
                    if (editPost !== null) {
                        // found the post we're editing

                        editPost.title = sTitle;
                        editPost.message = sMessage;
                        if (!isComment) {
                            editPost.tags = sTags;
                            editPost.arrTags = arrTags;
                        }

                        json.items = updatePostWithId(json.items, editPost);

                        //    save it to jcr
                        convertAndSaveToJCR(placement, json, displayPosts);
                    }
                }
            });
        }
        else {
            alert('Please enter a subject and a body.');
        }
    };

    /**
     * Removes the edit form and shows the normal text again.
     * @param {Object} id
     */
    var stopEditing = function(id, isBlogPost) {
        //    remove form
        if (isBlogPost) {
            $(blogForm + id).remove();
        }
        else {
            $(blogCommentForm + id).remove();
        }

        //    show block
        $(blockContainer + id, rootel).show();
        $(postActions + id, rootel).show();

        isEditing = false;
    };

    /**
     * Show the edit form and hide the message part.
     * @param {Object} id    Id of the message that needs to be replaced by a form.
     */
    var showEditForm = function(id) {
        //    hide any previous editing forms that we may have.
        if (isEditing) {
            stopEditing(editId);
        }

        //    hide the message & actions stuff
        var block = $(blockContainer + id, rootel).hide();
        $(postActions + id, rootel).hide();

        //    determine if this is a blogpost or a comment:
        var form = null;
        var sTitle = unescapeHTML($(textPostSubject + id, block).html());
        var sMessage = unescapeHTML($(textPostBody + id, block).html().replace(/<br>/gi, "\n"));

        isEditing = true;
        editId = id;

        //    If there is no _ in the id than this means that this is a blogpost.
        if (!id.match(/_/, 'gi')) {
            //    This is a blogpost
            form = $(blogForm).clone().attr('id', blogForm.replace(/#/gi,'') + id);

            $(txtTitle, form).val(sTitle);
            $(txtContent, form).val(sMessage);
            $(txtTags, form).val($(textPostTags + id, block).html().replace(/Tags: /g, ""));

            //    bind the events
            $(buttonFormCancel, form).click(function() {
                stopEditing(editId, true);
            });
            $(buttonFormSubmit, form).click(function() {
                editComment(editId);
            });

        }
        else {
            //    This is a comment
            form = $(blogCommentForm).clone().attr('id', blogCommentForm.replace(/#/gi,'') + id);

            $(txtCommentTitle, form).val(sTitle);
            $(txtCommentBody, form).val(sMessage);


            //    bind the events
            $(buttonCommentCancel, form).click(function() {
                stopEditing(editId, false);
            });
            $(buttonCommentSubmit, form).click(function() {
                editComment(editId, true);
            });
        }
        $(block).after($(form).show());
    };

    /**
     * Add a reply to a (blog-)post.
     * @param {Object} id The id of the post to append it.
     */
    var addReply = function(id) {

        var sTitle = escapeHTML($(txtCommentTitle).val());
        var sMessage = escapeHTML($(txtCommentBody).val());

        if (sTitle !== "" && sMessage !== "") {
            if (blogSettings.allowComments) {

                sakai.api.Widgets.loadWidgetData("blog", tuid, placement, function(success, data) {
                    if (success) {

                        var json = data;

                        var replyToPost = getPostWithId(json.items, id);
                        if (replyToPost !== null) {
                            // found the post we're replying to
                            var newId = replyToPost.id + '_' + replyToPost.comments.length;

                            var date = $.L10N.transformDate(new Date()) + "T" + $.L10N.transformTime(new Date()) + "Z";
                            var newPost = {
                                'id': newId,
                                'title': sTitle,
                                'message': sMessage,
                                'postDate': date,
                                'poster': me.preferences.uuid,
                                'comments': []
                            };
                            var replyId = "" + replyToPost.id;
                            var addPostToArray = function(arrPosts, addPost){
                                for (var i = 0, iMax= arrPosts.length; i < iMax; i++) {
                                    if (arrPosts[i].id == replyId) {
                                        // This is the post we are replying too
                                        // Add it too the list.
                                        arrPosts[i].comments.push(addPost);
                                        return arrPosts;
                                    }
                                    else {
                                        if (arrPosts[i].comments.length > 0) {
                                            arrPosts[i].comments = addPostToArray(arrPosts[i].comments, addPost);
                                        }
                                    }
                                }
                                return arrPosts;
                            };
                            json.items = addPostToArray(json.items, newPost);

                            //    save it to jcr
                            var str = $.toJSON(json);

                            sakai.api.Widgets.saveWidgetData("blog", str, tuid, placement, displayPosts);
                        }
                    }
                });

            } else {
                alert("Comments are not allowed.");
            }

        } else {
            alert('Please enter a subject and a body.');
        }
    };

    /**
     * Will show the form to add a comment.
     * @param {Object} id The id of the blogpost/comment you wish to append the form
     */
    var showAddForm = function(id) {
        if (isAdding) {
            //    We are already trying to add a post somewhere
            //    remove the other form
            $(blogCommentForm + toAddId, rootel).remove();
        }
        isAdding = true;
        toAddId = id;
        //    Add a form beneath this box
        $(blogComment + toAddId, rootel).after($(blogCommentForm).clone().attr('id',blogCommentForm.replace(/#/,'') + id).css('display', 'block'));

        $(blogCommentForm + id + " " + txtCommentTitle).val('Re: ' + $(textPostSubject + id).text() );

        //    focus body
        scrollTo($(blogCommentForm + id, rootel));
        $(blogCommentForm + id + " " + txtCommentBody).focus();

        //    Add events
        $(blogCommentForm + id + " " + buttonCommentSubmit, rootel).click(function() {
            addReply(toAddId);
            $(blogCommentForm + toAddId).remove();
            isAdding = false;
        });
        $(blogCommentForm + id + " " + buttonCommentCancel).click(function() {
            $(blogCommentForm + toAddId).remove();
            isAdding = false;
        });
    };

    /**
     * Set all the properties for a post. This function will crawl recursively trough all the posts.
     * @param {Object} arrComments    Array of all the blog posts and comments
     * @param {Object} arrUserNames Array of all the uuids
     * @param {Object} users    Array of all the user objects.
     */
    var markupPosts = function(arrComments, arrUserNames, users) {
        for (var i = 0; i < arrComments.length; i++) {
            //    Loop the usernames
            arrComments[i].picture = '';
            arrComments[i].showEdit = false;
            arrComments[i].showDelete = false;
            arrComments[i].allowComments = blogSettings.allowComments;
            arrComments[i].nrOfComments = arrComments[i].comments.length;
            arrComments[i].message = arrComments[i].message.replace(/\n/g, "<br />");

            if(me.preferences.superUser || me.preferences.uuid === arrComments[i].poster){
                arrComments[i].showEdit = true;
                arrComments[i].showDelete = true;
            }

            for (var u = 0, uMax =arrUserNames.length; u < uMax; u++) {
                if (arrUserNames[u] === arrComments[i].poster) {
                    arrComments[i].name = users[u].profile.firstName + " " + users[u].profile.lastName;

                    if (users[u].profile.picture) {
                        arrComments[i].picture = Config.URL.SDATA_FETCH_PRIVATE_URL + users[u].userStoragePrefix + users[u].profile.picture.name;
                    }
                }
            }

            arrComments[i].postDate = formatDate(parseDate(arrComments[i].postDate));

            //    All replies on this post should have the same mark up.
            if (arrComments[i].comments.length > 0) {
                arrComments[i].comments = markupPosts(arrComments[i].comments, arrUserNames, users);
            }
        }
        return arrComments;
    };


    /**
     * Takes am array with json objects that are the posts and displays them.
     * @param {Object} json
     * @param {Object} status
     */
    var showPosts = function(json, status) {
        //    If we have some items in here.
        if (json.items) {
            //    We only have uuids in the json object. so we do another post to the me service with all the ids.
            var arrUserNames = [];
            arrUserNames = getUserUIDSFromPosts(json.items, arrUserNames);
            var sUserNames = arrUserNames.join(',');

            // Get the usernames
            $.ajax({
                url: "/rest/me/" + sUserNames,
                success: function(userdata){
                    var users = $.evalJSON(userdata);
                    var arrPostsToDisplay = [];

                    //    We check the widget settings if we are interested in a specific set of tags.
                    if (blogSettings.tags && blogSettings.tags.length > 0) {

                        //    Loop over all the posts to see if this is the tags we are intereseted in.
                        jQuery.each(json.items, function(index) {

                            //    Check if this post has a tag this blog also has.
                            for (var i = 0, iMax=blogSettings.tags.length; i < iMax; i++) {
                                if (json.items[index].arrTags.indexOf(blogSettings.tags[i]) > -1 && !arrPostsToDisplay.indexOf(json.items[index]) === -1) {
                                    arrPostsToDisplay.push(json.items[index]);
                                }
                            }
                        });
                    }
                    else {
                        //    No tags specified, show them all.
                        arrPostsToDisplay = json.items;
                    }

                    //    Do all the nescecary markup so that the template can render properly.
                    arrPostsToDisplay = markupPosts(arrPostsToDisplay, arrUserNames, users.users);

                    //    Render template.
                    json = {'posts' : arrPostsToDisplay};
                    $(postsContainer, rootel).html($.TemplateRenderer(postsTemplate,  json));
                }
            });

        }
    };


    //////////////////////
    // View mode Events //
    //////////////////////

    //    reply
    $(actionReplyClass).live('click', function() {
        var id = $(this).attr('id').replace(actionReplyId, '');        //    ID of the post we are replying to.
        showAddForm(id);
    });

    //edit
    $(actionEditClass).live('click', function() {
        var id = $(this).attr('id').replace(actionEditId, '');        //    ID of the post we are editing.
        showEditForm(id);
    });
    //delete
    $(actionDeleteClass).live('click', function() {
        var id = $(this).attr('id').replace(actionDeleteId, '');        //    ID of the post we are deleting.
        deletePost(id);
    });

    //    Show/hide all
    $(showHideClass).live('click', function() {
        var id = $(this).attr('id').replace(showHideClass.replace(/\./,''), '');        //    ID of the post of which we want to show/hide the comments.
        $(commentsContainer + id).toggle();

        var s = 'Hide all';
        if ($(commentsContainer + id).is(':hidden')) {
            s = 'Show all';
        }
        $(showHideId + id).text(s);

    });


    $(buttonNewPostClass, rootel).bind('click', function() {
        //    show the form
        $(blogForm, rootel).show();
        //    scroll to it
        scrollTo($(blogForm, rootel));

    });

    $(buttonFormCancel, rootel).bind('click', function() {
        //    Hide the form
        $(blogForm, rootel).toggle();
    });

    $(buttonFormSubmit, rootel).bind('click', function(){
        //    Check if all fields are filled in correctly.
        if (checkFields()) {
            //    Get the values
            var sTitle = jQuery.trim($(txtTitle, rootel).val());
            var sMessage = jQuery.trim($(txtContent, rootel).val());
            var sTags = jQuery.trim($(txtTags, rootel).val());

            sTitle = escapeHTML(sTitle);
            sMessage = escapeHTML(sMessage);
            sTags = escapeHTML(sTags);

            //    start the process.
            createNewBlogPost(placement, sTitle, sMessage, sTags, displayPosts);

            //    Hide the form
            $(blogForm, rootel).toggle();

            //    Clean the values
            $(txtTitle, rootel).val('');
            $(txtContent, rootel).val('');
            $(txtTags, rootel).val('');

        }
    });


    /**
     * Displays all the posts
     */
    displayPosts = function() {
<<<<<<< HEAD
        $.ajax({
                url: "/sdata/f/" + placement + "/_blog",
                cache: false,
                success: function(data){
                    var json = $.evalJSON(data);
                    showPosts(json, true);
                },
                error: function(xhr, textStatus, thrownError) {
                    //    Show empty page.
                    var json = {'posts' : []};
                    $(postsContainer, rootel).html($.TemplateRenderer(postsTemplate,  json));
                }
            });
=======

        sakai.api.Widgets.loadWidgetData("blog", tuid, placement, function(success, data) {
            if (success) {
                // Show posts
                var json = data;
                showPosts(json, true);
            } else {
                // Show empty page.
                var json = {"posts" : []};
                $(postsContainer, rootel).html($.Template.render(postsTemplate,  json));
            }
        });
>>>>>>> f06a8127
    };

    displayPosts();
    };


    ///////////////////
    // Blog    settings //
    ///////////////////

    var settingsMode = function(){


    ////////////////////////////////
    // Blog    settings UI functions //
    ////////////////////////////////



    /**
     * Will loop over all the tags and check if it matches against the input the user typed in.
     */
    var searchSettingsTags = function() {
        var sSearch = $(settingsFilterTags, rootel).val();
        if (sSearch !== sPreviousSearch) {
            sPreviousSearch = sSearch;

            //    new text, let's filter the tags
            //    When a tag starts with the same text as the user typed in, it should be considered as a match.
            var reg = new RegExp("^" + sSearch, 'gi');
            var arrFilteredTags = [];
            for (var i = 0, iMax = arrAllTags.length; i < iMax; i++) {
                if (arrAllTags[i].match(reg)) {
                    arrFilteredTags.push(arrAllTags[i]);
                }
            }
            renderTags(settingsTagList, settingsTagListTemplate, arrFilteredTags);
        }
    };


    /**
     * Saves the blog settings to JCR.
     * @param {Object} callback
     */
    var saveBlogSettings = function(callback) {
        var json = {};
        json.allowComments = $(settingsAllowComments, rootel).is(":checked");
        json.tags = arrSelectedTags;
        var str = $.toJSON(json);
        var url = Config.URL.SDATA_FETCH_BASIC_URL.replace(/__PLACEMENT__/, placement).replace(/__TUID__/, tuid);
        sakai.api.Widgets.saveWidgetData("blog", str, tuid, placement, callback);
    };

    /**
     * Closes the overlay.
     */
    var closeSettingsView = function() {
        sdata.container.informFinish(tuid);
    };


    //////////////////////////
    // Blog    settings Events //
    //////////////////////////

    /** When a tag in the list gets clicked.. */
    $(settingsTagClass).live('click', function() {
        var sTag = $(this).attr('title');
        if (arrSelectedTags.indexOf(sTag) === -1) {
            //    We haven't selected this tag before, add it.
            arrSelectedTags.push(sTag);
            //    Display them
            renderTags(settingsSelectedTagCloud, settingsSelectedTagCloudTemplate, arrSelectedTags);

            //    set the nr of selected tags
            $(settingsNrOfSelected, rootel).text(arrSelectedTags.length);
        }
    });


    /**    When the image next to a tag in the tagcloud gets clicked. */
    $(settingsSelectedTagClass + " img").live('click', function() {
        var sTag = $(this).attr('id').replace(/blog_delete_tag_/gi, '');
        if (arrSelectedTags.indexOf(sTag) > -1) {
            //    delete it
            arrSelectedTags.splice(arrSelectedTags.indexOf(sTag), 1);

            //    remove it from the cloud
            $(this).parent().remove();

            //    set the nr of selected tags
            $(settingsNrOfSelected, rootel).text(arrSelectedTags.length);
        }
    });

    $(buttonSettingsSubmit, rootel).bind('click', function(){
        saveBlogSettings(closeSettingsView);
    });

    $(buttonSettingsCancel, rootel).bind('click', function(){
        sdata.container.informCancel(tuid);
    });

    /**
     * Sets all the fields in the blog view to the correct values.
     */
    var displayBlogSettings = function() {

        if (blogSettings.allowComments) {
            $(settingsAllowComments, rootel).attr('checked', 'checked');
        }
        if (blogSettings.tags) {
            arrSelectedTags = blogSettings.tags;
            renderTags(settingsSelectedTagCloud, settingsSelectedTagCloudTemplate, blogSettings.tags);
        }
        //    Fetch all the other tags.
        getAllTags();
    };
    displayBlogSettings();
    //    start the search interval
    //    This will check if the user wants to filter the tags and filter them for him
    oSearchInterval = setInterval(searchSettingsTags, iSearchInterval);

    };


    //////////
    // init //
    //////////

    /**
     * Get the blog settings out of JCR.
     * @param {Object} callback
     */
    var getBlogSettings = function(callback) {
        var url = Config.URL.SDATA_FETCH_URL.replace(/__PLACEMENT__/, placement).replace(/__TUID__/, tuid).replace(/__NAME__/, "blog");

        $.ajax({
                url: url,
                cache: false,
                success: function(data){
                    blogSettings = $.evalJSON(data);

                    //    Show the tags in the page.
                    if (blogSettings.tags.length === 0) {
                        $(viewBlogTagsContainer).hide();
                    }
                    else {
                        $(viewBlogTagsContainer).show();
                        $(viewBlogTags).text(blogSettings.tags.join(', '));
                    }

                    if (typeof callback !== "undefined" && callback !== null) {
                        callback();
                    }
                },
                error: function(xhr, textStatus, thrownError) {
                    getAllTags();
                }
        });
    };

    if (showSettings) {
        $(viewNormal, rootel).hide();
        $(viewSettings, rootel).show();
        //    Get the blog settings
        getBlogSettings(settingsMode);

    }
    else {
        $(viewSettings, rootel).hide();
        $(viewNormal, rootel).show();
        if (oSearchInterval !== null) {
            clearInterval(oSearchInterval);
        }

        //    Get the blog settings, when received .. display the posts.
        getBlogSettings(viewMode);
    }

};

sdata.widgets.WidgetLoader.informOnLoad("blog");<|MERGE_RESOLUTION|>--- conflicted
+++ resolved
@@ -910,21 +910,6 @@
      * Displays all the posts
      */
     displayPosts = function() {
-<<<<<<< HEAD
-        $.ajax({
-                url: "/sdata/f/" + placement + "/_blog",
-                cache: false,
-                success: function(data){
-                    var json = $.evalJSON(data);
-                    showPosts(json, true);
-                },
-                error: function(xhr, textStatus, thrownError) {
-                    //    Show empty page.
-                    var json = {'posts' : []};
-                    $(postsContainer, rootel).html($.TemplateRenderer(postsTemplate,  json));
-                }
-            });
-=======
 
         sakai.api.Widgets.loadWidgetData("blog", tuid, placement, function(success, data) {
             if (success) {
@@ -934,10 +919,10 @@
             } else {
                 // Show empty page.
                 var json = {"posts" : []};
-                $(postsContainer, rootel).html($.Template.render(postsTemplate,  json));
+                $(postsContainer, rootel).html($.TemplateRenderer(postsTemplate,  json));
             }
         });
->>>>>>> f06a8127
+
     };
 
     displayPosts();
