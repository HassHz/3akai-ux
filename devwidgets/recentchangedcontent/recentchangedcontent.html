--- conflicted
+++ resolved
@@ -2,7 +2,6 @@
 <link rel="stylesheet" type="text/css" href="/devwidgets/recentchangedcontent/css/recentchangedcontent.css" />
 
 <div class="recentchangedcontent_widget">
-<<<<<<< HEAD
     <div class="recentchangedcontent_content">
         <div class="recentchangedcontent_add_container">
             <div id="recentchangedcontent_no_results_container" style="display:none;">
@@ -11,14 +10,6 @@
                     <div class="s3d-no-results-icon s3d-no-results-content-small"></div>
                     <h1>__MSG__NO_RESULTS_DESCRIPTION__ <a id="mylibrary_addcontent" class="s3d-regular-links sakai_add_content_overlay" href="#" title="__MSG__ADD_CONTENT__">__MSG__ADD_CONTENT__</a></h1>
                 </div>
-=======
-    <div class="fl-widget-content s3d-widget-content recentchangedcontent_content">
-        <div id="recentchangedcontent_no_results_container" class="recentchangedcontent_add_container" style="display:none;">
-            <div class="s3d-no-results-container">
-                <div class="s3d-no-results-arrow-up"></div>
-                <div class="s3d-no-results-icon s3d-no-results-content-small"></div>
-                <h1>__MSG__NO_RESULTS_DESCRIPTION__ <a id="mylibrary_addcontent" class="s3d-regular-links sakai_add_content_overlay" href="#" title="__MSG__ADD_CONTENT__">__MSG__ADD_CONTENT__</a></h1>
->>>>>>> 63c664ee
             </div>
         </div>
        <!-- MAIN recentchangedcontent -->
