{
    "enabled": false,
    "hasSettings": true,
    "i18n": {
        "default": {
<<<<<<< HEAD
            "bundle":     "/devwidgets/helloworld/bundles/default.properties",
            "name":       "Hello world",
            "description":"Sakai OAE widget SDK demonstration widget"
        },
        "fr_FR": {
            "bundle":     "/devwidgets/helloworld/bundles/fr_FR.properties"
=======
            "bundle": "/devwidgets/helloworld/bundles/default.properties",
            "description": "Sakai OAE widget SDK demonstration widget",
            "name": "Hello world"
>>>>>>> ae332db3
        }
    },
    "id": "helloworld",
    "personalportal": false,
    "type": "sakai",
    "url": "/devwidgets/helloworld/helloworld.html"
}<|MERGE_RESOLUTION|>--- conflicted
+++ resolved
@@ -3,18 +3,12 @@
     "hasSettings": true,
     "i18n": {
         "default": {
-<<<<<<< HEAD
-            "bundle":     "/devwidgets/helloworld/bundles/default.properties",
-            "name":       "Hello world",
-            "description":"Sakai OAE widget SDK demonstration widget"
-        },
-        "fr_FR": {
-            "bundle":     "/devwidgets/helloworld/bundles/fr_FR.properties"
-=======
             "bundle": "/devwidgets/helloworld/bundles/default.properties",
             "description": "Sakai OAE widget SDK demonstration widget",
             "name": "Hello world"
->>>>>>> ae332db3
+        },
+        "fr_FR": {
+            "bundle": "/devwidgets/helloworld/bundles/fr_FR.properties"
         }
     },
     "id": "helloworld",
