--- conflicted
+++ resolved
@@ -3,18 +3,12 @@
     "hasSettings": true,
     "i18n": {
         "default": {
-<<<<<<< HEAD
-            "bundle":     "/devwidgets/recentactivity/bundles/default.properties",
-            "name":       "Recent activity widget",
-            "description":"Recent activity widget"
-        },
-        "fr_FR": {
-            "bundle":     "/devwidgets/recentactivity/bundles/fr_FR.properties"
-=======
             "bundle": "/devwidgets/recentactivity/bundles/default.properties",
             "description": "Recent activity widget",
             "name": "Recent activity widget"
->>>>>>> ae332db3
+        },
+        "fr_FR": {
+            "bundle": "/devwidgets/recentactivity/bundles/fr_FR.properties"
         }
     },
     "id": "recentactivity",
