--- conflicted
+++ resolved
@@ -41,7 +41,7 @@
             GROUP_CREATED: "new",
             JOINED_GROUP: "new",
             SENT_MESSAGE: "upload",
-            UPDATE_FILE: "new",
+            UPDATED_CONTENT: "new",
             UPLOADED_CONTENT: "upload",
             USER_CREATED: "new"
         };
@@ -55,17 +55,9 @@
                 var results = [];
                 numDiff = data.total - numItems;
                 numItems = data.total;
+                var total = 0;
                 $.each(data.results, function(index, item){
-<<<<<<< HEAD
-                    item.who.name = sakai.api.User.getDisplayName(item.who);
-                    item["sakai:activityMessage"] = sakai.api.i18n.Widgets.getValueForKey("recentactivity", "", item["sakai:activityMessage"]);
-                    if (item.who.picture) {
-                        item.who.picture = "/~" + item.who.userid + "/public/profile/" + $.parseJSON(item.who.picture).name;
-                    }
-                    else {
-                        item.who.picture = "/dev/images/default_User_icon_50x50.png";
-=======
-                    if (item["sakai:pooled-content-file-name"]) {
+                    if (item["sakai:pooled-content-file-name"] && total < 5) {
                         if (index < numDiff) {
                             item.fadeIn = true;
                         }
@@ -80,11 +72,11 @@
                             item.who.picture = "/~" + item.who.userid + "/public/profile/" + $.parseJSON(item.who.picture).name;
                         }
                         else {
-                            item.who.picture = "/dev/images/user_avatar_icon_48x48.png";
+                            item.who.picture = "/dev/images/default_User_icon_50x50.png";
                         }
                         item.usedin = sakai.api.Content.getPlaceCount(item);
                         results.push(item);
->>>>>>> a32cd254
+                        total++;
                     }
                 });
                 $recentactivityActivityContainer.html(sakai.api.Util.TemplateRenderer(recentactivityActivityItemTemplate, {
