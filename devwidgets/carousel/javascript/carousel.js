/*
 * Licensed to the Sakai Foundation (SF) under one
 * or more contributor license agreements. See the NOTICE file
 * distributed with this work for additional information
 * regarding copyright ownership. The SF licenses this file
 * to you under the Apache License, Version 2.0 (the
 * "License"); you may not use this file except in compliance
 * with the License. You may obtain a copy of the License at
 *
 *     http://www.apache.org/licenses/LICENSE-2.0
 *
 * Unless required by applicable law or agreed to in writing,
 * software distributed under the License is distributed on an
 * "AS IS" BASIS, WITHOUT WARRANTIES OR CONDITIONS OF ANY
 * KIND, either express or implied. See the License for the
 * specific language governing permissions and limitations under the License.
 */
require(["jquery", "sakai/sakai.api.core"], function($, sakai){

    /**
     * @name sakai_global.carousel
     *
     * @class carousel
     *
     * @description
     *
     * @version 0.0.1
     * @param {String} tuid Unique id of the widget
     * @param {Boolean} showSettings Show the settings of the widget or not
     */
    sakai_global.carousel = function(tuid, showSettings){

        /////////////////////////////
        // Configuration variables //
        /////////////////////////////

        // Containers
        var carouselContainer = "#carousel_container";

        // Templates
        var carouselSingleColumnTemplate = "carousel_single_column_template";


        /////////////////////
        // RENDER PREVIEWS //
        /////////////////////

        var renderImagePreview = function(contentURL, lastModified){
            var url = "/p/" + contentURL + "?_=" + lastModified;
            return "<img src=\"" + url + "\" style=\"max-width:350;\"/>";
        };

        var isJwPlayerSupportedVideo = function(mimeType){
            supported = false;
            if (mimeType.substring(0, 6) === "video/") {
                var mimeSuffix = mimeType.substring(6);
                if (mimeSuffix === "x-flv" || mimeSuffix === "mp4" || mimeSuffix === "3gpp" || mimeSuffix === "quicktime") {
                    supported = true;
                }
            }
            return supported;
        };

        var createSWFObject = function(url, params, flashvars){
            if (!url) {
                url = "/devwidgets/video/jwplayer/player-licensed.swf";
            }
            var so = new SWFObject(url, 'ply', '350', '197', '9', '#ffffff');
            so.addParam('allowfullscreen', 'true');
            if (params.allowscriptaccess) {
                so.addParam('allowscriptaccess', params.allowscriptaccess);
            }
            else {
                so.addParam('allowscriptaccess', 'always');
            }
            so.addParam('wmode', 'opaque');
            return so;
        };

        var renderVideoPlayer = function(url){
            var so = createSWFObject(false, {}, {});
            so.addVariable('file', "/p/" + url);
            so.addVariable('stretching', 'uniform');
            so.write("carousel_video");
            return $("#carousel_video_holder").html();
        };


        /////////////////////
        // RENDER CAROUSEL //
        /////////////////////

        var updateViewAfterAnimation = function(carousel, li, index, state){
            if (index > carousel.options.size || index < 1) {
                index = index % carousel.options.size;
                if (!index) {
                    index = carousel.options.size;
                }
                if (index < 1) {
                    index = carousel.options.size + index;
                }
            }
            $("#carousel_container .carousel_view_toggle li").removeClass("carousel_view_toggle_selected");
            $("#carousel_view_toggle_" + carousel.last).removeClass("carousel_view_toggle_selected");
            $("#carousel_view_toggle_" + index).addClass("carousel_view_toggle_selected");

            var contentButtonContainers = [".carousel_three_column_left", ".carousel_three_column_middle", ".carousel_two_high_top", ".carousel_two_high_bottom", ".carousel_4x2_grid_container > div"];
            $.each(contentButtonContainers, function(index, container) {
                $(container).bind("mouseover", function(evObj){
                    $(evObj.target).find(".carousel_bottom_buttons").show();
                });
                $(container).bind("mouseleave", function(){
                    $(container + " .carousel_bottom_buttons").hide();
                });
            });

            $(window).bind("sakai.addToContacts.requested", function(evObj, user){
                var addbutton = $.grep($("#carousel_container .sakai_addtocontacts_overlay"), function(value, index) {
                    return $(value).attr("sakai-entityid") === user.userid;
                });
                $(addbutton).remove();
            });
        };

        var stopAutoScrolling = function(carousel){
            carousel.startAuto(0);
        };

        var carouselBinding = function(carousel){
            // Pause autoscrolling if the user moves with the cursor over the clip.
            carousel.clip.hover(function(){
                carousel.stopAuto();
            }, function(){
                carousel.startAuto();
            });

            // Disable autoscrolling if the user clicks the prev or next button.
            carousel.buttonNext.bind('click', function(){
                stopAutoScrolling(carousel);
            });

            carousel.buttonPrev.bind('click', function(){
                stopAutoScrolling(carousel);
            });

            $('.carousel_view_toggle li').bind('click', function(){
                stopAutoScrolling(carousel);
                carousel.scroll($.jcarousel.intval($(this)[0].id.split("carousel_view_toggle_")[1]));
                $("#carousel_container .carousel_view_toggle li").removeClass("carousel_view_toggle_selected");
                $(this).addClass("carousel_view_toggle_selected");
                return false;
            });

            $(window).bind(tuid + ".shown.sakai", {"carousel": carousel}, toggleCarousel);
        };

        var toggleCarousel = function(e, showing){
            if (showing) {
                e.data.carousel.startAuto();
            } else {
                e.data.carousel.stopAuto();
            }
        };

        var renderCarousel = function(dataArr){
            sakai.api.Util.TemplateRenderer(carouselSingleColumnTemplate, {
                "data": dataArr
            }, $(carouselContainer), false);
            applyThreeDots();
            $(carouselContainer).jcarousel({
                auto: 8,
                animation: "slow",
                scroll: 1,
                easing: "swing",
                size: dataArr.length,
                initCallback: carouselBinding,
                wrap: "circular",
                itemFirstInCallback: {
                    onAfterAnimation: updateViewAfterAnimation
                }
            });
        };

        // This isn't perfect because part of the element can be "beside" the
        // floater with the remainder below it
        var isBelow = function(element, floater) {
            var bottom = $(floater).position()["top"] + $(floater).outerHeight();
            return ($(element).position()["top"] > bottom);
        };

        var effectiveWidth = function(container, floated) {
            var eWidth = $(container).width();
            $.each(floated, function(index, floater) {
                if (!isBelow(container, floater)) {
                    eWidth -= $(floater).outerWidth(true);
                }
            });
            return eWidth;
        };

        var applyThreeDots = function() {
            var carousel_titles = $(".carousel_item_title");
            var carousel_descs = $(".carousel_item_desc");
            var carousel_tags = $(".carousel_content_tags");

            $.each(carousel_titles, function(index, element) {
                var $el = $(element);
                var width = effectiveWidth($el.parent(), $el.parent().siblings("img"));
                $el.html(sakai.api.Util.applyThreeDots($el.text(), width, {max_rows: 1, whole_word: false}, $el.attr("class")));
            });

            $.each(carousel_descs, function(index, element) {
                var $el = $(element);
                var width = effectiveWidth($el, $el.siblings("img"));
                $el.html(sakai.api.Util.applyThreeDots($el.text(), width, {max_rows: 6}, $el.attr("class")));
            });

            $.each(carousel_tags, function(index, element) {
                var $el = $(element);
                var width = effectiveWidth($el, $el.siblings("img")) - $el.find("img").width();
                var tags = sakai.api.Util.applyThreeDots($el.text(), width, {"ellipsis_string": "", "valid_delimiters": [","], max_rows: 1}, "carousel_content_tags s3d_action");
                $el.html(sakai.api.Util.TemplateRenderer("carousel_tags_template", {"tags": tags}));
            });
        };

        var parseContent = function(data, dataArr){
            var noPreviewArr = [];
            var previewArr = [];

            $.each(data.content.results, function(index, item) {
                var obj = {};
                var mimeType = sakai.api.Content.getMimeType(item);
                obj.preview = sakai.api.Content.getThumbnail(item);
                if (item["sakai:description"]) {
                    obj.description = item["sakai:description"];
                }
                if (item["sakai:tags"]) {
                    obj.tags = sakai.api.Util.formatTagsExcludeLocation(item["sakai:tags"]);
                }
                if (item[item["_path"] + "/comments"]) {
                    obj.comments = [];
                    for (var prop in item[item["_path"] + "/comments"]) {
                        if (item[item["_path"] + "/comments"][prop].hasOwnProperty("_id")) {
                            obj.comments.push(item[item["_path"] + "/comments"][prop]);
                        }
                    }
                }
                if(sakai.config.MimeTypes[mimeType]) {
                    obj.icon = sakai.config.MimeTypes[mimeType].URL;
                }else{
                    obj.icon = sakai.config.MimeTypes.other.URL;
                }

                obj.title = item["sakai:pooled-content-file-name"];
                obj.mimeType = mimeType || "";
                obj.created = sakai.api.l10n.transformDate(sakai.api.l10n.fromEpoch(item["_created"]), sakai.data.me);
                obj.createdBy = item["sakai:pool-content-created-for"];
                obj.lastModified = sakai.api.l10n.transformDate(sakai.api.l10n.fromEpoch(item["_lastModified"]), sakai.data.me);
                obj.lastModifiedBy = item["_lastModifiedBy"];
                obj.url = "/content#p=" + item["_path"] + "/" + item["sakai:pooled-content-file-name"];
                obj.contentType = "content";
                obj.id = item["_path"];

                if (obj.preview) {
                    previewArr.push(obj);
                } else {
                    noPreviewArr.push(obj);
                }
            });

            // Prefer items with previews
            var suggested = {
                contentType: "suggestedContent",
                suggestions: previewArr.concat(noPreviewArr)
            };

            dataArr.push(suggested);
        };

        var parseGroups = function(data, dataArr){
            var picDescTags = [];
            var picDesc = [];
            var picTags = [];
            var descTags = [];
            var desc = [];
            var tags = [];
            var noPic = [];
            $.each(data.groups.results, function (index, group){
                var obj = {};

                if (group["sakai:group-description"] && group["sakai:group-description"].length) {
                    obj.description = group["sakai:group-description"];
                }
                if (group["sakai:tags"] && group["sakai:tags"].length) {
                    obj.tags = sakai.api.Util.formatTagsExcludeLocation(group["sakai:tags"]);
                }
                if (group.picture && group.picture.value && group.picture.value.length){
                    obj.picture = $.parseJSON(group.picture.value);
                }
                obj.counts = group.counts;

                obj.contentType = "group";
                obj.groupid = group["sakai:group-id"];
                obj.title = group["sakai:group-title"];

                if (obj.picture && obj.description && obj.tags) {
                    picDescTags.push(obj);
                } else if (obj.picture && obj.description) {
                    picDesc.push(obj);
                } else if (obj.picture && obj.tags) {
                    picTags.push(obj);
                } else if (obj.description && obj.tags) {
                    descTags.push(obj);
                } else if (obj.description) {
                    desc.push(obj);
                } else if (obj.tags) {
                    tags.push(obj);
                } else {
                    noPic.push(obj);
                }
            });
            var suggested = {
                contentType: "suggestedGroups",
                suggestions: picDescTags.concat(picDesc, picTags, descTags, desc, tags, noPic).splice(0,6)
            };

            dataArr.push(suggested);

        };

        var parseUsers = function(data, dataArr){
            var hasPicAndTag = [];
            var hasPic = [];
            var hasTag = [];
            var noPicAndTag = [];

            sakai.api.User.getContacts(function() {
                $.each(data.users.results, function (index, user){
                    var obj = {};

                    obj.userid = user.profile.userid;
                    obj.contentType = "user";
                    obj.displayName = sakai.api.User.getDisplayName(user.profile);
<<<<<<< HEAD
=======
                    obj.displayNameTD = sakai.api.Util.applyThreeDots(obj.displayName, 90,{"whole_word": false},"s3d-bold");
>>>>>>> adf715dd
                    obj.counts = user.profile.counts;

                    user = user.profile.basic.elements;
                    if (user["sakai:tags"] && user["sakai:tags"].value && user["sakai:tags"].value.length){
                        obj.tags = sakai.api.Util.formatTagsExcludeLocation(user["sakai:tags"].value);
                    }
                    if (user.aboutme){
                        obj.aboutme = user.aboutme.elements.aboutme.value;
                    }
                    if (user.picture && user.picture.value && user.picture.value.length){
                        obj.picture = $.parseJSON(user.picture.value);
                    }
                    // is the user a contact or pending contact
                    if ($.grep(sakai.data.me.mycontacts, function(value, index){return value.target === obj.userid;}).length !== 0){
                        obj.connected = true;
                    }

                    if (obj.picture && obj.tags){
                        hasPicAndTag.push(obj);
                    } else if (obj.picture) {
                        hasPic.push(obj);
                    } else if (obj.tags) {
                        hasTag.push(obj);
                    } else {
                        noPicAndTag.push(obj);
                    }
                });

                var suggested = {
                    contentType: "suggestedUsers",
                    suggestions: hasPicAndTag.concat(hasPic, hasTag, noPicAndTag).splice(0, 8)
                };
                dataArr.push(suggested);
            });
        };

        var parseData = function(data){
            var dataArr = [];

            parseContent(data, dataArr);
            parseGroups(data, dataArr);
            parseUsers(data, dataArr);
            if (dataArr.length) {
                renderCarousel(dataArr);
            }
        };

        var loadFeatured = function(){
            var dataArr = {
                "content": false,
                "groups": false,
                "users": false
            };

            var reqs = [
                {
                    url: "/var/search/pool/me/related-content.json?items=11",
                    method: "GET",
                    cache: false,
                    dataType: "json"
                },
                {
                    url: "/var/contacts/related-contacts.json?items=11",
                    method: "GET",
                    cache: false,
                    dataType: "json"
                },
                {
                    url: "/var/search/myrelatedgroups.json?items=11",
                    method: "GET",
                    cache: false,
                    dataType: "json"
                }
            ];

            sakai.api.Server.batch(reqs, function(success, data) {
                if (success) {
                    //content
                    dataArr.content = $.parseJSON(data.results[0].body);
                    //users
                    dataArr.users = $.parseJSON(data.results[1].body);
                    //groups
                    dataArr.groups = $.parseJSON(data.results[2].body);
                }
                parseData(dataArr);
            });

        };

        var doInit = function(){
            loadFeatured();
        };

        doInit();
    };

    sakai.api.Widgets.widgetLoader.informOnLoad("carousel");
});<|MERGE_RESOLUTION|>--- conflicted
+++ resolved
@@ -181,46 +181,19 @@
             });
         };
 
-        // This isn't perfect because part of the element can be "beside" the
-        // floater with the remainder below it
-        var isBelow = function(element, floater) {
-            var bottom = $(floater).position()["top"] + $(floater).outerHeight();
-            return ($(element).position()["top"] > bottom);
-        };
-
-        var effectiveWidth = function(container, floated) {
-            var eWidth = $(container).width();
-            $.each(floated, function(index, floater) {
-                if (!isBelow(container, floater)) {
-                    eWidth -= $(floater).outerWidth(true);
-                }
-            });
-            return eWidth;
-        };
-
-        var applyThreeDots = function() {
-            var carousel_titles = $(".carousel_item_title");
-            var carousel_descs = $(".carousel_item_desc");
-            var carousel_tags = $(".carousel_content_tags");
-
-            $.each(carousel_titles, function(index, element) {
-                var $el = $(element);
-                var width = effectiveWidth($el.parent(), $el.parent().siblings("img"));
-                $el.html(sakai.api.Util.applyThreeDots($el.text(), width, {max_rows: 1, whole_word: false}, $el.attr("class")));
-            });
-
-            $.each(carousel_descs, function(index, element) {
-                var $el = $(element);
-                var width = effectiveWidth($el, $el.siblings("img"));
-                $el.html(sakai.api.Util.applyThreeDots($el.text(), width, {max_rows: 6}, $el.attr("class")));
-            });
-
-            $.each(carousel_tags, function(index, element) {
-                var $el = $(element);
-                var width = effectiveWidth($el, $el.siblings("img")) - $el.find("img").width();
-                var tags = sakai.api.Util.applyThreeDots($el.text(), width, {"ellipsis_string": "", "valid_delimiters": [","], max_rows: 1}, "carousel_content_tags s3d_action");
-                $el.html(sakai.api.Util.TemplateRenderer("carousel_tags_template", {"tags": tags}));
-            });
+        var applyThreeDots = function(){
+            $.each($(".carousel_apply_threedots"), function(index, item){
+                var maxrows = 1;
+                $.each(item.classList, function(i, cl){
+                    if (item.classList.hasOwnProperty(i)) {
+                        if (cl.indexOf("threedots_allow_") === 0) {
+                            maxrows = parseInt(cl.split("threedots_allow_")[1]);
+                            return false;
+                        }
+                    }
+                });
+                $(item).text(sakai.api.Util.applyThreeDots($(item).text(), $(item).width(), {max_rows:maxrows}, "carousel_content_tags s3d_action"));
+            })
         };
 
         var parseContent = function(data, dataArr){
@@ -341,10 +314,6 @@
                     obj.userid = user.profile.userid;
                     obj.contentType = "user";
                     obj.displayName = sakai.api.User.getDisplayName(user.profile);
-<<<<<<< HEAD
-=======
-                    obj.displayNameTD = sakai.api.Util.applyThreeDots(obj.displayName, 90,{"whole_word": false},"s3d-bold");
->>>>>>> adf715dd
                     obj.counts = user.profile.counts;
 
                     user = user.profile.basic.elements;
