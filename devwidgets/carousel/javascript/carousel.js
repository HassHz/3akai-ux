/*
 * Licensed to the Sakai Foundation (SF) under one
 * or more contributor license agreements. See the NOTICE file
 * distributed with this work for additional information
 * regarding copyright ownership. The SF licenses this file
 * to you under the Apache License, Version 2.0 (the
 * "License"); you may not use this file except in compliance
 * with the License. You may obtain a copy of the License at
 *
 *     http://www.apache.org/licenses/LICENSE-2.0
 *
 * Unless required by applicable law or agreed to in writing,
 * software distributed under the License is distributed on an
 * "AS IS" BASIS, WITHOUT WARRANTIES OR CONDITIONS OF ANY
 * KIND, either express or implied. See the License for the
 * specific language governing permissions and limitations under the License.
 */
require(["jquery", "sakai/sakai.api.core"], function($, sakai){

    /**
     * @name sakai_global.carousel
     *
     * @class carousel
     *
     * @description
     *
     * @version 0.0.1
     * @param {String} tuid Unique id of the widget
     * @param {Boolean} showSettings Show the settings of the widget or not
     */
    sakai_global.carousel = function(tuid, showSettings){

        /////////////////////////////
        // Configuration variables //
        /////////////////////////////

        // Containers
        var carouselContainer = "#carousel_container";

        // Templates
        var carouselSingleColumnTemplate = "carousel_single_column_template";


        /////////////////////
        // RENDER PREVIEWS //
        /////////////////////

        var renderImagePreview = function(contentURL, lastModified){
            var url = "/p/" + contentURL + "?_=" + lastModified;
            return "<img src=\"" + url + "\" style=\"max-width:350;\"/>";
        };

        var isJwPlayerSupportedVideo = function(mimeType){
            supported = false;
            if (mimeType.substring(0, 6) === "video/") {
                var mimeSuffix = mimeType.substring(6);
                if (mimeSuffix === "x-flv" || mimeSuffix === "mp4" || mimeSuffix === "3gpp" || mimeSuffix === "quicktime") {
                    supported = true;
                }
            }
            return supported;
        };

        var createSWFObject = function(url, params, flashvars){
            if (!url) {
                url = "/devwidgets/video/jwplayer/player-licensed.swf";
            }
            var so = new SWFObject(url, 'ply', '350', '197', '9', '#ffffff');
            so.addParam('allowfullscreen', 'true');
            if (params.allowscriptaccess) {
                so.addParam('allowscriptaccess', params.allowscriptaccess);
            }
            else {
                so.addParam('allowscriptaccess', 'always');
            }
            so.addParam('wmode', 'opaque');
            return so;
        };

        var renderVideoPlayer = function(url){
            var so = createSWFObject(false, {}, {});
            so.addVariable('file', "/p/" + url);
            so.addVariable('stretching', 'uniform');
            so.write("carousel_video");
            return $("#carousel_video_holder").html();
        };


        /////////////////////
        // RENDER CAROUSEL //
        /////////////////////

        var updateViewAfterAnimation = function(carousel, li, index, state){
            if (index > carousel.options.size || index < 1) {
                index = index % carousel.options.size;
                if (!index) {
                    index = carousel.options.size;
                }
                if (index < 1) {
                    index = carousel.options.size + index;
                }
            }
            $("#carousel_container .carousel_view_toggle li").removeClass("carousel_view_toggle_selected");
            $("#carousel_view_toggle_" + carousel.last).removeClass("carousel_view_toggle_selected");
            $("#carousel_view_toggle_" + index).addClass("carousel_view_toggle_selected");
        };

        var stopAutoScrolling = function(carousel){
            carousel.startAuto(0);
        };

        var carouselBinding = function(carousel){
            // Pause autoscrolling if the user moves with the cursor over the clip.
            carousel.clip.hover(function(){
                carousel.stopAuto();
            }, function(){
                carousel.startAuto();
            });

            // Disable autoscrolling if the user clicks the prev or next button.
            carousel.buttonNext.bind('click', function(){
                stopAutoScrolling(carousel);
            });

            carousel.buttonPrev.bind('click', function(){
                stopAutoScrolling(carousel);
            });

            $('.carousel_view_toggle li').bind('click', function(){
                stopAutoScrolling(carousel);
                carousel.scroll($.jcarousel.intval($(this)[0].id.split("carousel_view_toggle_")[1]));
                $("#carousel_container .carousel_view_toggle li").removeClass("carousel_view_toggle_selected");
                $(this).addClass("carousel_view_toggle_selected");
                return false;
            });
        };

        var renderCarousel = function(dataArr){
            sakai.api.Util.TemplateRenderer(carouselSingleColumnTemplate, {
                "data": dataArr
            }, $(carouselContainer), false);
            $(carouselContainer).jcarousel({
                auto: 5,
                animation: "slow",
                scroll: 1,
                easing: "swing",
                size: dataArr.length,
                initCallback: carouselBinding,
                buttonNextHTML: "<div id=\"carousel_next_button\"></div>",
                buttonPrevHTML: "<div id=\"carousel_prev_button\"></div>",
                wrap: "circular",
                itemFirstInCallback: {
                    onAfterAnimation: updateViewAfterAnimation
                }
            });
        };

        var parseMessages = function(data, dataArr){
            var messageArr = [];

            for(var item in data.messages){
                if(data.messages[item].hasOwnProperty("sakai:body")){
                    var obj = {};

                    obj.subject = sakai.api.Util.applyThreeDots(data.messages[item]["sakai:subject"], 200,{},"s3d-bold");
                    obj.from = data.messages[item]["sakai:from"];
                    obj.date = sakai.api.l10n.transformDate(sakai.api.Util.parseSakaiDate(data.messages[item]["sakai:created"]));

                    obj.contentType = "message";
                    messageArr.push(obj);
                    if (messageArr.length >= 4) {
                        break;
                    }
                }
            }

            if (messageArr.length) {
                dataArr.push(messageArr);
            }
        };

        var parseContent = function(data, dataArr){
            var noPreviewArr = [];

            $.each(data.content.results, function(index, item) {
                var obj = {};
                var thumbnail = sakai.api.Content.getThumbnail(item);

                if (item["_mimeType"] && item["_mimeType"].substring(0, 6) === "image/") {
                    obj.preview = renderImagePreview(item["jcr:name"], item["_lastModified"]);
                }else if (isJwPlayerSupportedVideo(item["_mimeType"] || "")) {
                    obj.preview = renderVideoPlayer(item["jcr:name"]);
                } else if (thumbnail) {
                    obj.preview = renderImagePreview(item["jcr:name"] + ".page1-small.jpg", item["_lastModified"]);
                } else {
                    obj.preview = false;
                }
                if (item["sakai:description"]) {
                    obj.description = sakai.api.Util.applyThreeDots(item["sakai:description"], 700);
                }
                if (item["sakai:tags"]) {
                    obj.tags = sakai.api.Util.formatTagsExcludeLocation(item["sakai:tags"]);
                }
                if (item[item["jcr:name"] + "/comments"]) {
                    obj.comments = [];
                    for (var prop in item[item["jcr:name"] + "/comments"]) {
                        if (item[item["jcr:name"] + "/comments"][prop].hasOwnProperty("_id")) {
                            obj.comments.push(item[item["jcr:name"] + "/comments"][prop]);
                        }
                    }
                }
                if(sakai.config.MimeTypes[item["_mimeType"]]) {
                    obj.icon = sakai.config.MimeTypes[item["_mimeType"]].URL;
                }else{
                    obj.icon = sakai.config.MimeTypes.other.URL;
                }

                obj.title = item["sakai:pooled-content-file-name"];
                obj.mimeType = item["_mimeType"] || "";
                obj.created = sakai.api.l10n.transformDate(sakai.api.l10n.fromEpoch(item["_created"]), sakai.data.me);
                obj.createdBy = item["sakai:pool-content-created-for"];
                obj.lastModified = sakai.api.l10n.transformDate(sakai.api.l10n.fromEpoch(item["_lastModified"]), sakai.data.me);
                obj.lastModifiedBy = item["_lastModifiedBy"];
                obj.url = "/content#content_path=/p/" + item["jcr:name"];
                obj.contentType = "content";

                if (obj.preview) {
                    dataArr.push(obj);
                } else {
                    noPreviewArr.push(obj);
                }
            });

            // Add items with no preview to final array.
            // Objective is to fill one rendered list item with two items (without preview), drop item that's left over if necessary.
            if (noPreviewArr.length) {
                if (noPreviewArr.length % 2) {
                    noPreviewArr.splice(noPreviewArr.length - 1, 1);
                }

                var tempArr = [];
                for (var item in noPreviewArr) {
                    if (tempArr.length != 2) {
                        tempArr.push(noPreviewArr[item]);
                        if (tempArr.length == 2) {
                            dataArr.push(tempArr);
                            tempArr = [];
                        }
                    }
                }
            }
        };

        var parseGroups = function(data, dataArr){
            $.each(data.groups.results, function (index, group){
                var obj = {};

                if(group.members && group.members.length){
                    obj.members = group.members;
                }
                if(group["sakai:group-description"] && group["sakai:group-description"].length){
                    obj.description = group["sakai:group-description"];
                }
                if(group["sakai:tags"] && group["sakai:tags"].length){
                    obj.tags = sakai.api.Util.formatTagsExcludeLocation(group["sakai:tags"]);
                }

                obj.contentType = "group";
                obj.groupid = group["sakai:group-id"];
                obj.title = group["sakai:group-title"];

                dataArr.push(obj);
            });
        };

        var parseData = function(data){
            var dataArr = [];

            parseContent(data, dataArr);
            parseGroups(data, dataArr);
            parseMessages(data, dataArr);

            renderCarousel(dataArr);
        };

        var checkDataParsable = function(data){
            if (data.content && data.groups && data.messages) {
                parseData(data);
            }
        };

        var loadFeatured = function(){
            var dataArr = {
                "content": false,
                "groups": false,
                "messages":false
            };
            $.ajax({
                url: "/var/search/pool/me/manager-all.1.json?sortOn=_created&sortOrder=desc&page=0&items=50",
                cache: false,
                success: function(data){
                    dataArr.content = data;
                    checkDataParsable(dataArr);
                }
            });

            $.ajax({
                url: "/var/search/groups-all.json?page=0&items=50&q=*",
                cache: false,
                success: function(data){
                    $.each(data.results, function(index, group) {
                        $.ajax({
<<<<<<< HEAD
                            url: "/system/userManager/group/" + group.groupid + ".members.detailed.json?items=1000",
=======
                            url: "/system/userManager/group/" + data.results[group].groupid + ".members.json?items=1000",
>>>>>>> 15c2c5a2
                            cache: false,
                            async: false,
                            success: function(memberData){
                                data.results[group].members = memberData;
                            }
                        });
                    });
                    dataArr.groups = data;
                    checkDataParsable(dataArr);
                }
            });

            sakai.api.Communication.getAllMessages("inbox", "*", 4, 1, "sakai:created", "desc", function(success, data){
                dataArr.messages = data;
                checkDataParsable(dataArr);
            });
        };

        var doInit = function(){
            loadFeatured();
        };

        doInit();
    };

    sakai.api.Widgets.widgetLoader.informOnLoad("carousel");
});<|MERGE_RESOLUTION|>--- conflicted
+++ resolved
@@ -310,11 +310,7 @@
                 success: function(data){
                     $.each(data.results, function(index, group) {
                         $.ajax({
-<<<<<<< HEAD
-                            url: "/system/userManager/group/" + group.groupid + ".members.detailed.json?items=1000",
-=======
                             url: "/system/userManager/group/" + data.results[group].groupid + ".members.json?items=1000",
->>>>>>> 15c2c5a2
                             cache: false,
                             async: false,
                             success: function(memberData){
