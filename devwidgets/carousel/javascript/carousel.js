/*
 * Licensed to the Sakai Foundation (SF) under one
 * or more contributor license agreements. See the NOTICE file
 * distributed with this work for additional information
 * regarding copyright ownership. The SF licenses this file
 * to you under the Apache License, Version 2.0 (the
 * "License"); you may not use this file except in compliance
 * with the License. You may obtain a copy of the License at
 *
 *     http://www.apache.org/licenses/LICENSE-2.0
 *
 * Unless required by applicable law or agreed to in writing,
 * software distributed under the License is distributed on an
 * "AS IS" BASIS, WITHOUT WARRANTIES OR CONDITIONS OF ANY
 * KIND, either express or implied. See the License for the
 * specific language governing permissions and limitations under the License.
 */
require(["jquery", "sakai/sakai.api.core"], function($, sakai){

    /**
     * @name sakai_global.carousel
     *
     * @class carousel
     *
     * @description
     *
     * @version 0.0.1
     * @param {String} tuid Unique id of the widget
     * @param {Boolean} showSettings Show the settings of the widget or not
     */
    sakai_global.carousel = function(tuid, showSettings){

        /////////////////////////////
        // Configuration variables //
        /////////////////////////////

        // Containers
        var carouselContainer = "#carousel_container";

        // Templates
        var carouselSingleColumnTemplate = "carousel_single_column_template";


        /////////////////////
        // RENDER PREVIEWS //
        /////////////////////

        var renderImagePreview = function(contentURL, lastModified){
            var url = "/p/" + contentURL + "?_=" + lastModified;
            return "<img src=\"" + url + "\" style=\"max-width:350;\"/>";
        };

        var isJwPlayerSupportedVideo = function(mimeType){
            supported = false;
            if (mimeType.substring(0, 6) === "video/") {
                var mimeSuffix = mimeType.substring(6);
                if (mimeSuffix === "x-flv" || mimeSuffix === "mp4" || mimeSuffix === "3gpp" || mimeSuffix === "quicktime") {
                    supported = true;
                }
            }
            return supported;
        };

        var createSWFObject = function(url, params, flashvars){
            if (!url) {
                url = "/devwidgets/video/jwplayer/player-licensed.swf";
            }
            var so = new SWFObject(url, 'ply', '350', '197', '9', '#ffffff');
            so.addParam('allowfullscreen', 'true');
            if (params.allowscriptaccess) {
                so.addParam('allowscriptaccess', params.allowscriptaccess);
            }
            else {
                so.addParam('allowscriptaccess', 'always');
            }
            so.addParam('wmode', 'opaque');
            return so;
        };

        var renderVideoPlayer = function(url){
            var so = createSWFObject(false, {}, {});
            so.addVariable('file', "/p/" + url);
            so.addVariable('stretching', 'uniform');
            so.write("carousel_video");
            return $("#carousel_video_holder").html();
        };


        /////////////////////
        // RENDER CAROUSEL //
        /////////////////////

        var updateViewAfterAnimation = function(carousel, li, index, state){
            if (index > carousel.options.size || index < 1) {
                index = index % carousel.options.size;
                if (!index) {
                    index = carousel.options.size;
                }
                if (index < 1) {
                    index = carousel.options.size + index;
                }
            }
            $("#carousel_container .carousel_view_toggle li").removeClass("carousel_view_toggle_selected");
            $("#carousel_view_toggle_" + carousel.last).removeClass("carousel_view_toggle_selected");
            $("#carousel_view_toggle_" + index).addClass("carousel_view_toggle_selected");

            var contentButtonContainers = [".carousel_three_column_left", ".carousel_three_column_middle", ".carousel_two_high_top", ".carousel_two_high_bottom", ".carousel_4x2_grid_container > div"];
            $.each(contentButtonContainers, function(index, container) {
                $(container).bind("mouseover", function(evObj){
                    $(evObj.target).find(".carousel_bottom_buttons").show();
                });
                $(container).bind("mouseleave", function(){
                    $(container + " .carousel_bottom_buttons").hide();
                });
            });

            $(window).bind("sakai.addToContacts.requested", function(evObj, user){
                var addbutton = $.grep($("#carousel_container .sakai_addtocontacts_overlay"), function(value, index) {
                    return $(value).attr("sakai-entityid") === user.userid;
                });
                $(addbutton).remove();
            });
        };

        var stopAutoScrolling = function(carousel){
            carousel.startAuto(0);
        };

        var carouselBinding = function(carousel){
            // Pause autoscrolling if the user moves with the cursor over the clip.
            carousel.clip.hover(function(){
                carousel.stopAuto();
            }, function(){
                carousel.startAuto();
            });

            // Disable autoscrolling if the user clicks the prev or next button.
            carousel.buttonNext.bind('click', function(){
                stopAutoScrolling(carousel);
            });

            carousel.buttonPrev.bind('click', function(){
                stopAutoScrolling(carousel);
            });

            $('.carousel_view_toggle li').bind('click', function(){
                stopAutoScrolling(carousel);
                carousel.scroll($.jcarousel.intval($(this)[0].id.split("carousel_view_toggle_")[1]));
                $("#carousel_container .carousel_view_toggle li").removeClass("carousel_view_toggle_selected");
                $(this).addClass("carousel_view_toggle_selected");
                return false;
            });

            $(window).bind(tuid + ".shown.sakai", {"carousel": carousel}, toggleCarousel);
        };

        var toggleCarousel = function(e, showing){
            if (showing) {
                e.data.carousel.startAuto();
            } else {
                e.data.carousel.stopAuto();
            }
        };

        var renderCarousel = function(dataArr){
            sakai.api.Util.TemplateRenderer(carouselSingleColumnTemplate, {
                "data": dataArr
            }, $(carouselContainer), false);
            applyThreeDots();
            $(carouselContainer).jcarousel({
                auto: 8,
                animation: "slow",
                scroll: 1,
                easing: "swing",
                size: dataArr.length,
                initCallback: carouselBinding,
                wrap: "circular",
                itemFirstInCallback: {
                    onAfterAnimation: updateViewAfterAnimation
                }
            });
        };

        // This isn't perfect because part of the element can be "beside" the
        // floater with the remainder below it
        var isBelow = function(element, floater) {
            var bottom = $(floater).position()["top"] + $(floater).outerHeight();
            return ($(element).position()["top"] > bottom);
        };

        var effectiveWidth = function(container, floated) {
            var eWidth = $(container).width();
            $.each(floated, function(index, floater) {
                if (!isBelow(container, floater)) {
                    eWidth -= $(floater).outerWidth(true);
                }
            });
            return eWidth;
        };

        var applyThreeDots = function() {
            var carousel_titles = $(".carousel_item_title");
            var carousel_descs = $(".carousel_item_desc");
            var carousel_tags = $(".carousel_content_tags");

            $.each(carousel_titles, function(index, element) {
                var $el = $(element);
                var width = effectiveWidth($el.parent(), $el.parent().siblings("img"));
<<<<<<< HEAD
                $el.html(sakai.api.Util.applyThreeDots($el.html(), width, {max_rows: 1}, $el.attr("class")));
=======
                $el.html(sakai.api.Util.applyThreeDots($el.html(), width, {max_rows: 1, whole_word: false}, $el.attr("class")));
>>>>>>> fb502fd1
            });

            $.each(carousel_descs, function(index, element) {
                var $el = $(element);
                var width = effectiveWidth($el, $el.siblings("img"));
                $el.html(sakai.api.Util.applyThreeDots($el.html(), width, {max_rows: 6}, $el.attr("class")));
            });

            $.each(carousel_tags, function(index, element) {
                var $el = $(element);
                var width = effectiveWidth($el, $el.siblings("img")) - $el.find("img").width();
                var tags = sakai.api.Util.applyThreeDots($el.text(), width, {"ellipsis_string": "", "valid_delimiters": [","], max_rows: 1}, "carousel_content_tags s3d_action");
                $el.html(sakai.api.Util.TemplateRenderer("carousel_tags_template", {"tags": tags}));
            });
        };

        var parseContent = function(data, dataArr){
            var noPreviewArr = [];
            var previewArr = [];

            $.each(data.content.results, function(index, item) {
                var obj = {};
                var mimeType = sakai.api.Content.getMimeType(item);
                obj.preview = sakai.api.Content.getThumbnail(item);
                if (item["sakai:description"]) {
                    obj.description = item["sakai:description"];
                }
                if (item["sakai:tags"]) {
                    obj.tags = sakai.api.Util.formatTagsExcludeLocation(item["sakai:tags"]);
                }
                if (item[item["_path"] + "/comments"]) {
                    obj.comments = [];
                    for (var prop in item[item["_path"] + "/comments"]) {
                        if (item[item["_path"] + "/comments"][prop].hasOwnProperty("_id")) {
                            obj.comments.push(item[item["_path"] + "/comments"][prop]);
                        }
                    }
                }
                if(sakai.config.MimeTypes[mimeType]) {
                    obj.icon = sakai.config.MimeTypes[mimeType].URL;
                }else{
                    obj.icon = sakai.config.MimeTypes.other.URL;
                }

                obj.title = item["sakai:pooled-content-file-name"];                obj.mimeType = mimeType || "";
                obj.created = sakai.api.l10n.transformDate(sakai.api.l10n.fromEpoch(item["_created"]), sakai.data.me);
                obj.createdBy = item["sakai:pool-content-created-for"];
                obj.lastModified = sakai.api.l10n.transformDate(sakai.api.l10n.fromEpoch(item["_lastModified"]), sakai.data.me);
                obj.lastModifiedBy = item["_lastModifiedBy"];
                obj.url = "/content#p=" + item["_path"] + "/" + item["sakai:pooled-content-file-name"];
                obj.contentType = "content";
                obj.id = item["_path"];

                if (obj.preview) {
                    previewArr.push(obj);
                } else {
                    noPreviewArr.push(obj);
                }
            });

            // Prefer items with previews
            var suggested = {
                contentType: "suggestedContent",
                suggestions: previewArr.concat(noPreviewArr)
            };

            dataArr.push(suggested);
        };

        var parseGroups = function(data, dataArr){
            var picDescTags = [];
            var picDesc = [];
            var picTags = [];
            var descTags = [];
            var desc = [];
            var tags = [];
            var noPic = [];
            $.each(data.groups.results, function (index, group){
                var obj = {};

                if (group["sakai:group-description"] && group["sakai:group-description"].length) {
                    obj.description = group["sakai:group-description"];
                }
                if (group["sakai:tags"] && group["sakai:tags"].length) {
                    obj.tags = sakai.api.Util.formatTagsExcludeLocation(group["sakai:tags"]);
                }
                if (group.picture && group.picture.value && group.picture.value.length){
                    obj.picture = $.parseJSON(group.picture.value);
                }
                obj.counts = group.counts;

                obj.contentType = "group";
                obj.groupid = group["sakai:group-id"];
                obj.title = group["sakai:group-title"];

                if (obj.picture && obj.description && obj.tags) {
                    picDescTags.push(obj);
                } else if (obj.picture && obj.description) {
                    picDesc.push(obj);
                } else if (obj.picture && obj.tags) {
                    picTags.push(obj);
                } else if (obj.description && obj.tags) {
                    descTags.push(obj);
                } else if (obj.description) {
                    desc.push(obj);
                } else if (obj.tags) {
                    tags.push(obj);
                } else {
                    noPic.push(obj);
                }
            });
            var suggested = {
                contentType: "suggestedGroups",
                suggestions: picDescTags.concat(picDesc, picTags, descTags, desc, tags, noPic).splice(0,6)
            };

            dataArr.push(suggested);

        };

        var parseUsers = function(data, dataArr){
            var hasPicAndTag = [];
            var hasPic = [];
            var hasTag = [];
            var noPicAndTag = [];

            sakai.api.User.getContacts(function() {
                $.each(data.users.results, function (index, user){
                    var obj = {};

                    obj.userid = user.profile.userid;
                    obj.contentType = "user";
                    obj.displayName = sakai.api.User.getDisplayName(user.profile);
                    obj.counts = user.profile.counts;

                    user = user.profile.basic.elements;
                    if (user["sakai:tags"] && user["sakai:tags"].value && user["sakai:tags"].value.length){
                        obj.tags = sakai.api.Util.formatTagsExcludeLocation(user["sakai:tags"].value);
                    }
                    if (user.aboutme){
                        obj.aboutme = user.aboutme.elements.aboutme.value;
                    }
                    if (user.picture && user.picture.value && user.picture.value.length){
                        obj.picture = $.parseJSON(user.picture.value);
                    }
                    // is the user a contact or pending contact
                    if ($.grep(sakai.data.me.mycontacts, function(value, index){return value.target === obj.userid;}).length !== 0){
                        obj.connected = true;
                    }

                    if (obj.picture && obj.tags){
                        hasPicAndTag.push(obj);
                    } else if (obj.picture) {
                        hasPic.push(obj);
                    } else if (obj.tags) {
                        hasTag.push(obj);
                    } else {
                        noPicAndTag.push(obj);
                    }
                });

                var suggested = {
                    contentType: "suggestedUsers",
                    suggestions: hasPicAndTag.concat(hasPic, hasTag, noPicAndTag).splice(0, 8)
                };
                dataArr.push(suggested);
            });
        };

        var parseData = function(data){
            var dataArr = [];

            parseContent(data, dataArr);
            parseGroups(data, dataArr);
            parseUsers(data, dataArr);
            if (dataArr.length) {
                renderCarousel(dataArr);
            }
        };

        var loadFeatured = function(){
            var dataArr = {
                "content": false,
                "groups": false,
                "users": false
            };

            var reqs = [
                {
                    url: "/var/search/pool/me/related-content.json?items=11",
                    method: "GET",
                    cache: false,
                    dataType: "json"
                },
                {
                    url: "/var/contacts/related-contacts.json?items=11",
                    method: "GET",
                    cache: false,
                    dataType: "json"
                },
                {
                    url: "/var/search/myrelatedgroups.json?items=11",
                    method: "GET",
                    cache: false,
                    dataType: "json"
                }
            ];

            sakai.api.Server.batch(reqs, function(success, data) {
                if (success) {
                    //content
                    dataArr.content = $.parseJSON(data.results[0].body);
                    //users
                    dataArr.users = $.parseJSON(data.results[1].body);
                    //groups
                    dataArr.groups = $.parseJSON(data.results[2].body);
                }
                parseData(dataArr);
            });

        };

        var doInit = function(){
            loadFeatured();
        };

        doInit();
    };

    sakai.api.Widgets.widgetLoader.informOnLoad("carousel");
});<|MERGE_RESOLUTION|>--- conflicted
+++ resolved
@@ -206,11 +206,7 @@
             $.each(carousel_titles, function(index, element) {
                 var $el = $(element);
                 var width = effectiveWidth($el.parent(), $el.parent().siblings("img"));
-<<<<<<< HEAD
-                $el.html(sakai.api.Util.applyThreeDots($el.html(), width, {max_rows: 1}, $el.attr("class")));
-=======
                 $el.html(sakai.api.Util.applyThreeDots($el.html(), width, {max_rows: 1, whole_word: false}, $el.attr("class")));
->>>>>>> fb502fd1
             });
 
             $.each(carousel_descs, function(index, element) {
