<!-- CSS -->
<link rel="stylesheet" type="text/css" href="/devwidgets/carousel/css/carousel.css" />
<link rel="stylesheet" type="text/css" href="/devwidgets/newinbox/css/newinbox.css" />

<div id="carousel_container_tl"><div id="carousel_container_tr"></div></div>
<div id="carousel_container" class="jcarousel-skin-tango"><!----></div>
<div id="carousel_container_bl"><div id="carousel_container_br"></div></div>

<div id="carousel_single_column_template" style="display:none;"><!--
    <h1>__MSG__FEATURED__:</h1>
    {if data.length}
        <ul>
            {for item in data}
                <li>
                    {if $.isArray(item)}
                        {for noPrev in item}
                            {if noPrev.contentType == "content"}
                                <div class="carousel_two_column_content_container">
                                    <img src="${noPrev.icon}" class="carousel_no_preview_icon"/>
                                    <div class="carousel_two_column_content_container_rh">
                                        <a href="${noPrev.url}"><h2>${noPrev.title}</h2></a>
                                        {if noPrev.description && noPrev.description.length}
                                            <div class="carousel_content_description">__MSG__SUMMARY__: ${noPrev.description}</div>
                                        {/if}
                                        {if noPrev.tags && noPrev.tags.length}
                                            <div class="carousel_content_description">__MSG__TAGS__: ${noPrev.tags.toString().replace(/,/g,", ")}</div>
                                        {/if}
                                        <div class="carousel_content_metadata">
                                            ${noPrev.mimeType} | __MSG__ADDED_ON__ ${noPrev.created} | __MSG__ADDED_BY__: <a href="/~${noPrev.createdBy}" class="s3d-regular-links s3d-bold">${noPrev.createdBy}</a>
                                            <br/>
                                            __MSG__LAST_UPDATED_BY__: <a href="/~${noPrev.lastModifiedBy}" class="s3d-regular-links s3d-bold">${noPrev.lastModifiedBy}</a>
                                        </div>
                                        {if noPrev.comments && noPrev.comments.length}
                                            <a href="#" class="carousel_content_comments s3d-regular-links">${noPrev.comments.length} __MSG__COMMENTS__</a>
                                        {/if}
                                    </div>
                                </div>
                            {elseif noPrev.contentType == "message"}
                                <div class="carousel_single_column_content_container">
                                    <div class="fl-container fl-fix newinbox_items">
                                        <div class="newinbox_right_div">
                                            <button type="button" class="s3d-button s3d-button-link-2-state newinbox_delete_button">
                                                <span class="s3d-button-inner s3d-button-link-2-state-inner">X</span>
                                            </button>
                                        </div>
                                        <a href="/~${noPrev.from}"><img alt="person icon" src="/dev/images/user_avatar_icon_32x32.png"></a>
                                        <div class="newinbox_name">
                                            <div>
                                                <a href="/~${noPrev.from}" class="s3d-regular-links s3d-bold">${noPrev.from}</a>
                                            </div>
                                            <span>__MSG__DATE__:${noPrev.date}</span>
                                        </div>
                                        <div class="newinbox_subject">
                                            <span>__MSG__SUBJECT__:</span>
                                            <div>
                                                <a href="/~test" class="s3d-regular-links s3d-bold">${noPrev.subject}</a>
                                            </div>
                                        </div>
                                    </div>
                                </div>
                            {/if}
                        {/for}
                    {else}
                        {if item.contentType == "content"}
                            <div class="carousel_single_column_content_container">
                                <div id="carousel_single_column_content_preview">${item.preview}</div>
                                <a href="${item.url}"><h2>${item.title}</h2></a>
                                {if item.description && item.description.length}
                                    <div class="carousel_content_description">__MSG__SUMMARY__: ${item.description}</div>
                                {/if}
                                {if item.tags && item.tags.length}
                                    <div class="carousel_content_description">__MSG__TAGS__: ${item.tags.toString().replace(/,/g,", ")}</div>
                                {/if}
                                <div class="carousel_content_metadata">
                                    ${item.mimeType} | __MSG__ADDED_ON__ ${item.created} | __MSG__ADDED_BY__: <a href="/~${item.createdBy}" class="s3d-regular-links s3d-bold">${item.createdBy}</a>
                                    <br/>
                                    __MSG__LAST_UPDATED_BY__: <a href="/~${item.lastModifiedBy}" class="s3d-regular-links s3d-bold">${item.lastModifiedBy}</a>
                                </div>
                                {if item.comments && item.comments.length}
                                    <a href="#" class="carousel_content_comments s3d-regular-links">${item.comments.length} __MSG__COMMENTS__</a>
                                {/if}
                            </div>
                        {elseif item.contentType == "group"}
                            <div class="carousel_single_column_content_container">
                                <div class="carousel_two_column_content_container carousel_content_text carousel_group_lh">
                                    <div class="carousel_two_column_content_container_lh"></div>
                                    <div class="carousel_two_column_content_container_rh">
                                        <a href="/~${item.groupid}" title="${item.title}"><h2 class="carousel_header_no_bottom_margin">${item.title}</h2></a>
                                        <div class="carousel_content_metadata">(<a href="#" class="s3d-regular-links">21</a>) __MSG__UPLOADS__ (<a href="#" class="s3d-regular-links">16</a>) __MSG__DISCUSSIONS__ (<a href="#" class="s3d-regular-links">36</a>) __MSG__PAGES__ (<a href="#" class="s3d-regular-links">7</a>) __MSG__SUBMISSIONS__</div>
                                        {if item.description && item.description.length}
                                            <div class="carousel_content_description">__MSG__SUMMARY__: ${item.description}</div>
                                        {/if}
                                        {if item.tags && item.tags.length}
                                            <div class="carousel_content_description">__MSG__TAGS__: ${item.tags.toString().replace(/,/g,", ")}</div>
                                        {/if}
                                    </div>
                                </div>
                                <div class="carousel_two_column_content_container carousel_group_rh">
                                    <h2>${item.members.length} __MSG__MEMBERS__</h2>
                                    {for member in item.members}
                                        <a href="/~${member["rep:userId"]}" title="__MSG__VIEW__ ${member.basic.elements.firstName.value} ${member.basic.elements.lastName.value}"><div class="carousel_user_icon"></div></a>
                                    {/for}
                                </div>
                            </div>
                        {/if}
                    {/if}
                </li>
            {/for}
        </ul>
        <ul class="carousel_view_toggle">
            {var index = 0}
            {for item in data}
                <li id="carousel_view_toggle_${index += 1}"></li>
            {/for}
        </ul>
    {else}
        <span>__MSG__NO_FEATURED_ITEMS__</span>
    {/if}
<<<<<<< HEAD

=======
>>>>>>> 1b156d4a
--></div>

    <div id="carousel_video_holder" style="display:none;"><div id="carousel_video"></div></div>

<!-- JAVASCRIPT -->
<script type="text/javascript" src="/devwidgets/carousel/javascript/carousel.js"></script><|MERGE_RESOLUTION|>--- conflicted
+++ resolved
@@ -116,10 +116,6 @@
     {else}
         <span>__MSG__NO_FEATURED_ITEMS__</span>
     {/if}
-<<<<<<< HEAD
-
-=======
->>>>>>> 1b156d4a
 --></div>
 
     <div id="carousel_video_holder" style="display:none;"><div id="carousel_video"></div></div>
