<!-- CSS -->
<div class="searchcontent_widget" id="searchcontent_widget">
    <div class="searchcontent_content_main">
        <!-- SEARCH BAR -->
        <div class="fl-left fl-container fl-fix s3d-search-bar">
            <span id="form" class="s3d-search-container">
                <input type="text" maxlength="255" id="searchcontent_text" title="__MSG__ENTER_A_SEARCHTERM__" class="s3d-search-inputfield"/>
                <button type="button" class="s3d-button s3d-overlay-button s3d-search-button">
                    <img src="/dev/images/search_icon.png" alt="__MSG__SEARCH__"/>
                </button
            </span>
        </div>
        <div class="fl-left fl-container s3d-search-header" id="results_header">
            __MSG__CONTENT__ (<strong id="searchcontent_numberFound">0</strong>) 
            <div class="s3d-search-selects">
                <!-- FACETED WIDGET -->
                <div id="widget_faceted_98384013291" class="searchcontent_facted widget_inline"></div>
                <div class="s3d-search-sortby">
                    __MSG__SORT_BY__: <select id="search_select_sortby">
                        <option value="desc">__MSG__CHANGED_RECENTLY__</option>
                        <option value="asc">__MSG__CHANGED_LAST__</option>
                    </select>
                </div>
                <button type="button" id="search_view_list" title="__MSG__LIST_VIEW__">
                    __MSG__LIST__
                </button>
                <button type="button" id="search_view_grid" title="__MSG__GRID_VIEW__">
                    __MSG__GRID__
                </button>
            </div>
        </div> 
        <!-- TEMPORARY SEARCH TEXT -->
        <div id="result_temp" style="display:none;">
            <div class="padded_content">
                <b>__MSG__SEARCHING__ ...</b>
            </div>
        </div>
        <div class="searchcontent_results_faceted">
            <span id="searchcontent_result_title" style="display:none;">__MSG__REFINE_YOUR_SEARCH__</span>
            <span id="searchcontent_result_all_content" style="display:none;">__MSG__ALL_CONTENT_I_CAN_SEE__</span>
            <span id="searchcontent_result_content_I_manage" style="display:none;">__MSG__CONTENT_I_CAN_EDIT__</span>
            <span id="searchcontent_result_content_I_m_a_viewer_of" style="display:none;">__MSG__CONTENT_SHARED_WITH_ME__</span>
        </div>
        <div id="searchcontent_results" class="fl-container searchcontent_results s3d-search-results">
            <!-- SEARCH RESULTS -->
            <div id="results_page1" class="results_container results_container_sub">
                <!-- CONTENT -->
                <div class="fl-container results_part">
                    <!-- CONTAINER FOR THE RESULTS -->
                    <ul id="searchcontent_results_container" class="s3d-search-results-container"></ul>
                </div>
<<<<<<< HEAD
                <div id="searchcontent_noresults_template"><!--
                    <li class="s3d-no-results-container">
                        <div class="s3d-no-results-arrow-up"></div>
                        <div class="s3d-no-results-icon s3d-no-results-search-content less-margin"></div>
                        <h1>__MSG__NO_RESULTS_DESCRIPTION__ {if !sakai.data.me.user.anon} <a href="#" class="s3d-regular-links sakai_add_content_overlay">__MSG__ADD_CONTENT__</a>{/if}</h1>
                    </li>
=======
                <!-- TEMPLATE CONTAINING THE RESULTS -->
                <div id="searchcontent_results_template"><!--
                    {var count = 0}
                    {for i in items}
                        {var count = count + 1}
                        {if i['sakai:pooled-content-file-name']}
                            {var contentFound = true}
                            <li class="fl-container fl-fix s3d-search-result-content s3d-search-result{if count === 1} s3d-search-result-first{/if}">
                                <span class="s3d-search-result-user-functions">
                                    <button class="s3d-link-button s3d-action-icon s3d-actions-addtolibrary searchcontent_result_left_filler savecontent_trigger" data-entityid="${i['_path']|safeURL}" title="__MSG__SAVE__{if i['sakai:pooled-content-file-name']} ${i['sakai:pooled-content-file-name']}{elseif i['_path']} ${i['_path']}{/if}"></button>
                                    <button class="s3d-link-button s3d-action-icon s3d-actions-author searchcontent_result_author_icon personinfo_trigger_click" data-userid="${i['sakai:pool-content-created-for']|safeOutput}" title="__MSG__VIEW_OWNER_INFO_FOR__{if i['sakai:pooled-content-file-name']} ${i['sakai:pooled-content-file-name']}{elseif i['_path']} ${i['_path']}{/if}"></button>
                                    <button class="s3d-link-button s3d-action-icon s3d-actions-share searchcontent_result_share_icon share_trigger_click" data-entityid="${i['_path']|safeURL}" title="__MSG__SHARE__{if i['sakai:pooled-content-file-name']} ${i['sakai:pooled-content-file-name']}{elseif i['_path']} ${i['_path']}{/if}"></button>
                                </span>
                                <span class="s3d-search-result-anonuser"></span>
                                <a href="/content#p={if i['sakai:pooled-content-file-name']}${i['_path']|safeURL}/${i['sakai:pooled-content-file-name']|safeURL}" title="${i['sakai:pooled-content-file-name']|safeOutput}"{else}${i['_path']|safeURL}" title="${i['_path']|safeURL}"{/if}>
                                    {if i.thumbnail}
                                        <img src="${i.thumbnail}" alt="${i.mimeTypeDescription}" />
                                    {elseif sakai.config.MimeTypes[i.mimeType]}
                                        <img src="${sakai.config.MimeTypes[i.mimeType].URL}" alt="${i.mimeTypeDescription}" />
                                    {else}
                                        <img src="${sakai.config.MimeTypes["other"].URL}" alt="${i.mimeTypeDescription}" />
                                    {/if}
                                </a>
                                <div class="s3d-search-result-right">
                                    <div>
                                        <a class="s3d-bold s3d-regular-light-links" href="/content#p={if i['sakai:pooled-content-file-name']}${i['_path']|safeURL}/${i['sakai:pooled-content-file-name']}" title="${i['sakai:pooled-content-file-name']}"{else}${i['_path']}" title="${i['_path']|safeURL}"{/if}>
                                            {if i['sakai:pooled-content-file-name']}
                                                ${i['sakai:pooled-content-file-name']}
                                            {elseif i['_path']}
                                                ${i['_path']}
                                            {/if}
                                        </a>
                                        {if i.mimeTypeDescription}
                                            <span class="searchcontent_result_mimetype">${i.mimeTypeDescription}</span>
                                        {/if}
                                    </div>
                                    <div class="searchcontent_result_by">
                                        __MSG__BY__ <a class="s3d-regular-light-links searchcontent_result_username" href="/~${i['sakai:pool-content-created-for']|safeOutput}">${i['displayName']}</a> <span class="s3d-search-result-detail-separator"><span> | </span></span> __MSG__CHANGED__ ${jQuery.timeago(new Date(i._lastModified))}
                                    </div>
                                    {if i["sakai:description"]}
                                        <span class="searchcontent_result_description">${i["sakai:description"]}</span>
                                        <span class="searchcontent_result_description_grid s3d-search_result-description">${i["sakai:description-shorter"]}</span>
                                    {/if}
                                    {if i["sakai:tags"] && i["sakai:tags"].length > 0}
                                        <div class="searchcontent_result_tags">
                                            <span class="searchcontent_result_icon searchcontent_result_tags_icon"></span>
                                            <p class="searchcontent_result_tags_list">
                                                {for t in i["sakai:tags"]}{if t.split("/")[0] !== "directory"}{if t_index > 0} <span class="searchcontent_result_tags_dot"> &bull;</span>{/if} <a class="s3d-regular-light-links" href="/search#q=${t|safeURL}">${t|safeOutput}</a>{/if}{/for}
                                            </p>
                                        </div>
                                    {/if}
                                    <div class="searchcontent_result_usedin">
                                        {var placeCount = sakai.api.Content.getPlaceCount(i)}
                                        {if placeCount > 0}
                                            <span class="searchcontent_result_icon searchcontent_result_usedin_icon"></span>
                                            __MSG__USED_IN__ ${placeCount} {if placeCount === 1} __MSG__PLACE__{else} __MSG__PLACES__{/if}
                                        {/if}
                                        {var commentCount = sakai.api.Content.getCommentCount(i)}
                                        {if commentCount > 0}
                                            <span class="searchcontent_result_icon searchcontent_result_comments_icon"></span>
                                            ${commentCount} {if commentCount === 1} __MSG__COMMENT__{else} __MSG__COMMENTS__{/if}
                                        {/if}
                                    </div>
                                </div>
                            </li>
                        {/if}
                    {/for}
                    {if !contentFound}
                        <li class="s3d-no-results-container">
                            <div class="s3d-no-results-arrow-up"></div>
                            <div class="s3d-no-results-icon s3d-no-results-search-content less-margin"></div>
                            <h1>__MSG__NO_RESULTS_DESCRIPTION__ {if !sakai.data.me.user.anon} <a href="#" class="s3d-regular-links sakai_add_content_overlay">__MSG__ADD_CONTENT__</a>{/if}</h1>
                        </li>
                    {/if}
>>>>>>> b70ee13a
                --></div>
            </div>
        </div>
    </div>
</div>
<!-- JAVASCRIPT -->
<script type="text/javascript" src="/devwidgets/searchcontent/javascript/searchcontent.js"></script><|MERGE_RESOLUTION|>--- conflicted
+++ resolved
@@ -49,89 +49,12 @@
                     <!-- CONTAINER FOR THE RESULTS -->
                     <ul id="searchcontent_results_container" class="s3d-search-results-container"></ul>
                 </div>
-<<<<<<< HEAD
                 <div id="searchcontent_noresults_template"><!--
                     <li class="s3d-no-results-container">
                         <div class="s3d-no-results-arrow-up"></div>
                         <div class="s3d-no-results-icon s3d-no-results-search-content less-margin"></div>
                         <h1>__MSG__NO_RESULTS_DESCRIPTION__ {if !sakai.data.me.user.anon} <a href="#" class="s3d-regular-links sakai_add_content_overlay">__MSG__ADD_CONTENT__</a>{/if}</h1>
                     </li>
-=======
-                <!-- TEMPLATE CONTAINING THE RESULTS -->
-                <div id="searchcontent_results_template"><!--
-                    {var count = 0}
-                    {for i in items}
-                        {var count = count + 1}
-                        {if i['sakai:pooled-content-file-name']}
-                            {var contentFound = true}
-                            <li class="fl-container fl-fix s3d-search-result-content s3d-search-result{if count === 1} s3d-search-result-first{/if}">
-                                <span class="s3d-search-result-user-functions">
-                                    <button class="s3d-link-button s3d-action-icon s3d-actions-addtolibrary searchcontent_result_left_filler savecontent_trigger" data-entityid="${i['_path']|safeURL}" title="__MSG__SAVE__{if i['sakai:pooled-content-file-name']} ${i['sakai:pooled-content-file-name']}{elseif i['_path']} ${i['_path']}{/if}"></button>
-                                    <button class="s3d-link-button s3d-action-icon s3d-actions-author searchcontent_result_author_icon personinfo_trigger_click" data-userid="${i['sakai:pool-content-created-for']|safeOutput}" title="__MSG__VIEW_OWNER_INFO_FOR__{if i['sakai:pooled-content-file-name']} ${i['sakai:pooled-content-file-name']}{elseif i['_path']} ${i['_path']}{/if}"></button>
-                                    <button class="s3d-link-button s3d-action-icon s3d-actions-share searchcontent_result_share_icon share_trigger_click" data-entityid="${i['_path']|safeURL}" title="__MSG__SHARE__{if i['sakai:pooled-content-file-name']} ${i['sakai:pooled-content-file-name']}{elseif i['_path']} ${i['_path']}{/if}"></button>
-                                </span>
-                                <span class="s3d-search-result-anonuser"></span>
-                                <a href="/content#p={if i['sakai:pooled-content-file-name']}${i['_path']|safeURL}/${i['sakai:pooled-content-file-name']|safeURL}" title="${i['sakai:pooled-content-file-name']|safeOutput}"{else}${i['_path']|safeURL}" title="${i['_path']|safeURL}"{/if}>
-                                    {if i.thumbnail}
-                                        <img src="${i.thumbnail}" alt="${i.mimeTypeDescription}" />
-                                    {elseif sakai.config.MimeTypes[i.mimeType]}
-                                        <img src="${sakai.config.MimeTypes[i.mimeType].URL}" alt="${i.mimeTypeDescription}" />
-                                    {else}
-                                        <img src="${sakai.config.MimeTypes["other"].URL}" alt="${i.mimeTypeDescription}" />
-                                    {/if}
-                                </a>
-                                <div class="s3d-search-result-right">
-                                    <div>
-                                        <a class="s3d-bold s3d-regular-light-links" href="/content#p={if i['sakai:pooled-content-file-name']}${i['_path']|safeURL}/${i['sakai:pooled-content-file-name']}" title="${i['sakai:pooled-content-file-name']}"{else}${i['_path']}" title="${i['_path']|safeURL}"{/if}>
-                                            {if i['sakai:pooled-content-file-name']}
-                                                ${i['sakai:pooled-content-file-name']}
-                                            {elseif i['_path']}
-                                                ${i['_path']}
-                                            {/if}
-                                        </a>
-                                        {if i.mimeTypeDescription}
-                                            <span class="searchcontent_result_mimetype">${i.mimeTypeDescription}</span>
-                                        {/if}
-                                    </div>
-                                    <div class="searchcontent_result_by">
-                                        __MSG__BY__ <a class="s3d-regular-light-links searchcontent_result_username" href="/~${i['sakai:pool-content-created-for']|safeOutput}">${i['displayName']}</a> <span class="s3d-search-result-detail-separator"><span> | </span></span> __MSG__CHANGED__ ${jQuery.timeago(new Date(i._lastModified))}
-                                    </div>
-                                    {if i["sakai:description"]}
-                                        <span class="searchcontent_result_description">${i["sakai:description"]}</span>
-                                        <span class="searchcontent_result_description_grid s3d-search_result-description">${i["sakai:description-shorter"]}</span>
-                                    {/if}
-                                    {if i["sakai:tags"] && i["sakai:tags"].length > 0}
-                                        <div class="searchcontent_result_tags">
-                                            <span class="searchcontent_result_icon searchcontent_result_tags_icon"></span>
-                                            <p class="searchcontent_result_tags_list">
-                                                {for t in i["sakai:tags"]}{if t.split("/")[0] !== "directory"}{if t_index > 0} <span class="searchcontent_result_tags_dot"> &bull;</span>{/if} <a class="s3d-regular-light-links" href="/search#q=${t|safeURL}">${t|safeOutput}</a>{/if}{/for}
-                                            </p>
-                                        </div>
-                                    {/if}
-                                    <div class="searchcontent_result_usedin">
-                                        {var placeCount = sakai.api.Content.getPlaceCount(i)}
-                                        {if placeCount > 0}
-                                            <span class="searchcontent_result_icon searchcontent_result_usedin_icon"></span>
-                                            __MSG__USED_IN__ ${placeCount} {if placeCount === 1} __MSG__PLACE__{else} __MSG__PLACES__{/if}
-                                        {/if}
-                                        {var commentCount = sakai.api.Content.getCommentCount(i)}
-                                        {if commentCount > 0}
-                                            <span class="searchcontent_result_icon searchcontent_result_comments_icon"></span>
-                                            ${commentCount} {if commentCount === 1} __MSG__COMMENT__{else} __MSG__COMMENTS__{/if}
-                                        {/if}
-                                    </div>
-                                </div>
-                            </li>
-                        {/if}
-                    {/for}
-                    {if !contentFound}
-                        <li class="s3d-no-results-container">
-                            <div class="s3d-no-results-arrow-up"></div>
-                            <div class="s3d-no-results-icon s3d-no-results-search-content less-margin"></div>
-                            <h1>__MSG__NO_RESULTS_DESCRIPTION__ {if !sakai.data.me.user.anon} <a href="#" class="s3d-regular-links sakai_add_content_overlay">__MSG__ADD_CONTENT__</a>{/if}</h1>
-                        </li>
-                    {/if}
->>>>>>> b70ee13a
                 --></div>
             </div>
         </div>
