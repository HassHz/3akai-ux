--- conflicted
+++ resolved
@@ -66,15 +66,9 @@
                             {var contentFound = true}
                             <li class="fl-container fl-fix s3d-search-result-content s3d-search-result{if count === 1} s3d-search-result-first{/if}">
                                 <span class="s3d-search-result-user-functions">
-<<<<<<< HEAD
-                                    <button class="s3d-link-button s3d-action-icon s3d-actions-addtolibrary searchcontent_result_left_filler savecontent_trigger" data-entityid="${i['_path']|safeURL}" title="__MSG__SAVE_CONTENT__"></button>
-                                    <button class="s3d-link-button s3d-action-icon s3d-actions-author searchcontent_result_author_icon personinfo_trigger_click" data-userid="${i['sakai:pool-content-created-for']|safeOutput}" title="__MSG__VIEW_OWNER_INFO__"></button>
-                                    <button class="s3d-link-button s3d-action-icon s3d-actions-share searchcontent_result_share_icon share_trigger_click" data-entityid="${i['_path']|safeURL}" title="__MSG__SHARE_CONTENT__"></button>
-=======
                                     <button class="s3d-link-button s3d-action-icon s3d-actions-addtolibrary searchcontent_result_left_filler savecontent_trigger" data-entityid="${i['_path']|safeURL}" title="__MSG__SAVE__{if i['sakai:pooled-content-file-name']} ${i['sakai:pooled-content-file-name']}{elseif i['_path']} ${i['_path']}{/if}"></button>
+                                    <button class="s3d-link-button s3d-action-icon s3d-actions-author searchcontent_result_author_icon personinfo_trigger_click" data-userid="${i['sakai:pool-content-created-for']|safeOutput}" title="__MSG__VIEW_OWNER_INFO_FOR__{if i['sakai:pooled-content-file-name']} ${i['sakai:pooled-content-file-name']}{elseif i['_path']} ${i['_path']}{/if}"></button>
                                     <button class="s3d-link-button s3d-action-icon s3d-actions-share searchcontent_result_share_icon share_trigger_click" data-entityid="${i['_path']|safeURL}" title="__MSG__SHARE__{if i['sakai:pooled-content-file-name']} ${i['sakai:pooled-content-file-name']}{elseif i['_path']} ${i['_path']}{/if}"></button>
-                                    <button class="s3d-link-button s3d-action-icon s3d-actions-author searchcontent_result_author_icon personinfo_trigger_click" data-userid="${i['sakai:pool-content-created-for']|safeOutput}" title="__MSG__VIEW_OWNER_INFO_FOR__{if i['sakai:pooled-content-file-name']} ${i['sakai:pooled-content-file-name']}{elseif i['_path']} ${i['_path']}{/if}"></button>
->>>>>>> 655019fa
                                 </span>
                                 <span class="s3d-search-result-anonuser"></span>
                                 <a href="/content#p={if i['sakai:pooled-content-file-name']}${i['_path']|safeURL}/${i['sakai:pooled-content-file-name']|safeURL}" title="${i['sakai:pooled-content-file-name']|safeOutput}"{else}${i['_path']|safeURL}" title="${i['_path']|safeURL}"{/if}>
