<!-- CSS -->
<link rel="stylesheet" type="text/css" href="/devwidgets/newsharecontent/css/newsharecontent.css" />


<div id="newsharecontent_widget" style="display:none">
    <!-- SAVECONTENT DIALOG -->
    <div id="newsharecontent" class="newsharecontent_dialog">
        <!-- SAVECONTENT HEADER -->
        <div class="s3d-popover-arrowup"></div>

        <!-- SAVECONTENT CONTENT -->
        <div class="s3d-popover-container clearfix">
            <h2 id="newsharecontent_title">
                <span class="newsharecontent_user_function" style="display:none;">__MSG__SHARE_CONTENT_WITH__</span>
                <span class="newsharecontent_anon_function">__MSG__SHARE__</span>
            </h2>
            <form id="newsharecontent_form">
                <div class="s3d-popover-inner">
                    <div id="newsharecontent_container">
                        <div id="newsharecontent_canshare_container">
                            <span class="newsharecontent_user_function s3d-form-field-wrapper" style="display:none;">
                                <div id="newsharecontent_sharelist_container">
                                    <label for="newsharecontent_sharelist" id="newsharecontent_autosuggest_for">__MSG__WHO_DO_YOU_WANT_TO_SHARE_WITH__</label>
                                    <input type="text" id="newsharecontent_sharelist" name="newsharecontent_sharelist" class="requiredsuggest s3d-input-full-width s3d-error-autosuggest"/>
                                </div>
                                <label>__MSG__SERVICE__</label>
                            </span>

                            <span class="newsharecontent_anon_function">
                                <label>__MSG__SERVICE_ANON__</label>
                            </span>

                            <div id="newsharecontent_message_service">
                                <!-- AddThis Button BEGIN -->
                                <div id="toolbox">
                                </div>
                                <!-- AddThis Button END -->
                            </div>

                            <span class="newsharecontent_user_function" style="display:none;">
<<<<<<< HEAD
                                <span id="newsharecontent_message_arrow" class="arrow_right"></span><label for="newsharecontent_message" class="toggletext">__MSG__MESSAGE__</label>
=======
                                <span id="newsharecontent_message_arrow" class="arrow_right"></span><label for="newsharecontent_message" class="toggletext">__MSG__CUSTOMIZE_MESSAGE__:</label>
>>>>>>> 209eeb02
                            </span>

                            <div id="newsharecontent_message_container" style="display:none;">
                                <textarea id="newsharecontent_message" placeholder="__MSG__ENTER_MESSAGE__"></textarea>
                            </div>
                        </div>

                        <div id="newsharecontent_cantshare_container"><!-- --></div>
                    </div>
                </div>
                <button type="submit" id="sharecontent_send_button" class="s3d-button s3d-header-button s3d-header-smaller-button fl-force-right newsharecontent_user_function" style="display:none;">__MSG__SHARE__</button>
                <button id="newsharecontent_cancel" class="jqmClose s3d-link-button s3d-bold fl-force-right" type="button">__MSG__CANCEL__</button>
            </form>
        </div>
    </div>
</div>
<span style="display:none;" id="newsharecontent_users_added_text">__MSG__THE_FILE_HAS_BEEN_SUCCESSFULLY_SHARED_WITH__</span>
<div id="newsharecontent_share_message_template" style="display:none;"><!-- __MSG__HI__

 __MSG__I_WOULD_LIKE_TO_SHARE_FILENAME_WITH_YOU__

{if data.length > 1}
 __MSG__YOU_CAN_FIND_THEM_ON__
{else}
 __MSG__YOU_CAN_FIND_IT_ON__
{/if}
${path}

 __MSG__REGARDS__,
 __MSG__USER__
--></div>

<div id="newsharecontent_filenames_template" style="display:none;"><!--
{var done = false}
{for file in files}{if file_index < 4} "${file.body["sakai:pooled-content-file-name"]|safeOutput}"{if file_index != 3 && files.length > 1 && files.length -1 != file_index}{if file_index == files.length - 2} __MSG__AND__{else}, {/if}{/if}{elseif !done} __MSG__AND__ ${files.length - 4}{if files.length > 4} __MSG__MORE_LC__{/if}{var done = true}{/if}
{/for}
--></div>

<div id="newsharecontent_fileURLs_template" style="display:none;"><!--
{for file in files}
${sakai.config.SakaiDomain}/content#p=${file.body["_path"]|safeURL}/${file.body["sakai:pooled-content-file-name"]|safeURL}
{/for}
--></div>

<div id="newsharecontent_cantshare_template" style="display:none;"><!--
{if files.length}
    <span class="s3d-bold">__MSG__SOME_ITEMS_CANT_BE_SHARED__ __MSG__UNCHECK_FOR_MORE_OPTIONS__</span>
    <ul>
        {for file in files}
            <li>${file.body["sakai:pooled-content-file-name"]}</li>
        {/for}
    </ul>
{/if}
--></div>

<!-- JAVASCRIPT -->
<script type="text/javascript" src="/devwidgets/newsharecontent/javascript/newsharecontent.js"></script><|MERGE_RESOLUTION|>--- conflicted
+++ resolved
@@ -38,11 +38,7 @@
                             </div>
 
                             <span class="newsharecontent_user_function" style="display:none;">
-<<<<<<< HEAD
-                                <span id="newsharecontent_message_arrow" class="arrow_right"></span><label for="newsharecontent_message" class="toggletext">__MSG__MESSAGE__</label>
-=======
                                 <span id="newsharecontent_message_arrow" class="arrow_right"></span><label for="newsharecontent_message" class="toggletext">__MSG__CUSTOMIZE_MESSAGE__:</label>
->>>>>>> 209eeb02
                             </span>
 
                             <div id="newsharecontent_message_container" style="display:none;">
