--- conflicted
+++ resolved
@@ -162,21 +162,12 @@
                     sakai.api.Communication.sendMessage(userList.list, sakai.data.me, sakai.api.i18n.getValueForKey("I_WANT_TO_SHARE", "newsharecontent") + sakai.api.Util.TemplateRenderer("newsharecontent_filenames_template", {"files": contentObj.data}), messageText, "message", false, false, true, "shared_content");
                     $.each(contentObj.data, function(i, content){
                         if (sakai.api.Content.Collections.isCollection(content.body)){
-<<<<<<< HEAD
                             sakai.api.Content.Collections.shareCollection(content.body['_path'], toAddList, role, function() {
-                                createActivity("__MSG__ADDED_A_MEMBER__");
+                                createActivity("ADDED_A_MEMBER");
                             });
                         } else {
                             sakai.api.Content.addToLibrary(content.body['_path'], toAddList, role, function() {
-                                createActivity("__MSG__ADDED_A_MEMBER__");
-=======
-                            sakai.api.Content.Collections.shareCollection(content.body["_path"], toAddList, canmanage, function() {
                                 createActivity("ADDED_A_MEMBER");
-                            });
-                        } else {
-                            sakai.api.Content.addToLibrary(content.body["_path"], toAddList, canmanage, function() {
-                                createActivity("ADDED_A_MEMBER");
->>>>>>> 1627fb59
                             });
                         }
                     });
