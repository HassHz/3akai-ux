/*
 * Licensed to the Sakai Foundation (SF) under one
 * or more contributor license agreements. See the NOTICE file
 * distributed with this work for additional information
 * regarding copyright ownership. The SF licenses this file
 * to you under the Apache License, Version 2.0 (the
 * "License"); you may not use this file except in compliance
 * with the License. You may obtain a copy of the License at
 *
 *     http://www.apache.org/licenses/LICENSE-2.0
 *
 * Unless required by applicable law or agreed to in writing,
 * software distributed under the License is distributed on an
 * "AS IS" BASIS, WITHOUT WARRANTIES OR CONDITIONS OF ANY
 * KIND, either express or implied. See the License for the
 * specific language governing permissions and limitations under the License.
 */

require(['jquery', 'sakai/sakai.api.core', 'underscore'], function($, sakai, _) {

    /**
     * @name sakai_global.newsharecontent
     *
     * @class newsharecontent
     *
     * @description
     * Content Share widget
     *
     * @version 0.0.1
     * @param {String} tuid Unique id of the widget
     * @param {Boolean} showSettings Show the settings of the widget or not
     */
    sakai_global.newsharecontent = function(tuid, showSettings){

        /////////////////////////////
        // CONFIGURATION VARIABLES //
        /////////////////////////////

        // Containers
        var $newsharecontentContainer = $("#newsharecontent_widget");
        var $newsharecontentCanShareContainer = $('#newsharecontent_canshare_container');
        var $newsharecontentCantShareContainer = $('#newsharecontent_cantshare_container');
        var $newsharecontentMessageContainer = $("#newsharecontent_message_container");

        // Elements
        var $newsharecontentLinkURL = $("#newsharecontent_linkurl");
        var $newsharecontentSharelist = $("#newsharecontent_sharelist");
        var $newsharecontentMessage = $("#newsharecontent_message");
        var $newsharecontentSendButton = $("#sharecontent_send_button");
        var newsharecontentListItem = ".as-selection-item";
        var newsharecontentShareListContainer = "#newsharecontent_sharelist_container";
        var $newsharecontentMessageToggle = $('label.toggletext',$newsharecontentContainer);
        var $newsharecontentMessageArrow = $('#newsharecontent_message_arrow');
        var $newsharecontentHeading = $('#newsharecontent_heading');
        var $newsharecontentAnon = $('.newsharecontent_anon_function');
        var $newsharecontentUser = $('.newsharecontent_user_function');
        var $newsharecontent_form = $("#newsharecontent_form");
        var $newsharecontentTitle = $('#newsharecontent_title');

        // Templates
        var $newsharecontentCantShareTemplate = $('#newsharecontent_cantshare_template');

        // Classes
        var newsharecontentRequiredClass = "newsharecontent_required";

        // Content object
        var contentObj = {};

        
        ///////////////
        // RENDERING //
        ///////////////


        /**
         * Render the list of files that we can't share
         * @param {Object} cantShareFiles A list of all the files that we can't share
         */
        var renderCantShare = function(cantShareFiles) {
            $newsharecontentCantShareContainer.html(
                sakai.api.Util.TemplateRenderer($newsharecontentCantShareTemplate, {
                    'files': cantShareFiles
                })
            );
        };

        /**
         * Get all the files you can share with other people
         * @param {Object} files A list of all the files
         * @return {Object} A list of the files you can share with other people
         */
        var getCanShareFiles = function(files) {
            return _.filter(files, function(file) {
                return sakai.api.Content.canCurrentUserShareContent(file.body);
            });
        };

<<<<<<< HEAD
        /**
         * Add validation
         */
        var addShareValidation = function() {
            var validateOpts = {
                'methods': {
                    'requiredsuggest': {
                        'method': function(value, element) {
                            return $.trim($(element).next('input.as-values').val()).replace(/,/g, '') !== '';
                        },
                        'text': sakai.api.i18n.getValueForKey('AUTOSUGGEST_REQUIRED_ERROR')
                    }
                },
                submitHandler: doShare
            };
            sakai.api.Util.Forms.validate($newsharecontent_form, validateOpts, true);
        };

=======
>>>>>>> b6b2529a
        var fillShareData = function(hash){
            addShareValidation();

            $newsharecontentLinkURL.val(contentObj.shareUrl);

            var cantShareFiles = _.filter(contentObj.data, function(file) {
                return !sakai.api.Content.canCurrentUserShareContent(file.body);
            });
            var shareFiles = getCanShareFiles(contentObj.data);
            var filenames = sakai.api.Util.TemplateRenderer('newsharecontent_filenames_template', {
                'files': shareFiles
            });
            var shareURLs = sakai.api.Util.TemplateRenderer('newsharecontent_fileURLs_template', {
                'files': shareFiles,
                'sakai': sakai
            });
            var shareData = {
                'filename': filenames,
                'data': shareFiles,
                'path': shareURLs,
                'user': sakai.api.User.getFirstName(sakai.data.me.profile)
            };
            $newsharecontentMessage.html(sakai.api.Util.TemplateRenderer("newsharecontent_share_message_template", shareData));

            renderCantShare(cantShareFiles);

            if (shareFiles.length) {
                $newsharecontentCanShareContainer.show();
                $newsharecontentTitle.show();
            } else {
                $newsharecontentCanShareContainer.hide();
                $newsharecontentTitle.hide();
            }

            if (hash) {
                hash.w.show();
            }
            var tbx = $('#toolbox');
            if (tbx.find("a").length) {
                tbx.find("a").remove();
            }
            var svcs = {facebook: 'Facebook', twitter: 'Twitter', delicious:'Delicious', stumbleupon: 'StumbleUpon', blogger:'Blogger', wordpress:'Wordpress', google:'Google', expanded: 'More'};
            var addThisTitle ="";
            for (var s in svcs) {
                if (s==='twitter'){
                    addThisTitle = sakai.api.i18n.getValueForKey("SHARE_EXT_MSG1",'newsharecontent')+shareData.filename.replace(/"/gi,'')+' '+sakai.api.i18n.getValueForKey("SHARE_EXT_MSG2",'newsharecontent')+' ' +sakai.api.i18n.getValueForKey("TITLE_PLAIN");
                }
                else{
                    addThisTitle =  shareData.filename.replace(/"/gi,'')+' '+sakai.api.i18n.getValueForKey("SHARE_EXT_MSG2",'newsharecontent')+' ' + sakai.api.i18n.getValueForKey("TITLE_PLAIN");
                }
                tbx.append('<a class="addthis_button_'+s+'" addthis:url="'+shareData.path+'" addthis:title="'+addThisTitle+'"></a>');
            }
            addthis.toolbox("#toolbox");
        };

        var resetWidget = function(hash){
            $newsharecontentMessageContainer.hide();
            $newsharecontentMessageArrow.removeClass('arrow_down');
            $newsharecontentMessage.removeClass(newsharecontentRequiredClass);
            $(newsharecontentShareListContainer).removeClass(newsharecontentRequiredClass);
            sakai.api.Util.AutoSuggest.reset($newsharecontentSharelist);
            $(window).trigger("hiding.newsharecontent.sakai");
            hash.w.hide();
        };

        ///////////
        // SHARE //
        ///////////

        var getSelectedList = function() {
            var list = $("#as-values-" + tuid).val();
            // this value is a comma-delimited list
            // split it and get rid of any empty values in the array
            list = list.split(",");
            var removed = 0;
            $(list).each(function(i, val) {

               if (val === "") {
                   list.splice(i - removed, 1);
                   removed += 1;
               }
            });

            // Create list to show in the notification
            var toAddNames = [];
            $("#newsharecontent_container .as-selection-item").each(function(){
                // In IE 7 </A> is returned and in firefox </a>
                toAddNames.push($(this).html().split(/<\/[aA]?>/g)[1]);
            });
            var returnValue = {"list":list, "toAddNames":toAddNames};

            return returnValue;
        };

        var createActivity = function(activityMessage, canShareFiles) {
            var activityData = {
                "sakai:activityMessage": activityMessage
            };
            $.each(canShareFiles, function(i, content){
                sakai.api.Activity.createActivity("/p/" + content.body["_path"], "content", "default", activityData);
            });
            $(window).trigger("load.content_profile.sakai", function(){
                $(window).trigger("render.entity.sakai", ["content", contentObj]);
            });
        };

        var doShare = function(event, userlist, message, contentobj, role) {
            var userList = userlist || getSelectedList();
            var messageText = message || $.trim($newsharecontentMessage.val());
            var shareMessage = $('#newsharecontent_users_added_text').text() + ' ';
            
            contentObj = contentobj || contentObj;
            var canShareFiles = getCanShareFiles(contentObj.data);
            $newsharecontentMessage.removeClass(newsharecontentRequiredClass);
            $(newsharecontentShareListContainer).removeClass(newsharecontentRequiredClass);
            if (userList && userList.list && userList.list.length && messageText && canShareFiles) {
                var toAddList = userList.list.slice();
                userList.list = toAddList;
                if (toAddList.length) {
                    sakai.api.Communication.sendMessage(userList.list,
                        sakai.data.me,
                        sakai.api.i18n.getValueForKey('I_WANT_TO_SHARE', 'newsharecontent') + sakai.api.Util.TemplateRenderer('newsharecontent_filenames_template', {
                            'files': canShareFiles
                        }), messageText, 'message', false, false, true, 'shared_content'
                    );
                    $.each(canShareFiles, function(i, content){
                        if (sakai.api.Content.Collections.isCollection(content.body)){
                            sakai.api.Content.Collections.shareCollection(content.body['_path'], toAddList, role, function() {
                                createActivity('ADDED_A_MEMBER', canShareFiles);
                            });
                        } else {
                            sakai.api.Content.addToLibrary(content.body['_path'], toAddList, role, function() {
                                createActivity('ADDED_A_MEMBER', canShareFiles);
                            });
                        }
                    });

                    // Formulate content shared message with list of users
                    if (userList.toAddNames.length > 1) {
                        shareMessage += _.initial(userList.toAddNames).join(', ') + ' and ' + _.last(userList.toAddNames);
                    }
                    else {
                        shareMessage += userList.toAddNames[0];
                    }

                    sakai.api.Util.notification.show(false, shareMessage, '');
                    $newsharecontentContainer.jqmHide();
                }
            }
            else {
                if (!messageText) {
                    $newsharecontentMessage.addClass(newsharecontentRequiredClass);
                    sakai.api.Util.notification.show(sakai.api.i18n.getValueForKey("NO_MESSAGE_PROVIDED", "newsharecontent"), sakai.api.i18n.getValueForKey("A_MESSAGE_SHOULD_BE_PROVIDED_TO_SHARE", "newsharecontent"));
                }
                if (!userList.list.length) {
                    $(newsharecontentShareListContainer).addClass(newsharecontentRequiredClass);
                    sakai.api.Util.notification.show(sakai.api.i18n.getValueForKey("NO_USERS_SELECTED", "newsharecontent"), sakai.api.i18n.getValueForKey("NO_USERS_TO_SHARE_FILE_WITH", "newsharecontent"));
                }
                if (!contentObj || !canShareFiles) {
                    $(newsharecontentShareListContainer).addClass(newsharecontentRequiredClass);
                    sakai.api.Util.notification.show(sakai.api.i18n.getValueForKey("SHARING_FAILED", "newsharecontent"), sakai.api.i18n.getValueForKey("SHARING_FAILED_FULL_MESSAGE", "newsharecontent"));
                }
            }
        };

        //////////////
        // BINDINGS //
        //////////////

        var addBinding = function(){
            $newsharecontentContainer.jqm({
                modal: false,
                overlay: 0,
                toTop: true,
                zIndex: 3000,
                onShow: fillShareData,
                onHide: resetWidget
            });

            $(document).on('click', '.share_trigger_click', function() {
                if ($newsharecontentContainer.is(':visible')) {
                    $newsharecontentContainer.jqmHide();
                }
                sakai.api.Util.Forms.clearValidation($newsharecontent_form);
                var idArr = $(this).attr("data-entityid");
                if (idArr && idArr.length) {
                    if (!$.isArray(idArr)) {
                        idArr = idArr.split(',');
                    }
                    var $this = $(this);
                    $newsharecontentContainer.css({
                        'top':$this.offset().top + $this.height(),
                        'left':$this.offset().left + $this.width() / 2 - 119
                    });
                    // Fetch data for content items
                    var batchRequests = [];
                    $.each(idArr, function(i, id) {
                        batchRequests.push({
                            'url': '/p/' + id + '.json',
                            'method': 'GET'
                        });
                    });
                    sakai.api.Server.batch(batchRequests, function(success, data) {
                        if (success && data) {
                            if (data.results) {
                                $.each(data.results, function(i, result){
                                    data.results[i].body = $.parseJSON(data.results[i].body);
                                });
                                contentObj = {
                                    data: data.results,
                                    shareUrl: sakai.api.Content.createContentURL(data.results[0].body)
                                };
                            } else if (data.url) {
                                contentObj = {
                                    data: [data],
                                    shareUrl:  sakai.api.Content.createContentURL(data)
                                };
                            }
                            require(['//s7.addthis.com/js/250/addthis_widget.js?%23pubid=' + sakai.widgets.newsharecontent.defaultConfiguration.newsharecontent.addThisAccountId + '&domready=1'], function() {
                                $newsharecontentContainer.jqmShow();
                            });
                        }
                    });
                }
            });
        };

        $newsharecontentMessageToggle.add($newsharecontentMessageArrow).bind('click',function(){
            $newsharecontentMessageArrow.toggleClass('arrow_down');
            $newsharecontentMessageContainer.stop(true, true).slideToggle();
        });

        sakai.api.Util.hideOnClickOut(".newsharecontent_dialog", ".share_trigger_click", function(){
            $newsharecontentContainer.jqmHide();
        });

        $(window).on("finished.sharecontent.sakai", doShare);

        ////////////////////
        // INITIALIZATION //
        ////////////////////

        var init = function(){
            if (!sakai.data.me.user.anon) {
                $newsharecontentAnon.hide();
                $newsharecontentUser.show();
            } else {
                $newsharecontentContainer.addClass('anon');
            }
            addBinding();
            sakai.api.Util.AutoSuggest.setup( $newsharecontentSharelist, {
                asHtmlID: tuid,
                scrollHeight: 120
            });
            $("label#newsharecontent_autosuggest_for").attr("for", tuid);
        };

        init();
    };

    sakai.api.Widgets.widgetLoader.informOnLoad("newsharecontent");
});<|MERGE_RESOLUTION|>--- conflicted
+++ resolved
@@ -95,7 +95,6 @@
             });
         };
 
-<<<<<<< HEAD
         /**
          * Add validation
          */
@@ -114,8 +113,6 @@
             sakai.api.Util.Forms.validate($newsharecontent_form, validateOpts, true);
         };
 
-=======
->>>>>>> b6b2529a
         var fillShareData = function(hash){
             addShareValidation();
 
@@ -226,7 +223,7 @@
             var userList = userlist || getSelectedList();
             var messageText = message || $.trim($newsharecontentMessage.val());
             var shareMessage = $('#newsharecontent_users_added_text').text() + ' ';
-            
+
             contentObj = contentobj || contentObj;
             var canShareFiles = getCanShareFiles(contentObj.data);
             $newsharecontentMessage.removeClass(newsharecontentRequiredClass);
@@ -255,17 +252,15 @@
 
                     // Formulate content shared message with list of users
                     if (userList.toAddNames.length > 1) {
-                        shareMessage += _.initial(userList.toAddNames).join(', ') + ' and ' + _.last(userList.toAddNames);
-                    }
-                    else {
+                        shareMessage += _.initial(userList.toAddNames).join(', ') + ' ' + sakai.api.i18n.getValueForKey('AND') + ' ' + _.last(userList.toAddNames);
+                    } else {
                         shareMessage += userList.toAddNames[0];
                     }
 
                     sakai.api.Util.notification.show(false, shareMessage, '');
                     $newsharecontentContainer.jqmHide();
                 }
-            }
-            else {
+            } else {
                 if (!messageText) {
                     $newsharecontentMessage.addClass(newsharecontentRequiredClass);
                     sakai.api.Util.notification.show(sakai.api.i18n.getValueForKey("NO_MESSAGE_PROVIDED", "newsharecontent"), sakai.api.i18n.getValueForKey("A_MESSAGE_SHOULD_BE_PROVIDED_TO_SHARE", "newsharecontent"));
