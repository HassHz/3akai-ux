--- conflicted
+++ resolved
@@ -299,13 +299,8 @@
         // Check if the picture is undefined or not
         // The picture will be undefined if the other user is in process of
         // changing his/her picture
-<<<<<<< HEAD
         if (picture && $.parseJSON(picture).name) {
             return "/_user" + sakai.data.me.profile.path + "/public/profile/" + $.parseJSON(picture).name;
-=======
-        if (profile.path && profile.picture && $.evalJSON(profile.picture).name) {
-            return "/_user" + profile.path + "/public/profile/" + $.evalJSON(profile.picture).name;
->>>>>>> 330eb9b6
         }
         else {
             return personIconUrl;
