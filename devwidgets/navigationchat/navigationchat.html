
<!-- EXPLORE NAV CONTAINER -->
<div id="explore_nav_container" style="display:none">
    <div class="fl-container explore_nav">
        <ul class="explore">
            <li id="nav_my_sakai_link"><a href="/dev/my_sakai.html">__MSG__MY_SAKAI__</a></li>
            <li id="nav_content_media_link"><a href="javascript:;" style="color: #888;">__MSG__CONTENT_AND_MEDIA__</a></li>
            <li id="nav_people_link" class="chat_has_dropdown nav_people_link"><a href="/dev/people.html">__MSG__PEOPLE__</a></li>
            <li id="nav_courses_sites_link" class="chat_has_dropdown nav_courses_sites_link"><a href="javascript:;" style="color: #888;">__MSG__COURSES_AND_SITES__</a></li>
            <li id="nav_events_link"><a href="javascript:;" href="javascript:;" style="color: #888;">__MSG__CALENDAR__</a></li>
        </ul>

        <!-- PERSONAL CONTAINER -->
        <div class="personal-container fl-force-right">

            <div class="personal">

                <ul>
                    <li id="other_logins_button_container" style="display: none;"><a class="other_logins" href="javascript:;">__MSG__INSTITUTIONAL_LOGIN__</a></li>
                    <li id="register_button_container" style="display: none;"><a class="register" href="/dev/create_new_account.html">__MSG__REGISTER__</a></li>
                    <li id="login_button_container" style="display: none;"><a class="log_in" href="javascript:;">__MSG__LOGIN__</a></li>

                    <!-- CHAT STATUS DROPDOWN -->
                    <li id="user_link_container">
                        <a id="user_link" class="user_link" href="javascript:;">
                            <span id="userid"></span>
                        </a>
                    </li>

                    <li><a class="mail" href="/dev/inbox.html"><img src="/dev/_images/mail_icon.png" alt="Mail Icon" /> (<span id="chat_unreadMessages">0</span>)</a></li>
                    <li><a class="help" href="http://confluence.sakaiproject.org/display/SAKDEV/Sakai+3" target="_blank">__MSG__HELP__</a></li>
                    <li><a class="sign_out" href="/dev/logout.html">__MSG__SIGN_OUT__</a></li>
                </ul>

                <div id="login_container" style="display: none;">
                    <form id="login_form" method="POST">
                        <label for="login_username">__MSG__USERNAME__</label>
                        <br/>
                        <input type="text" alt="__MSG__USERNAME__" id="login_username" name="login_username" />
                        <br />
                        <label for="login_password">__MSG__PASSWORD__</label>
                        <br />
                        <input type="password" alt="__MSG__PASSWORD__" id="login_password" name="login_password" />

                        <div id="login_error_message" style="display: none;">__MSG__LOGIN_FAILED__!</div>
                        <div id="login_busy" class="fl-force-right" style="display:none;"></div>

                        <div class="login-container-button fl-force-right">
                            <button id="login_cancel_button" type="button" class="s3d-button s3d-button-secondary"><span class="s3d-button-inner">__MSG__CANCEL__</span></button>
                            <button id="login_submit_button" type="button" class="s3d-button s3d-button-primary"><span class="s3d-button-inner">__MSG__SIGN_IN__</span></button>
                        </div>
                    </form>
                </div>

            </div>
        </div>
    </div>

</div>

<!-- USER LINK MENU -->
<div id="user_link_menu" style="display:none">
    <div class="user_link_menu_border">
        <ul>
            <li class="insert_more_menu_inactive">__MSG__CHAT_STATUS__</li>
            <li><a id="user_link_chat_status_online" class="user_link_chat_status" href="javascript:;">__MSG__AVAILABLE__</a></li>
            <li><a id="user_link_chat_status_busy" class="user_link_chat_status" href="javascript:;">__MSG__BUSY__</a></li>
            <li><a id="user_link_chat_status_offline" class="user_link_chat_status" href="javascript:;">__MSG__OFFLINE__</a></li>
        </ul>
    </div>
    <div>
        <ul>
            <li><a href="/dev/inbox.html">__MSG__MY_INBOX__</a></li>
            <li><a href="/dev/people.html">__MSG__MY_CONTACTS__</a></li>
            <li><a href="/dev/profile.html">__MSG__MY_PROFILE__</a></li>
            <li><a href="/dev/account_preferences.html">__MSG__MY_ACCOUNT__</a></li>
        </ul>
    </div>
</div>

<!-- SEARCH -->
<div id="genaral_search_container">
<<<<<<< HEAD
    <form class="fl-force-right" method="post" action="">
        <input type="text" id="general_search_input" class="general_search_input" value="Search for media, people and sites"/>
        <button id="general_search_submit_button" class="s3d-search-button s3d-button s3d-button-primary" type="submit"><span class="s3d-button-inner"><span class="s3d-button-icon-right">__MSG__SEARCH__</span></span></button>
=======
    <form class="fl-force-right">
        <input type="text" id="general_search_input" class="general_search_input" value="__MSG__SEARCH_FOR__"/>
        <button id="general_search_submit_button" class="s3d-search-button s3d-button s3d-button-primary"><span class="s3d-button-inner"><span class="s3d-button-icon-right">__MSG__SEARCH__</span></span></button>
>>>>>>> ac9b7a6e
        <br class="clear"/>
    </form>
</div>

<div id="chat_available_template" style="display:none"><!--
    <a href="javascript:;" id="chat_available_minimize">
        <img class="chat_button_image" src="/devwidgets/navigationchat/images/chat_minimize.png" alt="" />
    </a>
    <table>
        <tbody>
            <tr id="chat_available_me" class="chat_top_container">
                {if me}
                <td class="chat_available_image">
                    {if me.photo}
                        <img src="${me.photo}"/>
                    {else}
                        <img src="/dev/_images/person_icon.jpg" />
                    {/if}
                </td>
                <td>
                    <span class="chat_available_name chat_available_status_${me.chatstatus}">${me.name}</span><br />
                    <span class="chat_available_statusmessage">${me.statusmessage}</span>
                </td>
                {/if}
            </tr>
        </tbody>
    </table>
    <div id="chat_available_others" {if totalitems > 4} class="chat_available_others_overflow" {else} class="chat_available_others_nooverflow" {/if}>
        <table>
            <tbody>
                {for i in items}
                    {if i['sakai:status'] == "online" && i.chatstatus != "offline"}
                        <tr class="chat_available_friend">
                            <td class="chat_available_image">
                                {if i.photo}
                                    <img src="${i.photo}" />
                                {else}
                                    <img src="/dev/_images/person_icon.jpg" />
                                {/if}
                            </td>
                            <td>
                                <span class="chat_available_status_${i.chatstatus} initiate_chat_window" id="initiate_chat_window_${i.user}">${i.name}</span><br />
                                <span class="chat_available_statusmessage">${i.statusmessage}</span>
                            </td>
                        </tr>
                    {/if}
                {forelse}
                <tr>
                    <td id="chat_no_online_connections">
                        No online connections found
                    </td>
                </tr>
                {/for}
            </tbody>
        </table>
    </div>
--></div>

<!-- CHAT WINDOW -->
<div style="display:none" id="chat_windows_template"><!--
    {var index = 0}
    {for i in items}
        {if special != false}
            {if special == 0}
            <span class="user_chat_first">
            {else}
            <span>
            {/if}
            <span id="online_button_${i.userid}" class="user_chat">

        {else}
            {if index == 0}
            <span class="user_chat_first">
            {else}
            <span>
            {/if}
            <span id="online_button_${i.userid}" class="user_chat">
        {/if}
        <a id="chat_window_chatstatus_${i.userid}" class="chat_name_link chat_available_status_${i.chatstatus}">${i.name}</a>
        </span>
        </span>

        ${index++|eat}
    {/for}
--></div>

<!-- CHAT WINDOW -->
<div style="display:none" id="chat_windows_windows_template"><!--
    {var index = 0}
    {for i in items}

        {if special != false}
            <div id="chat_with_${i.userid}" class="chat_with_user" style="left: ${(special*150)}px; display:none">
        {else}
            <div id="chat_with_${i.userid}" class="chat_with_user" style="left: ${(index*150)}px; display:none">
        {/if}

                <table class="chat_top_table">
                    <tr class="chat_top_container">
                        <td class="chat_available_image">
                            {if i.photo}
                                <img src="${i.photo}" id="chat_window_photo_${i.userid}" />
                            {else}
                                <img src="_images/person_icon.png" id="chat_window_photo_${i.userid}" />
                            {/if}
                        </td>
                        <td>
                            <a href="javascript:;">
                                <img id="chat_close_${i.userid}" class="chat_user_button_image chat_close" src="/devwidgets/navigationchat/images/chat_close.png" alt="" />
                            </a>
                            <a href="javascript:;">
                                <img id="chat_minimize_${i.userid}" class="chat_user_button_image chat_minimize" src="/devwidgets/navigationchat/images/chat_minimize.png" alt="" />
                            </a>
                            <span id="chat_window_name_${i.userid}" class="chat_window_name">${i.name}</span><br />
                            <span id="chat_window_statusmessage_${i.userid}" class="chat_available_statusmessage">${i.statusmessage}</span>
                        </td>
                    </tr>
                </table>
                <div id="chat_with_${i.userid}_content" class="chat_with_content_nooverflow"></div>
                <input id="chat_with_${i.userid}_txt" class="chat_with_txt" type="text"/>
            </div>

        ${index++|eat}
    {/for}
--></div>

<!-- CHAT MESSAGE -->
<div style="display:none" id="chat_content_template"><!--
    <div class="chat_content_container">
        <span class="chat_content_name">${name}</span><span class="chat_content_time">${time}</span><br />
        <span class="chat_content_message">${message}</span>
    </div>
--></div>

<!-- CHAT BOTTOM CONTAINER -->
<div class="chat_main_container doFixed" id="chat_main_container" style="display:none; left:0px;">
    <div id="chat_container" style="height:30px">
        <table class="chat_main_table" summary="Chat">
            <tr>
                <td id="chat_windows"></td>
                <td id="chat_online_connections_link">
                    <span id="online_button">
                        <img src="/devwidgets/navigationchat/images/people.png" width="16px" class="chat_people_icon" alt="Online"/>
                        <a class="chat_straight_link" id="chat_online"></a>

                        <!-- SHOW ONLINE FRIENDS -->
                        <div id="show_online" style="display:none">
                            <div id="chat_available"></div>
                        </div>

                    </span>
                </td>
            </tr>
        </table>
        <div id="chat_windows_container" style="position:relative"></div>
    </div>
</div>

<!-- JAVASCRIPT -->
<script type="text/javascript" language="JavaScript" src="/devwidgets/navigationchat/javascript/navigationchat.js"></script><|MERGE_RESOLUTION|>--- conflicted
+++ resolved
@@ -80,15 +80,9 @@
 
 <!-- SEARCH -->
 <div id="genaral_search_container">
-<<<<<<< HEAD
     <form class="fl-force-right" method="post" action="">
-        <input type="text" id="general_search_input" class="general_search_input" value="Search for media, people and sites"/>
+        <input type="text" id="general_search_input" class="general_search_input" value="__MSG__SEARCH_FOR__"/>
         <button id="general_search_submit_button" class="s3d-search-button s3d-button s3d-button-primary" type="submit"><span class="s3d-button-inner"><span class="s3d-button-icon-right">__MSG__SEARCH__</span></span></button>
-=======
-    <form class="fl-force-right">
-        <input type="text" id="general_search_input" class="general_search_input" value="__MSG__SEARCH_FOR__"/>
-        <button id="general_search_submit_button" class="s3d-search-button s3d-button s3d-button-primary"><span class="s3d-button-inner"><span class="s3d-button-icon-right">__MSG__SEARCH__</span></span></button>
->>>>>>> ac9b7a6e
         <br class="clear"/>
     </form>
 </div>
