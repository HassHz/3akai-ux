--- conflicted
+++ resolved
@@ -50,9 +50,14 @@
     width: 22px;
 }
 /* Message Header */
-<<<<<<< HEAD
-#inbox_message_header{float:left;width:100%;padding:5px 0 18px;}
-#inbox_select span{font-size:9px;}
+#inbox_message_header {
+    float: left;
+    width: 100%;
+    padding: 5px 0 18px;
+}
+#inbox_select span {
+    font-size: 9px;
+}
 #inbox_search_messages {
     width: 290px;
     margin-top: 2px;
@@ -70,32 +75,7 @@
 }
 #inbox_search_messages[disabled]{background-color:#fff;opacity:0.4;-ms-filter:"progid:DXImageTransform.Microsoft.Alpha(Opacity=40)";filter: alpha(opacity=40);}
 #inbox_select {padding: 3px;}
-=======
-#inbox_message_header {
-    float: left;
-    width: 100%;
-    padding: 5px 0 18px;
-}
-#inbox_select span {
-    font-size: 9px;
-}
-#inbox_search_messages {
-    width: 290px;
-}
-.s3d-search-container.inbox-message-list-view {
-    float: right;
-    margin-top: 5px;
-}
-#inbox_search_messages[disabled] {
-    background-color: #fff;
-    opacity: 0.4;
-    -ms-filter: "progid:DXImageTransform.Microsoft.Alpha(Opacity=40)";
-    filter: alpha(opacity=40);
-}
-#inbox_select {
-    padding: 3px;
-}
->>>>>>> 0d3af6f8
+
 /* Inbox Columns */
 .inbox_col {
     float: left;
@@ -219,24 +199,7 @@
     word-wrap: break-word;
 }
 .inbox_delete a, .inbox_delete button {
-<<<<<<< HEAD
-    display: inline-block;
-}
-.inbox_delete_button{margin-right:5px;height:22px;}
-.inbox_delete_button:hover{text-decoration:none;}
-#inbox_no_messages p {
-    margin: 60px 0px;
-}
-#inbox_pager{float:left;width:100%;border-bottom:1px solid #D4D4D4;}
-.inbox_invitation_accept{padding-right:5px;}
-.inbox_invitation_ignore{padding-left:3px;}
-.inbox_reply_button {font-size:15px;height:20px !important;padding:0 !important;}
-.inbox_reply_icon {background:url("/dev/images/inbox_reply_icon_20x20.png") no-repeat scroll 5px top transparent;height:20px;width:30px;}
-.inbox_delete_icon {
-    background: url("/dev/images/inbox_trash_icon_20x20.png") no-repeat scroll 3px -1px transparent;
-=======
-    float: right;
-    display: inline;
+    display: inline-block;
 }
 .inbox_delete_button {
     margin-right: 5px;
@@ -270,8 +233,7 @@
     width: 30px;
 }
 .inbox_delete_icon {
-    background: url("/dev/images/inbox_delete_icon_20x20.png") no-repeat scroll 2px top transparent;
->>>>>>> 0d3af6f8
+    background: url("/dev/images/inbox_trash_icon_20x20.png") no-repeat scroll 3px -1px transparent;
     height: 20px;
     width: 24px;
 }
@@ -359,13 +321,7 @@
 }
 /* General */
 .inbox_placeholder {
-<<<<<<< HEAD
     float: left;
     padding-left: 5px;
     width: 20px;
-=======
-    width: 20px;
-    float: left;
-    padding-left: 5px;
->>>>>>> 0d3af6f8
 }