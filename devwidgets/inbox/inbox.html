--- conflicted
+++ resolved
@@ -28,29 +28,19 @@
                 <button type="button" id="inbox_delete_selected" class="s3d-button s3d-header-button s3d-header-smaller-button inbox-message-list-view s3d-margin-top-5" disabled="disabled" style="display:none">__MSG__DELETE_SELECTED__</button>
                 <button type="button" id="inbox_mark_as_read" class="s3d-button s3d-header-button s3d-header-smaller-button inbox-message-list-view s3d-margin-top-5" disabled="disabled" style="display:none">__MSG__MARK_AS_READ__</button>
 
-<<<<<<< HEAD
-              <a href="#" data-remove-params="message, reply" id="inbox_back_to_messages" class="s3d-margin-top-5 inbox-message-detail-view s3d-button s3d-header-smaller-button s3d-margin-top-5 s3d-header-button" style="display:none">
-                  __MSG__BACK_ICON__ __MSG__BACK_TO_MESSAGES__
-              </a>
-              <a href="#newmessage=true" data-remove-params="message, reply" class="s3d-no-margin-top s3d-button s3d-margin-top-3 s3d-overlay-button grey fl-force-right inbox-message-list-view inbox-message-detail-view" id="inbox_create_new_message" style="display:none">
-                  __MSG__CREATE_NEW_MESSAGE__
-              </a>
-
-              <div class="s3d-search-container inbox-message-list-view">
-                  <input type="text" maxlength="255" title="__MSG__ENTER_A_SEARCHTERM__" disabled="disabled" id="inbox_search_messages" class="s3d-search-inputfield newaddcontent_existingitems_search" placeholder="__MSG__SEARCH_MESSAGES__"/>
-                  <button type="button" class="s3d-button s3d-overlay-button s3d-search-button">
-                      <img src="/dev/images/search_icon.png" alt="__MSG__SEARCH__"/>
-                  </button
-              </div>
-=======
                 <a href="#" data-remove-params="message, reply" id="inbox_back_to_messages" class="s3d-margin-top-5 inbox-message-detail-view s3d-button s3d-header-smaller-button s3d-margin-top-5 s3d-header-button" style="display:none">
                     __MSG__BACK_ICON__ __MSG__BACK_TO_MESSAGES__
                 </a>
                 <a href="#newmessage=true" data-remove-params="message, reply" class="s3d-no-margin-top s3d-button s3d-margin-top-3 s3d-overlay-button grey fl-force-right inbox-message-list-view inbox-message-detail-view" id="inbox_create_new_message" style="display:none">
                     __MSG__CREATE_NEW_MESSAGE__
                 </a>
-                <input type="text" id="inbox_search_messages" disabled="disabled" placeholder="__MSG__SEARCH_MESSAGES__" class="inbox-message-list-view s3d-margin-top-5" style="display:none"/>
->>>>>>> ed222184
+
+                <div class="s3d-search-container inbox-message-list-view">
+                    <input type="text" maxlength="255" title="__MSG__ENTER_A_SEARCHTERM__" disabled="disabled" id="inbox_search_messages" class="s3d-search-inputfield newaddcontent_existingitems_search" placeholder="__MSG__SEARCH_MESSAGES__"/>
+                    <button type="button" class="s3d-button s3d-overlay-button s3d-search-button">
+                        <img src="/dev/images/search_icon.png" alt="__MSG__SEARCH__"/>
+                    </button
+                </div>
             </div>
 
             <!-- Inbox Items -->
