--- conflicted
+++ resolved
@@ -11,11 +11,7 @@
               <span id="inbox_box_title" class="inbox-message-list-view inbox-message-detail-view inbox-new-message-view"></span>
             </div>
             <div id="inbox_message_header">
-<<<<<<< HEAD
                 <div class="s3d-button s3d-header-button s3d-header-smaller-button" id="inbox_select_all_container">
-=======
-                <span type="button" id="inbox_select" class="s3d-button s3d-button-no-text s3d-header-smaller-button s3d-header-button s3d-margin-top-5 inbox-message-list-view" title="__MSG__SELECT_MESSAGES__" style="display:none">
->>>>>>> ef8604ae
                     <input type="checkbox" id="inbox_select_checkbox"/>
                 </div>
 
