--- conflicted
+++ resolved
@@ -4,19 +4,14 @@
     "i18n": {
         "default": {
             "bundle": "/devwidgets/pickeruser/bundles/default.properties",
-<<<<<<< HEAD
-            "name": "People picker",
-            "description":"General people picker widget"
+            "description": "General people picker widget",
+            "name": "People picker"
         },
         "fr_FR": {
             "bundle": "/devwidgets/pickeruser/bundles/fr_FR.properties"
-=======
-            "description": "General people picker widget"
-            "name": "People picker"
->>>>>>> ae332db3
         }
     },
-    "id": "pickeruser",   
+    "id": "pickeruser",
     "type": "core",
     "url": "/devwidgets/pickeruser/pickeruser.html"
 }