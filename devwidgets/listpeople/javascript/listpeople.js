/*
 * Licensed to the Sakai Foundation (SF) under one
 * or more contributor license agreements. See the NOTICE file
 * distributed with this work for additional information
 * regarding copyright ownership. The SF licenses this file
 * to you under the Apache License, Version 2.0 (the
 * "License"); you may not use this file except in compliance
 * with the License. You may obtain a copy of the License at
 *
 *     http://www.apache.org/licenses/LICENSE-2.0
 *
 * Unless required by applicable law or agreed to in writing,
 * software distributed under the License is distributed on an
 * "AS IS" BASIS, WITHOUT WARRANTIES OR CONDITIONS OF ANY
 * KIND, either express or implied. See the License for the
 * specific language governing permissions and limitations under the License.
 */

/*global $, Config */

// Namespaces
var sakai = sakai || {};

/**
 * @name sakai.listpeople
 *
 * @class listpeople
 *
 * @description
 * People Lister widget<br />
 * This is a general widget which aims to display an arbitriary number of
 * people, loading dynamically if the list is very long.
 * Also this is a first attempt at implementing a general UI component which
 * needs to be part of the frontend API as a widget.
 *
 * @version 0.0.1
 * @param {String} tuid Unique id of the widget
 * @param {Boolean} showSettings Show the settings of the widget or not
 */
sakai.listpeople = sakai.listpeople || {};
sakai.data.listpeople = sakai.data.listpeople || {};
sakai.config.listpeople = sakai.config.listpeople || {};

sakai.listpeople = function(tuid, showSettings) {

    // DOM Selectors
    var $rootel = $("#"+tuid);
    var $listpeople_container = $(".listpeople_content", $rootel);
    var $listpeople_content = $(".listpeople_content", $rootel);
    var $listpeople_count = $(".listpeople_count", $rootel);
    var $listpeople_count_items = $(".listpeople_count_items", $rootel);
    var $listpeople_count_of = $(".listpeople_count_of", $rootel);
    var $listpeople_count_total = $(".listpeople_count_total", $rootel);
    var $listpeople_count_selected = $(".listpeople_count_selected", $rootel);
    var $listpeople_sort_order = $("#listpeople_sort_order", $rootel);

    // Template Selectors
    var $listpeople_content_pagetemplate = $(".listpeople_content_pagetemplate", $rootel);

    // Variables
    var listType = "";

    /**
     * Reset
     * Resets the people lister to a default state
     * @returns void
     */
    var reset = function() {
        $listpeople_content.html("");
        $listpeople_count.html("0");
        $listpeople_count_items.show();
        $listpeople_count_of.hide();
        $listpeople_count_total.hide();
        $listpeople_count_selected.hide();
        $listpeople_content.unbind("scroll");
        $listpeople_sort_order.unbind("click");
<<<<<<< HEAD
        if (listType) {
            sakai.data.listpeople[listType] = sakai.data.listpeople[listType] || {};
            sakai.config.listpeople[listType] = sakai.config.listpeople[listType] || {};
            sakai.data.listpeople[listType] = {
                "selected": {},
                "currentElementCount": 0,
                "selectCount": 0,
                "total": 0,
                "userList": {}
            };
            sakai.config.listpeople[listType] = {
                "items": 1000,
                "selectable": false,
                "sortOn": "lastName",
                "sortOrder": "ascending",
                "function": "getSelection",
                "anon": false
            };
        }
=======

        sakai.data.listpeople[listType].selected = {};
        sakai.data.listpeople[listType].currentElementCount = 0;
        sakai.data.listpeople[listType].selectCount = 0;
>>>>>>> 17aa19e0
    };

    /**
     * Render
     * Renders the people lister with a specified set of data. The function uses
     * a search query initially, then does the paginating and subsequent requests
     * for data automatically
     * @param iConfig {Object} Optional sakai.config.listpeople[listType] overrides
     * @param url {String} URL to request data from
     * @param id {String} Unique id related to the data we're listing
     * @returns void
     */
    var render = function(iTuid, iConfig, url, id) {
        if (iTuid !== tuid) return;
        reset();

        // Merge user defined sakai.config.listpeople[tuid] with defaults
        for (var element in iConfig) {
            if (iConfig.hasOwnProperty(element)) {
                sakai.config.listpeople[listType][element] = iConfig[element];
            }
        }

        if (sakai.config.listpeople[listType].items) {
            if (url.indexOf("?", 0) > 0) {
                url = url + "&items=" + sakai.config.listpeople[listType].items;
            } else {
                url = url + "?items=" + sakai.config.listpeople[listType].items;
            }
        }

        // get data
        $.ajax({
            url: url,
            success: function(data){
                var json_data;
                if (typeof(data) === 'string') {
                    data = $.parseJSON(data);

                    // Variable to check if the logged in user is a manager of the file or not
                    // If not we handel him like an anonymous user (not giving any editting possibilities in the UX)
                    if (typeof sakai.data.me.user.userid !== "undefined") {
                        if (data.managers.length !== 0) {
                            for (var i in data.managers) {
                                if (data.managers[i]["rep:userId"] === sakai.data.me.user.userid) {
                                    sakai.listpeople.config[listType].anon = false;
                                    break;
                                }
                                else {
                                    sakai.listpeople.config[listType].anon = true;
                                }
                            }
                        }
                        else {
                            sakai.listpeople.config[listType].anon = true;
                        }
                    } else {
                        sakai.listpeople.config[listType].anon = true;

                    }

                    // Check to set the buttons visible or invisible according to logged in user
                    if (!sakai.config.listpeople[listType].anon) {
                        $(".content_profile_list_buttons").show();
                    }

                    json_data = {
                        "results" : data,
                        "total" : itemCount
                    };
                } else if (!data.results) {
                    json_data = {
                        "results" : data,
                        "total" : itemCount
                    };
                } else {
                    json_data = data;
                }

                // if we're loading authorizables for a content profile we need to check down a level for either viewers or managers

                if (json_data.results[listType]) {
                    json_data.results = json_data.results[listType];
                }

                if (json_data) {
                    var itemCount = 0;

                    // filter out the manager group if we're listing items for a group, the everyone group and the anonymous user
                    json_data.results = $.grep(json_data.results, function(resultObject, index){
                            if (resultObject['sakai:group-id'] !== id + '-managers' &&
                                resultObject['sakai:group-id'] !== 'everyone' &&
                                resultObject['rep:userId'] !== 'everyone' &&
                                resultObject['rep:userId'] !== 'anonymous') {

                                itemCount++;
                                return true;
                            }
                            return false;
                    });

                    json_data.total = itemCount;
                    // Render list of objects
                    renderList(0, json_data);
                };
            }
        });

        /*if(!$.isEmptyObject(objects)){
            // Render list of objects
            renderList(0, objects);
        }*/
    };


    /**
     * renderList
     * Renders the list of objects the user can select from
     * @pageNumber {Int} The page we want to load
     * @objects {Object} An object containing the elements to list
     * @returns void
     */
    var renderList = function(pageNumber, objects) {
        sakai.data.listpeople[listType].userList = {};
        sakai.data.listpeople[listType].total = 0;
        var rawData = objects;

        // main container
        var $listpeople_page_container = $("<ul id=\"listpeople_page_" + pageNumber + "\" class=\"listpeople_page loadinganim\"></ul>");

        // Display empty new container with loading anim
        $listpeople_container.append($listpeople_page_container);

        addToList(rawData);

        var json_data = {
            "userList" : sakai.data.listpeople[listType].userList,
            "selectable" : sakai.config.listpeople[listType].selectable
        };

        // Override selectable property if needed
        // This should be overridden when a user is not a manager of the content and set to false
        if (sakai.config.listpeople[listType].anon){
            json_data.selectable = false;
        }

        // Render the results data template
        var pageHTML = $.TemplateRenderer($listpeople_content_pagetemplate, json_data);

        // Display count of items
        $listpeople_count.html(sakai.data.listpeople[listType].total);

        // Remove loading animation
        $listpeople_page_container.removeClass("loadinganim");

        // Inject results into DOM
        $listpeople_page_container.html(pageHTML);

        // Wire item selection
        if (sakai.config.listpeople[listType].selectable) {

            $(".listpeople_page" + " li", $rootel).addClass("selectable");
            $("#listpeople_page_" + pageNumber + " li", $rootel).bind("click", function(e){
                // Check if user click on top of a link
                if (e.target.tagName.toLowerCase() !== "a") {
                    // Remove from selected list
                    if ($(this).hasClass("listpeople_selected")) {
                        $(this).removeClass("listpeople_selected");
                        $(this).children("input").attr('checked', false);
                        delete sakai.data.listpeople[listType]["selected"][$(this).attr("id")];
                        sakai.data.listpeople[listType].selectCount -= 1;
                    } else {
                        // Add to selected list
                        $(this).addClass("listpeople_selected");
                        $(this).children("input").attr('checked', true);
                        sakai.data.listpeople[listType].selectCount += 1;

                        for (var i = 0; i < sakai.data.listpeople[listType].total; i++) {
                            if (sakai.data.listpeople[listType].userList[$(this).attr("id")]['rep:userId'] == [$(this).attr("id")] || sakai.data.listpeople[listType].userList[$(this).attr("id")]['userid'] == [$(this).attr("id")] || sakai.data.listpeople[listType].userList[$(this).attr("id")]['sakai:group-id'] == [$(this).attr("id")] || sakai.data.listpeople[listType].userList[$(this).attr("id")]['content_id'] == [$(this).attr("id")]) {
                                sakai.data.listpeople[listType]["selected"][$(this).attr("id")] = sakai.data.listpeople[listType].userList[$(this).attr("id")];
                            }
                        }
                    }
                }
                $listpeople_count_items.hide();
                $listpeople_count_of.show();
                $listpeople_count_total.show();
                $listpeople_count_selected.show();
                $(".listpeople_page" + " li", $rootel).addClass("selectable");
                $listpeople_count.html(sakai.data.listpeople[listType].selectCount);
            });
        }

        //Update known total amount of displayed elements
        sakai.data.listpeople[listType].currentElementCount += sakai.data.listpeople[listType].total;

        //Set search result count
        // If we know the exact total display it
        $listpeople_count_total.html(sakai.data.listpeople[listType].total);

        // Wire sorting select dropdown
        $listpeople_sort_order.bind("click", function(e){
            var sortOrder = $listpeople_sort_order.val();
            sortList(pageNumber, sortOrder);
        });

        // sort list
        sortList(pageNumber, sakai.config.listpeople[listType].sortOrder);
    };


    /**
     * sortList
     * Returns an array of selected items
     * @param pageNumber {String} Number of the page to sort
     * @param sortOrder {String} Order to sort the list by
     * @returns void
     */
    var sortList = function(pageNumber, sortOrder) {
        var mylist = $("#listpeople_page_" + pageNumber, $rootel);
        var listitems = mylist.children('li').get();
        listitems.sort(function(a, b) {
            var compA = $(a).text().toUpperCase();
            var compB = $(b).text().toUpperCase();
            if (sortOrder === 'ascending') {
                return (compA < compB) ? -1 : (compA > compB) ? 1 : 0;
            }
            return (compB < compA) ? -1 : (compB > compA) ? 1 : 0;
        });
        $.each(listitems, function(idx, itm) { mylist.append(itm); });
    };


    /**
     * getSelection
     * Returns an array of selected items
     * @returns array
     */
    sakai.listpeople.getSelection = function(iListType) {
        return sakai.data.listpeople[iListType]["selected"];
    };


    /**
     * addToList
     * Takes an object/array of users and adds them to the list to be rendered.
     * @param object {Object} The object of users to add
     * @returns viod
     */
    var addToList = function(object) {

        if(!$.isEmptyObject(object)){
            // Get display name and subName for each user or group and add to the list object. This should also filter out the anonymous user
            $.each(object.results, function(index, resultObject) {
                var iSubNameInfoGroup = sakai.config.listpeople[listType]["subNameInfoGroup"];
                var iSubNameInfoUser = sakai.config.listpeople[listType]["subNameInfoUser"];
                var iSubNameInfoContent = Widgets.widgets.listpeople.subNameInfoContent;
                if (resultObject.userid) {
                    // get user details
                    sakai.data.listpeople[listType].userList[resultObject.userid] = resultObject;
                    sakai.data.listpeople[listType].total += 1;
                    if (sakai.api.User.getDisplayName(resultObject)) {
                        sakai.data.listpeople[listType].userList[resultObject.userid]["displayName"] = sakai.api.User.getDisplayName(resultObject);
                    } else if (resultObject["firstName"] && resultObject["lastName"]) {
                        sakai.data.listpeople[listType].userList[resultObject.userid]["displayName"] = resultObject["firstName"] + ' ' + resultObject["lastName"];
                    } else {
                        sakai.data.listpeople[listType].userList[resultObject.userid]["displayName"] = resultObject.userid;
                    }
                    if (resultObject.picture && typeof(resultObject.picture) === 'string') {
                        sakai.data.listpeople[listType].userList[resultObject.userid]["picture"] = $.parseJSON(resultObject.picture);
                    }
                    if (!sakai.data.listpeople[listType].userList[resultObject.userid]["subNameInfo"]) {
                        sakai.data.listpeople[listType].userList[resultObject.userid]["subNameInfo"] = resultObject[iSubNameInfoUser];
                    }
                } else if (resultObject.groupid) {
                    // get group details
                    sakai.data.listpeople[listType].userList[resultObject.groupid] = resultObject;
                    sakai.data.listpeople[listType].total += 1;
                    if (resultObject.picture && typeof(resultObject.picture) === 'string') {
                        sakai.data.listpeople[listType].userList[resultObject.userid]["picture"] = $.parseJSON(resultObject.picture);
                    }
                    if (!sakai.data.listpeople[listType].userList[resultObject.groupid]["subNameInfo"]) {
                        sakai.data.listpeople[listType].userList[resultObject.groupid]["subNameInfo"] = resultObject[iSubNameInfoGroup];
                    }
                } else if (resultObject['sakai:group-id']) {
                    // get group details
                    sakai.data.listpeople[listType].userList[resultObject['sakai:group-id']] = resultObject;
                    sakai.data.listpeople[listType].total += 1;
                    if (resultObject.picture && typeof(resultObject.picture) === 'string') {
                        sakai.data.listpeople[listType].userList[resultObject['sakai:group-id']]["picture"] = $.parseJSON(resultObject.picture);
                    }
                    if (!sakai.data.listpeople[listType].userList[resultObject['sakai:group-id']]["subNameInfo"]) {
                        sakai.data.listpeople[listType].userList[resultObject['sakai:group-id']]["subNameInfo"] = resultObject[iSubNameInfoGroup];
                    }
                } else if (sakai.api.User.getDisplayName(resultObject) && resultObject['rep:userId']) {
                    // get user details
                    sakai.data.listpeople[listType].userList[resultObject['rep:userId']] = resultObject;
                    sakai.data.listpeople[listType].userList[resultObject['rep:userId']]["displayName"] = sakai.api.User.getDisplayName(resultObject);
                    if (resultObject.picture && typeof(resultObject.picture) === 'string') {
                        sakai.data.listpeople[listType].userList[resultObject['rep:userId']]["picture"] = $.parseJSON(resultObject.picture);
                    }
                    if (!sakai.data.listpeople[listType].userList[resultObject['rep:userId']]["subNameInfo"]) {
                        sakai.data.listpeople[listType].userList[resultObject['rep:userId']]["subNameInfo"] = resultObject[iSubNameInfoUser];
                    }
                    sakai.data.listpeople[listType].total += 1;
                } else if (resultObject["jcr:primaryType"] === "sakai:pooled-content") {
                    // get content details
                    if (!resultObject["jcr:name"] && resultObject["content_id"]) {
                        resultObject["jcr:name"] = resultObject["content_id"];
                    }

                    var content_path = '/p/' + resultObject["jcr:name"];

                    $.ajax({
                        url: sakai.config.SakaiDomain + content_path + ".2.json",
                        async: false,
                        success: function(data){

                            sakai.data.listpeople[listType].userList[resultObject["jcr:name"]] = data;
                            sakai.data.listpeople[listType].userList[resultObject["jcr:name"]]['content_id'] = resultObject["jcr:name"];
                            sakai.data.listpeople[listType].total += 1;
                            if (sakai.config.MimeTypes[data["jcr:content"]["jcr:mimeType"]]) {
                                sakai.data.listpeople[listType].userList[resultObject["jcr:name"]]['avatar'] = sakai.config.MimeTypes[data["jcr:content"]["jcr:mimeType"]].URL;
                                sakai.data.listpeople[listType].userList[resultObject["jcr:name"]]['mimeTypeDescripton'] = sakai.config.MimeTypes[data["jcr:content"]["jcr:mimeType"]].description;
                            } else {
                                sakai.data.listpeople[listType].userList[resultObject["jcr:name"]]['avatar'] = "/dev/_images/mimetypes/empty.png";
                                sakai.data.listpeople[listType].userList[resultObject["jcr:name"]]['mimeTypeDescripton'] = sakai.config.MimeTypes.other.description;
                            }
                            if (!sakai.data.listpeople[listType].userList[resultObject["jcr:name"]]["subNameInfo"]) {
                                sakai.data.listpeople[listType].userList[resultObject["jcr:name"]]["subNameInfo"] = data[iSubNameInfoContent];
                            }
                        }
                    });
                }
            });
        }
    };


    /**
     * removeFromList
     * Removes selected items from the list and re-renders list
     * @returns viod
     */
    sakai.listpeople.removeFromList = function() {
        $.each(sakai.data.listpeople[listType]["selected"], function(index, resultObject) {
            delete sakai.data.listpeople[listType].userList[index];
        });
        var tempList = {};
        tempList.results = sakai.data.listpeople[listType].userList;

        reset();

        if(!$.isEmptyObject(tempList)){
            // Re-render list of objects
            renderList(0, tempList);
        }
    };

    var init = function() {
        // Send out an event that says the widget is ready to
        // accept a search query to process and display. This event can be picked up
        // in a page JS code
        $(window).bind("sakai-listpeople-render", function(e, data) {
            if (data.tuid === tuid) {
                listType = data.listType;
                sakai.data.listpeople[listType] = {
                    "selected": {},
                    "currentElementCount": 0,
                    "selectCount": 0,
                    "total": 0,
                    "userList": {}
                };
                sakai.config.listpeople[listType] = {
                    "items": 25,
                    "selectable": false,
                    "sortOn": "lastName",
                    "sortOrder": "ascending",
                    "function": "getSelection",
                    "anon": false
                };
                render(data.tuid, data.pl_config, data.url, data.id);
            }
        });
        $(window).trigger("sakai-listpeople-ready", tuid);
        sakai.listpeople.isReady = true;
        sakai.data.listpeople[tuid] = sakai.data.listpeople[tuid] || {};
        sakai.data.listpeople[tuid].isReady = true;
    };
    init();

};

sakai.api.Widgets.widgetLoader.informOnLoad("listpeople");<|MERGE_RESOLUTION|>--- conflicted
+++ resolved
@@ -74,32 +74,10 @@
         $listpeople_count_selected.hide();
         $listpeople_content.unbind("scroll");
         $listpeople_sort_order.unbind("click");
-<<<<<<< HEAD
-        if (listType) {
-            sakai.data.listpeople[listType] = sakai.data.listpeople[listType] || {};
-            sakai.config.listpeople[listType] = sakai.config.listpeople[listType] || {};
-            sakai.data.listpeople[listType] = {
-                "selected": {},
-                "currentElementCount": 0,
-                "selectCount": 0,
-                "total": 0,
-                "userList": {}
-            };
-            sakai.config.listpeople[listType] = {
-                "items": 1000,
-                "selectable": false,
-                "sortOn": "lastName",
-                "sortOrder": "ascending",
-                "function": "getSelection",
-                "anon": false
-            };
-        }
-=======
 
         sakai.data.listpeople[listType].selected = {};
         sakai.data.listpeople[listType].currentElementCount = 0;
         sakai.data.listpeople[listType].selectCount = 0;
->>>>>>> 17aa19e0
     };
 
     /**
@@ -474,7 +452,7 @@
                     "userList": {}
                 };
                 sakai.config.listpeople[listType] = {
-                    "items": 25,
+                    "items": 1000,
                     "selectable": false,
                     "sortOn": "lastName",
                     "sortOrder": "ascending",
