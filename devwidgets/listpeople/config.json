{
    "enabled": true,
    "hasSettings": false,
    "i18n": {
        "default": {
            "bundle": "/devwidgets/listpeople/bundles/default.properties",
<<<<<<< HEAD
            "name": "People lister",
            "description":"General people lister widget"
        },
        "fr_FR": {
            "bundle": "/devwidgets/listpeople/bundles/fr_FR.properties"
=======
            "description": "General people lister widget",
            "name": "People lister"
>>>>>>> ae332db3
        }
    },
    "id": "listpeople",
    "subNameInfoContent": "mimeTypeDescripton"
    "type": "core",
    "url": "/devwidgets/listpeople/listpeople.html"
}<|MERGE_RESOLUTION|>--- conflicted
+++ resolved
@@ -4,20 +4,15 @@
     "i18n": {
         "default": {
             "bundle": "/devwidgets/listpeople/bundles/default.properties",
-<<<<<<< HEAD
-            "name": "People lister",
-            "description":"General people lister widget"
+            "description": "General people lister widget",
+            "name": "People lister"
         },
         "fr_FR": {
             "bundle": "/devwidgets/listpeople/bundles/fr_FR.properties"
-=======
-            "description": "General people lister widget",
-            "name": "People lister"
->>>>>>> ae332db3
         }
     },
     "id": "listpeople",
-    "subNameInfoContent": "mimeTypeDescripton"
+    "subNameInfoContent": "mimeTypeDescripton",
     "type": "core",
     "url": "/devwidgets/listpeople/listpeople.html"
 }