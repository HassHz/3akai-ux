/*
 * Licensed to the Sakai Foundation (SF) under one
 * or more contributor license agreements. See the NOTICE file
 * distributed with this work for additional information
 * regarding copyright ownership. The SF licenses this file
 * to you under the Apache License, Version 2.0 (the
 * "License"); you may not use this file except in compliance
 * with the License. You may obtain a copy of the License at
 *
 *     http://www.apache.org/licenses/LICENSE-2.0
 *
 * Unless required by applicable law or agreed to in writing,
 * software distributed under the License is distributed on an
 * "AS IS" BASIS, WITHOUT WARRANTIES OR CONDITIONS OF ANY
 * KIND, either express or implied. See the License for the
 * specific language governing permissions and limitations under the License.
 */
/*
 * Dependencies
 *
 * /dev/lib/misc/trimpath.template.js (TrimpathTemplates)
 */
/*global $ */

require(["jquery", "sakai/sakai.api.core"], function($, sakai) {

    /**
     * @name sakai_global.joinrequests
     *
     * @class joinrequests
     *
     * @description
     * The Join Requests widget manages join requests for a specific group. Its
     * primary placement is at the top of group_edit.html
     *
     * @version 0.0.1
     * @param {String} tuid Unique id of the widget
     * @param {Boolean} showSettings Show the settings of the widget or not
     */
    sakai_global.joinrequests = function (tuid, showSettings) {

        /////////////////////////////
        // Configuration variables //
        /////////////////////////////

        var numJoinrequests = 0;  // keeps track of the total number of requests

        // DOM elements
        var $rootel = $("#" + tuid);
        var $joinrequestsWidget = $(".joinrequests_widget", $rootel);
        var $joinrequests = $("#joinrequests_joinrequests", $rootel);
        var $joinrequestsTitle = $("#joinrequests_title", $rootel);
        var $joinrequestsError = $("#joinrequests_error", $rootel);
        var $joinrequestsSuccess = $("#joinrequests_success", $rootel);
        var $joinrequestsTemplate = $("#joinrequests_template", $rootel);
        var $addLink = $("a.joinrequests_add_link", $rootel);
        var $ignoreLink = $("a.joinrequests_ignore_link", $rootel);


        /**
         * Renders the joinrequests widget with the given joinrequests array
         *
         * @param {Array} joinrequests Array of joinrequest Objects to display,
         * formatted for the UI.  Each joinrequest Object should contain:
         * {
         *    "userid": <userid>,
         *    "firstName": <user's first name>,
         *    "lastName": <user's last name>,
         *    "request_age": <request create-date, JS Date.toLocaleString() value>
         * }
         */
        var renderJoinRequests = function (joinrequests) {
            if (joinrequests) {
                // populate template with data
                var json = {
                    "joinrequests": joinrequests
                };
                $joinrequests.html($.TemplateRenderer($joinrequestsTemplate, json));
                // set images for users that have a profile picture
                for (var i in joinrequests) {
                    if (joinrequests.hasOwnProperty(i)) {
                        var pic_src = "/dev/images/default_profile_picture_64.png";
                        if (joinrequests[i].pic_src) {
                            var pic_src_json = $.parseJSON(joinrequests[i].pic_src);
                            pic_src = "/~" + joinrequests[i].userid +
                                "/public/profile/" + pic_src_json.name;
                        }
                        $("#joinrequests_userpicture_" + joinrequests[i].userid).attr(
                            "src", pic_src
                        );
                    }
                }
                // show the widget
                $joinrequestsWidget.show();
            }
        };


        /**
         * Returns a human readable date and time based on the given jcr:created
         * timestamp. WARNING--THIS FUNCTION IS NOT SAFE TO USE IN ALL BROWSERS
         *
         * @param {String} jcr_created jcr:created timestamp to convert
         * @return {String} human readable date
         */
        var getReadableRequestAge = function (jcr_created) {
            if (jcr_created && typeof(jcr_created) === "string") {
                var date = new Date(jcr_created);
                if (date) {
                    return date.toLocaleString();
                } else {
                    return jcr_created;
                }
            } else {
                // not sure what this is - just send it back
                return jcr_created;
            }
        };


<<<<<<< HEAD
    /**
     * Fetches join requests from the server
     */
    var getJoinRequestsData = function () {
        // get join requests from server
        sakai.api.Groups.getJoinRequests(sakai_global.currentgroup.id, function (success, data) {
            if (success) {
                // process joinrequest data for UI
                if (data && data.total && data.total > 0) {
                    numJoinrequests = data.total;
                    var joinrequests = [];
                    for (var i in data.results) {
                        if (data.results.hasOwnProperty(i)) {
                            var jr = data.results[i];
                            joinrequests.push({
                                "userid": jr.userid,
                                "firstName": jr.basic.elements.firstName.value,
                                "lastName": jr.basic.elements.lastName.value,
                                "request_age": $.timeago(jr["jcr:created"]),
                                "pic_src": jr.picture
                            });
=======
        /**
         * Fetches join requests from the server
         */
        var getJoinRequestsData = function () {
            // get join requests from server
            sakai.api.Groups.getJoinRequests(sakai.currentgroup.id, function (success, data) {
                if (success) {
                    // process joinrequest data for UI
                    if (data && data.total && data.total > 0) {
                        numJoinrequests = data.total;
                        var joinrequests = [];
                        for (var i in data.results) {
                            if (data.results.hasOwnProperty(i)) {
                                var jr = data.results[i];
                                joinrequests.push({
                                    "userid": jr.userid,
                                    "firstName": jr.basic.elements.firstName.value,
                                    "lastName": jr.basic.elements.lastName.value,
                                    "request_age": $.timeago(jr["jcr:created"]),
                                    "pic_src": jr.picture
                                });
                            }
>>>>>>> bf318271
                        }
                        renderJoinRequests(joinrequests);
                    }
                }
            });
        };


<<<<<<< HEAD
    /**
     * Adds a user to the current group
     *
     * @param {String} userid The ID of the user to add to the current group
     */
    var addUser = function (userid) {
        // add user to group
        sakai.api.Groups.addUsersToGroup(sakai_global.currentgroup.id, "members", [userid], function (success) {
            if (success) {
                // show notification
                sakai.api.Util.notification.show($joinrequestsTitle.html(),
                    $("#joinrequests_username_link_" + userid).html() +
                    " "+$joinrequestsSuccess.html());
=======
        /**
         * Adds a user to the current group
         *
         * @param {String} userid The ID of the user to add to the current group
         */
        var addUser = function (userid) {
            // add user to group
            sakai.api.Groups.addUsersToGroup(sakai.currentgroup.id, "members", [userid], function (success) {
                if (success) {
                    // show notification
                    sakai.api.Util.notification.show($joinrequestsTitle.html(),
                        $("#joinrequests_username_link_" + userid).html() +
                        " "+$joinrequestsSuccess.html());
>>>>>>> bf318271

                    // trigger the member list on group_edit.html to refresh
                    $(window).trigger("sakai-listpeople-ready", "members");

                    // remove join request from UI and server
                    removeJoinRequest(userid);
                } else {
                    sakai.api.Util.notification.show($joinrequestsTitle.html(), $joinrequestsError.html());
                }
            });
        };


<<<<<<< HEAD
    /**
     * Removes a join request from the UI and the server
     *
     * @param {String} userid The ID of the user whose join request to remove
     */
    var removeJoinRequest = function (userid) {
        // remove join request from server
        sakai.api.Groups.removeJoinRequest(userid, sakai_global.currentgroup.id,
        function (success) {
            if (success) {
                // remove the UI joinrequest element
                $("#joinrequests_joinrequest_" + userid, $rootel).remove();
                if (--numJoinrequests === 0) {
                    $joinrequestsWidget.hide();
=======
        /**
         * Removes a join request from the UI and the server
         *
         * @param {String} userid The ID of the user whose join request to remove
         */
        var removeJoinRequest = function (userid) {
            // remove join request from server
            sakai.api.Groups.removeJoinRequest(userid, sakai.currentgroup.id,
            function (success) {
                if (success) {
                    // remove the UI joinrequest element
                    $("#joinrequests_joinrequest_" + userid, $rootel).remove();
                    if (--numJoinrequests === 0) {
                        $joinrequestsWidget.hide();
                    }
                } else {
                    sakai.api.Util.notification.show($joinrequestsTitle.html(), $joinrequestsError.html());
                    hideSpinner(userid);
>>>>>>> bf318271
                }
            });
        };


        /**
         * Shows an AJAX loading spinner while the user's join request is processed
         *
         * @param {String} userid The ID of the user whose join request is being processed
         */
        var showSpinner = function (userid) {
            $("#joinrequests_actions_" + userid).hide();
            $("#joinrequests_loading_" + userid).show();
        };


        /**
         * Hides the AJAX loading spinner once the user's join request is processed
         *
         * @param {String} userid The ID of the user whose join request has been processed
         */
        var hideSpinner = function (userid) {
            $("#joinrequests_loading_" + userid).hide();
            $("#joinrequests_actions_" + userid).show();
        };


        /////////////////////////////
        // Event Bindings          //
        /////////////////////////////

        // Add the specific user when the 'Add as a member' link is clicked
        $addLink.live("click", function () {
            var userid = this.id.split("_")[2];
            showSpinner(userid);
            addUser(userid);
        });

        // Ignore the specific user when the 'Ignore' link is clicked
        $ignoreLink.live("click", function () {
            var userid = this.id.split("_")[2];
            showSpinner(userid);
            removeJoinRequest(userid);
        });


        /////////////////////////////
        // Initialization          //
        /////////////////////////////

        /**
         * Initialization function run when the widget loads
         */
        var init = function () {
            // get join request data
            getJoinRequestsData();
        };

        init();
    };

    sakai.api.Widgets.widgetLoader.informOnLoad("joinrequests");
});<|MERGE_RESOLUTION|>--- conflicted
+++ resolved
@@ -22,103 +22,102 @@
  */
 /*global $ */
 
-require(["jquery", "sakai/sakai.api.core"], function($, sakai) {
-
-    /**
-     * @name sakai_global.joinrequests
-     *
-     * @class joinrequests
-     *
-     * @description
-     * The Join Requests widget manages join requests for a specific group. Its
-     * primary placement is at the top of group_edit.html
-     *
-     * @version 0.0.1
-     * @param {String} tuid Unique id of the widget
-     * @param {Boolean} showSettings Show the settings of the widget or not
-     */
-    sakai_global.joinrequests = function (tuid, showSettings) {
-
-        /////////////////////////////
-        // Configuration variables //
-        /////////////////////////////
-
-        var numJoinrequests = 0;  // keeps track of the total number of requests
-
-        // DOM elements
-        var $rootel = $("#" + tuid);
-        var $joinrequestsWidget = $(".joinrequests_widget", $rootel);
-        var $joinrequests = $("#joinrequests_joinrequests", $rootel);
-        var $joinrequestsTitle = $("#joinrequests_title", $rootel);
-        var $joinrequestsError = $("#joinrequests_error", $rootel);
-        var $joinrequestsSuccess = $("#joinrequests_success", $rootel);
-        var $joinrequestsTemplate = $("#joinrequests_template", $rootel);
-        var $addLink = $("a.joinrequests_add_link", $rootel);
-        var $ignoreLink = $("a.joinrequests_ignore_link", $rootel);
-
-
-        /**
-         * Renders the joinrequests widget with the given joinrequests array
-         *
-         * @param {Array} joinrequests Array of joinrequest Objects to display,
-         * formatted for the UI.  Each joinrequest Object should contain:
-         * {
-         *    "userid": <userid>,
-         *    "firstName": <user's first name>,
-         *    "lastName": <user's last name>,
-         *    "request_age": <request create-date, JS Date.toLocaleString() value>
-         * }
-         */
-        var renderJoinRequests = function (joinrequests) {
-            if (joinrequests) {
-                // populate template with data
-                var json = {
-                    "joinrequests": joinrequests
-                };
-                $joinrequests.html($.TemplateRenderer($joinrequestsTemplate, json));
-                // set images for users that have a profile picture
-                for (var i in joinrequests) {
-                    if (joinrequests.hasOwnProperty(i)) {
-                        var pic_src = "/dev/images/default_profile_picture_64.png";
-                        if (joinrequests[i].pic_src) {
-                            var pic_src_json = $.parseJSON(joinrequests[i].pic_src);
-                            pic_src = "/~" + joinrequests[i].userid +
-                                "/public/profile/" + pic_src_json.name;
-                        }
-                        $("#joinrequests_userpicture_" + joinrequests[i].userid).attr(
-                            "src", pic_src
-                        );
+var sakai = sakai || {};
+
+/**
+ * @name sakai.joinrequests
+ *
+ * @class joinrequests
+ *
+ * @description
+ * The Join Requests widget manages join requests for a specific group. Its
+ * primary placement is at the top of group_edit.html
+ *
+ * @version 0.0.1
+ * @param {String} tuid Unique id of the widget
+ * @param {Boolean} showSettings Show the settings of the widget or not
+ */
+sakai.joinrequests = function (tuid, showSettings) {
+
+    /////////////////////////////
+    // Configuration variables //
+    /////////////////////////////
+
+    var numJoinrequests = 0;  // keeps track of the total number of requests
+
+    // DOM elements
+    var $rootel = $("#" + tuid);
+    var $joinrequestsWidget = $(".joinrequests_widget", $rootel);
+    var $joinrequests = $("#joinrequests_joinrequests", $rootel);
+    var $joinrequestsTitle = $("#joinrequests_title", $rootel);
+    var $joinrequestsError = $("#joinrequests_error", $rootel);
+    var $joinrequestsSuccess = $("#joinrequests_success", $rootel);
+    var $joinrequestsTemplate = $("#joinrequests_template", $rootel);
+    var $addLink = $("a.joinrequests_add_link", $rootel);
+    var $ignoreLink = $("a.joinrequests_ignore_link", $rootel);
+
+
+    /**
+     * Renders the joinrequests widget with the given joinrequests array
+     *
+     * @param {Array} joinrequests Array of joinrequest Objects to display,
+     * formatted for the UI.  Each joinrequest Object should contain:
+     * {
+     *    "userid": <userid>,
+     *    "firstName": <user's first name>,
+     *    "lastName": <user's last name>,
+     *    "request_age": <request create-date, JS Date.toLocaleString() value>
+     * }
+     */
+    var renderJoinRequests = function (joinrequests) {
+        if (joinrequests) {
+            // populate template with data
+            var json = {
+                "joinrequests": joinrequests
+            };
+            $joinrequests.html(sakai.api.Util.TemplateRenderer($joinrequestsTemplate, json));
+            // set images for users that have a profile picture
+            for (var i in joinrequests) {
+                if (joinrequests.hasOwnProperty(i)) {
+                    var pic_src = "/dev/images/default_profile_picture_64.png";
+                    if (joinrequests[i].pic_src) {
+                        var pic_src_json = $.parseJSON(joinrequests[i].pic_src);
+                        pic_src = "/~" + joinrequests[i].userid +
+                            "/public/profile/" + pic_src_json.name;
                     }
+                    $("#joinrequests_userpicture_" + joinrequests[i].userid).attr(
+                        "src", pic_src
+                    );
                 }
-                // show the widget
-                $joinrequestsWidget.show();
-            }
-        };
-
-
-        /**
-         * Returns a human readable date and time based on the given jcr:created
-         * timestamp. WARNING--THIS FUNCTION IS NOT SAFE TO USE IN ALL BROWSERS
-         *
-         * @param {String} jcr_created jcr:created timestamp to convert
-         * @return {String} human readable date
-         */
-        var getReadableRequestAge = function (jcr_created) {
-            if (jcr_created && typeof(jcr_created) === "string") {
-                var date = new Date(jcr_created);
-                if (date) {
-                    return date.toLocaleString();
-                } else {
-                    return jcr_created;
-                }
+            }
+            // show the widget
+            $joinrequestsWidget.show();
+        }
+    };
+
+
+    /**
+     * Returns a human readable date and time based on the given jcr:created
+     * timestamp. WARNING--THIS FUNCTION IS NOT SAFE TO USE IN ALL BROWSERS
+     *
+     * @param {String} jcr_created jcr:created timestamp to convert
+     * @return {String} human readable date
+     */
+    var getReadableRequestAge = function (jcr_created) {
+        if (jcr_created && typeof(jcr_created) === "string") {
+            var date = new Date(jcr_created);
+            if (date) {
+                return date.toLocaleString();
             } else {
-                // not sure what this is - just send it back
                 return jcr_created;
             }
-        };
-
-
-<<<<<<< HEAD
+        } else {
+            // not sure what this is - just send it back
+            return jcr_created;
+        }
+    };
+
+
     /**
      * Fetches join requests from the server
      */
@@ -140,39 +139,15 @@
                                 "request_age": $.timeago(jr["jcr:created"]),
                                 "pic_src": jr.picture
                             });
-=======
-        /**
-         * Fetches join requests from the server
-         */
-        var getJoinRequestsData = function () {
-            // get join requests from server
-            sakai.api.Groups.getJoinRequests(sakai.currentgroup.id, function (success, data) {
-                if (success) {
-                    // process joinrequest data for UI
-                    if (data && data.total && data.total > 0) {
-                        numJoinrequests = data.total;
-                        var joinrequests = [];
-                        for (var i in data.results) {
-                            if (data.results.hasOwnProperty(i)) {
-                                var jr = data.results[i];
-                                joinrequests.push({
-                                    "userid": jr.userid,
-                                    "firstName": jr.basic.elements.firstName.value,
-                                    "lastName": jr.basic.elements.lastName.value,
-                                    "request_age": $.timeago(jr["jcr:created"]),
-                                    "pic_src": jr.picture
-                                });
-                            }
->>>>>>> bf318271
                         }
-                        renderJoinRequests(joinrequests);
                     }
+                    renderJoinRequests(joinrequests);
                 }
-            });
-        };
-
-
-<<<<<<< HEAD
+            }
+        });
+    };
+
+
     /**
      * Adds a user to the current group
      *
@@ -186,35 +161,19 @@
                 sakai.api.Util.notification.show($joinrequestsTitle.html(),
                     $("#joinrequests_username_link_" + userid).html() +
                     " "+$joinrequestsSuccess.html());
-=======
-        /**
-         * Adds a user to the current group
-         *
-         * @param {String} userid The ID of the user to add to the current group
-         */
-        var addUser = function (userid) {
-            // add user to group
-            sakai.api.Groups.addUsersToGroup(sakai.currentgroup.id, "members", [userid], function (success) {
-                if (success) {
-                    // show notification
-                    sakai.api.Util.notification.show($joinrequestsTitle.html(),
-                        $("#joinrequests_username_link_" + userid).html() +
-                        " "+$joinrequestsSuccess.html());
->>>>>>> bf318271
-
-                    // trigger the member list on group_edit.html to refresh
-                    $(window).trigger("sakai-listpeople-ready", "members");
-
-                    // remove join request from UI and server
-                    removeJoinRequest(userid);
-                } else {
-                    sakai.api.Util.notification.show($joinrequestsTitle.html(), $joinrequestsError.html());
-                }
-            });
-        };
-
-
-<<<<<<< HEAD
+
+                // trigger the member list on group_edit.html to refresh
+                $(window).trigger("sakai-listpeople-ready", "members");
+
+                // remove join request from UI and server
+                removeJoinRequest(userid);
+            } else {
+                sakai.api.Util.notification.show($joinrequestsTitle.html(), $joinrequestsError.html());
+            }
+        });
+    };
+
+
     /**
      * Removes a join request from the UI and the server
      *
@@ -229,86 +188,69 @@
                 $("#joinrequests_joinrequest_" + userid, $rootel).remove();
                 if (--numJoinrequests === 0) {
                     $joinrequestsWidget.hide();
-=======
-        /**
-         * Removes a join request from the UI and the server
-         *
-         * @param {String} userid The ID of the user whose join request to remove
-         */
-        var removeJoinRequest = function (userid) {
-            // remove join request from server
-            sakai.api.Groups.removeJoinRequest(userid, sakai.currentgroup.id,
-            function (success) {
-                if (success) {
-                    // remove the UI joinrequest element
-                    $("#joinrequests_joinrequest_" + userid, $rootel).remove();
-                    if (--numJoinrequests === 0) {
-                        $joinrequestsWidget.hide();
-                    }
-                } else {
-                    sakai.api.Util.notification.show($joinrequestsTitle.html(), $joinrequestsError.html());
-                    hideSpinner(userid);
->>>>>>> bf318271
                 }
-            });
-        };
-
-
-        /**
-         * Shows an AJAX loading spinner while the user's join request is processed
-         *
-         * @param {String} userid The ID of the user whose join request is being processed
-         */
-        var showSpinner = function (userid) {
-            $("#joinrequests_actions_" + userid).hide();
-            $("#joinrequests_loading_" + userid).show();
-        };
-
-
-        /**
-         * Hides the AJAX loading spinner once the user's join request is processed
-         *
-         * @param {String} userid The ID of the user whose join request has been processed
-         */
-        var hideSpinner = function (userid) {
-            $("#joinrequests_loading_" + userid).hide();
-            $("#joinrequests_actions_" + userid).show();
-        };
-
-
-        /////////////////////////////
-        // Event Bindings          //
-        /////////////////////////////
-
-        // Add the specific user when the 'Add as a member' link is clicked
-        $addLink.live("click", function () {
-            var userid = this.id.split("_")[2];
-            showSpinner(userid);
-            addUser(userid);
+            } else {
+                sakai.api.Util.notification.show($joinrequestsTitle.html(), $joinrequestsError.html());
+                hideSpinner(userid);
+            }
         });
-
-        // Ignore the specific user when the 'Ignore' link is clicked
-        $ignoreLink.live("click", function () {
-            var userid = this.id.split("_")[2];
-            showSpinner(userid);
-            removeJoinRequest(userid);
-        });
-
-
-        /////////////////////////////
-        // Initialization          //
-        /////////////////////////////
-
-        /**
-         * Initialization function run when the widget loads
-         */
-        var init = function () {
-            // get join request data
-            getJoinRequestsData();
-        };
-
-        init();
-    };
-
-    sakai.api.Widgets.widgetLoader.informOnLoad("joinrequests");
-});+    };
+
+
+    /**
+     * Shows an AJAX loading spinner while the user's join request is processed
+     *
+     * @param {String} userid The ID of the user whose join request is being processed
+     */
+    var showSpinner = function (userid) {
+        $("#joinrequests_actions_" + userid).hide();
+        $("#joinrequests_loading_" + userid).show();
+    };
+
+
+    /**
+     * Hides the AJAX loading spinner once the user's join request is processed
+     *
+     * @param {String} userid The ID of the user whose join request has been processed
+     */
+    var hideSpinner = function (userid) {
+        $("#joinrequests_loading_" + userid).hide();
+        $("#joinrequests_actions_" + userid).show();
+    };
+
+
+    /////////////////////////////
+    // Event Bindings          //
+    /////////////////////////////
+
+    // Add the specific user when the 'Add as a member' link is clicked
+    $addLink.live("click", function () {
+        var userid = this.id.split("_")[2];
+        showSpinner(userid);
+        addUser(userid);
+    });
+
+    // Ignore the specific user when the 'Ignore' link is clicked
+    $ignoreLink.live("click", function () {
+        var userid = this.id.split("_")[2];
+        showSpinner(userid);
+        removeJoinRequest(userid);
+    });
+
+
+    /////////////////////////////
+    // Initialization          //
+    /////////////////////////////
+
+    /**
+     * Initialization function run when the widget loads
+     */
+    var init = function () {
+        // get join request data
+        getJoinRequestsData();
+    };
+
+    init();
+};
+
+sakai.api.Widgets.widgetLoader.informOnLoad("joinrequests");