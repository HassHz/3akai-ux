--- conflicted
+++ resolved
@@ -335,47 +335,7 @@
                 $("#more_make_full_width").show();
                 $("#more_make_two_column").hide();
             }
-<<<<<<< HEAD
-        }
-
-        if (!config.editMode) {
-            $content_page_options.hide();
-            $(".sakai_site .content_top").addClass("content_top_rounded");
-        } else {
-            $("#sitespages_page_options #page_save_options").hide();
-            $("#sitespages_page_options #page_options").show().html($.TemplateRenderer("#sitespages_page_options_container", {})); // todo don't do this
-            $more_revision_history = $($more_revision_history.selector);
-            $more_save_as_template = $($more_save_as_template.selector);
-            $more_change_layout = $($more_change_layout.selector);
-            if (pageType === "webpage") {
-                $(".sakai_site .content_top").removeClass("content_top_rounded");
-                $content_page_options.show();
-                $li_edit_page_divider.show();
-                $sitespages_page_options.show();
-                $more_revision_history.show();
-                $more_change_layout.hide();
-                $more_save_as_template.show();
-                $more_change_layout.hide();
-            } else if (pageType === "dashboard") {
-                $(".sakai_site .content_top").removeClass("content_top_rounded");
-                $sitespages_page_options.show();
-                $more_revision_history.hide();
-                $content_page_options.show();
-                $li_edit_page_divider.show();
-                $more_save_as_template.hide();
-                $more_change_layout.show();
-            } else if (pageType === "profile") {
-                $(".sakai_site .content_top").addClass("content_top_rounded");
-                $sitespages_page_options.hide();
-                $content_page_options.hide();
-                $li_edit_page_divider.hide();
-            }
-        }
-
-    };
-=======
             */
->>>>>>> ac70c218
 
             if (sakai_global.sitespages.site_info._pages[pageUrlName] !== undefined) {
               // Get page type
@@ -441,6 +401,7 @@
                 $("#sitespages_page_options #page_options").show().html(sakai.api.Util.TemplateRenderer("#sitespages_page_options_container", {})); // todo don't do this
                 $more_revision_history = $($more_revision_history.selector);
                 $more_save_as_template = $($more_save_as_template.selector);
+				$more_change_layout = $($more_change_layout.selector);
                 if (pageType === "webpage") {
                     $(".sakai_site .content_top").removeClass("content_top_rounded");
                     $content_page_options.show();
