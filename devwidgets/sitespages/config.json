{
    "description":"Sites Pages",
    "ca":false,
    "hasSettings":false,
    "i18n": {
<<<<<<< HEAD
        "default": "/devwidgets/sitespages/bundles/default.json"
=======
        "default": "/devwidgets/sitespages/bundles/default.properties"
>>>>>>> bbfea088
    },
    "id":"sitespages",
    "name":"Sites Pages",
    "showinsakaigoodies":false,
    "siteportal":false,
    "type":"core",
    "enabled":true,
    "url":"/devwidgets/sitespages/sitespages.html"
}<|MERGE_RESOLUTION|>--- conflicted
+++ resolved
@@ -3,11 +3,7 @@
     "ca":false,
     "hasSettings":false,
     "i18n": {
-<<<<<<< HEAD
-        "default": "/devwidgets/sitespages/bundles/default.json"
-=======
         "default": "/devwidgets/sitespages/bundles/default.properties"
->>>>>>> bbfea088
     },
     "id":"sitespages",
     "name":"Sites Pages",
