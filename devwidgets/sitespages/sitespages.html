<!-- Sakai Page CSS -->
<link rel="stylesheet" type="text/css" href="/devwidgets/sitespages/css/sitespages.css"></link>

<div class="sakai_site">

    <!-- CONTENT -->
    <div class="fl-fix fl-centered" style="overflow:hidden">

        <!-- MAIN PAGE -->
        <div class="fl-fix fl-col-fixed main_container" id="show_view_container">

            <!-- Page Nav -->
            <div class="fl-col page_nav">

                <!-- Page navigation -->
                <div id="page_nav_content" class="pages page_nav_content"></div>

                <!-- Site Management -->
                <div class="site_management" id="site_management" style="display:none">

                    <div class="sm_titlebar">
                        <div class="sm_titlebar_inner"><h2 class="sm_title">__MSG__SITE_MANAGEMENT__</h2></div>
                    </div>

                    <div class="sm_bottom">
                        <div class="sm_bottom_inner"><!-- --></div>
                    </div>
                </div>

            </div>

            <!-- TOP RIGHT MENU -->
            <div id="content_page_options_container">
                <div class="content_page_options" id="content_page_options" style="display:none">
                    <ul class="fl-force-right">
                        <li id="li_edit_page"><a href="javascript:;" id="edit_page">__MSG__EDIT__</a></li>
                    </ul>
                </div>
            </div>

            <!-- MAIN CONTENT -->
            <div class="fl-col-fixed content_container">

                <!-- TOP BORDER -->
                <div class="content_top content_top_rounded">
                    <div class="content_top_inner"><!-- --></div>
                </div>

                <div class="sakai_site_contents_main fl-fix">

                    <!-- REVISION HISTORY -->
                    <div class="fl-container revision_history fl-fix" id="revision_history_container"  style="display:none">

                        <label class="revision_history_viewing fl-force-left" for="revision_history_list">__MSG__VIEWING__:</label>

                        <div><select id="revision_history_list"></select></div>

                        <button id="revision_history_revert" class="s3d-button s3d-button-primary"><span class="s3d-button-inner">__MSG__USE_THIS_VERSION__</span></button>
                        <button id="revision_history_cancel" class="s3d-button"><span class="s3d-button-inner">__MSG__CANCEL__</span></button>

                    </div>

                    <!-- PAGE TITLE -->
                    <h1 id="pagetitle"></h1>


                    <!-- MAIN CONTENT -->
                    <div id="main-content-div"></div>

                </div>

                <!-- BOTTOM BORDER -->
                <div class="content_bottom"><div class="content_bottom_inner"><!-- --></div></div>

            </div>

        </div>

        <!-- WORK AREA -->
        <div class="fl-fix edit_view" id="edit_view_container" style="display:none">

            <div class="main_container content_container">
                <span id="edit_untitled_page" style="display:none">__MSG__UNTITLED_PAGE__</span>

                <!--//desNote: row of buttons need to coexist horizontally with tabs,hence the //-->
                <div id="edit_page_action_buttons_template"><!--
                    <button class="s3d-button s3d-button-primary save_button"><span class="s3d-button-inner">__MSG__SAVE__</span></button>
                    <button class="s3d-button cancel-button"><span class="s3d-button-inner">__MSG__DONT_SAVE__</span></button>
<<<<<<< HEAD
                    <span class="messageInformation" id="messageInformation" style="display:none">__MSG__AUTO_SAVED_AT__<span id="realtime"></span></span>
=======
                    <span class="messageInformation" id="messageInformation" style="display:none">__MSG__AUTO_SAVED_AT__ <span id="realtime"></span></span>
>>>>>>> 25408dcd
                --></div>


                <!-- TOP RIGHT MENU -->
                <div id="content_page_options_container">
                    <div class="content_page_options" id="content_edit_page_options">
                        <a href="http://confluence.sakaiproject.org/display/2ACC/Draft+TinyMCE+User+Documentation+for+Sakai+3" id="sitespages_accessibility_help" class="s3d-action" target="_blank">__MSG__ACCESSIBILITY_HELP__</a>
                        <ul class="fl-force-right">
                            <li id="li_edit_page"><a href="javascript:;" id="edit_page_revert">__MSG__EDIT__</a></li>
                        </ul>
                    </div>
                </div>

                <!-- TAB CONTENT -->
                <div class="fl-centered fl-container fl-tab-content edit_container">

                    <!-- TOP BORDER -->
                    <div class="content_top"><div class="content_top_inner"><!-- --></div></div>

                    <div class="s3d-primary-tabs">
                        <ul class="fl-tabs fl-tabs-left">
                            <li id="sitespages_embed_content_button" class="sitespages_add_button"><img src="/dev/images/add_image.png"/ ></li>
                            <!-- <li id="embed_video" class="add_button"><img src="/dev/images/add_video.png"/ ></li> -->
                        </ul>
                        <ul class="fl-tabs fl-tabs-right">
                            <li id="tab_text_editor"><button class="s3d-button s3d-button-tab"><span class="s3d-button-inner">__MSG__TEXT_EDITOR__</span></button></li>
                            <li id="tab_html"><button class="s3d-button s3d-button-tab"><span class="s3d-button-inner">__MSG__HTML__</span></button></li>
                            <li id="tab_preview"><button class="s3d-button s3d-button-tab"><span class="s3d-button-inner">__MSG__PREVIEW__</span></button></li>
                        </ul>
                    </div>

                    <!-- TOOLBAR -->
<!--                    <div class="toolbar toolbar-placeholder" id="toolbarplaceholder">
                        <div id="toolbarcontainer">
                            <div class="mceToolbarExternal mceEditor defaultSkin"></div>
                        </div>
                    </div> -->

                    <!-- EDIT CONTENTS -->
                    <div class="edit_contents_main">

                        <div class="title_input_container" id="title-input-container">
                            <input type="text" value="Untitled" maxlength="255" class="title-input" id="title-input"/>
                        </div>

                        <div id="fl-tab-content-editor">
                            <div id="placeholderforeditor" class="textarea">

                                <!-- Gets replaced with TinyMCE, remember HTML in a textarea should be encoded -->
                                <textarea id="elm1" name="elm1" style="width: 890px; height:430px">
                                    &nbsp;
                                </textarea>
                            </div>
                        </div>

                        <div id="html-editor" style="display:none;">
                            <textarea id="html-editor-content" rows="20" wrap="hard"></textarea>
                        </div>

                        <div class="new_page_path" id="new_page_path"></div>

                        <div class="content_container fl-fix" id="page_preview_content" style="display:none;"></div>

                        <div id="page_save_options_bottom">
                            <button class="s3d-button s3d-button-primary save_button"><span class="s3d-button-inner">__MSG__SAVE__</span></button>
                            <button class="s3d-button cancel-button"><span class="s3d-button-inner">__MSG__DONT_SAVE__</span></button>
                        </div>

                    </div> <!-- end EDIT CONTENTS -->

                    <div class="content_bottom content_bottom_edit"><div class="content_bottom_inner"><!-- --></div></div>

                </div> <!-- end TAB CONTENT -->

            </div> <!-- end main_container content_container -->

        </div> <!-- end WORK AREA -->

    </div> <!-- end CONTENT -->

<!-- DIALOGS, MENUS, MISC STUFF -->

    <div id="sitespages_page_options_container" style="display:none"><!--
        <button class="s3d-button s3d-button-inline" id="more_link">
            <span class="s3d-button-inner">
                <span class="s3d-button-icon-left"></span>
                <span class="s3d-button-inner-text">__MSG__PAGE_OPTIONS__</span>
                <span class="s3d-button-icon-right"></span>
            </span>
        </button>

        <div class="add_more_menu" id="more_menu" style="display:none">
            <ul>
                <li id="more_revision_history" class="more_option"><a href="javascript:;" class="s3d-action">__MSG__REVISION_HISTORY__</a></li>
                <li id="more_save_as_template" class="more_option"><a href="javascript:;" class="s3d-action">__MSG__SAVE_AS_TEMPLATE__</a></li>
                <li id="more_change_layout" class="more_option"><a href="javascript:;" class="s3d-action">__MSG__CHANGE_LAYOUT__</a></li>
                <li id="more_delete" class="more_option option_last"><a href="javascript:;" class="s3d-action">__MSG__DELETE__</a></li>
            </ul>
        </div>
    --></div>


    <!-- INSERT MORE MENU -->
    <div id="insert_more_menu" class="insert_more_menu" style="display:none">
        <div class="insert_more_menu_border">
            <ul>
                <li><a href="javascript:;" id="link_dialog_trigger">__MSG__LINK__</a></li>
                <li><a href="javascript:;" id="horizontal_line_insert">__MSG__HORIZONTAL_LINE__</a></li>
            </ul>
        </div>
        <div id="insert_more_media" class="insert_more_menu_border">

        </div>
        <div id="insert_more_goodies">

        </div>
        <div id="insert_more_sidebar">

        </div>
    </div>

    <div id="insert_more_media_template" style="display:none"><!--
        <ul>
            <li class="insert_more_menu_inactive">__MSG__MEDIA__:</li>
            {for i in items}
                <li><a href="javascript:;" id="insert_more_widget_${i.id}" class="insert_more_widget">${i.name}</a></li>
            {forelse}
                <li class="insert_more_menu_inactive"><i>__MSG__NOT_AVAILABLE__</i></li>
            {/for}
        </ul>
    --></div>

    <div id="insert_more_goodies_template" style="display:none"><!--
        <ul>
            <li class="insert_more_menu_inactive">__MSG__SAKAI_GOODIES__:</li>
            {for i in items}
                <li><a href="javascript:;" id="insert_more_widget_${i.id}" class="insert_more_widget">${i.name}</a></li>
            {/for}
            <li class="insert_more_menu_inactive">(__MSG__MORE_COMING_SOON__)</li>
        </ul>
    --></div>

    <div id="insert_more_sidebar_template" style="display:none"><!--
        <ul>
            <li class="insert_more_menu_inactive">__MSG__SIDEBAR_GOODIES__:</li>
            {for i in items}
                <li><a href="javascript:;" id="insert_more_widget_${i.id}" class="insert_more_widget">${i.name}</a></li>
            {/for}
        </ul>
    --></div>


    <!-- INSERT DIALOG -->
    <div id="insert_dialog" class="dialog" style="width:650px; margin-left: -325px">
        <!-- DIALOG HEADER -->
        <div class="dialog_header">
            <div class="dialog_header_inner">
            <h1 id="dialog_title"></h1>
            <a href="javascript:;" class="jqmClose dialog_close_image" title="__MSG__CLOSE_DIALOG__">__MSG__CLOSE_DIALOG__</a>
            </div>
        </div>
        <!-- DIALOG CONTENT -->
        <div id="dialog_content" class="dialog_content"></div>
        <!-- DIALOG FOOTER -->
        <div class="dialog_footer">
            <div class="dialog_footer_inner"><!-- --></div>
        </div>
    </div>


    <!-- WRAPPING DIALOG -->
    <div id="wrapping_dialog" class="dialog" style="width:400px; margin-left: -200px">
        <div class="dialog_header">
            <div class="dialog_header_inner">
            <h1>__MSG__APPEARANCE__</h1>
            <a href="javascript:;" class="jqmClose dialog_close_image" title="__MSG__CLOSE_DIALOG__">__MSG__CLOSE_DIALOG__</a>
            </div>
        </div>

        <div class="dialog_content">

            <h3 style="margin-top:0px">__MSG__SELECT_WRAPPING_FOR_YOUR_WIDGET__</h3>

            <ul style="margin-left:1em">
                <li style="list-style-type:none; padding-l"><a id="wrapping_no" href="javascript:;">__MSG__NO_WRAPPING__</a></li>
                <li style="list-style-type:none"><a id="wrapping_left" href="javascript:;">__MSG__LEFT_WRAPPING__</a></li>
                <li style="list-style-type:none"><a id="wrapping_right" href="javascript:;">__MSG__RIGHT_WRAPPING__</a></li>
            </ul>

            <div class="dialog_buttons">
                <button type="button" class="s3d-button jqmClose"><span class="s3d-button-inner">__MSG__CANCEL__</span></button>
             </div>
        </div>

        <!-- DIALOG FOOTER -->
        <div class="dialog_footer">
            <div class="dialog_footer_inner"><!-- --></div>
        </div>
    </div>

    <!-- AUTOSAVE DIALOG -->
    <div id="autosave_dialog" class="dialog" style="width:400px; margin-left: -200px">
        <div class="dialog_header">
            <div class="dialog_header_inner">
            <h1>__MSG__AUTO__ __MSG__SAVE__</h1>
            <a href="javascript:;" class="jqmClose dialog_close_image" title="__MSG__CLOSE_DIALOG__">__MSG__CLOSE_DIALOG__</a>
            </div>
        </div>

        <div class="dialog_content">

            <h3 style="margin-top:0px">__MSG__AN_UNSAVED_VERSION_OF_PAGE_HAS_BEEN_FOUND__.</h3>

            <p>__MSG__DO_YOU_WANT_TO_LOAD_UNSAVED_VERSION__?</p>

            <div class="dialog_buttons">
                <button type="button" class="s3d-button s3d-button-primary" id="autosave_revert"><span class="s3d-button-inner">__MSG__YES__</span></button>
                <button type="button" class="s3d-button jqmClose"><span class="s3d-button-inner">__MSG__NO__</span></button>
            </div>
        </div>

        <!-- DIALOG FOOTER -->
        <div class="dialog_footer">
            <div class="dialog_footer_inner"><!-- --></div>
        </div>
    </div>

    <div id="delete_dialog" class="dialog" style="width:400px; margin-left: -200px">
        <div class="dialog_header">
            <div class="dialog_header_inner">
            <h1>__MSG__DELETE_A_PAGE__</h1>
            <a href="javascript:;" class="jqmClose dialog_close_image" title="__MSG__CLOSE_DIALOG__">__MSG__CLOSE_DIALOG__</a>
            </div>
        </div>

        <div class="dialog_content">

            <h4>__MSG__ARE_YOU_SURE_YOU_WANT_TO_DELETE__ <span class="sitespages_delete_confirm_page_title"></span>?</h4>

            <p class="delete_page_text">__MSG__THIS_WILL_DELETE_CHILD_PAGES__</p>

            <div class="dialog_buttons delete_page_buttons">
                <button type="button" class="s3d-button jqmClose"><span class="s3d-button-inner">__MSG__NO__</span></button>
                <button type="button" class="s3d-button s3d-button-primary" id="delete_confirm"><span class="s3d-button-inner">__MSG__YES__</span></button>
            </div>
        </div>

        <!-- DIALOG FOOTER -->
        <div class="dialog_footer">
            <div class="dialog_footer_inner"><!-- --></div>
        </div>
    </div>

    <div id="no_delete_dialog" class="dialog" style="width:400px; margin-left: -200px">
        <div class="dialog_header">
            <div class="dialog_header_inner">
            <h1>__MSG__DELETE_A_PAGE__</h1>
            <a href="javascript:;" class="jqmClose dialog_close_image" title="__MSG__CLOSE_DIALOG__">__MSG__CLOSE_DIALOG__</a>
            </div>
        </div>

        <div class="dialog_content">

            <h4>__MSG__NOT_ALLOWED_TO_DELETE__ <span class="sitespages_delete_confirm_page_title"></span></h4>

            <div class="dialog_buttons">
                <button type="button" class="s3d-button jqmClose"><span class="s3d-button-inner">__MSG__OK__</span></button>
            </div>
        </div>

        <!-- DIALOG FOOTER -->
        <div class="dialog_footer">
            <div class="dialog_footer_inner"><!-- --></div>
        </div>
    </div>

    <div id="link_dialog" class="dialog" style="width:400px; margin-left: -200px">
        <div class="dialog_header">
            <div class="dialog_header_inner">
            <h1>__MSG__INSERT_A_LINK__</h1>
            <a href="javascript:;" class="jqmClose dialog_close_image" title="__MSG__CLOSE_DIALOG__">__MSG__CLOSE_DIALOG__</a>
            </div>
        </div>

        <div class="dialog_content">

            <h3 style="margin-top:0px">__MSG__TO_INSERT_PAGE_LINK__</h3>

            <div id="link_container" class="link_container">

            </div>

            <div class="dialog_buttons">
                <button type="button" class="s3d-button s3d-button-primary" id="insert_link_confirm"><span class="s3d-button-inner">__MSG__INSERT__</span></button>
                <button type="button" class="s3d-button jqmClose"><span class="s3d-button-inner">__MSG__CANCEL__</span></button>
            </div>

        </div>

        <!-- DIALOG FOOTER -->
        <div class="dialog_footer">
            <div class="dialog_footer_inner"><!-- --></div>
        </div>
    </div>

    <div class="context_menu" id="context_menu" style="display:none">
        <button class="s3d-button s3d-button-inline" id="more_link">
            <span class="s3d-button-inner"><span class="s3d-button-icon-left"></span><span class="s3d-button-inner-text">__MSG__WIDGET_OPTIONS__</span><span class="s3d-button-icon-right"></span></span>
        </button>
        <div class="context_more">
            <ul>
                <li id="context_settings" class="more_option">
                    <a href="javascript:;" class="s3d-action">__MSG__SETTINGS__</a>
                </li>
                <li id="context_remove" class="more_option">
                    <a href="javascript:;" class="s3d-action">__MSG__REMOVE__</a>
                </li>
                <li id="context_appearance_trigger" class="more_option option_last">
                    <a href="javascript:;" class="s3d-action">__MSG__WRAPPING__</a>
                </li>
            </ul>
        </div>
    </div>


    <!-- SAVE AS TEMPLATE DIALOG -->
    <div class="dialog" id="save_as_template_container">
        <div class="dialog_header">
            <div class="dialog_header_inner">
            <h1>__MSG__SAVE_AS_TEMPLATE__</h1>
            <a href="javascript:;" class="jqmClose dialog_close_image" title="__MSG__CLOSE_DIALOG__">__MSG__CLOSE_DIALOG__</a>
            </div>
        </div>

        <div class="dialog_content">

            <h1>__MSG__TEMPLATE_NAME__</h1>
            <textarea id="template_name"></textarea>

            <h1>__MSG__DESCRIPTION__</h1>
            <textarea id="template_description"></textarea>

            <p><small>__MSG__MAX_250_CHARACTERS__!</small></p>

            <div class="dialog_buttons">
                <button type="button" class="s3d-button s3d-button-primary" id="save_as_page_template_button"><span class="s3d-button-inner">__MSG__SAVE__</span></button>
                <button type="button" class="s3d-button jqmClose"><span class="s3d-button-inner">__MSG__CANCEL__</span></button>
            </div>
        </div>

        <!-- DIALOG FOOTER -->
        <div class="dialog_footer">
            <div class="dialog_footer_inner"><!-- --></div>
        </div>
    </div>


    <!-- PAGE TEMPLATE SELECTION DIALOG -->
    <div class="dialog" id="select_template_for_page">
        <div class="dialog_header">
            <div class="dialog_header_inner">
            <h1>__MSG__ADD_PAGE_FROM_TEMPLATE__</h1>
            <a href="javascript:;" class="jqmClose dialog_close_image" title="__MSG__CLOSE_DIALOG__">__MSG__CLOSE_DIALOG__</a>
            </div>
        </div>

        <div class="dialog_content">

            <div id="list_container" class="fl-container template_list_container">
            </div>
            <div id="list_container_template"><!--
                {if size > 0}
                <ul class="fl-list-menu template_list">
                    {for i in items}
                <li>
                        <a class="fl-icon fl-force-right delete template_delete" id="template_delete_${i.id}" href="javascript:;"></a>
                        <a href="javascript:;" id="page_template_selection_${i.id}" class="page_template_selection">
                            <span class="menu_title">${i.name}</span>
                            <span class="description">${i.description}</span>
                        </a>
                    </li>
                    {/for}
            </ul>
                {else}
                    <span>__MSG__NO_TEMPLATES_AVAILABLE__</span>
                {/if}
            --></div>
            <!-- DIALOG BUTTONS -->
            <div class="dialog_buttons">
                <button type="button" class="s3d-button jqmClose"><span class="s3d-button-inner">__MSG__CANCEL__</span></button>
            </div>
        </div>

        <!-- DIALOG FOOTER -->
        <div class="dialog_footer">
            <div class="dialog_footer_inner"><!-- --></div>
        </div>
    </div>

    <!-- ADD DASHBOARD -->
    <div class="dialog" id="dashboard_addpage_dialog">
        <div class="dialog_header">
            <div class="dialog_header_inner">
            <h1>__MSG__ADD_A_DASHBOARD_PAGE__.</h1>
            <a href="javascript:;" class="jqmClose dialog_close_image" title="__MSG__CLOSE_DIALOG__">__MSG__CLOSE_DIALOG__</a>
            </div>
        </div>

        <div class="dialog_content">
            <form method="POST" action="javascript:;">
                <label for="dashboard_addpage_title">__MSG__WHAT_IS_THE_TITLE_FOR_DASHBOARD_PAGE__.</label><br />
                <input type="text" maxlength="255" id="dashboard_addpage_title" />

                <!-- DIALOG BUTTONS -->
                <div class="dialog_buttons">
                    <button type="submit" class="s3d-button s3d-button-primary"><span class="s3d-button-inner">__MSG__ADD__</span></button>
                    <button type="button" class="s3d-button jqmClose"><span class="s3d-button-inner">__MSG__CANCEL__</span></button>
                </div>
            </form>
        </div>

        <!-- DIALOG FOOTER -->
        <div class="dialog_footer">
            <div class="dialog_footer_inner"><!-- --></div>
        </div>
    </div>

</div>

<!-- <div class="sm_content">
<<<<<<< HEAD
	<ul>
	    <li><a id="site_management_basic_link" href="/dev/site_management_basic_settings.html?siteid=">__MSG__SITE_SETTINGS__</a></li>
	    <li><a id="site_management_files_link" href="/dev/content_media.html?siteid=">__MSG__SITE_FILES__</a></li>
	    <li><a id="site_management_members_link" href="/dev/site_management_members_manage.html?siteid=">__MSG__MEMBERS__</a></li>
	    <li><a id="site_management_appearance_link" href="/dev/site_management_appearance.html?siteid=">__MSG__APPEARANCE__</a></li>
	    <li><a href="javascript:;" id="edit_sidebar">__MSG__EDIT_SIDEBAR__</a></li>
=======
    <ul>
        <li><a id="site_management_basic_link" href="/dev/site_management_basic_settings.html?siteid=">__MSG__SITE_SETTINGS__</a></li>
        <li><a id="site_management_files_link" href="/dev/content_media.html?siteid=">__MSG__SITE_FILES__</a></li>
        <li><a id="site_management_members_link" href="/dev/site_management_members_manage.html?siteid=">__MSG__MEMBERS__</a></li>
        <li><a id="site_management_appearance_link" href="/dev/site_management_appearance.html?siteid=">__MSG__APPEARANCE__</a></li>
        <li><a href="javascript:;" id="edit_sidebar">__MSG__EDIT_SIDEBAR__</a></li>
>>>>>>> 25408dcd
    </ul>
</div> -->

<script type="text/javascript" src="/devwidgets/sitespages/javascript/sitespages.js"></script><|MERGE_RESOLUTION|>--- conflicted
+++ resolved
@@ -86,11 +86,7 @@
                 <div id="edit_page_action_buttons_template"><!--
                     <button class="s3d-button s3d-button-primary save_button"><span class="s3d-button-inner">__MSG__SAVE__</span></button>
                     <button class="s3d-button cancel-button"><span class="s3d-button-inner">__MSG__DONT_SAVE__</span></button>
-<<<<<<< HEAD
-                    <span class="messageInformation" id="messageInformation" style="display:none">__MSG__AUTO_SAVED_AT__<span id="realtime"></span></span>
-=======
                     <span class="messageInformation" id="messageInformation" style="display:none">__MSG__AUTO_SAVED_AT__ <span id="realtime"></span></span>
->>>>>>> 25408dcd
                 --></div>
 
 
@@ -521,21 +517,12 @@
 </div>
 
 <!-- <div class="sm_content">
-<<<<<<< HEAD
-	<ul>
-	    <li><a id="site_management_basic_link" href="/dev/site_management_basic_settings.html?siteid=">__MSG__SITE_SETTINGS__</a></li>
-	    <li><a id="site_management_files_link" href="/dev/content_media.html?siteid=">__MSG__SITE_FILES__</a></li>
-	    <li><a id="site_management_members_link" href="/dev/site_management_members_manage.html?siteid=">__MSG__MEMBERS__</a></li>
-	    <li><a id="site_management_appearance_link" href="/dev/site_management_appearance.html?siteid=">__MSG__APPEARANCE__</a></li>
-	    <li><a href="javascript:;" id="edit_sidebar">__MSG__EDIT_SIDEBAR__</a></li>
-=======
     <ul>
         <li><a id="site_management_basic_link" href="/dev/site_management_basic_settings.html?siteid=">__MSG__SITE_SETTINGS__</a></li>
         <li><a id="site_management_files_link" href="/dev/content_media.html?siteid=">__MSG__SITE_FILES__</a></li>
         <li><a id="site_management_members_link" href="/dev/site_management_members_manage.html?siteid=">__MSG__MEMBERS__</a></li>
         <li><a id="site_management_appearance_link" href="/dev/site_management_appearance.html?siteid=">__MSG__APPEARANCE__</a></li>
         <li><a href="javascript:;" id="edit_sidebar">__MSG__EDIT_SIDEBAR__</a></li>
->>>>>>> 25408dcd
     </ul>
 </div> -->
 
