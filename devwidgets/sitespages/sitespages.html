<!-- Sakai Page CSS -->
<link rel="stylesheet" type="text/css" href="/devwidgets/sitespages/css/sitespages.css"></link>

<div class="sakai_site">

    <!-- CONTENT -->
    <div class="fl-fix fl-centered" style="overflow:hidden">

        <!-- MAIN PAGE -->
        <div class="fl-fix fl-col-fixed main_container" id="show_view_container">

            <!-- Page Nav -->
            <div class="fl-col page_nav">

                <!-- Page navigation -->
                <div id="page_nav_content" class="pages page_nav_content"></div>

                <!-- Site Management -->
                <div class="site_management" id="site_management" style="display:none">

<<<<<<< HEAD
                    <div class="sm_titlebar">
                        <div class="sm_titlebar_inner"><h2 class="sm_title">__MSG__SITE_MANAGEMENT__</h2></div>
=======
                    <div class="sm_titlebar s3d-widget-titlebar">
                        <div class="sm_titlebar_inner s3d-widget-titlebar-inner s3d-widget-titlebar-inner"><h2 class="sm_title">__MSG__SITE_MANAGEMENT__</h2></div>
>>>>>>> bbfea088
                    </div>

                    <div class="sm_bottom">
                        <div class="sm_bottom_inner"><!-- --></div>
                    </div>
                </div>

            </div>

            <!-- TOP RIGHT MENU -->
            <div id="content_page_options_container">
                <div class="content_page_options" id="content_page_options" style="display:none">
                    <ul class="fl-force-right">
                        <li id="li_edit_page"><a href="javascript:;" id="edit_page">__MSG__EDIT__</a></li>
                    </ul>
                </div>
            </div>

            <!-- MAIN CONTENT -->
            <div class="fl-col-fixed content_container">

                <!-- TOP BORDER -->
                <div class="content_top content_top_rounded">
                    <div class="content_top_inner"><!-- --></div>
                </div>

                <div class="sakai_site_contents_main s3d-content fl-fix">

                    <!-- REVISION HISTORY -->
                    <div class="fl-container revision_history fl-fix" id="revision_history_container"  style="display:none">

                        <label class="revision_history_viewing fl-force-left" for="revision_history_list">__MSG__VIEWING__:</label>

                        <div><select id="revision_history_list"></select></div>

                        <button id="revision_history_revert" class="s3d-button s3d-button-primary"><span class="s3d-button-inner">__MSG__USE_THIS_VERSION__</span></button>
                        <button id="revision_history_cancel" class="s3d-button"><span class="s3d-button-inner">__MSG__CANCEL__</span></button>

                    </div>

                    <!-- PAGE TITLE -->
                    <h1 id="pagetitle"></h1>


                    <!-- MAIN CONTENT -->
                    <div id="main-content-div"></div>

                </div>

                <!-- BOTTOM BORDER -->
                <div class="s3d-no-options"><div class="s3d-no-options-inner"><!-- --></div></div>

            </div>

        </div>

        <!-- WORK AREA -->
        <div class="fl-fix edit_view" id="edit_view_container" style="display:none">

            <div class="main_container content_container">
                <span id="edit_untitled_page" style="display:none">__MSG__UNTITLED_PAGE__</span>

                <!--//desNote: row of buttons need to coexist horizontally with tabs,hence the //-->
                <div id="edit_page_action_buttons_template"><!--
                    <button class="s3d-button s3d-button-primary save_button"><span class="s3d-button-inner">__MSG__SAVE__</span></button>
                    <button class="s3d-button cancel-button"><span class="s3d-button-inner">__MSG__DONT_SAVE__</span></button>
                    <span class="messageInformation" id="messageInformation" style="display:none">__MSG__AUTO_SAVED_AT__ <span id="realtime"></span></span>
                --></div>


                <!-- TOP RIGHT MENU -->
                <div id="content_page_options_container">
                    <div class="content_page_options" id="content_edit_page_options">
                        <a href="http://confluence.sakaiproject.org/display/2ACC/Draft+TinyMCE+User+Documentation+for+Sakai+3" id="sitespages_accessibility_help" class="s3d-action" target="_blank">__MSG__ACCESSIBILITY_HELP__</a>
                        <ul class="fl-force-left">
                            <li id="li_edit_page"><a href="javascript:;" id="edit_page_revert">__MSG__EDIT__</a></li>
                        </ul>
                    </div>
                </div>

                <!-- TAB CONTENT -->
                <div class="fl-centered fl-container fl-tab-content edit_container">

                    <!-- TOP BORDER -->
                    <div class="content_top"><div class="content_top_inner"><!-- --></div></div>

                    <div class="s3d-primary-tabs">
                        <ul class="fl-tabs fl-tabs-left">
<<<<<<< HEAD
                            <li id="sitespages_embed_content_button" class="sitespages_add_button"><img src="/dev/images/add_image.png"/ ></li>
                            <!-- <li id="embed_video" class="add_button"><img src="/dev/images/add_video.png"/ ></li> -->
=======
                            <li id="sitespages_embed_content_button" class="sitespages_add_button"><img src="/dev/images/add_image.png" alt="__MSG__ADD_CONTENT__" /></li>
                            <!-- <li id="embed_video" class="add_button"><img src="/dev/images/add_video.png" alt="__MSG__ADD_VIDEO__" /></li> -->
>>>>>>> bbfea088
                        </ul>
                        <ul class="fl-tabs fl-tabs-right">
                            <li id="tab_text_editor"><button class="s3d-button s3d-button-tab"><span class="s3d-button-inner">__MSG__TEXT_EDITOR__</span></button></li>
                            <li id="tab_html"><button class="s3d-button s3d-button-tab"><span class="s3d-button-inner">__MSG__HTML__</span></button></li>
                            <li id="tab_preview"><button class="s3d-button s3d-button-tab"><span class="s3d-button-inner">__MSG__PREVIEW__</span></button></li>
                        </ul>
                    </div>

                    <!-- TOOLBAR -->
<!--                    <div class="toolbar toolbar-placeholder" id="toolbarplaceholder">
                        <div id="toolbarcontainer">
                            <div class="mceToolbarExternal mceEditor defaultSkin"></div>
                        </div>
                    </div> -->

                    <!-- EDIT CONTENTS -->
                    <div class="edit_contents_main">

                        <div class="title_input_container" id="title-input-container">
                            <input type="text" value="Untitled" maxlength="255" class="title-input" id="title-input"/>
                        </div>

                        <div id="fl-tab-content-editor">
                            <div id="placeholderforeditor" class="textarea">

                                <!-- Gets replaced with TinyMCE, remember HTML in a textarea should be encoded -->
                                <textarea id="elm1" name="elm1" style="width: 890px; height:430px">
                                    &nbsp;
                                </textarea>
                            </div>
                        </div>

                        <div id="html-editor" style="display:none;">
                            <textarea id="html-editor-content" rows="20" wrap="hard"></textarea>
                        </div>

                        <div class="new_page_path" id="new_page_path"></div>

                        <div class="content_container fl-fix" id="page_preview_content" style="display:none;"></div>

                        <div id="page_save_options_bottom">
                            <button class="s3d-button s3d-button-primary save_button"><span class="s3d-button-inner">__MSG__SAVE__</span></button>
                            <button class="s3d-button cancel-button"><span class="s3d-button-inner">__MSG__DONT_SAVE__</span></button>
                        </div>

                    </div> <!-- end EDIT CONTENTS -->

                    <div class="s3d-widget-no-options content_bottom_edit"><div class="s3d-widget-no-options-inner"><!-- --></div></div>

                </div> <!-- end TAB CONTENT -->

            </div> <!-- end main_container content_container -->

        </div> <!-- end WORK AREA -->

    </div> <!-- end CONTENT -->

<!-- DIALOGS, MENUS, MISC STUFF -->

    <div id="sitespages_page_options_container" style="display:none"><!--
        <button class="s3d-button s3d-button-inline" id="more_link">
            <span class="s3d-button-inner">
                <span class="s3d-button-icon-left"></span>
                <span class="s3d-button-inner-text">__MSG__PAGE_OPTIONS__</span>
                <span class="s3d-button-icon-right"></span>
            </span>
        </button>

        <div class="s3d-sprites-buttons" id="more_menu" style="display:none">
            <ul>
                <li id="more_revision_history" class="more_option"><a href="javascript:;" class="s3d-action">__MSG__REVISION_HISTORY__</a></li>
                <li id="more_save_as_template" class="more_option"><a href="javascript:;" class="s3d-action">__MSG__SAVE_AS_TEMPLATE__</a></li>
                <li id="more_change_layout" class="more_option"><a href="javascript:;" class="s3d-action">__MSG__CHANGE_LAYOUT__</a></li>
                <li id="more_delete" class="more_option option_last"><a href="javascript:;" class="s3d-action">__MSG__DELETE__</a></li>
            </ul>
        </div>
    --></div>


    <!-- INSERT MORE MENU -->
    <div id="insert_more_menu" class="insert_more_menu" style="display:none">
        <div class="insert_more_menu_border">
            <ul>
                <li><a href="javascript:;" id="link_dialog_trigger">__MSG__LINK__</a></li>
                <li><a href="javascript:;" id="horizontal_line_insert">__MSG__HORIZONTAL_LINE__</a></li>
            </ul>
        </div>
        <div id="insert_more_media" class="insert_more_menu_border">

        </div>
        <div id="insert_more_goodies">

        </div>
        <div id="insert_more_sidebar">

        </div>
    </div>

    <div id="insert_more_media_template" style="display:none"><!--
        <ul>
            <li class="insert_more_menu_inactive">__MSG__MEDIA__:</li>
            {for i in items}
                <li><a href="javascript:;" id="insert_more_widget_${i.id}" class="insert_more_widget">${i.name}</a></li>
            {forelse}
                <li class="insert_more_menu_inactive"><i>__MSG__NOT_AVAILABLE__</i></li>
            {/for}
        </ul>
    --></div>

    <div id="insert_more_goodies_template" style="display:none"><!--
        <ul>
            <li class="insert_more_menu_inactive">__MSG__SAKAI_GOODIES__:</li>
            {for i in items}
                <li><a href="javascript:;" id="insert_more_widget_${i.id}" class="insert_more_widget">${i.name}</a></li>
            {/for}
            <li class="insert_more_menu_inactive">(__MSG__MORE_COMING_SOON__)</li>
        </ul>
    --></div>

    <div id="insert_more_sidebar_template" style="display:none"><!--
        <ul>
            <li class="insert_more_menu_inactive">__MSG__SIDEBAR_GOODIES__:</li>
            {for i in items}
                <li><a href="javascript:;" id="insert_more_widget_${i.id}" class="insert_more_widget">${i.name}</a></li>
            {/for}
        </ul>
    --></div>


    <!-- INSERT DIALOG -->
    <div id="insert_dialog" class="dialog">
        <!-- DIALOG HEADER -->
        <div class="dialog_header">
            <div class="dialog_header_inner">
            <h1 id="dialog_title"></h1>
            <a href="javascript:;" class="jqmClose dialog_close_image" title="__MSG__CLOSE_DIALOG__">__MSG__CLOSE_DIALOG__</a>
            </div>
        </div>
        <!-- DIALOG CONTENT -->
        <div id="dialog_content" class="dialog_content"></div>
        <!-- DIALOG FOOTER -->
        <div class="dialog_footer">
            <div class="dialog_footer_inner"><!-- --></div>
        </div>
    </div>


    <!-- WRAPPING DIALOG -->
    <div id="wrapping_dialog" class="dialog" style="width:400px; margin-left: -200px">
        <div class="dialog_header">
            <div class="dialog_header_inner">
            <h1>__MSG__APPEARANCE__</h1>
            <a href="javascript:;" class="jqmClose dialog_close_image" title="__MSG__CLOSE_DIALOG__">__MSG__CLOSE_DIALOG__</a>
            </div>
        </div>

        <div class="dialog_content">

            <h3 style="margin-top:0px">__MSG__SELECT_WRAPPING_FOR_YOUR_WIDGET__</h3>

            <ul style="margin-left:1em">
                <li style="list-style-type:none; padding-l"><a id="wrapping_no" href="javascript:;">__MSG__NO_WRAPPING__</a></li>
                <li style="list-style-type:none"><a id="wrapping_left" href="javascript:;">__MSG__LEFT_WRAPPING__</a></li>
                <li style="list-style-type:none"><a id="wrapping_right" href="javascript:;">__MSG__RIGHT_WRAPPING__</a></li>
            </ul>

            <div class="dialog_buttons">
                <button type="button" class="s3d-button jqmClose"><span class="s3d-button-inner">__MSG__CANCEL__</span></button>
             </div>
        </div>

        <!-- DIALOG FOOTER -->
        <div class="dialog_footer">
            <div class="dialog_footer_inner"><!-- --></div>
        </div>
    </div>

    <!-- AUTOSAVE DIALOG -->
    <div id="autosave_dialog" class="dialog" style="width:400px; margin-left: -200px">
        <div class="dialog_header">
            <div class="dialog_header_inner">
            <h1>__MSG__AUTO__ __MSG__SAVE__</h1>
            <a href="javascript:;" class="jqmClose dialog_close_image" title="__MSG__CLOSE_DIALOG__">__MSG__CLOSE_DIALOG__</a>
            </div>
        </div>

        <div class="dialog_content">

            <h3 style="margin-top:0px">__MSG__AN_UNSAVED_VERSION_OF_PAGE_HAS_BEEN_FOUND__.</h3>

            <p>__MSG__DO_YOU_WANT_TO_LOAD_UNSAVED_VERSION__?</p>

            <div class="dialog_buttons">
                <button type="button" class="s3d-button s3d-button-primary" id="autosave_revert"><span class="s3d-button-inner">__MSG__YES__</span></button>
                <button type="button" class="s3d-button jqmClose"><span class="s3d-button-inner">__MSG__NO__</span></button>
            </div>
        </div>

        <!-- DIALOG FOOTER -->
        <div class="dialog_footer">
            <div class="dialog_footer_inner"><!-- --></div>
        </div>
    </div>

    <div id="delete_dialog" class="dialog" style="width:400px; margin-left: -200px">
        <div class="dialog_header">
            <div class="dialog_header_inner">
            <h1>__MSG__DELETE_A_PAGE__</h1>
            <a href="javascript:;" class="jqmClose dialog_close_image" title="__MSG__CLOSE_DIALOG__">__MSG__CLOSE_DIALOG__</a>
            </div>
        </div>

        <div class="dialog_content">

            <h4>__MSG__ARE_YOU_SURE_YOU_WANT_TO_DELETE__ <span class="sitespages_delete_confirm_page_title"></span>?</h4>

            <p class="delete_page_text">__MSG__THIS_WILL_DELETE_CHILD_PAGES__</p>

            <div class="dialog_buttons delete_page_buttons">
                <button type="button" class="s3d-button jqmClose"><span class="s3d-button-inner">__MSG__NO__</span></button>
                <button type="button" class="s3d-button s3d-button-primary" id="delete_confirm"><span class="s3d-button-inner">__MSG__YES__</span></button>
            </div>
        </div>

        <!-- DIALOG FOOTER -->
        <div class="dialog_footer">
            <div class="dialog_footer_inner"><!-- --></div>
        </div>
    </div>

    <div id="no_delete_dialog" class="dialog" style="width:400px; margin-left: -200px">
        <div class="dialog_header">
            <div class="dialog_header_inner">
            <h1>__MSG__DELETE_A_PAGE__</h1>
            <a href="javascript:;" class="jqmClose dialog_close_image" title="__MSG__CLOSE_DIALOG__">__MSG__CLOSE_DIALOG__</a>
            </div>
        </div>

        <div class="dialog_content">

            <h4>__MSG__NOT_ALLOWED_TO_DELETE__ <span class="sitespages_delete_confirm_page_title"></span></h4>

            <div class="dialog_buttons">
                <button type="button" class="s3d-button jqmClose"><span class="s3d-button-inner">__MSG__OK__</span></button>
            </div>
        </div>

        <!-- DIALOG FOOTER -->
        <div class="dialog_footer">
            <div class="dialog_footer_inner"><!-- --></div>
        </div>
    </div>

    <div id="link_dialog" class="dialog" style="width:400px; margin-left: -200px">
        <div class="dialog_header">
            <div class="dialog_header_inner">
            <h1>__MSG__INSERT_A_LINK__</h1>
            <a href="javascript:;" class="jqmClose dialog_close_image" title="__MSG__CLOSE_DIALOG__">__MSG__CLOSE_DIALOG__</a>
            </div>
        </div>

        <div class="dialog_content">

            <h3 style="margin-top:0px">__MSG__TO_INSERT_PAGE_LINK__</h3>

            <div id="link_container" class="link_container">

            </div>

            <div class="dialog_buttons">
                <button type="button" class="s3d-button s3d-button-primary" id="insert_link_confirm"><span class="s3d-button-inner">__MSG__INSERT__</span></button>
                <button type="button" class="s3d-button jqmClose"><span class="s3d-button-inner">__MSG__CANCEL__</span></button>
            </div>

        </div>

        <!-- DIALOG FOOTER -->
        <div class="dialog_footer">
            <div class="dialog_footer_inner"><!-- --></div>
        </div>
    </div>

    <div class="s3d-sprites-buttons" id="context_menu" style="display:none">
        <button class="s3d-button s3d-button-inline" id="more_link">
            <span class="s3d-button-inner"><span class="s3d-button-icon-left"></span><span class="s3d-button-inner-text">__MSG__WIDGET_OPTIONS__</span><span class="s3d-button-icon-right"></span></span>
        </button>
        <div class="context_more">
            <ul>
                <li id="context_settings" class="more_option">
                    <a href="javascript:;" class="s3d-action">__MSG__SETTINGS__</a>
                </li>
                <li id="context_remove" class="more_option">
                    <a href="javascript:;" class="s3d-action">__MSG__REMOVE__</a>
                </li>
                <li id="context_appearance_trigger" class="more_option option_last">
                    <a href="javascript:;" class="s3d-action">__MSG__WRAPPING__</a>
                </li>
            </ul>
        </div>
    </div>


    <!-- SAVE AS TEMPLATE DIALOG -->
    <div class="dialog" id="save_as_template_container">
        <div class="dialog_header">
            <div class="dialog_header_inner">
            <h1>__MSG__SAVE_AS_TEMPLATE__</h1>
            <a href="javascript:;" class="jqmClose dialog_close_image" title="__MSG__CLOSE_DIALOG__">__MSG__CLOSE_DIALOG__</a>
            </div>
        </div>

        <div class="dialog_content">

            <h1>__MSG__TEMPLATE_NAME__</h1>
            <textarea id="template_name"></textarea>

            <h1>__MSG__DESCRIPTION__</h1>
            <textarea id="template_description"></textarea>

            <p><small>__MSG__MAX_250_CHARACTERS__!</small></p>

            <div class="dialog_buttons">
                <button type="button" class="s3d-button s3d-button-primary" id="save_as_page_template_button"><span class="s3d-button-inner">__MSG__SAVE__</span></button>
                <button type="button" class="s3d-button jqmClose"><span class="s3d-button-inner">__MSG__CANCEL__</span></button>
            </div>
        </div>

        <!-- DIALOG FOOTER -->
        <div class="dialog_footer">
            <div class="dialog_footer_inner"><!-- --></div>
        </div>
    </div>


    <!-- PAGE TEMPLATE SELECTION DIALOG -->
    <div class="dialog" id="select_template_for_page">
        <div class="dialog_header">
            <div class="dialog_header_inner">
            <h1>__MSG__ADD_PAGE_FROM_TEMPLATE__</h1>
            <a href="javascript:;" class="jqmClose dialog_close_image" title="__MSG__CLOSE_DIALOG__">__MSG__CLOSE_DIALOG__</a>
            </div>
        </div>

        <div class="dialog_content">

            <div id="list_container" class="fl-container template_list_container">
            </div>
            <div id="list_container_template"><!--
                {if size > 0}
                <ul class="fl-list-menu template_list">
                    {for i in items}
                <li>
                        <a class="fl-icon fl-force-right delete template_delete" id="template_delete_${i.id}" href="javascript:;"></a>
                        <a href="javascript:;" id="page_template_selection_${i.id}" class="page_template_selection">
                            <span class="menu_title">${i.name}</span>
                            <span class="description">${i.description}</span>
                        </a>
                    </li>
                    {/for}
            </ul>
                {else}
                    <span>__MSG__NO_TEMPLATES_AVAILABLE__</span>
                {/if}
            --></div>
            <!-- DIALOG BUTTONS -->
            <div class="dialog_buttons">
                <button type="button" class="s3d-button jqmClose"><span class="s3d-button-inner">__MSG__CANCEL__</span></button>
            </div>
        </div>

        <!-- DIALOG FOOTER -->
        <div class="dialog_footer">
            <div class="dialog_footer_inner"><!-- --></div>
        </div>
    </div>

    <!-- ADD DASHBOARD -->
    <div class="dialog" id="dashboard_addpage_dialog">
        <div class="dialog_header">
            <div class="dialog_header_inner">
            <h1>__MSG__ADD_A_DASHBOARD_PAGE__.</h1>
            <a href="javascript:;" class="jqmClose dialog_close_image" title="__MSG__CLOSE_DIALOG__">__MSG__CLOSE_DIALOG__</a>
            </div>
        </div>

        <div class="dialog_content">
            <form method="POST" action="javascript:;">
                <label for="dashboard_addpage_title">__MSG__WHAT_IS_THE_TITLE_FOR_DASHBOARD_PAGE__.</label><br />
                <input type="text" maxlength="255" id="dashboard_addpage_title" />

                <!-- DIALOG BUTTONS -->
                <div class="dialog_buttons">
                    <button type="submit" class="s3d-button s3d-button-primary"><span class="s3d-button-inner">__MSG__ADD__</span></button>
                    <button type="button" class="s3d-button jqmClose"><span class="s3d-button-inner">__MSG__CANCEL__</span></button>
                </div>
            </form>
        </div>

        <!-- DIALOG FOOTER -->
        <div class="dialog_footer">
            <div class="dialog_footer_inner"><!-- --></div>
        </div>
    </div>

</div>

<<<<<<< HEAD
<!-- <div class="sm_content">
=======
<!-- <div class="sm_content s3d-widget-content">
>>>>>>> bbfea088
    <ul>
        <li><a id="site_management_basic_link" href="/dev/site_management_basic_settings.html?siteid=">__MSG__SITE_SETTINGS__</a></li>
        <li><a id="site_management_files_link" href="/dev/content_media.html?siteid=">__MSG__SITE_FILES__</a></li>
        <li><a id="site_management_members_link" href="/dev/site_management_members_manage.html?siteid=">__MSG__MEMBERS__</a></li>
        <li><a id="site_management_appearance_link" href="/dev/site_management_appearance.html?siteid=">__MSG__APPEARANCE__</a></li>
        <li><a href="javascript:;" id="edit_sidebar">__MSG__EDIT_SIDEBAR__</a></li>
    </ul>
</div> -->

<script type="text/javascript" src="/devwidgets/sitespages/javascript/sitespages.js"></script><|MERGE_RESOLUTION|>--- conflicted
+++ resolved
@@ -18,13 +18,8 @@
                 <!-- Site Management -->
                 <div class="site_management" id="site_management" style="display:none">
 
-<<<<<<< HEAD
-                    <div class="sm_titlebar">
-                        <div class="sm_titlebar_inner"><h2 class="sm_title">__MSG__SITE_MANAGEMENT__</h2></div>
-=======
                     <div class="sm_titlebar s3d-widget-titlebar">
                         <div class="sm_titlebar_inner s3d-widget-titlebar-inner s3d-widget-titlebar-inner"><h2 class="sm_title">__MSG__SITE_MANAGEMENT__</h2></div>
->>>>>>> bbfea088
                     </div>
 
                     <div class="sm_bottom">
@@ -113,13 +108,8 @@
 
                     <div class="s3d-primary-tabs">
                         <ul class="fl-tabs fl-tabs-left">
-<<<<<<< HEAD
-                            <li id="sitespages_embed_content_button" class="sitespages_add_button"><img src="/dev/images/add_image.png"/ ></li>
-                            <!-- <li id="embed_video" class="add_button"><img src="/dev/images/add_video.png"/ ></li> -->
-=======
                             <li id="sitespages_embed_content_button" class="sitespages_add_button"><img src="/dev/images/add_image.png" alt="__MSG__ADD_CONTENT__" /></li>
                             <!-- <li id="embed_video" class="add_button"><img src="/dev/images/add_video.png" alt="__MSG__ADD_VIDEO__" /></li> -->
->>>>>>> bbfea088
                         </ul>
                         <ul class="fl-tabs fl-tabs-right">
                             <li id="tab_text_editor"><button class="s3d-button s3d-button-tab"><span class="s3d-button-inner">__MSG__TEXT_EDITOR__</span></button></li>
@@ -526,11 +516,7 @@
 
 </div>
 
-<<<<<<< HEAD
-<!-- <div class="sm_content">
-=======
 <!-- <div class="sm_content s3d-widget-content">
->>>>>>> bbfea088
     <ul>
         <li><a id="site_management_basic_link" href="/dev/site_management_basic_settings.html?siteid=">__MSG__SITE_SETTINGS__</a></li>
         <li><a id="site_management_files_link" href="/dev/content_media.html?siteid=">__MSG__SITE_FILES__</a></li>
