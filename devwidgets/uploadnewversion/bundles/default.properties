SELECT_A_NEW_FILE_THEN_UPLOAD = Select a new file, then upload
<<<<<<< HEAD
UPLOAD = Upload
UPLOAD_A_FILE = Upload a file:
=======
>>>>>>> 209eeb02
UPLOAD_NEW_VERSION = Upload new version<|MERGE_RESOLUTION|>--- conflicted
+++ resolved
@@ -1,7 +1,2 @@
 SELECT_A_NEW_FILE_THEN_UPLOAD = Select a new file, then upload
-<<<<<<< HEAD
-UPLOAD = Upload
-UPLOAD_A_FILE = Upload a file:
-=======
->>>>>>> 209eeb02
 UPLOAD_NEW_VERSION = Upload new version