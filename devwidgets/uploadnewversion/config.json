--- conflicted
+++ resolved
@@ -3,18 +3,12 @@
     "hasSettings": true,
     "i18n": {
         "default": {
-<<<<<<< HEAD
-            "bundle":     "/devwidgets/uploadnewversion/bundles/default.properties",
-            "name":       "Upload new version widget",
-            "description":"Upload new version widget"
-        },
-        "fr_FR": {
-            "bundle":     "/devwidgets/uploadnewversion/bundles/fr_FR.properties"
-=======
             "bundle": "/devwidgets/uploadnewversion/bundles/default.properties",
             "description": "Upload new version widget",
             "name": "Upload new version widget"
->>>>>>> ae332db3
+        },
+        "fr_FR": {
+            "bundle": "/devwidgets/uploadnewversion/bundles/fr_FR.properties"
         }
     },
     "id": "uploadnewversion",
