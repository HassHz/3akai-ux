{
    "enabled": true,
    "hasSettings": false,
    "i18n": {
        "default": {
            "bundle": "/devwidgets/addpeoplegroups/bundles/default.properties",
<<<<<<< HEAD
            "name":"addpeoplegroups",
            "description":"Adds people or groups as a member on groups"
        },
        "fr_FR": {
            "bundle": "/devwidgets/addpeoplegroups/bundles/fr_FR.properties"
=======
            "description": "Adds people or groups as a member on groups",
            "name": "addpeoplegroups"
>>>>>>> ae332db3
        }
    },
    "id": "addpeoplegroups",
    "type": "sakai",
    "url": "/devwidgets/addpeoplegroups/addpeoplegroups.html"
}<|MERGE_RESOLUTION|>--- conflicted
+++ resolved
@@ -4,16 +4,11 @@
     "i18n": {
         "default": {
             "bundle": "/devwidgets/addpeoplegroups/bundles/default.properties",
-<<<<<<< HEAD
-            "name":"addpeoplegroups",
-            "description":"Adds people or groups as a member on groups"
+            "description": "Adds people or groups as a member on groups",
+            "name": "addpeoplegroups"
         },
         "fr_FR": {
             "bundle": "/devwidgets/addpeoplegroups/bundles/fr_FR.properties"
-=======
-            "description": "Adds people or groups as a member on groups",
-            "name": "addpeoplegroups"
->>>>>>> ae332db3
         }
     },
     "id": "addpeoplegroups",
