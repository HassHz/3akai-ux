--- conflicted
+++ resolved
@@ -28,15 +28,6 @@
             <label for="grouppermissions_visible">__MSG__VISIBLE_LABEL__</label>
             <select id="grouppermissions_visible">
                 <option{if visible===sakai.config.Permissions.Groups.visible.public}
-<<<<<<< HEAD
-                    selected="selected"{/if} value="public">__MSG__PUBLIC__</option>
-                <option{if visible===sakai.config.Permissions.Groups.visible.allusers}
-                    selected="selected"{/if} value="everyone">__MSG__LOGGED_IN_USERS__</option>
-                <option{if visible===sakai.config.Permissions.Groups.visible.members}
-                    selected="selected"{/if} value="members">__MSG__MANAGERS_ONLY__</option>
-                <option{if visible===sakai.config.Permissions.Groups.visible.group}
-                    selected="selected"{/if} value="group">__MSG__MANAGERS_AND_MEMBERS__</option>
-=======
                     selected="selected"{/if} value="${sakai.config.Permissions.Groups.visible.public}">
                     __MSG__VIS_PUBLIC__
                 </option>
@@ -48,7 +39,6 @@
                     selected="selected"{/if} value="${sakai.config.Permissions.Groups.visible.members}">
                     __MSG__VIS_MEMBERS__
                 </option>
->>>>>>> bcc04603
             </select>
         </p>
     --></div>
