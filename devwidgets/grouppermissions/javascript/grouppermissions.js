--- conflicted
+++ resolved
@@ -21,22 +21,46 @@
  * /dev/lib/misc/trimpath.template.js (TrimpathTemplates)
  */
 /*global $, Config, jQuery, sakai */
-require(["jquery", "sakai/sakai.api.core"], function($, sakai) {
+
+/**
+ * @name sakai.grouppermissions
+ *
+ * @class grouppermissions
+ *
+ * @description
+ * The Group Permissions widget currently allows users to edit permission
+ * properties on their groups. This widget is currently intended to be used
+ * on the group_edit.html page only. 
+ *
+ * @version 0.0.1
+ * @param {String} tuid Unique id of the widget
+ * @param {Boolean} showSettings Show the settings of the widget or not
+ */
+sakai.grouppermissions = function(tuid, showSettings){
+
+
+    /////////////////////////////
+    // Configuration variables //
+    /////////////////////////////
+
+    // DOM identifiers
+    var $rootel = $("#grouppermissions_widget");
+    var template = "#grouppermissions_template";
+    var dataError = "#grouppermissions_data_error";
+    var selectJoinable = "#grouppermissions_joinable";
+    var selectVisible = "#grouppermissions_visible";
+
+
+    ///////////////////////
+    // Utility functions //
+    ///////////////////////
+
     /**
-     * @name sakai_global.grouppermissions
-     *
-     * @class grouppermissions
-     *
-     * @description
-     * The Group Permissions widget currently allows users to edit permission
-     * properties on their groups. This widget is currently intended to be used
-     * on the group_edit.html page only. 
-     *
-     * @version 0.0.1
-     * @param {String} tuid Unique id of the widget
-     * @param {Boolean} showSettings Show the settings of the widget or not
+     * Checks to make sure the correct data is available and then renders the
+     * Group Permissions widget.
+     * @param None
+     * @return None
      */
-<<<<<<< HEAD
     var render = function() {
         var joinable = sakai_global.currentgroup.data.authprofile["sakai:group-joinable"];
         var visible = sakai_global.currentgroup.data.authprofile["sakai:group-visible"];
@@ -48,7 +72,7 @@
                 "visible": visible
             };
             // pass data to HTML view
-            $rootel.html($.TemplateRenderer($(template), gp_data));
+            $rootel.html(sakai.api.Util.TemplateRenderer($(template), gp_data));
             $(template, $rootel).show();
         } else {
             debug.error("grouppermissions.js - ERROR getting permissions properties from sakai_global.currentgroup");
@@ -100,96 +124,4 @@
     init();
 };
 
-sakai.api.Widgets.widgetLoader.informOnLoad("grouppermissions");
-=======
-    sakai_global.grouppermissions = function(tuid, showSettings){
-
-
-        /////////////////////////////
-        // Configuration variables //
-        /////////////////////////////
-
-        // DOM identifiers
-        var $rootel = $("#grouppermissions_widget");
-        var template = "#grouppermissions_template";
-        var dataError = "#grouppermissions_data_error";
-        var selectJoinable = "#grouppermissions_joinable";
-        var selectVisible = "#grouppermissions_visible";
-
-
-        ///////////////////////
-        // Utility functions //
-        ///////////////////////
-
-        /**
-         * Checks to make sure the correct data is available and then renders the
-         * Group Permissions widget.
-         * @param None
-         * @return None
-         */
-        var render = function() {
-            var joinable = sakai.currentgroup.data.authprofile["sakai:group-joinable"];
-            var visible = sakai.currentgroup.data.authprofile["sakai:group-visible"];
-
-            if(sakai.api.Security.isValidPermissionsProperty(sakai.config.Permissions.Groups.joinable, joinable) &&
-                sakai.api.Security.isValidPermissionsProperty(sakai.config.Permissions.Groups.visible, visible)) {
-                var gp_data = {
-                    "joinable": joinable,
-                    "visible": visible
-                };
-                // pass data to HTML view
-                $rootel.html($.TemplateRenderer($(template), gp_data));
-                $(template, $rootel).show();
-            } else {
-                debug.error("grouppermissions.js - ERROR getting permissions properties from sakai.currentgroup");
-                $(dataError).show();
-            }
-        };
-
-
-        /**
-         * Updates the group permissions that have been set by the user only if the
-         * values have been changed.
-         */
-        var updateGroupPermissions = function() {
-            // get current input values
-            var joinable = $(selectJoinable, $rootel).val();
-            var visible = $(selectVisible, $rootel).val();
-
-            // only POST if user has changed values
-            if(joinable !== sakai.currentgroup.data.authprofile["sakai:group-joinable"] ||
-                visible !== sakai.currentgroup.data.authprofile["sakai:group-visible"]) {
-                // set new group permissions
-                sakai.api.Groups.setPermissions(sakai.currentgroup.id, joinable, visible);
-            }
-        };
-
-
-        //////////////
-        // Bindings //
-        //////////////
-        
-        $(window).bind("sakai_global.grouppermissions.update", function() {
-            updateGroupPermissions();
-        });
-
-
-        /////////////////////////////
-        // Initialization function //
-        /////////////////////////////
-
-        /**
-         * Renders group permissions data
-         * @return None
-         */
-        var init = function() {
-            render();
-        };
-
-        // run init() function when sakai.content object loads
-        init();
-    };
-
-    sakai.api.Widgets.widgetLoader.informOnLoad("grouppermissions");
-});
->>>>>>> bf318271
+sakai.api.Widgets.widgetLoader.informOnLoad("grouppermissions");