NO_RESULTS_DESCRIPTION_PARTICIPANTS = No participants were found in your search
REQUEST_CONNECTION = Request connection
<<<<<<< HEAD
ROLE = Role
SEARCH_PARTICIPANTS = Search through participants
SELECT_ALL_PARTICIPANTS = Select all participants
SEND_MESSAGE = Send message
Z_A = Z-A
=======
SEARCH_PARTICIPANTS = Search through participants
>>>>>>> 209eeb02
<|MERGE_RESOLUTION|>--- conflicted
+++ resolved
@@ -1,11 +1,3 @@
 NO_RESULTS_DESCRIPTION_PARTICIPANTS = No participants were found in your search
 REQUEST_CONNECTION = Request connection
-<<<<<<< HEAD
-ROLE = Role
-SEARCH_PARTICIPANTS = Search through participants
-SELECT_ALL_PARTICIPANTS = Select all participants
-SEND_MESSAGE = Send message
-Z_A = Z-A
-=======
-SEARCH_PARTICIPANTS = Search through participants
->>>>>>> 209eeb02
+SEARCH_PARTICIPANTS = Search through participants