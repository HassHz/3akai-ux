{
    "enabled": true,
    "i18n": {
        "default": {
            "bundle": "/devwidgets/createpage/bundles/default.properties",
<<<<<<< HEAD
            "name": "Create page",
            "description": "Create page widget"
        },
        "fr_FR": {
            "bundle": "/devwidgets/createpage/bundles/fr_FR.properties"
=======
            "description": "Create page widget",
            "name": "Create page"
>>>>>>> ae332db3
        }
    },
    "id": "createpage",
    "type": "core",
    "url": "/devwidgets/createpage/createpage.html"
}<|MERGE_RESOLUTION|>--- conflicted
+++ resolved
@@ -3,16 +3,11 @@
     "i18n": {
         "default": {
             "bundle": "/devwidgets/createpage/bundles/default.properties",
-<<<<<<< HEAD
-            "name": "Create page",
-            "description": "Create page widget"
+            "description": "Create page widget",
+            "name": "Create page"
         },
         "fr_FR": {
             "bundle": "/devwidgets/createpage/bundles/fr_FR.properties"
-=======
-            "description": "Create page widget",
-            "name": "Create page"
->>>>>>> ae332db3
         }
     },
     "id": "createpage",
