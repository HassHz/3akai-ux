<!DOCTYPE HTML>
<html xmlns="http://www.w3.org/1999/xhtml">
    <head>

        <title>Open Academic Environment - Administration UI</title>
        <meta name="viewport" content="width=device-width, user-scalable=no">
        <meta http-equiv="Content-Type" content="text/html; charset=utf-8" />
        <meta http-equiv="X-UA-Compatible" content="IE=edge,chrome=1" />

        <!-- CORE CSS -->
        <link rel="stylesheet" type="text/css" href="/shared/oae/css/oae.core.css" />
        <link rel="stylesheet" type="text/css" href="/api/ui/skin" />

        <!-- PAGE CSS -->
        <link rel="stylesheet" type="text/css" href="/admin/css/admin.css" />

        <!-- JQUERY SPECTRUM CSS -->
        <link rel="stylesheet" type="text/css" href="/shared/vendor/css/jquery.spectrum.css" />

    </head>
    <body>

        <div id="admin-header-container"><!-- --></div>

        <main id="admin-content-container" role="main">
            <div id="admin-lhnav-container" class="col-md-2 hide"><!-- --></div>
            <div id="admin-content" class="col-md-10">
                <!-- Login -->
                <div id="admin-login-container" class="hide">
                    <h2>Sign in to the OAE Administration Panel</h2>
                    <div>
                        <div id="admin-login" class="admin-login-container col-md-5">
                            <form id="admin-login-form" form method="POST" class="form-horizontal" role="form">
                                <div class="form-group">
                                    <label for="admin-login-form-username" class="control-label">Username</label>
                                    <input type="text" id="admin-login-form-username" name="username" class="form-control required"/>
                                </div>
                                <div class="form-group">
                                    <label for="admin-login-form-password" class="control-label">Password</label>
                                    <input type="password" id="admin-login-form-password" name="password" class="form-control required"/>
                                </div>
                                <div class="form-group">
                                    <button type="submit" class="btn btn-primary">Sign in</button>
                                </div>
                            </form>
                        </div>
                    </div>
                </div>

                <div id="admin-views">
                    <div id="admin-tenants-container" class="hide col-sm-12"><!-- --></div>
                    <div id="admin-modules-container" class="hide col-sm-12"><!-- --></div>
                    <div id="admin-skinning-container" class="hide col-sm-12"><!-- --></div>
                </div>

                <div id="admin-error-container"><!-- --></div>
                <div id="admin-warning-container"><!-- --></div>
                <div id="admin-success-container"><!-- --></div>
                <div id="admin-confirmation-container"><!-- --></div>
            </div>
        </main>

        <div id="admin-footer-container"><!-- --></div>

        <div id="admin-header-template"><!--
            <div class="row">
                <div class="col-md-12" id="admin-header-content">
                    {if !oae.data.me.anon}
                        <div id="admin-header-user" class="pull-right">
                            <button type="button" class="btn btn-inverse" id="admin-header-user-logout">Log out</button>
                        </div>
                    {/if}
                    {if context.isGlobalAdminServer}
                        <h1>Global administration UI</h1>
                    {else}
                        <h1>${context.displayName|encodeForHTML}</h1>
                    {/if}
                </div>
            </div>
        --></div>

        <div id="admin-lhnav-template"><!--
            <ul class="nav nav-list">
                <li data-id="tenants">
                    <a title="Tenant configuration" href="?view=tenants">
                        <i class="icon-dashboard"></i>
                        {if context.isGlobalAdminServer}
                            Tenants
                        {else}
                            Tenant
                        {/if}
                    </a>
                </li>
                <li data-id="modules">
                    <a title="Module configuration" href="?view=modules">
                        <i class="icon-cogs"></i> Modules
                    </a>
                </li>
                {if !context.isGlobalAdminServer}
                    <li data-id="skinning">
                        <a title="Skinning configuration" href="?view=skinning">
                            <i class="icon-tint"></i> Skinning
                        </a>
                    </li>
                {/if}
            </ul>
        --></div>

        <div id="admin-footer-template"><!--
            <div class="row col-md-12" id="admin-footer-content">
                {if !oae.data.me.anon && (context.isGlobalAdminServer || context.isTenantOnGlobalAdminServer)}
                    <ul class="list-inline">
                        <li>
                            <a href="/">Global administration</a>
                        </li>
                        {for tenant in tenants}
                            {if tenant.alias}
                                <li>
                                    <a href="/tenant/${tenant.alias|encodeForURL}">${tenant.displayName|encodeForHTML}</a>
                                </li>
                            {/if}
                        {/for}
                    </ul>
                {/if}
            </div>
        --></div>

        <div id="admin-tenants-template"><!--
            <h2>Tenants</h2>
            {var isOnGlobalAdminServer = context.isGlobalAdminServer || context.isTenantOnGlobalAdminServer}
            {if _.keys(tenants).length > 0}
                <table class="table table-striped">
                    <tr>
                        {if context.isGlobalAdminServer}
                            <th></th>
                        {/if}
                        <th>Alias</th>
                        <th>Name</th>
                        {if oae.data.me.isGlobalAdmin}
                            <th colspan="2">Host</th>
                        {else}
                            <th>Host</th>
                        {/if}
                        <th>Status</th>
                        {if isOnGlobalAdminServer}
                            <th>
                                {if context.isGlobalAdminServer}
                                    {if hasStoppedServer}
                                        <button type="button" class="btn btn-success start-all-tenants">Start all</button>
                                    {else}
                                        <button type="button" class="btn btn-warning stop-all-tenants">Stop all</button>
                                    {/if}
                                {/if}
                            </th>
                            <th></th>
                            <th></th>
                        {/if}
                    </tr>
                    {for tenant in tenants}
                        {if tenant.alias}
                            <tr>
                                {if context.isGlobalAdminServer}
                                    <td><a href="/tenant/${tenant.alias|encodeForURL}" title="Edit ${tenant.displayName|encodeForHTMLAttribute}"><i class="icon-pencil"></i></a></td>
                                {/if}
                                <td>${tenant.alias|encodeForHTML}</td>
                                {if oae.data.me.isGlobalAdmin}
                                    <td class="jeditable-container"><div class="jeditable-field" data-alias="${tenant.alias|encodeForHTMLAttribute}" data-field="displayName">${tenant.displayName|encodeForHTML}</div></td>
                                {else}
                                    <td>${tenant.displayName|encodeForHTML}</td>
                                {/if}
                                {if oae.data.me.isGlobalAdmin}
                                    <td class="admin-tenants-visit">
                                        <a href="//${tenant.host}" title="Visit ${tenant.displayName|encodeForHTMLAttribute}" target="_blank"><i class="icon-external-link admin-tenants-visit"></i></a>
                                    </td>
                                    <td class="jeditable-container">
                                       <div class="jeditable-field" data-alias="${tenant.alias|encodeForHTMLAttribute}" data-field="host">${tenant.host|encodeForHTML}</div>
                                    </td>
                                {else}
                                    <td><a href="//${tenant.host}" title="${tenant.displayName|encodeForHTMLAttribute}" target="_blank">${tenant.host|encodeForHTML}</a></td>
                                {/if}
                                <td>
                                    {if tenant.active}
                                        <span class="text-success">Running</span>
                                    {else}
                                        <span class="text-error">Disabled</span>
                                    {/if}
                                </td>
                                {if isOnGlobalAdminServer}
                                    <td>
                                        {if tenant.active}
                                            <button type="button" class="btn btn-warning stop-tenant" data-alias="${tenant.alias|encodeForHTMLAttribute}" data-displayName="${tenant.displayName|encodeForHTMLAttribute}">Stop</button>
                                        {else}
                                            <button type="button" class="btn btn-success start-tenant" data-alias="${tenant.alias|encodeForHTMLAttribute}" data-displayName="${tenant.displayName|encodeForHTMLAttribute}">Start</button>
                                        {/if}
                                    </td>
                                    <td>
                                        <button type="button" class="btn btn-danger delete-tenant" data-alias="${tenant.alias|encodeForHTMLAttribute}" data-displayName="${tenant.displayName|encodeForHTMLAttribute}">Delete</button>
                                    </td>
                                    <td>
                                        <button type="button" class="btn btn-primary login-tenant" {if !tenant.active} disabled="disabled" {/if} data-alias="${tenant.alias|encodeForHTMLAttribute}">Login</button>
                                    </td>
                                {/if}
                            </tr>
                        {/if}
                    {/for}
                </table>
            {else}
                <p class="text-warning">There are no tenants</p>
            {/if}
            {if context.isGlobalAdminServer}
                <div class="admin-container-striped">
                    <div>
                        <button id="createtenant-toggle-button" type="button" class="btn">
                            <i class="icon-plus pull-left" style="margin-right:12px;"></i>
                            Create a new tenant
                        </button>
                        <div class="createtenant-container clearfix hide">
                            <form method="POST" id="createtenant-form" class="form-horizontal col-sm-7" role="form">
                                <div class="form-group">
                                    <label for="createtenant-alias" class="col-sm-3 control-label">Alias:</label>
                                    <div class="col-sm-9">
                                        <input type="text" name="alias" id="createtenant-alias" placeholder="Alias" class="form-control required nospaces"/>
                                    </div>
                                </div>
                                <div class="form-group">
                                    <label for="createtenant-displayName" class="col-sm-3 control-label">Name:</label>
                                    <div class="col-sm-9">
                                        <input type="text" name="displayName" id="createtenant-displayName" placeholder="Name" class="form-control required"/>
                                    </div>
                                </div>
                                <div class="form-group">
                                    <label for="createtenant-host" class="col-sm-3 control-label">Host:</label>
                                    <div class="col-sm-9">
                                        <input type="text" name="host" id="createtenant-host" placeholder="Host" class="form-control required url"/>
                                    </div>
                                </div>
                                <div class="form-group">
                                    <button type="submit" id="createtenant-submit-button" class="btn btn-primary">Create new tenant</button>
                                </div>
                            </form>
                        </div>
                    </div>
                </div>
            {/if}
        --></div>

        <div id="admin-modules-template"><!--
            <h2>Modules</h2>
            <div class="admin-container-striped">
                {for item in schema}
                    <div class="row admin-module-configuration-container">
<<<<<<< HEAD
                        <button type="button" title="Edit the ${item.title|encodeForHTMLAttribute}" class="admin-module-configuration-toggle-button btn">
=======
                        <button type="button" title="Edit the ${item.module.title|encodeForHTMLAttribute}" class="admin-module-configuration-toggle-button btn">
>>>>>>> f03b6230
                            <i class="icon-pencil"></i>
                            ${item.module.title|encodeForHTML}
                        </button>
                        <div class="admin-module-configuration-container" style="display:none;">
                            <form class="form-horizontal admin-module-configuration-form col-md-12" data-module="${item.moduleName}" role="form">
                                {for option in item.module}
                                    {if option && option_index !== "title"}
                                        <h4>${option.name|encodeForHTML}</h4>
                                        {for element in option.elements}
                                            {var tenantCanOverride = oae.data.me.isGlobalAdmin || option.tenantOverride !== false}
                                            {var configPath = item.moduleName + '/' + option_index + '/' + element_index}
                                            {var configValue = configuration[item.moduleName][option_index][element_index]}
                                            {if element.type === "boolean"}
                                                <div class="form-group">
                                                    <div class="checkbox">
                                                        <label for="${configPath|encodeForHTMLAttribute}">
                                                            <input type="checkbox" id="${configPath|encodeForHTMLAttribute}" name="${configPath|encodeForHTMLAttribute}" {if configValue}checked="checked"{/if} class="admin-module-config-checkbox" {if !tenantCanOverride} disabled="disabled"{/if}/>${element.description|encodeForHTML} {if !tenantCanOverride} <span class="text-warning">(Tenant override disabled)</span>{/if}
                                                        </label>
                                                    </div>
                                                </div>
                                            {elseif element.type === "text"}
                                                <div class="form-group">
                                                    <label for="${configPath|encodeForHTMLAttribute}" class="control-label col-xs-12 col-sm-3 col-md-3">${element.description|encodeForHTML} {if !tenantCanOverride} <span class="text-warning">(Tenant override disabled)</span>{/if}</label>
                                                    <div class="col-xs-12 col-sm-9 col-md-9">
                                                        <input type="text" id="${configPath|encodeForHTMLAttribute}" name="${configPath|encodeForHTMLAttribute}" value="${configValue.toString()|encodeForHTMLAttribute}" {if !tenantCanOverride} disabled="disabled"{/if} class="form-control"/>
                                                    </div>
                                                </div>
                                            {elseif element.type === "internationalizableText"}
                                                <div class="admin-internationalizable-text-container">
                                                    <div class="form-group">
                                                        <label for="${configPath|encodeForHTMLAttribute}" class="control-label col-xs-12 col-sm-3 col-md-3">Choose language to change</label>
                                                        <div class="col-xs-12 col-sm-9 col-md-9">
                                                            <select class="admin-internationalizabletext-language-picker form-control" id="${configPath|encodeForHTMLAttribute}">
                                                                <option value="default">Default</option>
                                                                {for language in languages}
                                                                    <option value="${language.value|encodeForHTMLAttribute}">${language.name|encodeForHTML}</option>
                                                                {/for}
                                                            </select>
                                                        </div>
                                                    </div>

                                                    {var defaultLanguageValue = configValue.default ? configValue.default.toString() : element.defaultValue.default}
                                                    <div data-id="default" class="form-group">
                                                        <label for="${configPath|encodeForHTMLAttribute}/default" class="control-label col-xs-12 col-sm-3 col-md-3">default - ${element.description|encodeForHTML} {if !tenantCanOverride} <span class="text-warning">(Tenant override disabled)</span>{/if}</label>
                                                        <div class="col-xs-12 col-sm-9 col-md-9">
                                                            <textarea type="text" id="${configPath|encodeForHTMLAttribute}/default" class="form-control" name="${configPath|encodeForHTMLAttribute}/default" {if !tenantCanOverride} disabled="disabled"{/if}>${defaultLanguageValue|encodeForHTML}</textarea>
                                                        </div>
                                                    </div>

                                                    {for language in languages}
                                                        {var i18nValue = configValue[language.value] ? configValue[language.value].toString() : ''}
                                                        <div data-id="${language.value}" class="form-group hide">
                                                            <label for="${configPath|encodeForHTMLAttribute}/${language.value}" class="control-label col-xs-12 col-sm-3 col-md-3">${language.name} - ${element.description|encodeForHTML} {if !tenantCanOverride} <span class="text-warning">(Tenant override disabled)</span>{/if}</label>
                                                            <div class="col-xs-12 col-sm-9 col-md-9">
                                                                <textarea type="text" id="${configPath|encodeForHTMLAttribute}/${language.value}" class="form-control" name="${configPath|encodeForHTMLAttribute}/${language.value}" {if !tenantCanOverride} disabled="disabled"{/if}>${i18nValue|encodeForHTML}</textarea>
                                                            </div>
                                                        </div>
                                                    {/for}
                                                </div>
                                            {elseif element.type === "radio"}
                                                <div class="form-group">
                                                    {for rbt in element.group}
                                                        <div class="radio">
                                                            <label>
                                                                <input type="radio" id="${configPath|encodeForHTMLAttribute}" name="${configPath|encodeForHTMLAttribute}" value="${rbt.value|encodeForHTMLAttribute}" {if configValue === rbt.value} checked="checked"{/if} {if !tenantCanOverride} disabled="disabled"{/if}>
                                                                ${rbt.name|encodeForHTML} {if !tenantCanOverride} <span class="text-warning">(Tenant override disabled)</span>{/if}
                                                            </label>
                                                        </div>
                                                    {/for}
                                                </div>
                                            {elseif element.type === "list"}
                                                <div class="form-group">
                                                    <label for="${configPath|encodeForHTMLAttribute}" class="control-label col-xs-12 col-sm-3 col-md-3">${element.description|encodeForHTML} {if !tenantCanOverride} <span class="text-warning">(Tenant override disabled)</span>{/if}</label>
                                                    <div class="col-xs-12 col-sm-9 col-md-9">
                                                        <select id="${configPath|encodeForHTMLAttribute}" name="${configPath|encodeForHTMLAttribute}" {if !tenantCanOverride} disabled="disabled"{/if} class="form-control">
                                                            {for opt in element.list}
                                                                <option value="${opt.value|encodeForHTMLAttribute}" {if configValue === opt.value} selected="selected"{/if}>${opt.name|encodeForHTML}</option>
                                                            {/for}
                                                        </select>
                                                    </div>
                                                </div>
                                            {/if}
                                        {/for}
                                    {/if}
                                {/for}
                                <button type="submit" class="btn btn-primary">Save configuration</button>
                            </form>
                        </div>
                    </div>
                {/for}
            </div>
        --></div>

        <div id="admin-skinning-template"><!--
            <h2>Skin values</h2>
            <form id="admin-skinning-form" class="form-horizontal">
                {for skinningGroup in results}
                    <h3>${skinningGroup.name|encodeForHTML}</h3>
                    {for subsection in skinningGroup.subsections}
                        {if subsection.name !== 'main'}
                            <div>
                                <h4>${subsection.name|encodeForHTML}</h4>
                            </div>
                        {/if}
                        <div class="admin-container-striped">
                            {for variable in subsection.variables}
                                <div class="form-group">
                                    <label class="control-label col-xs-12 col-sm-4 col-md-4" for="admin-skinning-${variable.name|encodeForHTMLAttribute}">${variable.description|encodeForHTML}</label>
                                    <div class="col-xs-11 col-sm-7 col-md-7">
                                        <input type="text" id="admin-skinning-${variable.name|encodeForHTMLAttribute}" name="${variable.name|encodeForHTMLAttribute}" class="form-control input-xlarge" value="${variable.value|encodeForHTMLAttribute}" data-type="${variable.type|encodeForHTMLAttribute}" />
                                    </div>
                                    <div class="col-xs-1">
                                        <button type="button" class="btn btn-link pull-right admin-skinning-revert" title="Revert to original value">
                                            <i class="icon-undo"><span class="oae-aural-text">Revert to original value</span></i>
                                        </button>
                                    </div>
                                </div>
                            {/for}
                        </div>
                    {/for}
                {/for}
                <div id="admin-skinning-actions">
                    <button type="submit" class="btn btn-primary">Save skin</button>
                </div>
            </form>
        --></div>

        <!-- UTIL TEMPLATE -->

        <div id="admin-confirmation-template"><!--
            <div class="modal" id="${modal.id|encodeForHTMLAttribute}" tabindex="-1" role="dialog" aria-labelledby="${modal.id|encodeForHTMLAttribute}-label" aria-hidden="true">
                <div class="modal-dialog">
                    <div class="modal-content">
                        <div class="modal-header">
                            <button type="button" class="close" data-dismiss="modal" aria-hidden="true">×</button>
                            <h3 id="${modal.id|encodeForHTMLAttribute}-label">${modal.title|encodeForHTML}</h3>
                        </div>
                        <div class="modal-body">
                            <p>${modal.message|encodeForHTML}</p>
                        </div>
                        <div class="modal-footer">
                            {if modal.cancel}
                                <button class="btn" data-dismiss="modal" aria-hidden="true">${modal.cancel|encodeForHTML}</button>
                            {/if}
                            <button class="btn {if modal.confirmclass} ${modal.confirmclass|encodeForHTMLAttribute}{else} btn-primary{/if}" id="${modal.id|encodeForHTMLAttribute}-confirm"
                                {for attr in modal.confirmdata}
                                    data-${attr_index}="${attr|encodeForHTMLAttribute}"
                                {/for}
                                >${modal.confirm|encodeForHTML}
                            </button>
                        </div>
                    </div>
                </div>
            </div>
        --></div>

        <!-- Hidden form that will be submitted for logging a global admin onto a tenant.
             This is done through a hidden form as this will be a cross-domain request -->
        <form id="admin-tenant-login-form" class="hide" method="post">
            <input type="hidden" name="expires" id="admin-tenant-login-form-expires" />
            <input type="hidden" name="signature" id="admin-tenant-login-form-signature" />
            <input type="hidden" name="userId" id="admin-tenant-login-form-userid" />
        </form>

        <!-- JAVASCRIPT -->
        <script data-main="/shared/oae/api/oae.bootstrap.js" data-loadmodule="/admin/js/admin.js" src="/shared/vendor/js/requirejs/require-jquery.js"></script>

    </body>
</html><|MERGE_RESOLUTION|>--- conflicted
+++ resolved
@@ -249,11 +249,7 @@
             <div class="admin-container-striped">
                 {for item in schema}
                     <div class="row admin-module-configuration-container">
-<<<<<<< HEAD
-                        <button type="button" title="Edit the ${item.title|encodeForHTMLAttribute}" class="admin-module-configuration-toggle-button btn">
-=======
                         <button type="button" title="Edit the ${item.module.title|encodeForHTMLAttribute}" class="admin-module-configuration-toggle-button btn">
->>>>>>> f03b6230
                             <i class="icon-pencil"></i>
                             ${item.module.title|encodeForHTML}
                         </button>
