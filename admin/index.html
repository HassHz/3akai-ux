--- conflicted
+++ resolved
@@ -214,11 +214,7 @@
                             <i class="icon-plus pull-left" style="margin-right:12px;"></i>
                             Create a new tenant
                         </button>
-<<<<<<< HEAD
-                        <div class="createtenant-container clearfix" style="display: none;">
-=======
                         <div class="createtenant-container clearfix hide">
->>>>>>> 7bf892f4
                             <form method="POST" id="createtenant-form" class="form-horizontal col-sm-7" role="form">
                                 <div class="form-group">
                                     <label for="createtenant-alias" class="col-sm-3 control-label">Alias:</label>
@@ -252,13 +248,8 @@
             <h2>Modules</h2>
             <div class="admin-container-striped">
                 {for item in schema}
-<<<<<<< HEAD
-                    <div class="admin-module-configuration-container row">
+                    <div class="row admin-module-configuration-container">
                         <button type="button" title="Edit the ${item.module.title|encodeForHTMLAttribute}" class="admin-module-configuration-toggle-button btn">
-=======
-                    <div class="row admin-module-configuration-container">
-                        <button type="button" title="Edit the ${item.title|encodeForHTMLAttribute}" class="admin-module-configuration-toggle-button btn">
->>>>>>> 7bf892f4
                             <i class="icon-pencil"></i>
                             ${item.module.title|encodeForHTML}
                         </button>
@@ -289,11 +280,7 @@
                                             {elseif element.type === "internationalizableText"}
                                                 <div class="admin-internationalizable-text-container">
                                                     <div class="form-group">
-<<<<<<< HEAD
-                                                        <label for="${configPath|encodeForHTMLAttribute}" class="control-label col-xs-12 col-sm-3 col-md-3">Choose terms and conditions language to change</label>
-=======
                                                         <label for="${configPath|encodeForHTMLAttribute}" class="control-label col-xs-12 col-sm-3 col-md-3">Choose language to change</label>
->>>>>>> 7bf892f4
                                                         <div class="col-xs-12 col-sm-9 col-md-9">
                                                             <select class="admin-internationalizabletext-language-picker form-control" id="${configPath|encodeForHTMLAttribute}">
                                                                 <option value="default">Default</option>
