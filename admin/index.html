<!DOCTYPE HTML>
<html xmlns="http://www.w3.org/1999/xhtml">
    <head>

        <title>Open Academic Environment - Administration UI</title>
        <meta name="viewport" content="width=device-width, user-scalable=no">
        <meta http-equiv="Content-Type" content="text/html; charset=utf-8" />
        <meta http-equiv="X-UA-Compatible" content="IE=edge,chrome=1" />

        <!-- CORE CSS -->
        <link rel="stylesheet" type="text/css" href="/shared/oae/css/oae.core.css" />
        <link rel="stylesheet" type="text/css" href="/api/ui/skin" />

        <!-- PAGE CSS -->
        <link rel="stylesheet" type="text/css" href="/admin/css/admin.css" />

        <!-- JQUERY SPECTRUM CSS -->
        <link rel="stylesheet" type="text/css" href="/shared/vendor/css/jquery.spectrum.css" />

    </head>
    <body>

        <div id="admin-header-container"><!-- --></div>

        <main id="admin-content-container" role="main">
            <div id="admin-lhnav-container" class="col-md-2 hide"><!-- --></div>
            <div id="admin-content" class="col-md-10">
                <!-- Login -->
                <div id="admin-login-container" class="hide">
                    <h2>Sign in to the OAE Administration Panel</h2>
                    <div>
                        <div id="admin-login" class="admin-login-container col-md-5">
                            <form id="admin-login-form" form method="POST" class="form-horizontal" role="form">
                                <div class="form-group">
                                    <label for="admin-login-form-username" class="control-label">Username</label>
                                    <input type="text" id="admin-login-form-username" name="username" class="form-control required"/>
                                </div>
                                <div class="form-group">
                                    <label for="admin-login-form-password" class="control-label">Password</label>
                                    <input type="password" id="admin-login-form-password" name="password" class="form-control required"/>
                                </div>
                                <div class="form-group">
                                    <button type="submit" class="btn btn-primary">Sign in</button>
                                </div>
                            </form>
                        </div>
                    </div>
                </div>

                <div id="admin-views">
                    <div id="admin-tenants-container" class="hide col-sm-12"><!-- --></div>
                    <div id="admin-modules-container" class="hide col-sm-12"><!-- --></div>
                    <div id="admin-skinning-container" class="hide col-sm-12"><!-- --></div>
                </div>

                <div id="admin-error-container"><!-- --></div>
                <div id="admin-warning-container"><!-- --></div>
                <div id="admin-success-container"><!-- --></div>
                <div id="admin-confirmation-container"><!-- --></div>
            </div>
        </main>

        <div id="admin-footer-container"><!-- --></div>

        <div id="admin-header-template"><!--
            <div class="row">
                <div class="col-md-12" id="admin-header-content">
                    {if !oae.data.me.anon}
                        <div id="admin-header-user" class="pull-right">
                            <button type="button" class="btn btn-inverse" id="admin-header-user-logout">Log out</button>
                        </div>
                    {/if}
                    {if context.isGlobalAdminServer}
                        <h1>Global administration UI</h1>
                    {else}
                        <h1>${context.displayName|encodeForHTML}</h1>
                    {/if}
                </div>
            </div>
        --></div>

        <div id="admin-lhnav-template"><!--
            <ul class="nav nav-list">
                <li data-id="tenants">
                    <a title="Tenant configuration" href="?view=tenants">
                        <i class="icon-dashboard"></i>
                        {if context.isGlobalAdminServer}
                            Tenants
                        {else}
                            Tenant
                        {/if}
                    </a>
                </li>
                <li data-id="modules">
                    <a title="Module configuration" href="?view=modules">
                        <i class="icon-cogs"></i> Modules
                    </a>
                </li>
                {if !context.isGlobalAdminServer}
                    <li data-id="skinning">
                        <a title="Skinning configuration" href="?view=skinning">
                            <i class="icon-tint"></i> Skinning
                        </a>
                    </li>
                {/if}
            </ul>
        --></div>

        <div id="admin-footer-template"><!--
            <div class="row col-md-12" id="admin-footer-content">
                {if !oae.data.me.anon && (context.isGlobalAdminServer || context.isTenantOnGlobalAdminServer)}
                    <ul class="list-inline">
                        <li>
                            <a href="/">Global administration</a>
                        </li>
                        {for tenant in tenants}
                            {if tenant.alias}
                                <li>
                                    <a href="/tenant/${tenant.alias|encodeForURL}">${tenant.displayName|encodeForHTML}</a>
                                </li>
                            {/if}
                        {/for}
                    </ul>
                {/if}
            </div>
        --></div>

        <div id="admin-tenants-template"><!--
            <h2>Tenants</h2>
            {var isOnGlobalAdminServer = context.isGlobalAdminServer || context.isTenantOnGlobalAdminServer}
            {if _.keys(tenants).length > 0}
                <table class="table table-striped">
                    <tr>
                        {if context.isGlobalAdminServer}
                            <th></th>
                        {/if}
                        <th>Alias</th>
                        <th>Name</th>
                        {if oae.data.me.isGlobalAdmin}
                            <th colspan="2">Host</th>
                        {else}
                            <th>Host</th>
                        {/if}
                        <th>Status</th>
                        {if isOnGlobalAdminServer}
                            <th>
                                {if context.isGlobalAdminServer}
                                    {if hasStoppedServer}
                                        <button type="button" class="btn btn-success start-all-tenants">Start all</button>
                                    {else}
                                        <button type="button" class="btn btn-warning stop-all-tenants">Stop all</button>
                                    {/if}
                                {/if}
                            </th>
                            <th></th>
                            <th></th>
                        {/if}
                    </tr>
                    {for tenant in tenants}
                        {if tenant.alias}
                            <tr>
                                {if context.isGlobalAdminServer}
                                    <td><a href="/tenant/${tenant.alias|encodeForURL}" title="Edit ${tenant.displayName|encodeForHTMLAttribute}"><i class="icon-pencil"></i></a></td>
                                {/if}
                                <td>${tenant.alias|encodeForHTML}</td>
                                {if oae.data.me.isGlobalAdmin}
                                    <td class="jeditable-container"><div class="jeditable-field" data-alias="${tenant.alias|encodeForHTMLAttribute}" data-field="displayName">${tenant.displayName|encodeForHTML}</div></td>
                                {else}
                                    <td>${tenant.displayName|encodeForHTML}</td>
                                {/if}
                                {if oae.data.me.isGlobalAdmin}
                                    <td class="admin-tenants-visit">
                                        <a href="//${tenant.host}" title="Visit ${tenant.displayName|encodeForHTMLAttribute}" target="_blank"><i class="icon-external-link admin-tenants-visit"></i></a>
                                    </td>
                                    <td class="jeditable-container">
                                       <div class="jeditable-field" data-alias="${tenant.alias|encodeForHTMLAttribute}" data-field="host">${tenant.host|encodeForHTML}</div>
                                    </td>
                                {else}
                                    <td><a href="//${tenant.host}" title="${tenant.displayName|encodeForHTMLAttribute}" target="_blank">${tenant.host|encodeForHTML}</a></td>
                                {/if}
                                <td>
                                    {if tenant.active}
                                        <span class="text-success">Running</span>
                                    {else}
                                        <span class="text-error">Disabled</span>
                                    {/if}
                                </td>
                                {if isOnGlobalAdminServer}
                                    <td>
                                        {if tenant.active}
                                            <button type="button" class="btn btn-warning stop-tenant" data-alias="${tenant.alias|encodeForHTMLAttribute}" data-displayName="${tenant.displayName|encodeForHTMLAttribute}">Stop</button>
                                        {else}
                                            <button type="button" class="btn btn-success start-tenant" data-alias="${tenant.alias|encodeForHTMLAttribute}" data-displayName="${tenant.displayName|encodeForHTMLAttribute}">Start</button>
                                        {/if}
                                    </td>
                                    <td>
                                        <button type="button" class="btn btn-danger delete-tenant" data-alias="${tenant.alias|encodeForHTMLAttribute}" data-displayName="${tenant.displayName|encodeForHTMLAttribute}">Delete</button>
                                    </td>
                                    <td>
                                        <button type="button" class="btn btn-primary login-tenant" {if !tenant.active} disabled="disabled" {/if} data-alias="${tenant.alias|encodeForHTMLAttribute}">Login</button>
                                    </td>
                                {/if}
                            </tr>
                        {/if}
                    {/for}
                </table>
            {else}
                <p class="text-warning">There are no tenants</p>
            {/if}
            {if context.isGlobalAdminServer}
                <div class="admin-container-striped">
                    <div>
                        <button id="createtenant-toggle-button" type="button" class="btn">
                            <i class="icon-plus pull-left" style="margin-right:12px;"></i>
                            Create a new tenant
                        </button>
                        <div class="createtenant-container clearfix" style="display: none;">
                            <form method="POST" id="createtenant-form" class="form-horizontal col-sm-7" role="form">
                                <div class="form-group">
                                    <label for="createtenant-alias" class="col-sm-3 control-label">Alias:</label>
                                    <div class="col-sm-9">
                                        <input type="text" name="alias" id="createtenant-alias" placeholder="Alias" class="form-control required nospaces"/>
                                    </div>
                                </div>
                                <div class="form-group">
                                    <label for="createtenant-displayName" class="col-sm-3 control-label">Name:</label>
                                    <div class="col-sm-9">
                                        <input type="text" name="displayName" id="createtenant-displayName" placeholder="Name" class="form-control required"/>
                                    </div>
                                </div>
                                <div class="form-group">
                                    <label for="createtenant-host" class="col-sm-3 control-label">Host:</label>
                                    <div class="col-sm-9">
                                        <input type="text" name="host" id="createtenant-host" placeholder="Host" class="form-control required url"/>
                                    </div>
                                </div>
                                <div class="form-group">
                                    <button type="submit" id="createtenant-submit-button" class="btn btn-primary">Create new tenant</button>
                                </div>
                            </form>
                        </div>
                    </div>
                </div>
            {/if}
        --></div>

        <div id="admin-modules-template"><!--
            <h2>Modules</h2>
            <div class="admin-container-striped">
<<<<<<< HEAD
                {for module in schema}
                    <div class="admin-module-configuration-container row">
                        <button type="button" title="Edit the ${module.title|encodeForHTMLAttribute}" class="admin-module-configuration-toggle-button btn">
=======
                {for item in schema}
                    <div class="admin-module-configuration-container">
                        <button type="button" title="Edit the ${item.module.title|encodeForHTMLAttribute}" class="admin-module-configuration-toggle-button btn">
>>>>>>> 5e17f0ac
                            <i class="icon-pencil"></i>
                            ${item.module.title|encodeForHTML}
                        </button>
                        <div class="admin-module-configuration-container" style="display:none;">
<<<<<<< HEAD
                            <form class="form-horizontal admin-module-configuration-form col-md-12" data-module="${module_index}" role="form">
                                {for option in module}
=======
                            <form class="form-horizontal admin-module-configuration-form" data-module="${item.moduleName}">
                                {for option in item.module}
>>>>>>> 5e17f0ac
                                    {if option && option_index !== "title"}
                                        <h4>${option.name|encodeForHTML}</h4>
                                        {for element in option.elements}
                                            {var tenantCanOverride = oae.data.me.isGlobalAdmin || option.tenantOverride !== false}
                                            {var configPath = item.moduleName + '/' + option_index + '/' + element_index}
                                            {var configValue = configuration[item.moduleName][option_index][element_index]}
                                            {if element.type === "boolean"}
                                                <div class="form-group">
                                                    <div class="checkbox">
                                                        <label for="${configPath|encodeForHTMLAttribute}">
                                                            <input type="checkbox" id="${configPath|encodeForHTMLAttribute}" name="${configPath|encodeForHTMLAttribute}" {if configValue}checked="checked"{/if} class="admin-module-config-checkbox" {if !tenantCanOverride} disabled="disabled"{/if}/>${element.description|encodeForHTML} {if !tenantCanOverride} <span class="text-warning">(Tenant override disabled)</span>{/if}
                                                        </label>
                                                    </div>
                                                </div>
                                            {elseif element.type === "text"}
                                                <div class="form-group">
                                                    <label for="${configPath|encodeForHTMLAttribute}" class="control-label col-xs-12 col-sm-3 col-md-3">${element.description|encodeForHTML} {if !tenantCanOverride} <span class="text-warning">(Tenant override disabled)</span>{/if}</label>
                                                    <div class="col-xs-12 col-sm-9 col-md-9">
                                                        <input type="text" id="${configPath|encodeForHTMLAttribute}" name="${configPath|encodeForHTMLAttribute}" value="${configValue.toString()|encodeForHTMLAttribute}" {if !tenantCanOverride} disabled="disabled"{/if} class="form-control"/>
                                                    </div>
                                                </div>
                                            {elseif element.type === "internationalizableText"}
                                                <div class="admin-internationalizable-text-container">
                                                    <div class="form-group">
                                                        <label for="${configPath|encodeForHTMLAttribute}" class="control-label col-xs-12 col-sm-3 col-md-3">Choose terms and conditions language to change</label>
                                                        <div class="col-xs-12 col-sm-9 col-md-9">
                                                            <select class="admin-internationalizabletext-language-picker form-control" id="${configPath|encodeForHTMLAttribute}">
                                                                <option value="default">Default</option>
                                                                {for language in languages}
                                                                    <option value="${language.value|encodeForHTMLAttribute}">${language.name|encodeForHTML}</option>
                                                                {/for}
                                                            </select>
                                                        </div>
                                                    </div>

                                                    {var defaultLanguageValue = configValue.default ? configValue.default.toString() : element.defaultValue.default}
                                                    <div data-id="default" class="form-group">
                                                        <label for="${configPath|encodeForHTMLAttribute}/default" class="control-label col-xs-12 col-sm-3 col-md-3">default - ${element.description|encodeForHTML} {if !tenantCanOverride} <span class="text-warning">(Tenant override disabled)</span>{/if}</label>
                                                        <div class="col-xs-12 col-sm-9 col-md-9">
                                                            <textarea type="text" id="${configPath|encodeForHTMLAttribute}/default" class="form-control" name="${configPath|encodeForHTMLAttribute}/default" {if !tenantCanOverride} disabled="disabled"{/if}>${defaultLanguageValue|encodeForHTML}</textarea>
                                                        </div>
                                                    </div>

                                                    {for language in languages}
                                                        {var i18nValue = configValue[language.value] ? configValue[language.value].toString() : ''}
                                                        <div data-id="${language.value}" class="form-group hide">
                                                            <label for="${configPath|encodeForHTMLAttribute}/${language.value}" class="control-label col-xs-12 col-sm-3 col-md-3">${language.name} - ${element.description|encodeForHTML} {if !tenantCanOverride} <span class="text-warning">(Tenant override disabled)</span>{/if}</label>
                                                            <div class="col-xs-12 col-sm-9 col-md-9">
                                                                <textarea type="text" id="${configPath|encodeForHTMLAttribute}/${language.value}" class="form-control" name="${configPath|encodeForHTMLAttribute}/${language.value}" {if !tenantCanOverride} disabled="disabled"{/if}>${i18nValue|encodeForHTML}</textarea>
                                                            </div>
                                                        </div>
                                                    {/for}
                                                </div>
                                            {elseif element.type === "radio"}
                                                <div class="form-group">
                                                    {for rbt in element.group}
                                                        <div class="radio">
                                                            <label>
                                                                <input type="radio" id="${configPath|encodeForHTMLAttribute}" name="${configPath|encodeForHTMLAttribute}" value="${rbt.value|encodeForHTMLAttribute}" {if configValue === rbt.value} checked="checked"{/if} {if !tenantCanOverride} disabled="disabled"{/if}>
                                                                ${rbt.name|encodeForHTML} {if !tenantCanOverride} <span class="text-warning">(Tenant override disabled)</span>{/if}
                                                            </label>
                                                        </div>
                                                    {/for}
                                                </div>
                                            {elseif element.type === "list"}
                                                <div class="form-group">
                                                    <label for="${configPath|encodeForHTMLAttribute}" class="control-label col-xs-12 col-sm-3 col-md-3">${element.description|encodeForHTML} {if !tenantCanOverride} <span class="text-warning">(Tenant override disabled)</span>{/if}</label>
                                                    <div class="col-xs-12 col-sm-9 col-md-9">
                                                        <select id="${configPath|encodeForHTMLAttribute}" name="${configPath|encodeForHTMLAttribute}" {if !tenantCanOverride} disabled="disabled"{/if} class="form-control">
                                                            {for opt in element.list}
                                                                <option value="${opt.value|encodeForHTMLAttribute}" {if configValue === opt.value} selected="selected"{/if}>${opt.name|encodeForHTML}</option>
                                                            {/for}
                                                        </select>
                                                    </div>
                                                </div>
                                            {/if}
                                        {/for}
                                    {/if}
                                {/for}
                                <button type="submit" class="btn btn-primary">Save configuration</button>
                            </form>
                        </div>
                    </div>
                {/for}
            </div>
        --></div>

        <div id="admin-skinning-template"><!--
            <h2>Skin values</h2>
            <form id="admin-skinning-form" class="form-horizontal">
                {for skinningGroup in results}
                    <h3>${skinningGroup.name|encodeForHTML}</h3>
                    {for subsection in skinningGroup.subsections}
                        {if subsection.name !== 'main'}
                            <div>
                                <h4>${subsection.name|encodeForHTML}</h4>
                            </div>
                        {/if}
                        <div class="admin-container-striped">
                            {for variable in subsection.variables}
                                <div class="form-group">
                                    <label class="control-label col-xs-12 col-sm-4 col-md-4" for="admin-skinning-${variable.name|encodeForHTMLAttribute}">${variable.description|encodeForHTML}</label>
                                    <div class="col-xs-11 col-sm-7 col-md-7">
                                        <input type="text" id="admin-skinning-${variable.name|encodeForHTMLAttribute}" name="${variable.name|encodeForHTMLAttribute}" class="form-control input-xlarge" value="${variable.value|encodeForHTMLAttribute}" data-type="${variable.type|encodeForHTMLAttribute}" />
                                    </div>
                                    <div class="col-xs-1">
                                        <button type="button" class="btn btn-link pull-right admin-skinning-revert" title="Revert to original value">
                                            <i class="icon-undo"><span class="oae-aural-text">Revert to original value</span></i>
                                        </button>
                                    </div>
                                </div>
                            {/for}
                        </div>
                    {/for}
                {/for}
                <div id="admin-skinning-actions">
                    <button type="submit" class="btn btn-primary">Save skin</button>
                </div>
            </form>
        --></div>

        <!-- UTIL TEMPLATE -->

        <div id="admin-confirmation-template"><!--
            <div class="modal" id="${modal.id|encodeForHTMLAttribute}" tabindex="-1" role="dialog" aria-labelledby="${modal.id|encodeForHTMLAttribute}-label" aria-hidden="true">
                <div class="modal-dialog">
                    <div class="modal-content">
                        <div class="modal-header">
                            <button type="button" class="close" data-dismiss="modal" aria-hidden="true">×</button>
                            <h3 id="${modal.id|encodeForHTMLAttribute}-label">${modal.title|encodeForHTML}</h3>
                        </div>
                        <div class="modal-body">
                            <p>${modal.message|encodeForHTML}</p>
                        </div>
                        <div class="modal-footer">
                            {if modal.cancel}
                                <button class="btn" data-dismiss="modal" aria-hidden="true">${modal.cancel|encodeForHTML}</button>
                            {/if}
                            <button class="btn {if modal.confirmclass} ${modal.confirmclass|encodeForHTMLAttribute}{else} btn-primary{/if}" id="${modal.id|encodeForHTMLAttribute}-confirm"
                                {for attr in modal.confirmdata}
                                    data-${attr_index}="${attr|encodeForHTMLAttribute}"
                                {/for}
                                >${modal.confirm|encodeForHTML}
                            </button>
                        </div>
                    </div>
                </div>
            </div>
        --></div>

        <!-- Hidden form that will be submitted for logging a global admin onto a tenant.
             This is done through a hidden form as this will be a cross-domain request -->
        <form id="admin-tenant-login-form" class="hide" method="post">
            <input type="hidden" name="expires" id="admin-tenant-login-form-expires" />
            <input type="hidden" name="signature" id="admin-tenant-login-form-signature" />
            <input type="hidden" name="userId" id="admin-tenant-login-form-userid" />
        </form>

        <!-- JAVASCRIPT -->
        <script data-main="/shared/oae/api/oae.bootstrap.js" data-loadmodule="/admin/js/admin.js" src="/shared/vendor/js/requirejs/require-jquery.js"></script>

    </body>
</html><|MERGE_RESOLUTION|>--- conflicted
+++ resolved
@@ -247,26 +247,15 @@
         <div id="admin-modules-template"><!--
             <h2>Modules</h2>
             <div class="admin-container-striped">
-<<<<<<< HEAD
-                {for module in schema}
+                {for item in schema}
                     <div class="admin-module-configuration-container row">
-                        <button type="button" title="Edit the ${module.title|encodeForHTMLAttribute}" class="admin-module-configuration-toggle-button btn">
-=======
-                {for item in schema}
-                    <div class="admin-module-configuration-container">
-                        <button type="button" title="Edit the ${item.module.title|encodeForHTMLAttribute}" class="admin-module-configuration-toggle-button btn">
->>>>>>> 5e17f0ac
+                        <button type="button" title="Edit the ${item.title|encodeForHTMLAttribute}" class="admin-module-configuration-toggle-button btn">
                             <i class="icon-pencil"></i>
                             ${item.module.title|encodeForHTML}
                         </button>
                         <div class="admin-module-configuration-container" style="display:none;">
-<<<<<<< HEAD
-                            <form class="form-horizontal admin-module-configuration-form col-md-12" data-module="${module_index}" role="form">
-                                {for option in module}
-=======
-                            <form class="form-horizontal admin-module-configuration-form" data-module="${item.moduleName}">
+                            <form class="form-horizontal admin-module-configuration-form col-md-12" data-module="${item.moduleName}" role="form">
                                 {for option in item.module}
->>>>>>> 5e17f0ac
                                     {if option && option_index !== "title"}
                                         <h4>${option.name|encodeForHTML}</h4>
                                         {for element in option.elements}
