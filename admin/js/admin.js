/*!
 * Copyright 2014 Apereo Foundation (AF) Licensed under the
 * Educational Community License, Version 2.0 (the "License"); you may
 * not use this file except in compliance with the License. You may
 * obtain a copy of the License at
 *
 *     http://opensource.org/licenses/ECL-2.0
 *
 * Unless required by applicable law or agreed to in writing,
 * software distributed under the License is distributed on an "AS IS"
 * BASIS, WITHOUT WARRANTIES OR CONDITIONS OF ANY KIND, either express
 * or implied. See the License for the specific language governing
 * permissions and limitations under the License.
 */

require(['jquery', 'underscore', 'oae.core', 'jquery.history'], function($, _, oae) {

    // Variable that will be used to keep track of the current tenant
    var currentContext = null;
    // Variable that will cache the list of available tenants
    var allTenants = null;
    // Variable that will cache the configuration schema
    var configurationSchema = null;
    // Variable that will cache the configuration for the current tenant
    var configuration = null;


    /////////////////
    //  NAVIGATION //
    /////////////////

    /**
     * Initializes the left hand navigation
     */
    var initializeNavigation = function() {
        // Structure that will be used to construct the left hand navigation pages
        var lhNavPages = null;
        if (oae.data.me.anon) {
            lhNavPages = [{
                'id': 'adminlogin',
                'title': oae.api.i18n.translate('__MSG__SIGN_IN__'),
                'layout': [
                    {
                        'width': 'col-md-12',
                        'widgets': [
                            {
                                'name': 'adminlogin'
                            }
                        ]
                    }
                ]
            }];
        } else {
            lhNavPages = [
                {
                    'id': 'tenants',
                    'icon': 'fa fa-dashboard',
                    'closeNav': true,
                    'title': currentContext.isGlobalAdminServer ? oae.api.i18n.translate('__MSG__TENANTS__') : oae.api.i18n.translate('__MSG__TENANT__'),
                    'layout': [
                        {
                            'width': 'col-md-12',
                            'widgets': [
                                {
                                    'name': 'tenants',
                                    'settings': {
                                        'context': currentContext,
                                        'tenants': allTenants
                                    }
                                }
                            ]
                        }
                    ]
                },
                {
<<<<<<< HEAD
                    'id': 'modules',
                    'icon': 'fa fa-cogs',
=======
                    'id': 'configuration',
                    'icon': 'icon-cogs',
>>>>>>> 39296959
                    'closeNav': true,
                    'title': oae.api.i18n.translate('__MSG__CONFIGURATION__'),
                    'layout': [
                        {
                            'width': 'col-md-12',
                            'widgets': [
                                {
                                    'name': 'configuration',
                                    'settings': {
                                        'configuration': configuration,
                                        'configurationSchema': configurationSchema,
                                        'context': currentContext
                                    }
                                }
                            ]
                        }
                    ]
                },
                {
                    'id': 'usermanagement',
                    'icon': 'fa fa-user',
                    'closeNav': true,
                    'title': oae.api.i18n.translate('__MSG__USER_MANAGEMENT__'),
                    'layout': [
                        {
                            'width': 'col-md-12',
                            'widgets': [
                                {
                                    'name': 'usermanagement',
                                    'settings': {
                                        'context': currentContext
                                    }
                                }
                            ]
                        }
                    ]
                }
            ];

            // Only expose the maintenance functionality when the admin is looking at the global admin
            // tenant. The maintenance functionality impacts system wide resources and is not implemented
            // for individual tenants.
            if (currentContext.isGlobalAdminServer) {
                lhNavPages.push({
                    'id': 'maintenance',
                    'icon': 'fa fa-wrench',
                    'closeNav': true,
                    'title': oae.api.i18n.translate('__MSG__MAINTENANCE__'),
                    'layout': [
                        {
                            'width': 'col-md-12',
                            'widgets': [
                                {
                                    'name': 'maintenance'
                                }
                            ]
                        }
                    ]
                });
            // Only expose the skinning functionality when the admin is looking at an individual tenant.
            // The global tenant does not require skinning as the values wouldn't flow through
            // to the tenants appropriately if both of them have skinning values stored.
            } else {
                lhNavPages.push({
                    'id': 'skinning',
                    'icon': 'fa fa-tint',
                    'closeNav': true,
                    'title': oae.api.i18n.translate('__MSG__SKINNING__'),
                    'layout': [
                        {
                            'width': 'col-md-12',
                            'widgets': [
                                {
                                    'name': 'skinning',
                                    'settings': {
                                        'configuration': configuration,
                                        'context': currentContext
                                    }
                                }
                            ]
                        }
                    ]
                });
            }
        }

        var baseURL = '/';
        // Individual tenant on the global admininstration UI
        if (currentContext.isTenantOnGlobalAdminServer) {
            baseURL = '/tenant/' + currentContext.alias;
        // Administration UI on a user tenant
        } else if (!currentContext.isGlobalAdminServer) {
            baseURL = '/admin';
        }

        $(window).trigger('oae.trigger.lhnavigation', [lhNavPages, null, baseURL]);
        $(window).on('oae.ready.lhnavigation', function() {
            $(window).trigger('oae.trigger.lhnavigation', [lhNavPages, null, baseURL]);
        });
    };


    ////////////////////
    // INITIALIZATION //
    ////////////////////

    /**
     * Determine whether or not we're currently on the global admin server and whether or not we need the UI for
     * the global admin tenant or for a user tenant. This will then be stored in the `currentContext` variable.
     *
     * @param  {Function}    callback        Standard callback function
     */
    var getCurrentContext = function(callback) {
        // Get information about the current tenant
        $.ajax({
            'url': '/api/tenant',
            'success': function(data) {
                currentContext = data;

                // If we are on the global admin tenant, we load the full list of available tenants for rendering
                // the tenant view and the footer
                if (currentContext.isGlobalAdminServer) {
                    getTenants(function() {
                        // Check if we're currently on a user admin on the global admin tenant. In that
                        // case, the URL should be /tenant/<tenantAlias>
                        var tenantAlias = $.url().segment(2);
                        if (tenantAlias) {
                            currentContext = allTenants[tenantAlias];
                            currentContext.isTenantOnGlobalAdminServer = true;
                        }
                        callback();
                    });
                } else {
                    callback();
                }
            }
        });
    };

    /**
     * Get all of the available tenants and cache them. This can only be run on the global admin tenant,
     * as there is no endpoint that allows for fetching the full list of available tenants from a user
     * tenant
     *
     * @param  {Function}    callback        Standard callback function
     */
    var getTenants = function(callback) {
        $.ajax({
            url: '/api/tenants',
            success: function(data) {
                allTenants = data;
                callback();
            }
        });
    };

    /**
     * Get the configuration schema and the configuration for the current tenant.
     *
     * @param  {Function}    callback        Standard callback function
     */
    var loadConfiguration = function(callback) {
        // Get the config schema
        $.ajax({
            'url': '/api/config/schema',
            'success': function(data) {
                configurationSchema = data;

                // Remove the OAE UI module from the schema to avoid it being rendered
                // as a module, because skinning will be handled in a separate page
                delete configurationSchema['oae-ui'];

                // Get the tenant configuration values
                var url = '/api/config';
                if (currentContext.isTenantOnGlobalAdminServer) {
                    url += '/' + currentContext.alias;
                }

                // We explicitly cache bust this request, as the caching headers will be
                // set to cache the config feed for 15 minutes. This is done because the
                // endpoint is used on tenants by end-users, as we don't want to re-fetch the
                // config feed on every page load for every user. However, we don't want to serve
                // cached configs to the administrator in the administration UI, as that could
                // cause configuration changes not to appear immediately.
                $.ajax({
                    'url': url,
                    'cache': false,
                    'success': function(data) {
                        configuration = data;
                        callback();
                    }
                });
            }
        });
    };

    /**
     * The `oae.context.get` or `oae.context.get.<widgetname>` event can be sent by widgets
     * to get hold of the current context (regular or global tenant). In the first case, a
     * `oae.context.send` event will be sent out as a broadcast to all widgets listening
     * for the context event. In the second case, a `oae.context.send.<widgetname>` event
     * will be sent out and will only be caught by that particular widget. In case the widget
     * has put in its context request before the profile was loaded, we also broadcast it out straight away.
     */
    var setUpContext = function() {
        $(document).on('oae.context.get', function(ev, widgetId) {
            if (widgetId) {
                $(document).trigger('oae.context.send.' + widgetId, {
                    'currentContext': currentContext
                });
            } else {
                $(document).trigger('oae.context.send', {
                    'currentContext': currentContext
                });
            }
        });
        $(document).trigger('oae.context.send', {
            'currentContext': currentContext
        });
    };

    /**
     * Initialize the admin UI
     */
    var initializeAdminUI = function() {
        // Redirect to the 'Access denied' page if the user is logged in
        // but not the tenant or global admin
        if (!oae.data.me.anon && (!oae.data.me.isTenantAdmin && !oae.data.me.isGlobalAdmin)) {
            return oae.api.util.redirect().accessdenied();
        }

        // Determine the tenant for which we want to see the admin UI
        getCurrentContext(function() {
            // Set up the context event
            setUpContext();

            if (!oae.data.me.anon) {
                // Load the configuration and configuration schema
                // and set up the navigation
                loadConfiguration(initializeNavigation);
            } else {
                // Set up the navigation
                initializeNavigation();
            }
        });
    };

    initializeAdminUI();

});<|MERGE_RESOLUTION|>--- conflicted
+++ resolved
@@ -73,13 +73,8 @@
                     ]
                 },
                 {
-<<<<<<< HEAD
-                    'id': 'modules',
-                    'icon': 'fa fa-cogs',
-=======
                     'id': 'configuration',
                     'icon': 'icon-cogs',
->>>>>>> 39296959
                     'closeNav': true,
                     'title': oae.api.i18n.translate('__MSG__CONFIGURATION__'),
                     'layout': [
